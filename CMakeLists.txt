--- conflicted
+++ resolved
@@ -11,20 +11,11 @@
 # even though we no longer force the compiler to the MPI wrapper
 project("Dakota" NONE)
 
-<<<<<<< HEAD
-# Require C++11 at a minimum, but allow newer standards
-# Do this prior to other flag settings below
-if (NOT CMAKE_CXX_STANDARD OR CMAKE_CXX_STANDARD EQUAL 98)
-  set(CMAKE_CXX_STANDARD 11)
-endif()
-set(CMAKE_CXX_STANDARD_REQUIRED TRUE)
-=======
 message(STATUS "Configuring Dakota with CMake ${CMAKE_VERSION}")
 
 # Dakota requires C++11
 include(DakotaCxxOptions)
 dakota_cxx_standard()
->>>>>>> b29456bd
 
 # DAKOTA versions for packaging
 set(Dakota_VERSION_MAJOR 6)
