<<<<<<< HEAD
# Dakota requires CMake 2.8.9 or newer; some TPLs may require even newer
cmake_minimum_required(VERSION 2.8.9)
=======
## Dakota requires CMake 2.8.12 or newer; some TPLs may require even newer
cmake_minimum_required(VERSION 2.8.12)
>>>>>>> 3362614b

set(CMAKE_MODULE_PATH
  ${CMAKE_CURRENT_SOURCE_DIR}/cmake
  ${CMAKE_CURRENT_SOURCE_DIR}/cmake/semsCMake
  ${CMAKE_MODULE_PATH}
  )

# We delay enabling languages until developer compiler flags are set,
# even though we no longer force the compiler to the MPI wrapper
project("Dakota" NONE)

# DAKOTA versions for packaging
set(Dakota_VERSION_MAJOR 6)
set(Dakota_VERSION_MINOR 5)
set(Dakota_VERSION_PATCH 0)
# TODO?: set(Dakota_VERSION_TWEAK SVNREV)
set(Dakota_VERSION_PAIR
  "${Dakota_VERSION_MAJOR}.${Dakota_VERSION_MINOR}")
set(Dakota_VERSION_TRIPLE
  "${Dakota_VERSION_MAJOR}.${Dakota_VERSION_MINOR}.${Dakota_VERSION_PATCH}")

# --- Release time toggle 
# Toggle this to append to the version number for stable
#set(Dakota_VERSION_APPEND_STABLE "")   # Versioned release
set(Dakota_VERSION_APPEND_STABLE "+")  # Stable releases

# --- Release time toggle 
# If empty, the build date will be used as the release date (could consider 
# using the SVN rev date); use format Mmm dd yyyy, as in asctime()
#set(Dakota_RELEASE_DATE "May 15 2015")    # Versioned release date Mmm dd yyyy
set(Dakota_RELEASE_DATE "")               # Stable release: empty -> build date 

# Dakota version to use for naming archives

set(Dakota_VERSION_STRING "${Dakota_VERSION_MAJOR}.${Dakota_VERSION_MINOR}.${Dakota_VERSION_PATCH}${Dakota_VERSION_APPEND_STABLE}")

# Dakota version to use in source/docs (could use for tarball names?)
# For now, we don't use .0 for new minor releases, use 5.4 not 5.4.0
if (${Dakota_VERSION_PATCH} GREATER 0) 
  set(Dakota_VERSION_SRC 
    "${Dakota_VERSION_TRIPLE}${Dakota_VERSION_APPEND_STABLE}")
else()
  set(Dakota_VERSION_SRC 
    "${Dakota_VERSION_PAIR}${Dakota_VERSION_APPEND_STABLE}")
endif()

# Location for generated files
execute_process(COMMAND "${CMAKE_COMMAND}" -E make_directory 
  "${Dakota_BINARY_DIR}/generated")

# Buiding in an SVN checkout or a source package? 
set(DAKOTA_VERSION_file_path)
if(EXISTS ${Dakota_SOURCE_DIR}/.svn)
  set(DAKOTA_SVN_checkout TRUE)
  # SVN checkout, determine revision level

  if((APPLE AND DEFINED ENV{BUILD_URL}) OR (CYGWIN AND DEFINED ENV{BUILD_URL}))
    # Workarounds for Jenkins slave shell where svn is different version
    # than the svn client that performed the 'update' step

    file(STRINGS ${Dakota_SOURCE_DIR}/.svn/entries
      list_dakota_rev LIMIT_COUNT 4)

    # Get the trailing (or 4th) entry (SVN rev of Dakota)
    # Would also want to silence CMP0007, or remove blanks
    list(GET list_dakota_rev -1 Dakota_SVN_REV)

  else()
    # NOT CYGWIN/jenkins so "assert" that the same svn client is used for
    # 'update' and 'configure' steps
    find_package(Subversion)

    if(Subversion_FOUND)
      # Workarounds for Trilinos, where CMAKE_PROJECT_NAME != Dakota
      # and the Dakota/ directory may be symlinked.
      get_filename_component(abs_source_dir ${Dakota_SOURCE_DIR} REALPATH)
      Subversion_WC_INFO(${abs_source_dir} Dakota)

      set(Dakota_SVN_REV "${Dakota_WC_REVISION}")
    endif(Subversion_FOUND) # Subversion_FOUND
  endif()

  # Create VERSION file
  file( WRITE ${Dakota_BINARY_DIR}/generated/VERSION/VERSION
        "DAKOTA Version ${Dakota_VERSION_SRC}
Built from SVN revision ${Dakota_SVN_REV}
" )
  set(DAKOTA_VERSION_file_path "${Dakota_BINARY_DIR}/generated/VERSION/")
  install(FILES ${Dakota_BINARY_DIR}/generated/VERSION/VERSION DESTINATION
	  .)

  message(STATUS "Dakota release version is: ${Dakota_VERSION_SRC}")
  message(STATUS "Dakota subversion revision is: ${Dakota_SVN_REV}")

elseif(EXISTS ${Dakota_SOURCE_DIR}/.git)
  set(DAKOTA_GIT_checkout TRUE)
  # GIT checkout, determine revision level

  find_package(Git)

  if(GIT_FOUND)
    # Workarounds for Trilinos, where CMAKE_PROJECT_NAME != Dakota
    # and the Dakota/ directory may be symlinked.
    get_filename_component(abs_source_dir ${Dakota_SOURCE_DIR} REALPATH)
    
    # Get the abbreviated SHA1 of the most recent commit
    execute_process(COMMAND ${GIT_EXECUTABLE} log --pretty=format:%h -1 
      WORKING_DIRECTORY ${abs_source_dir}
      OUTPUT_VARIABLE Dakota_GIT_ABBREV_SHA1)
    # Get the date and time of the most recent commit
    execute_process(COMMAND ${GIT_EXECUTABLE} log --pretty=format:%ci -1 
      WORKING_DIRECTORY ${abs_source_dir}
      OUTPUT_VARIABLE Dakota_GIT_DATETIME)
    # Extract the date
    string(SUBSTRING "${Dakota_GIT_DATETIME}" 0 10 Dakota_GIT_DATE)
    # Build revision string
    string(CONFIGURE "@Dakota_GIT_ABBREV_SHA1@ (@Dakota_GIT_DATE@)" Dakota_GIT_REV)
  endif(GIT_FOUND) # GIT_FOUND

  # Create VERSION file
  file( WRITE ${Dakota_BINARY_DIR}/generated/VERSION/VERSION
        "DakotaVersion ${Dakota_VERSION_SRC}
Built from GIT revision ${Dakota_GIT_REV}
" )
  set(DAKOTA_VERSION_file_path "${Dakota_BINARY_DIR}/generated/VERSION/")
  install(FILES ${Dakota_BINARY_DIR}/generated/VERSION/VERSION DESTINATION
	  .)

  message(STATUS "Dakota release version is: ${Dakota_VERSION_SRC}")
  message(STATUS "Dakota git revision is: ${Dakota_GIT_REV}")

else() # source tree NOT an SVN or GIT checkout
  set(DAKOTA_SVN_checkout FALSE)
  message(STATUS "Dakota release version is: ${Dakota_VERSION_SRC}")
  message(STATUS "Appear to building from source package.")
endif() # .svn .git directory conditionals

# More widely distributed packages exclude more content
# So smaller number implies less content
set(DAKOTA_InternalFull 3)       # Complete checkout
set(DAKOTA_InternalSupervised 2) # Less some of local/
set(DAKOTA_InternalWeb 1)        # Also less DOT
set(DAKOTA_ExternalWeb 0)        # Also less NPSOL, NLPQL

# The permission level of the distribution (to be made an option)
# TODO: change default to DAKOTA_ExternalWed?
set(DAKOTA_DISTRO ${DAKOTA_InternalFull} CACHE STRING
  "Dakota Distribution Type")

# Initial CPack Settings.  Done here as affects configuration in packages/
# (DOT, NPSOL, NLPQL)
set(CPACK_PACKAGE_VENDOR "Sandia National Laboratories")

set(local_arch "${CMAKE_SYSTEM_NAME}.${CMAKE_SYSTEM_PROCESSOR}")

# TODO: insert distribution type into package names, i.e., instead of 
# ${Dakota_VERSION_STRING} use ${Dakota_VERSION_STRING}.int_web, based on DAKOTA_DISTRO
set(CPACK_PACKAGE_FILE_NAME "dakota-${Dakota_VERSION_STRING}.${local_arch}")
set(CPACK_SOURCE_PACKAGE_FILE_NAME "dakota-${Dakota_VERSION_STRING}.src")
set(CPACK_PACKAGE_VERSION_MAJOR "${Dakota_VERSION_MAJOR}")
set(CPACK_PACKAGE_VERSION_MINOR "${Dakota_VERSION_MINOR}")
set(CPACK_PACKAGE_VERSION_PATCH "${Dakota_VERSION_PATCH}")
set(CPACK_DAKOTA_BINARY_DIR "${Dakota_BINARY_DIR}")

# Always omit .svn directories, .git directories, duplicate TPLs, and GPL packages
# FFTW is GPL, CDDLIB is GPL
set(CPACK_SOURCE_IGNORE_FILES ".*\\\\.svn/" ".*\\\\.git/"
  "^${Dakota_SOURCE_DIR}/packages/fftw/"
  "^${Dakota_SOURCE_DIR}/packages/hopspack/src/src-citizens/citizen-gss/cddlib/"
  "^${Dakota_SOURCE_DIR}/packages/pecos/packages/teuchos/"
  "^${Dakota_SOURCE_DIR}/packages/pecos/packages/fftw/"
  "^${Dakota_SOURCE_DIR}/packages/surfpack/packages/CONMIN/"
  "^${Dakota_SOURCE_DIR}/packages/surfpack/packages/NCSUOpt/"
  )

# Only internal full (developer version) has these things
if(DAKOTA_DISTRO LESS ${DAKOTA_InternalFull})
  list(APPEND CPACK_SOURCE_IGNORE_FILES
    "^${Dakota_SOURCE_DIR}/local/cmake/"
    "^${Dakota_SOURCE_DIR}/local/examples/"
    "^${Dakota_SOURCE_DIR}/local/scripts/"
    "^${Dakota_SOURCE_DIR}/local/snl/"
  )
endif()

if(DAKOTA_DISTRO LESS ${DAKOTA_InternalSupervised})
  message(STATUS "Removing DOT for less than InternalSupervised build")
  # When building InternalWeb, don't want DOT in the binaries
  # Be aggressive and remove from source tree
  file(REMOVE_RECURSE ${Dakota_SOURCE_DIR}/local/packages/DOT/)
endif()

if(DAKOTA_DISTRO LESS ${DAKOTA_InternalWeb})
  # Be aggressive and don't distribute any localfiles outside SNL
  # External integrators may need to change this
  list(APPEND CPACK_SOURCE_IGNORE_FILES "^${Dakota_SOURCE_DIR}/local")
  message(STATUS "Removing NPSOL, NLPQL for less than InternalWeb build")
  # When building InternalWeb, don't want NLPQL, NPSOL in the binaries
  # Be aggressive and remove from source tree
  file(REMOVE_RECURSE "${Dakota_SOURCE_DIR}/local/packages/NLPQL"
    "${Dakota_SOURCE_DIR}/local/packages/NPSOL")
endif()

# RPATH settings 
if(APPLE)
  set(CMAKE_MACOSX_RPATH TRUE CACHE BOOL "Add @rpath to library install names")
  set(CMAKE_INSTALL_RPATH "@executable_path;@executable_path/../lib" 
    CACHE STRING "Set the RPATH in Dakota executables and libraries")
elseif(UNIX)
  set(CMAKE_INSTALL_RPATH "\$ORIGIN:\$ORIGIN/../lib")
endif()



# Manage developer convenience options (experimental)
if(DevDebug)
  include(DakotaDebug)
  include(DakotaDev)
elseif (DevDistro)
  include(DakotaDistro)
  include(DakotaDev)
endif()


# Now check languages after compiler flags and options are set
enable_language(C)
enable_language(CXX)
enable_language(Fortran)
if(MSVC_VERSION EQUAL 1400 OR MSVC_VERSION GREATER 1400 OR MSVC10)
  add_definitions(-D_CRT_SECURE_NO_DEPRECATE -D_CRT_NONSTDC_NO_DEPRECATE 
    -D_CRT_SECURE_NO_WARNINGS)
  add_definitions(-D_SCL_SECURE_NO_DEPRECATE -D_SCL_SECURE_NO_WARNINGS)
endif()

# Perl is required for examples, docs, and system tests
find_package(Perl REQUIRED)

# Python is optionally required by Dakota, Teuchos, and Acro; probe
# for the interpreter here at top-level:
include(FindPythonInterp)

# Locate MPI compiler and library settings (must be after lanugages enabled)
include(DakotaMPI)
option(DAKOTA_HAVE_MPI "Enable MPI in DAKOTA" OFF)
if(DAKOTA_HAVE_MPI)
  DakotaFindMPI()
endif()


include(FortranCInterface)
include(CheckFunctionExists)
include(CheckIncludeFile)

if( CMAKE_SOURCE_DIR STREQUAL CMAKE_BINARY_DIR AND NOT MSVC_IDE )
  message(FATAL_ERROR "In-source builds are not allowed.
Please create a directory and run cmake from there, passing the path
to this source directory as the last argument.
This process created the file `CMakeCache.txt' and the directory `CMakeFiles'.
Please delete them.")
endif()

add_definitions("-DHAVE_CONFIG_H")

# This no longer works as Trilinos CMake rejects custom CMAKE_BUILD_TYPE
# Add CMAKE_BUILD_TYPE for DISTRIBUTION to match historical tests / releases
#set(CMAKE_C_FLAGS_DISTRIBUTION "-O2")
#set(CMAKE_CXX_FLAGS_DISTRIBUTION "-O2")
#set(CMAKE_Fortran_FLAGS_DISTRIBUTION "-O2")

option(BUILD_SHARED_LIBS "Build shared libraries?" ON)

# Note: May need this in some Cygwin builds as well
if(CMAKE_SYSTEM_NAME MATCHES Darwin)
  set(CMAKE_SHARED_LIBRARY_CREATE_CXX_FLAGS
      "${CMAKE_SHARED_LIBRARY_CREATE_CXX_FLAGS} -undefined dynamic_lookup")
endif()

# TODO: Can't this be integrated into the following logic?
if(MSVC)
  find_package(LAPACK REQUIRED NO_MODULE)
  set(BLAS_LIBS blas)
  set(LAPACK_LIBS lapack)
endif()
# first check for a system blas and lapack
if(NOT DEFINED BLAS_LIBS OR NOT DEFINED LAPACK_LIBS)
  if(NOT DEFINED BLAS_LIBS)
    find_library(BLAS_LIBS blas)
  endif()
  if(NOT DEFINED LAPACK_LIBS)
    find_library(LAPACK_LIBS lapack)
  endif()
  if(NOT BLAS_LIBS OR NOT LAPACK_LIBS)
    # if not a system blas and lapack, then look for a cmake built LAPACK
    # with find_package
    find_package(LAPACK REQUIRED NO_MODULE)
    set(BLAS_LIBS blas)
    set(LAPACK_LIBS lapack)
  endif()
endif()


# GSL check at top-level due to need for settings in BOTH packages
# and src subdirectories
option(DAKOTA_HAVE_GSL "Toggle GSL support, default is disabled" OFF)
if(DAKOTA_HAVE_GSL)
  # One may want to provide an alternate CBLAS library via
  # DAKOTA_CBLAS_LIBS to use in place of GSL's CBLAS.  On many
  # platforms, linking the GSL CBLAS induces numerical DIFFs in other
  # parts of Dakota. (Might prefer to probe for a library containing
  # cblas_ symbols, then conditionally set this option automatically.)
  if(DAKOTA_CBLAS_LIBS)
    set(GSL_WITHOUT_CBLAS TRUE CACHE BOOL "Omit GSL CBLAS libraries")
  endif()
  find_package(GSL REQUIRED)
  message(STATUS "Found GSL libraries: ${GSL_LIBRARIES}")
endif()

# HDF5 check at top-level due to need for settings in BOTH src
# and test subdirectories
option(DAKOTA_HAVE_HDF5 "Toggle HDF5 support, default is disabled" OFF)
if(DAKOTA_HAVE_HDF5)
  find_package(HDF5 REQUIRED COMPONENTS "C;HL")

  if(NOT HDF5_FOUND)
    message( SEND_ERROR "Dakota cannot write BINARY ResultsDB without HDF5 -
             ${HDF5_hdf5_FOUND}" )
  endif() # HDF5_FOUND

  #message( "Using pre-installed HDF5 in ${FIND_PACKAGE_MESSAGE_DETAILS_HDF5}" )

  #find_package(ZLIB REQUIRED)
  #message( "Using pre-installed ZLIB in ${ZLIB_LIBRARIES}" )

endif() # DAKOTA_HAVE_HDF5

# Mandate a system or user-provided Boost, including some libraries
set(dakota_boost_components
  "filesystem;program_options;regex;serialization;system")

# Acro requires the signals library in addition
option(HAVE_ACRO "Build the ACRO package." ON)
if(HAVE_ACRO)
  list(APPEND dakota_boost_components "signals")
  # Acro uses Boost.Signals (deprecated) instead of Boost.Signals2
  add_definitions("-DBOOST_SIGNALS_NO_DEPRECATION_WARNING")
endif()

# Queso requires the program_options library in addition
option(HAVE_QUESO "Build the QUESO package." OFF)
option(HAVE_QUESO_GPMSA "Use the QUESO GPMSA package when QUESO enabled." ON)
option(HAVE_QUESO_GRVY "Use optional QUESO GRVY package; not recommended." OFF)
option(DAKOTA_QUESO_CMAKE "Experimental: Dakota building QUESO with CMake" ON)


option(HAVE_APPROXNN "Build the Approximate Nearest Neighbor package." ON)

# Options for adaptive sampling that affect both packages and src
option(HAVE_ADAPTIVE_SAMPLING "Enable Morse-Smale-related sampling" ON)
option(HAVE_MORSE_SMALE 
  "Use Morse-Smale; requires APPROXNN and Dionysus libraries" OFF)
if(HAVE_ADAPTIVE_SAMPLING AND HAVE_MORSE_SMALE)
  if (NOT HAVE_APPROXNN)
    set(HAVE_APPROXNN TRUE CACHE BOOL 
      "HAVE_APPROXNN enabled for Morse-Smale Adaptive Sampling")
  endif()
endif()

# Options that affect both src/ and test/
option(DAKOTA_MODELCENTER "Toggle ModelCenter support, default is disabled" OFF)

if(WIN32)
  set(Boost_USE_STATIC_LIBS TRUE)
endif()
# Dakota requires Boost 1.49 or newer; enforce for all libs in the build
find_package(Boost 1.49 REQUIRED COMPONENTS "${dakota_boost_components}")


include(CTest)


# Installation destination options 
# (relative to ${CMAKE_INSTALL_PREFIX}, unless absolute)
set(DAKOTA_EXAMPLES_INSTALL . CACHE FILEPATH 
  "Installation destination for DAKOTA examples/ dir")
set(DAKOTA_TEST_INSTALL . CACHE FILEPATH 
  "Installation destination for DAKOTA test/ dir")
set(DAKOTA_TOPFILES_INSTALL . CACHE FILEPATH 
  "Installation destination for DAKOTA top-level files")


# Set the export name for install targets; parent packages likely want
# to override this to the name of their target
set(ExportTarget DakotaTargets CACHE STRING 
  "Export set name for ${CMAKE_PROJECT_NAME}")

# TODO: Have etphipp remove Trilinos-specific code and instead set in TriKota
# when building inside Trilinos, the path to Teuchos will already be set
if (NOT BUILD_IN_TRILINOS)

  # first probe for system-installed Trilinos
  # this will respect Trilinos_DIR if already set
  find_package(Trilinos QUIET)

  if ( NOT Trilinos_DIR )

    # if no one has configured a local src Teuchos, do so
    # this will respect Teuchos_DIR if already set
    if( NOT Teuchos_DIR )
      if( EXISTS ${CMAKE_CURRENT_SOURCE_DIR}/packages/external/teuchos/cmake/tribits )
        set( Teuchos_DIR
          ${CMAKE_CURRENT_BINARY_DIR}/packages/external/teuchos/packages/teuchos )
        set( Trilinos_ENABLE_Teuchos ON CACHE BOOL
          "ENABLE TriBITS build of teuchos" FORCE )

        # Map key Dakota variables to TriBITS variables
        set( TPL_BLAS_LIBRARIES ${BLAS_LIBS} )
        set( TPL_LAPACK_LIBRARIES ${LAPACK_LIBS} )
	# Dakota doesn't use any Teuchos MPI features; may want to force off
        #set( TPL_ENABLE_MPI ${DAKOTA_HAVE_MPI} )


# This doesn't do as name implies; setting OFF doesn't generate Config.cmake 
# at all; doesn't just control whether installed!  Want Config.cmake in build
#        set(Trilinos_ENABLE_INSTALL_CMAKE_CONFIG_FILES OFF CACHE BOOL
#	  "Dakota is the top-level package; don't write Trilinos config files")

      else()
        # Use "historical" directory hierarchy, before TriBITS
        set( Teuchos_DIR ${CMAKE_CURRENT_BINARY_DIR}/packages/teuchos )
      endif() # tribits source directory EXISTS

      message(STATUS "Dakota setting Teuchos_DIR to ${Teuchos_DIR}" )
      set(DAKOTA_BUILDING_TEUCHOS TRUE CACHE BOOL
        "Dakota is building Teuchos in its build tree" FORCE)
      add_subdirectory(packages/external/teuchos)

    else()
      message(STATUS
	"In ${CMAKE_CURRENT_BINARY_DIR} using Teuchos_DIR: ${Teuchos_DIR}")
    endif() # NOT Teuchos_DIR

    # Additional setting to prevent multiple targets with the same name
    set(Trilinos_TARGETS_IMPORTED 1)

    find_package( Teuchos NO_MODULE REQUIRED )

  else()
    message( "Using system trilinos in ${Trilinos_DIR}" )
  endif() # NOT Trilinos_DIR

endif() # NOT BUILD_IN_TRILINOS


# Manage option for graphics (default ON if possible)
include(DakotaXGraphics)
option(HAVE_X_GRAPHICS "Build the Dakota/Motif Graphics package." ON)
if(HAVE_X_GRAPHICS)
  if(WIN32)
    message(STATUS "HAVE_X_GRAPHICS requested, but not supported on Windows; "
      "disabling.")
    set(HAVE_X_GRAPHICS OFF CACHE BOOL 
      "X graphics not supported on Windows; disabling" FORCE)
  else()
    dakota_x_graphics()
    # TODO: option to force even when deps not found?
    if(DAKOTA_X_DEPS_FOUND)
      message(STATUS "All Dakota X_GRAPHICS dependencies found; 2D graphics "
	"will be enabled as requested.")
    else()
      message(WARNING "HAVE_X_GRAPHICS requested, but X11 dependencies not "
	"found; disabling. (Dakota graphics require X11, Xmu, Xpm, and "
	"Motif/Lesstif, including development headers and libraries, as well as "
	"pthreads.)"
	)
      set(HAVE_X_GRAPHICS OFF CACHE BOOL 
	"X graphics dependencies not found; disabling" FORCE)
    endif()
  endif()  # WIN32
endif()  # HAVE_X_GRAPHICS

# Manage option for f90 (default ON)
option(DAKOTA_F90 "Build the f90, bvls_wrapper." ON)
if(DAKOTA_F90)
  FortranCInterface_HEADER(dak_f90_config.h MACRO_NAMESPACE DAK_F90_)
  install(FILES ${Dakota_BINARY_DIR}/dak_f90_config.h DESTINATION include)
endif(DAKOTA_F90)

option(DAKOTA_ENABLE_TESTS "Enable Dakota-specific tests?" ON)
# Option to turn off key DAKOTA TPL tests, default OFF
# Needs to go before adding the packages subdirectory
option(DAKOTA_ENABLE_TPL_TESTS "Enable DAKOTA TPL tests?" OFF)
if(DAKOTA_ENABLE_TPL_TESTS)
  set(DDACE_ENABLE_TESTS    ON CACHE BOOL "Enable DDACE tests.")
  set(HOPSPACK_ENABLE_TESTS ON CACHE BOOL "Enable HOPSPACK tests.")
  set(LHS_ENABLE_TESTS      ON CACHE BOOL "Enable LHS tests.")
  set(OPTPP_ENABLE_TESTS    ON CACHE BOOL "Enable OPT++ tests.")
  set(PECOS_ENABLE_TESTS    ON CACHE BOOL "Enable PECOS tests.")
else()
  set(DDACE_ENABLE_TESTS    OFF CACHE BOOL "Enable DDACE tests.")
  set(HOPSPACK_ENABLE_TESTS OFF CACHE BOOL "Enable HOPSPACK tests.")
  set(LHS_ENABLE_TESTS      OFF CACHE BOOL "Enable LHS tests.")
  set(OPTPP_ENABLE_TESTS    OFF CACHE BOOL "Enable OPT++ tests.")
  set(PECOS_ENABLE_TESTS    OFF CACHE BOOL "Enable PECOS tests.")
endif()

add_subdirectory(packages)

# The Dakota DLL API should build on all platforms, though the
# ModelCenter portion will not
option(DAKOTA_DLL_API "Enable DAKOTA DLL API." ON)

option(ENABLE_SPEC_MAINT "Enable DAKOTA specification maintenance mode." OFF)
if(ENABLE_SPEC_MAINT AND NOT UNIX)
  message(FATAL_ERROR 
    "DAKOTA specification maintenance mode only available on UNIX platforms")
endif()

option(ENABLE_DAKOTA_DOCS "Enable DAKOTA documentation build." OFF)
if(ENABLE_DAKOTA_DOCS AND NOT UNIX)
  message(FATAL_ERROR 
    "DAKOTA documentation build only available on UNIX platforms")
endif()

option(DAKOTA_API_JAVA "Enable Dakota library Java API" OFF)

if (ENABLE_SPEC_MAINT OR ENABLE_DAKOTA_DOCS OR DAKOTA_API_JAVA)
  # Each of these requires compiling Java code with Java 1.6 or newer 
  find_package(Java 1.6 REQUIRED)
  # BMA: Not sure why Java_FOUND doesn't work here:
  if (NOT Java_JAVA_EXECUTABLE OR NOT Java_JAVAC_EXECUTABLE OR 
      NOT Java_JAR_EXECUTABLE)
    message(SEND_ERROR "Dakota spec maint, docs, and Java API require JDK.")
  endif()
  include(UseJava)
endif()

add_subdirectory(src)
# Build the executables in the test directory even if BUILD_TESTING is OFF
if(DAKOTA_ENABLE_TESTS)
  add_subdirectory(test)
endif()

if(ENABLE_DAKOTA_DOCS)
  add_subdirectory(docs)
endif()

add_subdirectory(examples)

add_subdirectory(interfaces)

# Top-level install rules from source (binary rules are in subdirs)
install(FILES INSTALL LICENSE COPYRIGHT README
	${DAKOTA_VERSION_file_path}VERSION
  DESTINATION ${DAKOTA_TOPFILES_INSTALL})

install(DIRECTORY examples DESTINATION ${DAKOTA_EXAMPLES_INSTALL}
  USE_SOURCE_PERMISSIONS
  PATTERN "CMakeLists.txt" EXCLUDE
  PATTERN "Makefile.am" EXCLUDE
  PATTERN ".svn" EXCLUDE
  PATTERN ".git" EXCLUDE
  PATTERN "*.c" EXCLUDE 
  PATTERN "*.f" EXCLUDE 
  )

install(DIRECTORY test DESTINATION ${DAKOTA_TEST_INSTALL}
  PATTERN "CMakeLists.txt" EXCLUDE
  PATTERN "Makefile.*" EXCLUDE
  PATTERN ".svn" EXCLUDE
  PATTERN ".git" EXCLUDE
  PATTERN "*.c" EXCLUDE 
  PATTERN "*.cpp" EXCLUDE 
  PATTERN "*.f" EXCLUDE 
  )

# Install helper scripts to bin/:
install(PROGRAMS "scripts/dprepro" DESTINATION "bin")
# dakota.bat is useful in both native and Cygwin due to command prompt usage
if (MSVC OR CYGWIN)
  install(PROGRAMS "scripts/dakota.bat" DESTINATION "bin")
endif()
# dakota.sh is useful for all except native windows builds
if(NOT MSVC)
  install(PROGRAMS "scripts/dakota.sh" DESTINATION "bin")
endif()




# Final CPack settings

# Create Add generated files to source package
if(DAKOTA_SVN_checkout OR DAKOTA_GIT_checkout)
  SET(CPACK_SOURCE_INSTALLED_DIRECTORIES "${CMAKE_CURRENT_SOURCE_DIR};/") 
  LIST(APPEND CPACK_SOURCE_INSTALLED_DIRECTORIES
	"${Dakota_BINARY_DIR}/generated/src/;/src")
  LIST(APPEND CPACK_SOURCE_INSTALLED_DIRECTORIES
	"${Dakota_BINARY_DIR}/generated/VERSION/;/")
endif()

if(WIN32)
  set(CPACK_GENERATOR ZIP)
  set(CPACK_SOURCE_GENERATOR ZIP)
elseif(CYGWIN)
  # The Cygwin-specific generators require additional information to
  # create packages that work with Cygwin's package manager (we suspect)
  #set(CPACK_GENERATOR CygwinBinary)
  #set(CPACK_SOURCE_GENERATOR CygwinSource)
  set(CPACK_GENERATOR ZIP)
  set(CPACK_SOURCE_GENERATOR ZIP)
else()
  # All unix-like systems EXCEPT cygwin (WJB - ToDo:  MacOSX-specific packages)
  set(CPACK_GENERATOR TGZ)
  set(CPACK_SOURCE_GENERATOR TGZ)
endif()


include(CPack)
<|MERGE_RESOLUTION|>--- conflicted
+++ resolved
@@ -1,10 +1,5 @@
-<<<<<<< HEAD
-# Dakota requires CMake 2.8.9 or newer; some TPLs may require even newer
-cmake_minimum_required(VERSION 2.8.9)
-=======
 ## Dakota requires CMake 2.8.12 or newer; some TPLs may require even newer
 cmake_minimum_required(VERSION 2.8.12)
->>>>>>> 3362614b
 
 set(CMAKE_MODULE_PATH
   ${CMAKE_CURRENT_SOURCE_DIR}/cmake
