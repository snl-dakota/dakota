/*  _______________________________________________________________________

    DAKOTA: Design Analysis Kit for Optimization and Terascale Applications
    Copyright 2014 Sandia Corporation.
    This software is distributed under the GNU Lesser General Public License.
    For more information, see the README file in the top Dakota directory.
    _______________________________________________________________________ */

//- Class:        DataMethod
//- Description:
//-
//- Owner:        Mike Eldred
//- Version: $Id: DataMethod.hpp 6984 2010-09-27 02:11:09Z lpswile $

#ifndef DATA_METHOD_H
#define DATA_METHOD_H

#include "dakota_system_defs.hpp"
#include "dakota_data_types.hpp"
#include "MPIPackBuffer.hpp"

namespace Dakota {

// --------
// Iterator
// --------
// unsigned short 16 bits are apportioned as [Minimizer,Opt,LSq,SurrBased,
// Analyzer,NonD,PStudyDACE,Verif,Meta,...] where the trailing 6 bits are
// available for up to 64 methods within a particular classification.
#define    PARALLEL_BIT     64
#define        META_BIT    128
#define       VERIF_BIT    256
#define  PSTUDYDACE_BIT    512
#define        NOND_BIT   1024
#define    ANALYZER_BIT   2048
#define   SURRBASED_BIT   4096
#define     LEASTSQ_BIT   8192
#define   OPTIMIZER_BIT  16384
#define   MINIMIZER_BIT  32768
// define special values for method name.  Special bit selections enable 
// identification of method groupings based on the value.
enum { DEFAULT_METHOD=0,
       // Meta-Iterators:
       HYBRID=(META_BIT | PARALLEL_BIT), PARETO_SET, MULTI_START,
       //       BRANCH_AND_BOUND,
       // Verification Analyzers:
       RICHARDSON_EXTRAP=(ANALYZER_BIT | VERIF_BIT),
       // PStudyDACE Analyzers:
       CENTERED_PARAMETER_STUDY=(ANALYZER_BIT | PSTUDYDACE_BIT),
       LIST_PARAMETER_STUDY, MULTIDIM_PARAMETER_STUDY, VECTOR_PARAMETER_STUDY,
       DACE, FSU_CVT, FSU_HALTON, FSU_HAMMERSLEY, PSUADE_MOAT,
       // NonD Analyzers:
       LOCAL_RELIABILITY=(ANALYZER_BIT | NOND_BIT), GLOBAL_RELIABILITY,
<<<<<<< HEAD
       POLYNOMIAL_CHAOS, STOCH_COLLOCATION, MULTILEVEL_POLYNOMIAL_CHAOS,
       MULTIFIDELITY_POLYNOMIAL_CHAOS, MULTIFIDELITY_STOCH_COLLOCATION,
=======
       C3_FUNCTION_TRAIN, POLYNOMIAL_CHAOS, STOCH_COLLOCATION,
>>>>>>> 4efd99a7
       CUBATURE_INTEGRATION, SPARSE_GRID_INTEGRATION, QUADRATURE_INTEGRATION, 
       BAYES_CALIBRATION, GPAIS, POF_DARTS, RKD_DARTS,
       IMPORTANCE_SAMPLING, ADAPTIVE_SAMPLING, MULTILEVEL_SAMPLING,
       LIST_SAMPLING, RANDOM_SAMPLING,
       // Variables::method_view(): epistemic if method_name > RANDOM_SAMPLING
       LOCAL_INTERVAL_EST, LOCAL_EVIDENCE, GLOBAL_INTERVAL_EST, GLOBAL_EVIDENCE,
       //BAYES_CALIBRATION=(ANALYZER_BIT | NOND_BIT | PARALLEL_BIT),
       //BRANCH_AND_BOUND=(MINIMIZER_BIT | PARALLEL_BIT),
       // SurrBased Minimizers:
       SURROGATE_BASED_LOCAL=(MINIMIZER_BIT | SURRBASED_BIT),
       DATA_FIT_SURROGATE_BASED_LOCAL, HIERARCH_SURROGATE_BASED_LOCAL,
       SURROGATE_BASED_GLOBAL, EFFICIENT_GLOBAL,
       // Gradient-based LeastSq Minimizers:
       NL2SOL=(MINIMIZER_BIT | LEASTSQ_BIT), NLSSOL_SQP, OPTPP_G_NEWTON,
       // Nongradient-based Optimizers / Minimizers:
       ASYNCH_PATTERN_SEARCH=(MINIMIZER_BIT | OPTIMIZER_BIT), OPTPP_PDS,
       COLINY_BETA, COLINY_COBYLA,         COLINY_DIRECT, COLINY_MULTI_START,
       COLINY_EA,   COLINY_PATTERN_SEARCH, COLINY_SOLIS_WETS,
       MOGA, SOGA, NCSU_DIRECT, MESH_ADAPTIVE_SEARCH, MIT_NOWPAC, MIT_SNOWPAC,
       GENIE_OPT_DARTS, GENIE_DIRECT,
       // Gradient-based Optimizers / Minimizers:
       NONLINEAR_CG, OPTPP_CG, OPTPP_Q_NEWTON, OPTPP_FD_NEWTON, OPTPP_NEWTON,
       NPSOL_SQP, NLPQL_SQP, //REDUCED_SQP,
       DOT_BFGS, DOT_FRCG, DOT_MMFD, DOT_SLP, DOT_SQP, CONMIN_FRCG, CONMIN_MFD,
       ROL,
       // Generic Optimizers / Minimizers:
       DL_SOLVER,
       // Minimizers that are both opt & least sq
       BRANCH_AND_BOUND=(MINIMIZER_BIT | OPTIMIZER_BIT | LEASTSQ_BIT) };

/// Sub-methods, including sampling, inference algorithm, opt algorithm types
enum { SUBMETHOD_DEFAULT=0, // no specification
       SUBMETHOD_NONE,      // spec override of default: no submethod
       /// Type of hybrid meta-iterator:
       SUBMETHOD_COLLABORATIVE,   SUBMETHOD_EMBEDDED,   SUBMETHOD_SEQUENTIAL,
       // Sampling and DOE types:
       SUBMETHOD_LHS,             SUBMETHOD_RANDOM,
       SUBMETHOD_BOX_BEHNKEN,     SUBMETHOD_CENTRAL_COMPOSITE,
       SUBMETHOD_GRID,            SUBMETHOD_OA_LHS,     SUBMETHOD_OAS,
       // Bayesian inference algorithms:
       SUBMETHOD_DREAM, SUBMETHOD_GPMSA, SUBMETHOD_QUESO, SUBMETHOD_WASABI,
       // optimization sub-method selections (in addition to SUBMETHOD_LHS):
       SUBMETHOD_NIP, SUBMETHOD_SQP, SUBMETHOD_EA, SUBMETHOD_EGO, SUBMETHOD_SBO,
       // verification approaches:
       SUBMETHOD_CONVERGE_ORDER,  SUBMETHOD_CONVERGE_QOI,
       SUBMETHOD_ESTIMATE_ORDER };

// define special values for outputLevel within
// Iterator/Model/Interface/Approximation
enum { SILENT_OUTPUT, QUIET_OUTPUT, NORMAL_OUTPUT, VERBOSE_OUTPUT,
       DEBUG_OUTPUT };
// define special values for printing of different results states
enum { NO_RESULTS=0,        // suppress all results
       REFINEMENT_RESULTS,  // results following a (minor) refinement iteration
       INTERMEDIATE_RESULTS,// results following a (major) alg stage/model level
       FINAL_RESULTS };     // final UQ results (throttled if subIterator)

// define special values for Iterator and Interface scheduling
enum { DEFAULT_SCHEDULING, MASTER_SCHEDULING, PEER_SCHEDULING, 
       PEER_DYNAMIC_SCHEDULING, PEER_STATIC_SCHEDULING, DYNAMIC_SCHEDULING,
       STATIC_SCHEDULING };
// define special values for ParallelLibrary configuration logic
// related to scheduling
enum { DEFAULT_CONFIG, PUSH_DOWN, PUSH_UP };

// ----
// NonD
// ----
// define special values for u_space_type in
// NonD::initialize_random_variable_types()
enum { STD_NORMAL_U, STD_UNIFORM_U, ASKEY_U, EXTENDED_U };
// define special values for covarianceControl
enum { DEFAULT_COVARIANCE, NO_COVARIANCE, DIAGONAL_COVARIANCE,
       FULL_COVARIANCE };
// define special values for probability integration refinement
enum { NO_INT_REFINE=0, IS, AIS, MMAIS };
// define special values for responseLevelTarget
enum { PROBABILITIES, RELIABILITIES, GEN_RELIABILITIES };
// define special values for responseLevelTargetReduce
enum { COMPONENT=0, SYSTEM_SERIES, SYSTEM_PARALLEL };
// define special values for distributionType
enum { CUMULATIVE, COMPLEMENTARY };
// define special values for finalMomentsType
enum { NO_MOMENTS=0, STANDARD_MOMENTS, CENTRAL_MOMENTS };
// define special values for multilevDiscrepEmulation
enum { DEFAULT_EMULATION, DISTINCT_EMULATION, RECURSIVE_EMULATION };

// -------------
// NonDExpansion (most enums defined by Pecos in pecos_global_defs.hpp)
// -------------
// define special values for lsRegressionType
enum { DEFAULT_LS=0, SVD_LS, EQ_CON_LS };
// define special values for mlmfAllocControl
enum { DEFAULT_MLMF_CONTROL=0, ESTIMATOR_VARIANCE, RIP_SAMPLING,
       GREEDY_REFINEMENT };

// --------------------
// NonDBayesCalibration
// --------------------
// define special values for emulatorType
enum { NO_EMULATOR, PCE_EMULATOR, ML_PCE_EMULATOR, MF_PCE_EMULATOR, SC_EMULATOR,
       MF_SC_EMULATOR, GP_EMULATOR, KRIGING_EMULATOR, VPS_EMULATOR };
// modes for calibrating multipliers on observational error
enum { CALIBRATE_NONE = 0, CALIBRATE_ONE, CALIBRATE_PER_EXPER, 
       CALIBRATE_PER_RESP, CALIBRATE_BOTH};

// ------------
// NonDSampling
// ------------
// LHS rank array processing modes:
enum { IGNORE_RANKS, SET_RANKS, GET_RANKS, SET_GET_RANKS };
// sampling modes (combinations of Uncertain/Active/All and Native/Uniform):
enum { UNCERTAIN,           UNCERTAIN_UNIFORM,
       ALEATORY_UNCERTAIN,  ALEATORY_UNCERTAIN_UNIFORM,
       EPISTEMIC_UNCERTAIN, EPISTEMIC_UNCERTAIN_UNIFORM,
       ACTIVE,              ACTIVE_UNIFORM,
       ALL,                 ALL_UNIFORM };
// (1) {,A,E}UNCERTAIN: sample only over the {,A,E} uncertain variables,
//     ignoring design/state, using the native distributions.
// (2) {,A,E}UNCERTAIN_UNIFORM: sample only over the {,A,E}uncertain variables,
//     ignoring design/state, using uniform distributions within native/inferred
//     bounds.
// (3) ACTIVE: sample only over the active variables, ignoring inactive, using
//     the native distributions (assumes uniform for design/state).
// (4) ACTIVE_UNIFORM: sample only over the active variables, ignoring inactive,
//     using uniform distributions within native/inferred bounds.
// (5) ALL: sample over All variables using native distributions (assumes
//     uniform for design/state).
// (6) ALL_UNIFORM: sample over All variables using uniform distributions.
// Note that ACTIVE modes will overlap with either UNCERTAIN or ALL modes
// depending on whether the Model/Variables employ an All or Distinct view.
// Wilks type of confidence interval
enum { ONE_SIDED_LOWER, ONE_SIDED_UPPER, TWO_SIDED };

// ---------------
// NonDReliability
// ---------------
// define special values for mppSearchType
enum { MV=0, AMV_X, AMV_U, AMV_PLUS_X, AMV_PLUS_U, TANA_X, TANA_U,
       QMEA_X, QMEA_U, NO_APPROX, EGRA_X, EGRA_U };
// define special values for secondOrderIntType
enum { BREITUNG, HOHENRACK, HONG };

// -----------------------
// SurrBasedLocalMinimizer
// -----------------------
// define special values for SBL approximate subproblem objective
enum { ORIGINAL_PRIMARY, SINGLE_OBJECTIVE, 
       LAGRANGIAN_OBJECTIVE, AUGMENTED_LAGRANGIAN_OBJECTIVE };
// define special values for SBL approximate subproblem constraints
enum { NO_CONSTRAINTS, LINEARIZED_CONSTRAINTS, ORIGINAL_CONSTRAINTS };
// define special values for SBL constraint relaxation
enum { NO_RELAX, HOMOTOPY, COMPOSITE_STEP }; // COMPOSITE_STEP: BYRD_OMOJOKUN,
                                             // CELIS_DENNIS_TAPIA, or MAESTRO
// define special values for SBL and NonDGlobalReliability merit function type
enum { PENALTY_MERIT,    ADAPTIVE_PENALTY_MERIT,
       LAGRANGIAN_MERIT, AUGMENTED_LAGRANGIAN_MERIT }; // FILTER_AREA
// define special values for SBL iterate acceptance logic
enum { FILTER, TR_RATIO };

// ---------
// Minimizer
// ---------

// minimum value allowed for a characteristic value when scaling; ten
// orders of magnitude greater than DBL_MIN
#define SCALING_MIN_SCALE 1.0e10*DBL_MIN
// lower bound on domain of logarithm function when scaling
#define SCALING_MIN_LOG SCALING_MIN_SCALE
// logarithm base to be used when scaling
#define SCALING_LOGBASE 10.0
// ln(SCALING_LOGBASE); needed in transforming variables in several places
#define SCALING_LN_LOGBASE log(SCALING_LOGBASE)
// indicate type of scaling active for a component (bitwise)
enum { SCALE_NONE, SCALE_VALUE, SCALE_LOG };
// to indicate type of object being scaled
enum { CDV, LINEAR, NONLIN, FN_LSQ };
// to restrict type of auto scaling allowed
enum { DISALLOW, TARGET, BOUNDS };


/// Body class for method specification data.

/** The DataMethodRep class is used to contain the data from a method
    keyword specification.  Default values are managed in the
    DataMethodRep constructor.  Data is public to avoid maintaining
    set/get functions, but is still encapsulated within ProblemDescDB
    since ProblemDescDB::dataMethodList is private. */

class DataMethodRep
{
  //
  //- Heading: Friends
  //

  /// the handle class can access attributes of the body class directly
  friend class DataMethod;

public:

  //
  //- Heading: Data
  //

  // method independent controls

  /// string identifier for the method specification data set (from
  /// the \c id_method specification in \ref MethodIndControl)
  String idMethod;
  /// string pointer to the model specification to be used by this method
  /// (from the \c model_pointer specification in \ref MethodIndControl)
  String modelPointer;
  /// string to point to the low fidelity model for Bayesian experimental design
  String lowFidModelPointer;
  /// method verbosity control: {SILENT,QUIET,NORMAL,VERBOSE,DEBUG}_OUTPUT
  /// (from the \c output specification in \ref MethodIndControl)
  short methodOutput;

  /// maximum number of iterations allowed for the method (from the \c
  /// max_iterations specification in \ref MethodIndControl)
  int maxIterations;
  /// maximum number of refinement iterations allowed for a uniform/adaptive
  /// refinement approach (from the \c max_refinement_iterations specification
  /// in \ref MethodIndControl)
  int maxRefineIterations;
  /// maximum number of internal solver iterations allowed for the method
  /// (from the \c max_solver_iterations specification in \ref MethodIndControl)
  int maxSolverIterations;
  /// maximum number of function evaluations allowed for the method (from
  /// the \c max_function_evaluations specification in \ref MethodIndControl)
  int maxFunctionEvaluations;
  
  /// flag for use of speculative gradient approaches for maintaining parallel
  /// load balance during the line search portion of optimization algorithms
  /// (from the \c speculative specification in \ref MethodIndControl)
  bool speculativeFlag;
  /// flag for usage of derivative data to enhance the computation of
  /// surrogate models (PCE/SC expansions, GP models for EGO/EGRA/EGIE)
  /// based on the \c use_derivatives specification
  bool methodUseDerivsFlag;
  /// iteration convergence tolerance for the method (from the \c
  /// convergence_tolerance specification in \ref MethodIndControl)
  Real convergenceTolerance;
  /// tolerance for controlling the amount of infeasibility that is allowed
  /// before an active constraint is considered to be violated (from the \c
  /// constraint_tolerance specification in \ref MethodIndControl)
  Real constraintTolerance;
  /// flag indicating scaling status (from the \c scaling specification in 
  /// \ref MethodIndControl)
  bool methodScaling;
  /// number of final solutions returned from the iterator
  size_t numFinalSolutions;

  /// the method selection: one of the optimizer, least squares, nond, dace,
  /// or parameter study methods
  unsigned short methodName;
  /// enum value for a sub-method type
  unsigned short subMethod;
  /// string identifier for a sub-method name within a multi-option
  /// method specification (e.g., from meta-iterators)
  String subMethodName;
  /// string pointer for a sub-model specification used by a meta-iterator
  String subModelPointer;
  /// string pointer for a sub-method specification used by a meta-iterator
  String subMethodPointer;

  /// number of servers for concurrent iterator parallelism (from
  /// the \c iterator_servers specification)
  int iteratorServers;
  /// number of processors for each concurrent iterator partition (from
  /// the \c processors_per_iterator specification)
  int procsPerIterator;
  /// type of scheduling ({DEFAULT,MASTER,PEER}_SCHEDULING) used in concurrent
  /// iterator parallelism (from the \c iterator_scheduling specification)
  short iteratorScheduling;

  /// array of methods for the sequential and collaborative hybrid
  /// meta-iterators (from the \c method_name_list specification)
  StringArray hybridMethodNames;
  /// array of models for the sequential and collaborative hybrid
  /// meta-iterators (from the \c model_pointer_list specification)
  StringArray hybridModelPointers;
  /// array of methods for the sequential and collaborative hybrid
  /// meta-iterators (from the \c method_pointer_list specification)
  StringArray hybridMethodPointers;
  // progress threshold for sequential adaptive hybrids (from the \c
  // progress_threshold specification)
  //Real hybridProgThresh;
  /// global method name for embedded hybrids (from the \c
  /// global_method_name specification)
  String hybridGlobalMethodName;
  /// global model pointer for embedded hybrids (from the \c
  /// global_model_pointer specification)
  String hybridGlobalModelPointer;
  /// global method pointer for embedded hybrids (from the \c
  /// global_method_pointer specification)
  String hybridGlobalMethodPointer;
  /// local method name for embedded hybrids (from the \c
  /// local_method_name specification)
  String hybridLocalMethodName;
  /// local model pointer for embedded hybrids (from the \c
  /// local_model_pointer specification)
  String hybridLocalModelPointer;
  /// local method pointer for embedded hybrids (from the \c
  /// local_method_pointer specification)
  String hybridLocalMethodPointer;
  /// local search probability for embedded hybrids (from the \c
  /// local_search_probability specification)
  Real hybridLSProb;

  /// number of random jobs to perform in the pareto_set and
  /// multi_start meta-iterators (from the \c random_starts and \c
  /// random_weight_sets specifications)
  int concurrentRandomJobs;
  /// user-specified (i.e., nonrandom) parameter sets to evaluate in
  /// the pareto_set and multi_start meta-iterators (from the \c
  /// starting_points and \c weight_sets specifications)
  RealVector concurrentParameterSets;

  /// number of consecutive iterations with change less than
  /// convergenceTolerance required to trigger convergence
  unsigned short softConvLimit;
  /// flag to indicate user-specification of a bypass of any/all
  /// layerings in evaluating truth response values in SBL.
  bool surrBasedLocalLayerBypass;
  /// initial trust region sizes in the surrogate-based local method
  /// (from the \c initial_size specification in \ref MethodSBL), one
  /// size per surrogate model (notes: no trust region for the truth
  /// model; sizes are relative values, e.g., 0.1 = 10% of range of
  /// global bounds for each variable
  RealVector trustRegionInitSize;
  /// minimum trust region size in the surrogate-based local method
  /// (from the \c minimum_size specification in \ref MethodSBL), if
  /// the trust region size falls below this threshold the SBL
  /// iterations are terminated (note: if kriging is used with SBL,
  /// the min trust region size is set to 1.0e-3 in attempt to avoid
  /// ill-conditioned matrixes that arise in kriging over small trust
  /// regions)
  Real trustRegionMinSize;
  /// trust region minimum improvement level (ratio of actual to predicted
  /// decrease in objective fcn) in the surrogate-based local method
  /// (from the \c contract_threshold specification in \ref MethodSBL),
  /// the trust region shrinks or is rejected if the ratio is below
  /// this value ("eta_1" in the Conn-Gould-Toint trust region book)
  Real trustRegionContractTrigger;
  /// trust region sufficient improvement level (ratio of actual to
  /// predicted decrease in objective fn) in the surrogate-based local
  /// method (from the \c expand_threshold specification in \ref
  /// MethodSBL), the trust region expands if the ratio is above this
  /// value ("eta_2" in the Conn-Gould-Toint trust region book)
  Real trustRegionExpandTrigger;
  /// trust region contraction factor in the surrogate-based local method
  /// (from the \c contraction_factor specification in \ref MethodSBL)
  Real trustRegionContract;
  /// trust region expansion factor in the surrogate-based local method
  /// (from the \c expansion_factor specification in \ref MethodSBL)
  Real trustRegionExpand;
  /// SBL approximate subproblem objective: ORIGINAL_PRIMARY, SINGLE_OBJECTIVE,
  /// LAGRANGIAN_OBJECTIVE, or AUGMENTED_LAGRANGIAN_OBJECTIVE
  short surrBasedLocalSubProbObj;
  /// SBL approximate subproblem constraints: NO_CONSTRAINTS,
  /// LINEARIZED_CONSTRAINTS, or ORIGINAL_CONSTRAINTS
  short surrBasedLocalSubProbCon;
  /// SBL merit function type: BASIC_PENALTY, ADAPTIVE_PENALTY, 
  /// BASIC_LAGRANGIAN, or AUGMENTED_LAGRANGIAN
  short surrBasedLocalMeritFn;
  /// SBL iterate acceptance logic: TR_RATIO or FILTER
  short surrBasedLocalAcceptLogic;
  /// SBL constraint relaxation method: NO_RELAX or HOMOTOPY
  short surrBasedLocalConstrRelax;
  /// user-specified method for adding points to the set upon which the
  /// next surrogate is based in the \c surrogate_based_global method. 
  bool surrBasedGlobalReplacePts;

  // number of samples at the root for the branch and bound method
  // (from the \c num_samples_at_root specification in \ref MethodBandB)
  //int branchBndNumSamplesRoot;
  // number of samples at each node for the branch and bound method
  // (from the \c num_samples_at_node specification in \ref MethodBandB)
  //int branchBndNumSamplesNode;

  // DL_SOLVER

  /// string of options for a dynamically linked solver
  String dlDetails;
  /// handle to dynamically loaded library
  void *dlLib;

  // NPSOL

  /// the \c verify_level specification in \ref MethodNPSOLDC
  int verifyLevel;
  /// the \c function_precision specification in \ref MethodNPSOLDC
  /// and the \c EPSILON specification in NOMAD
  Real functionPrecision;	/* also used by nl2sol */
  /// the \c linesearch_tolerance specification in \ref MethodNPSOLDC
  Real lineSearchTolerance;

  // NL2SOL

  Real absConvTol;     ///< absolute function convergence tolerance
  Real xConvTol;       ///< x-convergence tolerance
  Real singConvTol;    ///< singular convergence tolerance
  Real singRadius;     ///< radius for singular convergence test
  Real falseConvTol;   ///< false-convergence tolerance
  Real initTRRadius;   ///< initial trust radius
  int  covarianceType; ///< kind of covariance required
  bool regressDiag;    ///< whether to print the regression diagnostic vector

  // OPT++

  /// the \c search_method specification for Newton and nonlinear
  /// interior-point methods in \ref MethodOPTPPDC
  String searchMethod;
  /// the \c gradient_tolerance specification in \ref MethodOPTPPDC
  Real gradientTolerance;
  /// the \c max_step specification in \ref MethodOPTPPDC
  Real maxStep;
  /// the \c merit_function specification for nonlinear
  /// interior-point methods in \ref MethodOPTPPDC
  short meritFn;
  /// the \c steplength_to_boundary specification for nonlinear
  /// interior-point methods in \ref MethodOPTPPDC
  Real stepLenToBoundary;
  /// the \c centering_parameter specification for nonlinear
  /// interior-point methods in \ref MethodOPTPPDC
  Real centeringParam;
  /// the \c search_scheme_size specification for PDS methods in
  /// \ref MethodOPTPPDC
  int  searchSchemeSize;

  // APPSPACK

  // using solnTarget from COLINY

  /// the \c initStepLength choice for nonlinearly constrained APPS in
  /// \ref MethodAPPSDC
  Real initStepLength;
  /// the \c contractStepLength choice for nonlinearly constrained APPS in
  /// \ref MethodAPPSDC
  Real contractStepLength;
  /// the \c threshStepLength choice for nonlinearly constrained APPS in
  /// \ref MethodAPPSDC
  Real threshStepLength;
  /// the \c meritFunction choice for nonlinearly constrained APPS in
  /// \ref MethodAPPSDC
  String meritFunction;
  /// the \c constrPenalty choice for nonlinearly constrained APPS in
  /// \ref MethodAPPSDC
  Real constrPenalty;
  /// the initial \c smoothFactor value for nonlinearly constrained APPS in
  /// \ref MethodAPPSDC
  Real smoothFactor;

  // COLINY

  /// the initial \c constraint_penalty for COLINY methods in
  /// \ref MethodAPPS, \ref MethodSCOLIBDIR, \ref MethodSCOLIBPS,
  /// \ref MethodSCOLIBSW and \ref MethodSCOLIBEA
  Real constraintPenalty;
  /// the \c constant_penalty flag for COLINY methods in
  /// \ref MethodSCOLIBPS and \ref MethodSCOLIBSW
  bool constantPenalty;
  /// the \c global_balance_parameter for the DIRECT method in
  /// \ref MethodSCOLIBDIR
  Real globalBalanceParam;
  /// the \c local_balance_parameter for the DIRECT method in
  /// \ref MethodSCOLIBDIR
  Real localBalanceParam;
  /// the \c max_boxsize_limit for the DIRECT method in \ref MethodSCOLIBDIR
  Real maxBoxSize;
  /// the \c min_boxsize_limit for the DIRECT method in \ref MethodSCOLIBDIR
  /// and \ref MethodNCSUDC
  Real minBoxSize;
  /// the \c division setting (\c major_dimension or \c all_dimensions) for
  /// the DIRECT method in \ref MethodSCOLIBDIR
  String boxDivision;
  /// the \c non_adaptive specification for the coliny_ea method in
  /// \ref MethodSCOLIBEA
  bool mutationAdaptive;
  /// the \c show_misc_options specification in \ref MethodSCOLIBDC
  bool showMiscOptions;
  /// the \c misc_options specification in \ref MethodSCOLIBDC
  StringArray miscOptions;
  /// the \c solution_target specification in \ref MethodSCOLIBDC
  Real solnTarget;
  /// the \c crossover_rate specification for EA methods in \ref MethodSCOLIBEA
  Real crossoverRate;
  /// the \c mutation_rate specification for EA methods in \ref  MethodSCOLIBEA
  Real mutationRate;
  /// the \c mutation_scale specification for EA methods in \ref  MethodSCOLIBEA
  Real mutationScale;
  /// the \c min_scale specification for mutation in EA methods in
  /// \ref MethodSCOLIBEA
  Real mutationMinScale;
  /// the \c initial_delta specification for APPS/COBYLA/PS/SW methods in 
  /// \ref MethodAPPS, \ref MethodSCOLIBCOB, \ref MethodSCOLIBPS, and
  /// \ref MethodSCOLIBSW
  Real initDelta;
  /// the \c variable_tolerance specification for APPS/COBYLA/PS/SW methods
  /// in \ref MethodAPPS, \ref MethodSCOLIBCOB, \ref MethodSCOLIBPS, and
  /// \ref MethodSCOLIBSW
  Real threshDelta;
  /// the \c contraction_factor specification for APPS/PS/SW methods in
  /// \ref MethodAPPS, \ref MethodSCOLIBPS, and \ref MethodSCOLIBSW
  Real contractFactor;
  /// the \c new_solutions_generated specification for GA/EPSA methods
  /// in \ref MethodSCOLIBEA
  int newSolnsGenerated;
  /// the integer assignment to random, chc, or elitist in the \c
  /// replacement_type specification for GA/EPSA methods in \ref
  /// MethodSCOLIBEA
  int numberRetained;
  /// the \c no_expansion specification for APPS/PS/SW methods in
  /// \ref MethodAPPS, \ref MethodSCOLIBPS, and \ref MethodSCOLIBSW
  bool expansionFlag;
  /// the \c expand_after_success specification for PS/SW methods in
  /// \ref MethodSCOLIBPS and \ref MethodSCOLIBSW
  int expandAfterSuccess;
  /// the \c contract_after_failure specification for the SW method in
  /// \ref MethodSCOLIBSW
  int contractAfterFail;
  /// the \c mutation_range specification for the pga_int method in
  /// \ref MethodSCOLIBEA
  int mutationRange;
  /// the \c total_pattern_size specification for PS methods in
  /// \ref MethodSCOLIBPS
  int totalPatternSize;
  /// the \c stochastic specification for the PS method in \ref MethodSCOLIBPS
  bool randomizeOrderFlag;
  /// the \c fitness_type specification for EA methods in \ref MethodSCOLIBEA
  String selectionPressure;
  /// the \c replacement_type specification for EA methods in
  /// \ref MethodSCOLIBEA
  String replacementType;
  /// the \c crossover_type specification for EA methods in \ref MethodSCOLIBEA
  String crossoverType;
  /// the \c mutation_type specification for EA methods in \ref MethodSCOLIBEA
  String mutationType;
  /// the \c exploratory_moves specification for the PS method in
  /// \ref MethodSCOLIBPS
  String exploratoryMoves;
  /// the \c pattern_basis specification for APPS/PS methods in
  /// \ref MethodAPPS and \ref MethodSCOLIBPS
  String patternBasis;
  /// beta solvers don't need documentation
  String betaSolverName;

  // COLINY and APPS

  /// the \c synchronization setting for parallel pattern search
  /// methods in \ref MethodSCOLIBPS and \ref MethodAPPS
  String evalSynchronize;

  // JEGA

  // using randomSeed from COLINY, NonD, & DACE methods
  // using mutationType from COLINY
  // using crossoverType from COLINY
  // using mutationRate from COLINY
  // using mutationScale from COLINY
  // using crossoverRate from COLINY
  // using populationSize from COLINY
  // using maxIterations from method independent controls
  // using maxFunctionEvaluations from method independent controls
  // using convergenceTolerance for percentChange from method ind. controls
  // mainLoopType defined in JEGAOptimizer.cpp
  // evaluationType defined in JEGAOptimizer.cpp
  // delimiter for flat file read defined in JEGAOptimizer.cpp

  // varibles for the crossover operator
  /// The number of crossover points or multi-point schemes.
  size_t numCrossPoints;
  /// The number of parents to use in a crossover operation.
  size_t numParents;
  /// The number of children to produce in a crossover operation.
  size_t numOffspring;
  
  // variables for the fitness assessment operator
  /// the fitness assessment operator to use.
  String fitnessType;
  
  // variables for the selection operator
  /// The means by which this JEGA should converge.
  String convergenceType;
  
  /// The minimum percent change before convergence
  /// for a fitness tracker converger.
  Real percentChange;
  /// The number of generations over which a fitness
  /// tracker converger should track.
  size_t numGenerations;

  // JEMOGA
  /// The cutoff value for survival in fitness limiting selectors (e.g., 
  /// below_limit selector).
  Real fitnessLimit;
  /// The minimum percentage of the requested number of selections that
  /// must take place on each call to the selector (0, 1).
  Real shrinkagePercent;
   
  // variables for the niching operator
  /// The niching type 
  String nichingType;

  // variables for the niching type
  /// The discretization percentage along each objective
  RealVector nicheVector;

  /// The maximum number of designs to keep when using the max_designs
  /// nicher
  size_t numDesigns;
  
  // variables for the postprocessor operator
  /// The post processor type 
  String postProcessorType;

  // variables for the postprocessor type
  /// The discretization percentage along each objective
  RealVector distanceVector;
  
  // JESOGA


  // JEGA/COLINY

  // variables for initialization
  /// The means by which the JEGA should initialize the population.
  String initializationType;
  /// The filename to use for initialization.
  String flatFile;
  /// The filename to use for logging
  String logFile;
  /// the \c population_size specification for GA methods in \ref
  /// MethodSCOLIBEA
  int populationSize;
  /// The \c print_each_pop flag to set the printing of the population 
  /// at each generation
  bool printPopFlag;

  // NCSU

  // using solnTarget from COLINY
  // using minBoxSize from COLINY

  /// the \c volume_boxsize_limit for the DIRECT method in \ref MethodNCSUDC
  Real volBoxSize;

  // DDACE

  /// the \c symbols specification for DACE methods
  int numSymbols;
  /// the \c main_effects specification for sampling methods 
  /// in \ref MethodDDACE)
  bool mainEffectsFlag;

  // FSUDace

  // using numSamples from DDACE

  /// the \c latinize specification for FSU QMC and CVT methods in
  /// \ref MethodFSUDACE
  bool latinizeFlag;
  /// the \c quality_metrics specification for sampling methods (FSU QMC 
  /// and CVT methods in \ref MethodFSUDACE)
  bool volQualityFlag;

  // FSUDace QMC
  /// the \c sequenceStart specification in \ref MethodFSUDACE
  IntVector sequenceStart;
  /// the \c sequenceLeap specification in \ref MethodFSUDACE
  IntVector sequenceLeap;
  /// the \c primeBase specification in \ref MethodFSUDACE
  IntVector primeBase;

  // FSUDace CVT
  // using randomSeed, fixedSeedFlag, numSamples from other methods 
  // using initializationType, sampleType from other methods
  /// the \c numTrials specification in \ref MethodFSUDACE
  int numTrials;
  /// the \c trial_type specification in \ref MethodFSUDACE 
  String trialType;
 
  // COLINY, NonD, & DACE

  /// the \c seed specification for COLINY, NonD, & DACE methods
  int randomSeed;

  // MADS
  /// the \c initMeshSize choice for NOMAD in \ref MethodNOMADDC
  Real initMeshSize;
  /// the \c minMeshSize choice for NOMAD in \ref MethodNOMADDC
  Real minMeshSize;
  /// the \c HISTORY_FILE specification for NOMAD
  String historyFile;
  /// the \c DISPLAY_STATS specification for NOMAD
  String displayFormat;
  /// the \c VNS specification for NOMAD
  Real vns;
  /// the \c NEIGHBOR_ORDER specification for NOMAD
  int neighborOrder;
  /// the \c DISPLAY_ALL_EVAL specification for NOMAD
  bool showAllEval;
  /// the \c HAS_SGTE specification for NOMAD
  String useSurrogate;

  // NonD & DACE

  /// the \c samples specification for NonD & DACE methods
  int numSamples;
  /// flag for fixing the value of the seed among different NonD/DACE
  /// sample sets.  This results in the use of the same sampling
  /// stencil/pattern throughout an execution with repeated sampling.
  bool fixedSeedFlag;
  /// flag for fixing the sequence for Halton or Hammersley QMC
  /// sample sets.  This results in the use of the same sampling
  /// stencil/pattern throughout an execution with repeated sampling.
  bool fixedSequenceFlag;
  /// the \c var_based_decomp specification for a variety of sampling methods
  bool vbdFlag;
  /// the \c var_based_decomp tolerance for omitting index output
  Real vbdDropTolerance;
  /// the \c backfill option allows one to augment in LHS sample 
  /// by enforcing the addition of unique discrete variables to the sample
  bool backfillFlag;
  /// Flag to specify the calculation of principal components when 
  /// using LHS  
  bool pcaFlag;
  /// The percentage of variance explained by using a truncated 
  /// number of principal components in PCA
  Real percentVarianceExplained;
  /// Flag to specify use of Wilks formula to calculate num samples
  bool wilksFlag;
  /// Wilks order parameter
  unsigned short wilksOrder;
  /// Wilks confidence interval parameter
  Real wilksConfidenceLevel;
  /// Wilks sided interval type
  short wilksSidedInterval;

  // NonD Function_Train
  // pointer to model parameters for UQ
  String modelParamSpec;
  /// Number of LHS used for construction
  size_t numSamplesForConstruct;


    
  /// a sub-specification of vbdFlag: interaction order limit for
  /// calculation/output of component VBD indices
  unsigned short vbdOrder;
  /// restrict the calculation of a full response covariance matrix
  /// for high dimensional outputs: {DEFAULT,DIAGONAL,FULL}_COVARIANCE
  short covarianceControl;
  /// the \c basic random-number generator for NonD
  String rngName;
  /// refinement type for stochastic expansions from dimension refinement
  /// keyword group
  short refinementType;
  /// refinement control for stochastic expansions from dimension refinement
  /// keyword group
  short refinementControl;
  /// override for default point nesting policy: NO_NESTING_OVERRIDE, NESTED,
  /// or NON_NESTED
  short nestingOverride;
  /// override for default point growth restriction policy: NO_GROWTH_OVERRIDE,
  /// RESTRICTED, or UNRESTRICTED
  short growthOverride;
  /// enumeration for u-space type that defines u-space variable targets
  /// for probability space transformations: EXTENDED_U (default), ASKEY_U,
  /// STD_NORMAL_U, or STD_UNIFORM_U
  short expansionType;
  /// boolean indicating presence of \c piecewise keyword
  bool piecewiseBasis;
  /// enumeration for type of basis in sparse grid interpolation
  /// (Pecos::{NODAL,HIERARCHICAL}_INTERPOLANT) or regression
  /// (Pecos::{TENSOR_PRODUCT,TOTAL_ORDER,ADAPTED}_BASIS).
  short expansionBasisType;

  /// the \c quadrature_order_sequence specification in \ref MethodNonDPCE and
  /// \ref MethodNonDSC
  UShortArray quadratureOrderSeq;
  /// the \c sparse_grid_level_sequence specification in \ref MethodNonDPCE and
  /// \ref MethodNonDSC
  UShortArray sparseGridLevelSeq;
  /// the \c expansion_order_sequence specification in \ref MethodNonDPCE
  UShortArray expansionOrderSeq;
  /// the \c collocation_points_sequence specification in \ref MethodNonDPCE
  SizetArray collocationPointsSeq;
  /// the \c expansion_samples_sequence specification in \ref MethodNonDPCE
  SizetArray expansionSamplesSeq;

  /// the \c quadrature_order specification in \ref MethodNonDPCE and
  /// \ref MethodNonDSC
  unsigned short quadratureOrder;
  /// the \c sparse_grid_level specification in \ref MethodNonDPCE and
  /// \ref MethodNonDSC
  unsigned short sparseGridLevel;
  /// the \c expansion_order specification in \ref MethodNonDPCE
  unsigned short expansionOrder;
  /// the \c collocation_points specification in \ref MethodNonDPCE
  size_t collocationPoints;
  /// the \c expansion_samples specification in \ref MethodNonDPCE
  size_t expansionSamples;

  /// allows for incremental PCE construction using the \c
  /// incremental_lhs specification in \ref MethodNonDPCE
  String expansionSampleType;
  /// the \c dimension_preference specification for tensor and sparse grids
  /// and expansion orders in \ref MethodNonDPCE and \ref MethodNonDSC
  RealVector anisoDimPref;
  /// the \c cubature_integrand specification in \ref MethodNonDPCE
  unsigned short cubIntOrder;
  /// the \c collocation_ratio specification in \ref MethodNonDPCE
  Real collocationRatio;
  /// order applied to the number of expansion terms when applying
  /// or computing the collocation ratio within regression PCE;
  /// based on the \c ratio_order specification in \ref MethodNonDPCE
  Real collocRatioTermsOrder;
  /// type of regression: LS, OMP, BP, BPDN, LARS, or LASSO
  short regressionType;
  /// type of least squares regression: SVD or EQ_CON_QR
  short lsRegressionType;
  /// noise tolerance(s) for OMP, BPDN, LARS, and LASSO
  RealVector regressionNoiseTol;
  /// L2 regression penalty for a variant of LASSO known as the
  /// elastic net method (default of 0 gives standard LASSO)
  Real regressionL2Penalty;
  /// flag indicating the use of cross-validation across expansion orders
  /// (given a prescribed maximum order) and, for some methods, noise tolerances
  bool crossValidation;
  /// flag indicating the restriction of cross-validation to estimate only
  /// the most effective noise tolerance; used to reduce cost from performing
  /// CV over both noise tolerances and expansion orders
  bool crossValidNoiseOnly;
  // initial grid level for the ADAPTED_BASIS_GENERALIZED approach to
  // defining the candidate basis for sparse recovery (compressed sensing)
  //unsigned short adaptedBasisInitLevel;
  /// initial grid level for the ADAPTED_BASIS_EXPANDING_FRONT approach to
  /// defining the candidate basis for sparse recovery (compressed sensing)
  unsigned short adaptedBasisAdvancements;
  /// flag indicating the output of PCE coefficients corresponding to
  /// normalized basis polynomials
  bool normalizedCoeffs;
  /// allows PCE construction to reuse points from previous sample
  /// sets or data import using the \c reuse_points specification in
  /// \ref MethodNonDPCE
  String pointReuse;
  /// flag for usage of a sub-sampled set of tensor-product grid points
  /// within regression PCE; based on the \c tensor_grid specification
  /// in \ref MethodNonDPCE
  bool tensorGridFlag;
  /// order of tensor-product grid points that are sub-sampled within
  /// orthogonal least interpolation PCE; based on the \c tensor_grid
  /// specification in \ref MethodNonDPCE
  UShortArray tensorGridOrder;
  /// type of discrepancy emulation in multilevel methods: distinct or recursive
  short multilevDiscrepEmulation;
  /// the \c import_expansion_file specification in \ref MethodNonDPCE
  String importExpansionFile;
  /// the \c export_expansion_file specification in \ref MethodNonDPCE
  String exportExpansionFile;
  /// the \c sample_type specification in \ref MethodNonDMC, \ref
  /// MethodNonDPCE, and \ref MethodNonDSC
  unsigned short sampleType;
  /// whether to generate D-optimal designs
  bool dOptimal;
  /// number of candidate designss in D-optimal design selection
  size_t numCandidateDesigns;
  /// the type of limit state search in \ref MethodNonDLocalRel
  /// (\c x_taylor_mean, \c x_taylor_mpp, \c x_two_point, \c u_taylor_mean,
  /// \c u_taylor_mpp, \c u_two_point, or \c no_approx) or
  /// \ref MethodNonDGlobalRel (\c x_gaussian_process or \c u_gaussian_process)
  unsigned short reliabilitySearchType;
  /// the \c first_order or \c second_order integration selection in
  /// \ref MethodNonDLocalRel
  String reliabilityIntegration;
  /// the \c import, \c adapt_import, or \c mm_adapt_import integration
  /// refinement selection in \ref MethodNonDLocalRel, \ref MethodNonDPCE,
  /// and \ref MethodNonDSC
  unsigned short integrationRefine;
  /// Sequence of refinement samples, e.g., the size of the batch
  /// (e.g. number of supplemental points added) to be added to be
  /// added to the build points for an emulator at each iteration
  IntVector refineSamples;
  /// the \c pilot_samples selection in \ref MethodMultilevelMC
  SizetArray pilotSamples;
  /// the \c allocation_control selection in \ref MethodMultilevelPCE
  short mlmfAllocControl;
  /// the \c estimator_rate selection in \ref MethodMultilevelPCE
  Real multilevEstimatorRate;
  /// the \c final_moments specification in \ref MethodNonD
  short finalMomentsType;
  /// the \c distribution \c cumulative or \c complementary specification
  /// in \ref MethodNonD
  short distributionType;
  /// the \c compute \c probabilities, \c reliabilities, or \c
  /// gen_reliabilities specification in \ref MethodNonD
  short responseLevelTarget;
  /// the \c system \c series or \c parallel specification in \ref MethodNonD
  short responseLevelTargetReduce;
  /// the \c response_levels specification in \ref MethodNonD
  RealVectorArray responseLevels;
  /// the \c probability_levels specification in \ref MethodNonD
  RealVectorArray probabilityLevels;
  /// the \c reliability_levels specification in \ref MethodNonD
  RealVectorArray reliabilityLevels;
  /// the \c gen_reliability_levels specification in \ref MethodNonD
  RealVectorArray genReliabilityLevels;
  /// the number of MCMC chain samples
  int chainSamples;
  /// the number of samples to construct an emulator, e.g., for
  /// Bayesian calibration methods
  int buildSamples;
  /// number of samples to perform on emulator
  int samplesOnEmulator;
  /// The total order to be used in construction of a VPS surrogate 
  int emulatorOrder;
  /// the \c emulator specification in \ref MethodNonDBayesCalib
  short emulatorType;
  /// the \c mcmc type specification in \ref MethodNonDBayesCalib
  String mcmcType;
  /// use of standardized probability spaces for MCMC within Bayesian inference
  bool standardizedSpace;
  /// flag indicating adaptive refinement of the emulator in regions
  /// of high posterior probability
  bool adaptPosteriorRefine;
  /// flag indicating user activation of logit transform option within QUESO
  bool logitTransform;
  /// whether to apply GPMSA-internal normalization
  bool gpmsaNormalize;
  /// flag indicating the calculation of KL divergence between prior
  /// and posterior in Bayesian methods 
  bool posteriorStatsKL;
  /// flag indicating the calculation of mutual information between prior
  /// and posterior in Bayesian methods 
  bool posteriorStatsMutual;
  /// flag indicating calculation of kernel density estimate of posterior 
  /// distributions
  bool posteriorStatsKDE;
  /// flag indicating calculation of chain diagnostics
  bool chainDiagnostics;
  /// flag indicating calculation of confidence intervals as a chain
  /// diagnositc
  bool chainDiagnosticsCI;
  /// flag indicating calculation of the evidence of the model
  bool modelEvidence;
  /// flag indicating use of Monte Carlo approximation for evidence calc.
  bool modelEvidMC;
  /// number of prior samples to use in model evidence calculation
  int evidenceSamples;
  /// flag indicating use of Laplace approximation for evidence calc.
  bool modelEvidLaplace;
  /// the method used for performing a pre-solve for the MAP point
  unsigned short preSolveMethod;
  /// the type of proposal covariance: user, derivatives, or prior
  String proposalCovType;
  /// optional multiplier for prior-based proposal covariance
  Real priorPropCovMult;
  /// number of samples after which to update the proposal covariance from
  /// misfit Hessian (using residual values and derivatives)
  int proposalCovUpdatePeriod;
  /// the format of proposal covariance input: diagonal or matrix
  String proposalCovInputType;
  /// raw list of real data for the proposal covariance
  RealVector proposalCovData;
  /// file from which to read proposal covariance in diagonal or matrix format
  String proposalCovFile;
  /// file containing advanced ROL option overrides
  String advancedOptionsFilename;
  /// file containing advanced QUESO option overrides
  String quesoOptionsFilename;
  /// the \c fitness metric type specification in \ref
  /// MethodNonDAdaptive
  String fitnessMetricType;
  /// the \c batch selection type specification in \ref
  /// MethodNonDAdaptive
  String batchSelectionType;
  /// the \c Lipschitz type specification in \ref
  /// MethodNonDPOFDarts (e.g. either local or global estimation)
  String lipschitzType;
  /// calibration mode for observation error multipliers (CALIBRATE_*)
  unsigned short calibrateErrorMode;
  /// hyperparameters inverse gamma prior alphas
  RealVector hyperPriorAlphas;
  /// hyperparameters inverse gamma prior alphas
  RealVector hyperPriorBetas;
  /// number of MCMC samples to discard from acceptance chain
  int burnInSamples;
  /// period or skip in post-processing the acceptance chain
  int subSamplingPeriod;
  /// flag to calculate model discrepancy
  bool calModelDiscrepancy;
  /// number of prediction configurations at which to calculate model 
  /// discrepancy
  size_t numPredConfigs;
  /// list of prediction configurations at which to calculate model discrepancy
  RealVector predictionConfigList;
  /// whether to import prediction configurations at which to calculate model
  /// discrepancy
  String importPredConfigs;
  /// tabular format for prediction configurations import file
  unsigned short importPredConfigFormat;
  /// type of model discrepancy emulation
  String modelDiscrepancyType;
  /// correction order for either gaussian process or polynomial model
  /// discrepancy calculations: 0 (=constant), 1 (=linear), 2 (=quadratic)
  short approxCorrectionOrder;
  /// specify the name of file to which corrected model (model+discrepancy)
  /// calculations are output
  String exportCorrModelFile;
  /// tabular format for corrected model (model+discrepancy) export file
  unsigned short exportCorrModelFormat;
  /// specify the name of file to which corrected model variance
  /// calculations are output
  String exportCorrVarFile;
  /// tabular format for corrected model variance export file
  unsigned short exportCorrVarFormat;
  /// specify the name of file to which discrepancy calculations are output
  String exportDiscrepFile;
  /// tabular format for model discrepancy export file
  unsigned short exportDiscrepFormat;
  /// whether to perform adaptive Bayesian design of experiments
  bool adaptExpDesign;
  /// whether to import candidate design points for adaptive Bayesian
  /// experimental design
  String importCandPtsFile;
  /// tabular format for the candidate design points import file
  unsigned short importCandFormat;
  /// number of candidate designs for adaptive Bayesian experimental design
  size_t numCandidates;
  /// maximum number of highfidelity model runs to be used for
  /// adaptive Bayesian experimental design
  int maxHifiEvals;
  /// number of optimal designs selected per iteration of experimental design
  /// algorithm
  int batchSize;
  /// indicate that the KSG2 algorithm is to be employed in the calculation
  /// of the mutual information
  bool mutualInfoKSG2;

  // DREAM sub-specification

  /// number of concurrent chains
  int numChains;
  /// number of CR-factors
  int numCR;
  /// number of crossover chain pairs
  int crossoverChainPairs;
  /// threshold for the Gelmin-Rubin statistic
  Real grThreshold;
  /// how often to perform a long jump in generations
  int jumpStep; 

  // WASABI sub-specification
  /// Number of samples from the prior that is pushed forward
  /// through the model to obtain the initial set of pushforward samples
  int numPushforwardSamples;
  /// the type of data distribution: kde, or gaussian
  String dataDistType;
  /// the format of data distribution gaussian covariance input: 
  /// diagonal or matrix
  String dataDistCovInputType;
  /// raw list of real data for the data distribution gaussian means
  RealVector dataDistMeans;
  /// raw list of real data for the data distribution gaussian covariance
  RealVector dataDistCovariance;
  /// file from which to read data distribution data (covariance or samples )
  String dataDistFile;
  /// The filename of the export file containing an arbitrary set of
  /// samples and their corresponding density values
  String posteriorDensityExportFilename;
  /// The filename of the export file containing samples from the posterior and 
  /// their corresponding density values
  String posteriorSamplesExportFilename;
  /// The filename of the import file containing samples at which the 
  /// posterior will be evaluated
  String posteriorSamplesImportFilename;
  /// Flag specifying whether to generate random samples from the posterior
  bool generatePosteriorSamples;
  /// Flag specifying whether to evaluate the posterior density at a 
  /// set of samples
  bool evaluatePosteriorDensity;

  // Parameter Study

  /// the \c final_point specification in \ref MethodPSVPS
  RealVector finalPoint;
  /// the \c step_vector specification in \ref MethodPSVPS and \ref MethodPSCPS
  RealVector stepVector;
  /// the \c num_steps specification in \ref MethodPSVPS
  int numSteps;
  /// the \c deltas_per_variable specification in \ref MethodPSCPS
  IntVector stepsPerVariable;
  /// the \c list_of_points specification in \ref MethodPSLPS
  RealVector listOfPoints;
  /// the \c import_points_file spec for a file-based parameter study
  String pstudyFilename;
  /// tabular format for the parameter study points file
  unsigned short pstudyFileFormat;
  /// whether to import active variables only
  bool pstudyFileActive;
  /// the \c partitions specification for PStudy method in \ref MethodPSMPS
  UShortArray varPartitions;

  // Verification

  /// rate of mesh refinement in Richardson extrapolation
  Real refinementRate;
 
  // File read for surrogates

  /// the file name from the \c import_build_points_file specification
  String importBuildPtsFile;
  /// tabular format for the build point import file
  unsigned short importBuildFormat;
  /// whether to import active variables only
  bool importBuildActive;

  /// the file name from the \c import_approx_points_file specification
  String importApproxPtsFile;
  /// tabular format for the approx point import file
  unsigned short importApproxFormat;
  /// whether to import active variables only
  bool importApproxActive;

  /// the file name from the \c export_approx_points_file specification
  String exportApproxPtsFile;
  /// tabular format for the approx point export file
  unsigned short exportApproxFormat;

  /// the file name from the \c export_mcmc_points_file specification
  String exportMCMCPtsFile;
  /// flag for exporting the sequence of sample increments within
  /// multilevel sampling from the \c export_sample_sequence specification
  bool exportSampleSeqFlag;
  /// tabular format for the MCMC chain and MLMC sample sequence exports
  unsigned short exportSamplesFormat;

private:

  //
  //- Heading: Constructors, destructor, operators
  //

  DataMethodRep();                             ///< constructor
  ~DataMethodRep();                            ///< destructor

  //
  //- Heading: Member methods
  //

  /// write a DataInterfaceRep object to an std::ostream
  void write(std::ostream& s) const;

  /// read a DataInterfaceRep object from a packed MPI buffer
  void read(MPIUnpackBuffer& s);
  /// write a DataInterfaceRep object to a packed MPI buffer
  void write(MPIPackBuffer& s) const;

  //
  //- Heading: Private data members
  //

  /// number of handle objects sharing this dataMethodRep
  int referenceCount;
};


inline DataMethodRep::~DataMethodRep() { }


/// Handle class for method specification data.

/** The DataMethod class is used to provide a memory management handle
    for the data in DataMethodRep.  It is populated by
    IDRProblemDescDB::method_kwhandler() and is queried by the
    ProblemDescDB::get_<datatype>() functions.  A list of DataMethod
    objects is maintained in ProblemDescDB::dataMethodList, one for
    each method specification in an input file. */

class DataMethod
{
  //
  //- Heading: Friends
  //

  // the problem description database
  friend class ProblemDescDB;
  // the NIDR derived problem description database
  friend class NIDRProblemDescDB;

public:

  /// compares the idMethod attribute of DataMethod objects
  static bool id_compare(const DataMethod& dm, const std::string& id)
  { return id == dm.dataMethodRep->idMethod; }

  //
  //- Heading: Constructors, destructor, operators
  //

  DataMethod();                                ///< constructor
  DataMethod(const DataMethod&);               ///< copy constructor
  ~DataMethod();                               ///< destructor

  DataMethod& operator=(const DataMethod&); ///< assignment operator

  //
  //- Heading: Member methods
  //

  /// write a DataMethod object to an std::ostream
  void write(std::ostream& s) const;

  /// read a DataMethod object from a packed MPI buffer
  void read(MPIUnpackBuffer& s);
  /// write a DataMethod object to a packed MPI buffer
  void write(MPIPackBuffer& s) const;

  /// return dataMethodRep
  DataMethodRep* data_rep();

private:

  //
  //- Heading: Data
  //

  /// pointer to the body (handle-body idiom)
  DataMethodRep* dataMethodRep;
};


inline DataMethodRep* DataMethod::data_rep()
{return dataMethodRep; }


/// MPIPackBuffer insertion operator for DataMethod
inline MPIPackBuffer& operator<<(MPIPackBuffer& s, const DataMethod& data)
{ data.write(s); return s; }


/// MPIUnpackBuffer extraction operator for DataMethod
inline MPIUnpackBuffer& operator>>(MPIUnpackBuffer& s, DataMethod& data)
{ data.read(s); return s; }


/// std::ostream insertion operator for DataMethod
inline std::ostream& operator<<(std::ostream& s, const DataMethod& data)
{ data.write(s); return s; }

inline void DataMethod::write(std::ostream& s) const
{ dataMethodRep->write(s); }


inline void DataMethod::read(MPIUnpackBuffer& s)
{ dataMethodRep->read(s); }


inline void DataMethod::write(MPIPackBuffer& s) const
{ dataMethodRep->write(s); }

} // namespace Dakota

#endif<|MERGE_RESOLUTION|>--- conflicted
+++ resolved
@@ -51,12 +51,10 @@
        DACE, FSU_CVT, FSU_HALTON, FSU_HAMMERSLEY, PSUADE_MOAT,
        // NonD Analyzers:
        LOCAL_RELIABILITY=(ANALYZER_BIT | NOND_BIT), GLOBAL_RELIABILITY,
-<<<<<<< HEAD
-       POLYNOMIAL_CHAOS, STOCH_COLLOCATION, MULTILEVEL_POLYNOMIAL_CHAOS,
-       MULTIFIDELITY_POLYNOMIAL_CHAOS, MULTIFIDELITY_STOCH_COLLOCATION,
-=======
-       C3_FUNCTION_TRAIN, POLYNOMIAL_CHAOS, STOCH_COLLOCATION,
->>>>>>> 4efd99a7
+       POLYNOMIAL_CHAOS, MULTILEVEL_POLYNOMIAL_CHAOS,
+       MULTIFIDELITY_POLYNOMIAL_CHAOS,
+       STOCH_COLLOCATION, MULTIFIDELITY_STOCH_COLLOCATION,
+       C3_FUNCTION_TRAIN, MULTIFIDELITY_FUNCTION_TRAIN,
        CUBATURE_INTEGRATION, SPARSE_GRID_INTEGRATION, QUADRATURE_INTEGRATION, 
        BAYES_CALIBRATION, GPAIS, POF_DARTS, RKD_DARTS,
        IMPORTANCE_SAMPLING, ADAPTIVE_SAMPLING, MULTILEVEL_SAMPLING,
@@ -763,6 +761,13 @@
   /// the \c HAS_SGTE specification for NOMAD
   String useSurrogate;
 
+  // NonD C3 Function Train
+
+  /// pointer to model parameters for UQ
+  String modelParamSpec;
+  /// Number of LHS used for construction
+  size_t numSamplesForConstruct; // *** numBuildSamples ?
+    
   // NonD & DACE
 
   /// the \c samples specification for NonD & DACE methods
@@ -797,14 +802,6 @@
   /// Wilks sided interval type
   short wilksSidedInterval;
 
-  // NonD Function_Train
-  // pointer to model parameters for UQ
-  String modelParamSpec;
-  /// Number of LHS used for construction
-  size_t numSamplesForConstruct;
-
-
-    
   /// a sub-specification of vbdFlag: interaction order limit for
   /// calculation/output of component VBD indices
   unsigned short vbdOrder;
