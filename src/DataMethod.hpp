/*  _______________________________________________________________________

    DAKOTA: Design Analysis Kit for Optimization and Terascale Applications
    Copyright 2014 Sandia Corporation.
    This software is distributed under the GNU Lesser General Public License.
    For more information, see the README file in the top Dakota directory.
    _______________________________________________________________________ */

//- Class:        DataMethod
//- Description:
//-
//-
//- Owner:        Mike Eldred
//- Version: $Id: DataMethod.hpp 6984 2010-09-27 02:11:09Z lpswile $

#ifndef DATA_METHOD_H
#define DATA_METHOD_H

#include "dakota_system_defs.hpp"
#include "dakota_data_types.hpp"
#include "MPIPackBuffer.hpp"

namespace Dakota {

// --------
// Iterator
// --------
// unsigned short 16 bits are apportioned as [Minimizer,Opt,LSq,SurrBased,
// Analyzer,NonD,PStudyDACE,Verif,Meta,...] where the trailing 6 bits are
// available for up to 64 methods within a particular classification.
#define    PARALLEL_BIT     64
#define        META_BIT    128
#define       VERIF_BIT    256
#define  PSTUDYDACE_BIT    512
#define        NOND_BIT   1024
#define    ANALYZER_BIT   2048
#define   SURRBASED_BIT   4096
#define     LEASTSQ_BIT   8192
#define   OPTIMIZER_BIT  16384
#define   MINIMIZER_BIT  32768
// define special values for method name.  Special bit selections enable 
// identification of method groupings based on the value.
enum { DEFAULT_METHOD=0,
       // Meta-Iterators:
       HYBRID=(META_BIT | PARALLEL_BIT), PARETO_SET, MULTI_START,
       //       BRANCH_AND_BOUND,
       // Verification Analyzers:
       RICHARDSON_EXTRAP=(ANALYZER_BIT | VERIF_BIT),
       // PStudyDACE Analyzers:
       CENTERED_PARAMETER_STUDY=(ANALYZER_BIT | PSTUDYDACE_BIT),
       LIST_PARAMETER_STUDY, MULTIDIM_PARAMETER_STUDY, VECTOR_PARAMETER_STUDY,
       DACE, FSU_CVT, FSU_HALTON, FSU_HAMMERSLEY, PSUADE_MOAT,
       // NonD Analyzers:
       LOCAL_RELIABILITY=(ANALYZER_BIT | NOND_BIT), GLOBAL_RELIABILITY,
       C3_FUNCTION_TRAIN, POLYNOMIAL_CHAOS, STOCH_COLLOCATION,
       CUBATURE_INTEGRATION, SPARSE_GRID_INTEGRATION, QUADRATURE_INTEGRATION, 
       BAYES_CALIBRATION, GPAIS, POF_DARTS, RKD_DARTS,
       IMPORTANCE_SAMPLING, ADAPTIVE_SAMPLING, MULTILEVEL_SAMPLING,
       LIST_SAMPLING, RANDOM_SAMPLING,
       // Variables::method_view(): epistemic if method_name > RANDOM_SAMPLING
       LOCAL_INTERVAL_EST, LOCAL_EVIDENCE, GLOBAL_INTERVAL_EST, GLOBAL_EVIDENCE,
       //BAYES_CALIBRATION=(ANALYZER_BIT | NOND_BIT | PARALLEL_BIT),
       //BRANCH_AND_BOUND=(MINIMIZER_BIT | PARALLEL_BIT),
       // SurrBased Minimizers:
       SURROGATE_BASED_LOCAL=(MINIMIZER_BIT | SURRBASED_BIT),
       DATA_FIT_SURROGATE_BASED_LOCAL, HIERARCH_SURROGATE_BASED_LOCAL,
       SURROGATE_BASED_GLOBAL, EFFICIENT_GLOBAL,
       // Gradient-based LeastSq Minimizers:
       NL2SOL=(MINIMIZER_BIT | LEASTSQ_BIT), NLSSOL_SQP, OPTPP_G_NEWTON,
       // Nongradient-based Optimizers / Minimizers:
       ASYNCH_PATTERN_SEARCH=(MINIMIZER_BIT | OPTIMIZER_BIT), OPTPP_PDS,
       COLINY_BETA, COLINY_COBYLA,         COLINY_DIRECT, COLINY_MULTI_START,
       COLINY_EA,   COLINY_PATTERN_SEARCH, COLINY_SOLIS_WETS,
       MOGA, SOGA, NCSU_DIRECT, MESH_ADAPTIVE_SEARCH, MIT_NOWPAC, MIT_SNOWPAC,
       GENIE_OPT_DARTS, GENIE_DIRECT,
       // Gradient-based Optimizers / Minimizers:
       NONLINEAR_CG, OPTPP_CG, OPTPP_Q_NEWTON, OPTPP_FD_NEWTON, OPTPP_NEWTON,
       NPSOL_SQP, NLPQL_SQP, //REDUCED_SQP,
       DOT_BFGS, DOT_FRCG, DOT_MMFD, DOT_SLP, DOT_SQP, CONMIN_FRCG, CONMIN_MFD,
       // Generic Optimizers / Minimizers:
       DL_SOLVER,
       // Minimizers that are both opt & least sq
       BRANCH_AND_BOUND=(MINIMIZER_BIT | OPTIMIZER_BIT | LEASTSQ_BIT) };

/// Sub-methods, including sampling, inference algorithm, opt algorithm types
enum { SUBMETHOD_DEFAULT=0, // no specification
       SUBMETHOD_NONE,      // spec override of default: no submethod
       /// Type of hybrid meta-iterator:
       SUBMETHOD_COLLABORATIVE,   SUBMETHOD_EMBEDDED,   SUBMETHOD_SEQUENTIAL,
       // Sampling and DOE types:
       SUBMETHOD_LHS,             SUBMETHOD_RANDOM,
       SUBMETHOD_BOX_BEHNKEN,     SUBMETHOD_CENTRAL_COMPOSITE,
       SUBMETHOD_GRID,            SUBMETHOD_OA_LHS,     SUBMETHOD_OAS,
       // Bayesian inference algorithms:
       SUBMETHOD_DREAM, SUBMETHOD_GPMSA, SUBMETHOD_QUESO, SUBMETHOD_WASABI,
       // optimization sub-method selections (in addition to SUBMETHOD_LHS):
       SUBMETHOD_NIP, SUBMETHOD_SQP, SUBMETHOD_EA, SUBMETHOD_EGO, SUBMETHOD_SBO,
       // verification approaches:
       SUBMETHOD_CONVERGE_ORDER,  SUBMETHOD_CONVERGE_QOI,
       SUBMETHOD_ESTIMATE_ORDER };

// define special values for outputLevel within
// Iterator/Model/Interface/Approximation
enum { SILENT_OUTPUT, QUIET_OUTPUT, NORMAL_OUTPUT, VERBOSE_OUTPUT,
       DEBUG_OUTPUT };
// define special values for Iterator and Interface scheduling
enum { DEFAULT_SCHEDULING, MASTER_SCHEDULING, PEER_SCHEDULING, 
       PEER_DYNAMIC_SCHEDULING, PEER_STATIC_SCHEDULING, DYNAMIC_SCHEDULING,
       STATIC_SCHEDULING };
// define special values for ParallelLibrary configuration logic
// related to scheduling
enum { DEFAULT_CONFIG, PUSH_DOWN, PUSH_UP };

// ----
// NonD
// ----
// define special values for u_space_type in
// NonD::initialize_random_variable_types()
enum { STD_NORMAL_U, STD_UNIFORM_U, ASKEY_U, EXTENDED_U };
// define special values for covarianceControl
enum { DEFAULT_COVARIANCE, NO_COVARIANCE, DIAGONAL_COVARIANCE,
       FULL_COVARIANCE };
// define special values for probability integration refinement
enum { NO_INT_REFINE=0, IS, AIS, MMAIS };
// define special values for responseLevelTarget
enum { PROBABILITIES, RELIABILITIES, GEN_RELIABILITIES };
// define special values for responseLevelTargetReduce
enum { COMPONENT=0, SYSTEM_SERIES, SYSTEM_PARALLEL };
// define special values for distributionType
enum { CUMULATIVE, COMPLEMENTARY };
// define special values for finalMomentsType
enum { NO_MOMENTS, STANDARD_MOMENTS, CENTRAL_MOMENTS };

// -------------
// NonDExpansion (most enums defined by Pecos in pecos_global_defs.hpp)
// -------------
// define special values for lsRegressionType
enum { DEFAULT_LS=0, SVD_LS, EQ_CON_LS };

// --------------------
// NonDBayesCalibration
// --------------------
// define special values for emulatorType
enum { NO_EMULATOR, PCE_EMULATOR, SC_EMULATOR, GP_EMULATOR, KRIGING_EMULATOR,
       VPS_EMULATOR };
// modes for calibrating multipliers on observational error
enum { CALIBRATE_NONE = 0, CALIBRATE_ONE, CALIBRATE_PER_EXPER, 
       CALIBRATE_PER_RESP, CALIBRATE_BOTH};

// ------------
// NonDSampling
// ------------
// LHS rank array processing modes:
enum { IGNORE_RANKS, SET_RANKS, GET_RANKS, SET_GET_RANKS };
// sampling modes (combinations of Uncertain/Active/All and Native/Uniform):
enum { UNCERTAIN,           UNCERTAIN_UNIFORM,
       ALEATORY_UNCERTAIN,  ALEATORY_UNCERTAIN_UNIFORM,
       EPISTEMIC_UNCERTAIN, EPISTEMIC_UNCERTAIN_UNIFORM,
       ACTIVE,              ACTIVE_UNIFORM,
       ALL,                 ALL_UNIFORM };
// (1) {,A,E}UNCERTAIN: sample only over the {,A,E} uncertain variables,
//     ignoring design/state, using the native distributions.
// (2) {,A,E}UNCERTAIN_UNIFORM: sample only over the {,A,E}uncertain variables,
//     ignoring design/state, using uniform distributions within native/inferred
//     bounds.
// (3) ACTIVE: sample only over the active variables, ignoring inactive, using
//     the native distributions (assumes uniform for design/state).
// (4) ACTIVE_UNIFORM: sample only over the active variables, ignoring inactive,
//     using uniform distributions within native/inferred bounds.
// (5) ALL: sample over All variables using native distributions (assumes
//     uniform for design/state).
// (6) ALL_UNIFORM: sample over All variables using uniform distributions.
// Note that ACTIVE modes will overlap with either UNCERTAIN or ALL modes
// depending on whether the Model/Variables employ an All or Distinct view.
// Wilks type of confidence interval
enum { ONE_SIDED_LOWER, ONE_SIDED_UPPER, TWO_SIDED };

// ---------------
// NonDReliability
// ---------------
// define special values for mppSearchType
enum { MV=0, AMV_X, AMV_U, AMV_PLUS_X, AMV_PLUS_U, TANA_X, TANA_U, NO_APPROX,
       EGRA_X, EGRA_U };
// define special values for secondOrderIntType
enum { BREITUNG, HOHENRACK, HONG };

// -----------------------
// SurrBasedLocalMinimizer
// -----------------------
// define special values for SBL approximate subproblem objective
enum { ORIGINAL_PRIMARY, SINGLE_OBJECTIVE, 
       LAGRANGIAN_OBJECTIVE, AUGMENTED_LAGRANGIAN_OBJECTIVE };
// define special values for SBL approximate subproblem constraints
enum { NO_CONSTRAINTS, LINEARIZED_CONSTRAINTS, ORIGINAL_CONSTRAINTS };
// define special values for SBL constraint relaxation
enum { NO_RELAX, HOMOTOPY, COMPOSITE_STEP }; // COMPOSITE_STEP: BYRD_OMOJOKUN,
                                             // CELIS_DENNIS_TAPIA, or MAESTRO
// define special values for SBL and NonDGlobalReliability merit function type
enum { PENALTY_MERIT,    ADAPTIVE_PENALTY_MERIT,
       LAGRANGIAN_MERIT, AUGMENTED_LAGRANGIAN_MERIT }; // FILTER_AREA
// define special values for SBL iterate acceptance logic
enum { FILTER, TR_RATIO };

// ---------
// Minimizer
// ---------

// minimum value allowed for a characteristic value when scaling; ten
// orders of magnitude greater than DBL_MIN
#define SCALING_MIN_SCALE 1.0e10*DBL_MIN
// lower bound on domain of logarithm function when scaling
#define SCALING_MIN_LOG SCALING_MIN_SCALE
// logarithm base to be used when scaling
#define SCALING_LOGBASE 10.0
// ln(SCALING_LOGBASE); needed in transforming variables in several places
#define SCALING_LN_LOGBASE log(SCALING_LOGBASE)
// indicate type of scaling active for a component (bitwise)
enum { SCALE_NONE, SCALE_VALUE, SCALE_LOG };
// to indicate type of object being scaled
enum { CDV, LINEAR, NONLIN, FN_LSQ };
// to restrict type of auto scaling allowed
enum { DISALLOW, TARGET, BOUNDS };


/// Body class for method specification data.

/** The DataMethodRep class is used to contain the data from a method
    keyword specification.  Default values are managed in the
    DataMethodRep constructor.  Data is public to avoid maintaining
    set/get functions, but is still encapsulated within ProblemDescDB
    since ProblemDescDB::dataMethodList is private. */

class DataMethodRep
{
  //
  //- Heading: Friends
  //

  /// the handle class can access attributes of the body class directly
  friend class DataMethod;

public:

  //
  //- Heading: Data
  //

  // method independent controls

  /// string identifier for the method specification data set (from
  /// the \c id_method specification in \ref MethodIndControl)
  String idMethod;
  /// string pointer to the model specification to be used by this method
  /// (from the \c model_pointer specification in \ref MethodIndControl)
  String modelPointer;
  /// string to point to the low fidelity model for Bayesian experimental design
  String lowFidModelPointer;
  /// method verbosity control: {SILENT,QUIET,NORMAL,VERBOSE,DEBUG}_OUTPUT
  /// (from the \c output specification in \ref MethodIndControl)
  short methodOutput;

  /// maximum number of iterations allowed for the method (from the \c
  /// max_iterations specification in \ref MethodIndControl)
  int maxIterations;
  /// maximum number of refinement iterations allowed for a uniform/adaptive
  /// refinement approach (from the \c max_refinement_iterations specification
  /// in \ref MethodIndControl)
  int maxRefineIterations;
  /// maximum number of internal solver iterations allowed for the method
  /// (from the \c max_solver_iterations specification in \ref MethodIndControl)
  int maxSolverIterations;
  /// maximum number of function evaluations allowed for the method (from
  /// the \c max_function_evaluations specification in \ref MethodIndControl)
  int maxFunctionEvaluations;
  
  /// flag for use of speculative gradient approaches for maintaining parallel
  /// load balance during the line search portion of optimization algorithms
  /// (from the \c speculative specification in \ref MethodIndControl)
  bool speculativeFlag;
  /// flag for usage of derivative data to enhance the computation of
  /// surrogate models (PCE/SC expansions, GP models for EGO/EGRA/EGIE)
  /// based on the \c use_derivatives specification
  bool methodUseDerivsFlag;
  /// iteration convergence tolerance for the method (from the \c
  /// convergence_tolerance specification in \ref MethodIndControl)
  Real convergenceTolerance;
  /// tolerance for controlling the amount of infeasibility that is allowed
  /// before an active constraint is considered to be violated (from the \c
  /// constraint_tolerance specification in \ref MethodIndControl)
  Real constraintTolerance;
  /// flag indicating scaling status (from the \c scaling specification in 
  /// \ref MethodIndControl)
  bool methodScaling;
  /// number of final solutions returned from the iterator
  size_t numFinalSolutions;

  /// the method selection: one of the optimizer, least squares, nond, dace,
  /// or parameter study methods
  unsigned short methodName;
  /// enum value for a sub-method type
  unsigned short subMethod;
  /// string identifier for a sub-method name within a multi-option
  /// method specification (e.g., from meta-iterators)
  String subMethodName;
  /// string pointer for a sub-model specification used by a meta-iterator
  String subModelPointer;
  /// string pointer for a sub-method specification used by a meta-iterator
  String subMethodPointer;

  /// number of servers for concurrent iterator parallelism (from
  /// the \c iterator_servers specification)
  int iteratorServers;
  /// number of processors for each concurrent iterator partition (from
  /// the \c processors_per_iterator specification)
  int procsPerIterator;
  /// type of scheduling ({DEFAULT,MASTER,PEER}_SCHEDULING) used in concurrent
  /// iterator parallelism (from the \c iterator_scheduling specification)
  short iteratorScheduling;

  /// array of methods for the sequential and collaborative hybrid
  /// meta-iterators (from the \c method_name_list specification)
  StringArray hybridMethodNames;
  /// array of models for the sequential and collaborative hybrid
  /// meta-iterators (from the \c model_pointer_list specification)
  StringArray hybridModelPointers;
  /// array of methods for the sequential and collaborative hybrid
  /// meta-iterators (from the \c method_pointer_list specification)
  StringArray hybridMethodPointers;
  // progress threshold for sequential adaptive hybrids (from the \c
  // progress_threshold specification)
  //Real hybridProgThresh;
  /// global method name for embedded hybrids (from the \c
  /// global_method_name specification)
  String hybridGlobalMethodName;
  /// global model pointer for embedded hybrids (from the \c
  /// global_model_pointer specification)
  String hybridGlobalModelPointer;
  /// global method pointer for embedded hybrids (from the \c
  /// global_method_pointer specification)
  String hybridGlobalMethodPointer;
  /// local method name for embedded hybrids (from the \c
  /// local_method_name specification)
  String hybridLocalMethodName;
  /// local model pointer for embedded hybrids (from the \c
  /// local_model_pointer specification)
  String hybridLocalModelPointer;
  /// local method pointer for embedded hybrids (from the \c
  /// local_method_pointer specification)
  String hybridLocalMethodPointer;
  /// local search probability for embedded hybrids (from the \c
  /// local_search_probability specification)
  Real hybridLSProb;

  /// number of random jobs to perform in the pareto_set and
  /// multi_start meta-iterators (from the \c random_starts and \c
  /// random_weight_sets specifications)
  int concurrentRandomJobs;
  /// user-specified (i.e., nonrandom) parameter sets to evaluate in
  /// the pareto_set and multi_start meta-iterators (from the \c
  /// starting_points and \c weight_sets specifications)
  RealVector concurrentParameterSets;

  /// number of consecutive iterations with change less than
  /// convergenceTolerance required to trigger convergence
  unsigned short softConvLimit;
  /// flag to indicate user-specification of a bypass of any/all
  /// layerings in evaluating truth response values in SBL.
  bool surrBasedLocalLayerBypass;
  /// initial trust region sizes in the surrogate-based local method
  /// (from the \c initial_size specification in \ref MethodSBL), one
  /// size per surrogate model (notes: no trust region for the truth
  /// model; sizes are relative values, e.g., 0.1 = 10% of range of
  /// global bounds for each variable
  RealVector trustRegionInitSize;
  /// minimum trust region size in the surrogate-based local method
  /// (from the \c minimum_size specification in \ref MethodSBL), if
  /// the trust region size falls below this threshold the SBL
  /// iterations are terminated (note: if kriging is used with SBL,
  /// the min trust region size is set to 1.0e-3 in attempt to avoid
  /// ill-conditioned matrixes that arise in kriging over small trust
  /// regions)
  Real trustRegionMinSize;
  /// trust region minimum improvement level (ratio of actual to predicted
  /// decrease in objective fcn) in the surrogate-based local method
  /// (from the \c contract_threshold specification in \ref MethodSBL),
  /// the trust region shrinks or is rejected if the ratio is below
  /// this value ("eta_1" in the Conn-Gould-Toint trust region book)
  Real trustRegionContractTrigger;
  /// trust region sufficient improvement level (ratio of actual to
  /// predicted decrease in objective fn) in the surrogate-based local
  /// method (from the \c expand_threshold specification in \ref
  /// MethodSBL), the trust region expands if the ratio is above this
  /// value ("eta_2" in the Conn-Gould-Toint trust region book)
  Real trustRegionExpandTrigger;
  /// trust region contraction factor in the surrogate-based local method
  /// (from the \c contraction_factor specification in \ref MethodSBL)
  Real trustRegionContract;
  /// trust region expansion factor in the surrogate-based local method
  /// (from the \c expansion_factor specification in \ref MethodSBL)
  Real trustRegionExpand;
  /// SBL approximate subproblem objective: ORIGINAL_PRIMARY, SINGLE_OBJECTIVE,
  /// LAGRANGIAN_OBJECTIVE, or AUGMENTED_LAGRANGIAN_OBJECTIVE
  short surrBasedLocalSubProbObj;
  /// SBL approximate subproblem constraints: NO_CONSTRAINTS,
  /// LINEARIZED_CONSTRAINTS, or ORIGINAL_CONSTRAINTS
  short surrBasedLocalSubProbCon;
  /// SBL merit function type: BASIC_PENALTY, ADAPTIVE_PENALTY, 
  /// BASIC_LAGRANGIAN, or AUGMENTED_LAGRANGIAN
  short surrBasedLocalMeritFn;
  /// SBL iterate acceptance logic: TR_RATIO or FILTER
  short surrBasedLocalAcceptLogic;
  /// SBL constraint relaxation method: NO_RELAX or HOMOTOPY
  short surrBasedLocalConstrRelax;
  /// user-specified method for adding points to the set upon which the
  /// next surrogate is based in the \c surrogate_based_global method. 
  bool surrBasedGlobalReplacePts;

  // number of samples at the root for the branch and bound method
  // (from the \c num_samples_at_root specification in \ref MethodBandB)
  //int branchBndNumSamplesRoot;
  // number of samples at each node for the branch and bound method
  // (from the \c num_samples_at_node specification in \ref MethodBandB)
  //int branchBndNumSamplesNode;

  // DL_SOLVER

  /// string of options for a dynamically linked solver
  String dlDetails;
  /// handle to dynamically loaded library
  void *dlLib;

  // NPSOL

  /// the \c verify_level specification in \ref MethodNPSOLDC
  int verifyLevel;
  /// the \c function_precision specification in \ref MethodNPSOLDC
  /// and the \c EPSILON specification in NOMAD
  Real functionPrecision;	/* also used by nl2sol */
  /// the \c linesearch_tolerance specification in \ref MethodNPSOLDC
  Real lineSearchTolerance;

  // NL2SOL

  Real absConvTol;     ///< absolute function convergence tolerance
  Real xConvTol;       ///< x-convergence tolerance
  Real singConvTol;    ///< singular convergence tolerance
  Real singRadius;     ///< radius for singular convergence test
  Real falseConvTol;   ///< false-convergence tolerance
  Real initTRRadius;   ///< initial trust radius
  int  covarianceType; ///< kind of covariance required
  bool regressDiag;    ///< whether to print the regression diagnostic vector

  // OPT++

  /// the \c search_method specification for Newton and nonlinear
  /// interior-point methods in \ref MethodOPTPPDC
  String searchMethod;
  /// the \c gradient_tolerance specification in \ref MethodOPTPPDC
  Real gradientTolerance;
  /// the \c max_step specification in \ref MethodOPTPPDC
  Real maxStep;
  /// the \c merit_function specification for nonlinear
  /// interior-point methods in \ref MethodOPTPPDC
  short meritFn;
  /// the \c steplength_to_boundary specification for nonlinear
  /// interior-point methods in \ref MethodOPTPPDC
  Real stepLenToBoundary;
  /// the \c centering_parameter specification for nonlinear
  /// interior-point methods in \ref MethodOPTPPDC
  Real centeringParam;
  /// the \c search_scheme_size specification for PDS methods in
  /// \ref MethodOPTPPDC
  int  searchSchemeSize;

  // APPSPACK

  // using solnTarget from COLINY

  /// the \c initStepLength choice for nonlinearly constrained APPS in
  /// \ref MethodAPPSDC
  Real initStepLength;
  /// the \c contractStepLength choice for nonlinearly constrained APPS in
  /// \ref MethodAPPSDC
  Real contractStepLength;
  /// the \c threshStepLength choice for nonlinearly constrained APPS in
  /// \ref MethodAPPSDC
  Real threshStepLength;
  /// the \c meritFunction choice for nonlinearly constrained APPS in
  /// \ref MethodAPPSDC
  String meritFunction;
  /// the \c constrPenalty choice for nonlinearly constrained APPS in
  /// \ref MethodAPPSDC
  Real constrPenalty;
  /// the initial \c smoothFactor value for nonlinearly constrained APPS in
  /// \ref MethodAPPSDC
  Real smoothFactor;

  // COLINY

  /// the initial \c constraint_penalty for COLINY methods in
  /// \ref MethodAPPS, \ref MethodSCOLIBDIR, \ref MethodSCOLIBPS,
  /// \ref MethodSCOLIBSW and \ref MethodSCOLIBEA
  Real constraintPenalty;
  /// the \c constant_penalty flag for COLINY methods in
  /// \ref MethodSCOLIBPS and \ref MethodSCOLIBSW
  bool constantPenalty;
  /// the \c global_balance_parameter for the DIRECT method in
  /// \ref MethodSCOLIBDIR
  Real globalBalanceParam;
  /// the \c local_balance_parameter for the DIRECT method in
  /// \ref MethodSCOLIBDIR
  Real localBalanceParam;
  /// the \c max_boxsize_limit for the DIRECT method in \ref MethodSCOLIBDIR
  Real maxBoxSize;
  /// the \c min_boxsize_limit for the DIRECT method in \ref MethodSCOLIBDIR
  /// and \ref MethodNCSUDC
  Real minBoxSize;
  /// the \c division setting (\c major_dimension or \c all_dimensions) for
  /// the DIRECT method in \ref MethodSCOLIBDIR
  String boxDivision;
  /// the \c non_adaptive specification for the coliny_ea method in
  /// \ref MethodSCOLIBEA
  bool mutationAdaptive;
  /// the \c show_misc_options specification in \ref MethodSCOLIBDC
  bool showMiscOptions;
  /// the \c misc_options specification in \ref MethodSCOLIBDC
  StringArray miscOptions;
  /// the \c solution_target specification in \ref MethodSCOLIBDC
  Real solnTarget;
  /// the \c crossover_rate specification for EA methods in \ref MethodSCOLIBEA
  Real crossoverRate;
  /// the \c mutation_rate specification for EA methods in \ref  MethodSCOLIBEA
  Real mutationRate;
  /// the \c mutation_scale specification for EA methods in \ref  MethodSCOLIBEA
  Real mutationScale;
  /// the \c min_scale specification for mutation in EA methods in
  /// \ref MethodSCOLIBEA
  Real mutationMinScale;
  /// the \c initial_delta specification for APPS/COBYLA/PS/SW methods in 
  /// \ref MethodAPPS, \ref MethodSCOLIBCOB, \ref MethodSCOLIBPS, and
  /// \ref MethodSCOLIBSW
  Real initDelta;
  /// the \c threshold_delta specification for APPS/COBYLA/PS/SW methods
  /// in \ref MethodAPPS, \ref MethodSCOLIBCOB, \ref MethodSCOLIBPS, and
  /// \ref MethodSCOLIBSW
  Real threshDelta;
  /// the \c contraction_factor specification for APPS/PS/SW methods in
  /// \ref MethodAPPS, \ref MethodSCOLIBPS, and \ref MethodSCOLIBSW
  Real contractFactor;
  /// the \c new_solutions_generated specification for GA/EPSA methods
  /// in \ref MethodSCOLIBEA
  int newSolnsGenerated;
  /// the integer assignment to random, chc, or elitist in the \c
  /// replacement_type specification for GA/EPSA methods in \ref
  /// MethodSCOLIBEA
  int numberRetained;
  /// the \c no_expansion specification for APPS/PS/SW methods in
  /// \ref MethodAPPS, \ref MethodSCOLIBPS, and \ref MethodSCOLIBSW
  bool expansionFlag;
  /// the \c expand_after_success specification for PS/SW methods in
  /// \ref MethodSCOLIBPS and \ref MethodSCOLIBSW
  int expandAfterSuccess;
  /// the \c contract_after_failure specification for the SW method in
  /// \ref MethodSCOLIBSW
  int contractAfterFail;
  /// the \c mutation_range specification for the pga_int method in
  /// \ref MethodSCOLIBEA
  int mutationRange;
  /// the \c total_pattern_size specification for PS methods in
  /// \ref MethodSCOLIBPS
  int totalPatternSize;
  /// the \c stochastic specification for the PS method in \ref MethodSCOLIBPS
  bool randomizeOrderFlag;
  /// the \c fitness_type specification for EA methods in \ref MethodSCOLIBEA
  String selectionPressure;
  /// the \c replacement_type specification for EA methods in
  /// \ref MethodSCOLIBEA
  String replacementType;
  /// the \c crossover_type specification for EA methods in \ref MethodSCOLIBEA
  String crossoverType;
  /// the \c mutation_type specification for EA methods in \ref MethodSCOLIBEA
  String mutationType;
  /// the \c exploratory_moves specification for the PS method in
  /// \ref MethodSCOLIBPS
  String exploratoryMoves;
  /// the \c pattern_basis specification for APPS/PS methods in
  /// \ref MethodAPPS and \ref MethodSCOLIBPS
  String patternBasis;
  /// beta solvers don't need documentation
  String betaSolverName;

  // COLINY and APPS

  /// the \c synchronization setting for parallel pattern search
  /// methods in \ref MethodSCOLIBPS and \ref MethodAPPS
  String evalSynchronize;

  // JEGA

  // using randomSeed from COLINY, NonD, & DACE methods
  // using mutationType from COLINY
  // using crossoverType from COLINY
  // using mutationRate from COLINY
  // using mutationScale from COLINY
  // using crossoverRate from COLINY
  // using populationSize from COLINY
  // using maxIterations from method independent controls
  // using maxFunctionEvaluations from method independent controls
  // using convergenceTolerance for percentChange from method ind. controls
  // mainLoopType defined in JEGAOptimizer.cpp
  // evaluationType defined in JEGAOptimizer.cpp
  // delimiter for flat file read defined in JEGAOptimizer.cpp

  // varibles for the crossover operator
  /// The number of crossover points or multi-point schemes.
  size_t numCrossPoints;
  /// The number of parents to use in a crossover operation.
  size_t numParents;
  /// The number of children to produce in a crossover operation.
  size_t numOffspring;
  
  // variables for the fitness assessment operator
  /// the fitness assessment operator to use.
  String fitnessType;
  
  // variables for the selection operator
  /// The means by which this JEGA should converge.
  String convergenceType;
  
  /// The minimum percent change before convergence
  /// for a fitness tracker converger.
  Real percentChange;
  /// The number of generations over which a fitness
  /// tracker converger should track.
  size_t numGenerations;

  // JEMOGA
  /// The cutoff value for survival in fitness limiting selectors (e.g., 
  /// below_limit selector).
  Real fitnessLimit;
  /// The minimum percentage of the requested number of selections that
  /// must take place on each call to the selector (0, 1).
  Real shrinkagePercent;
   
  // variables for the niching operator
  /// The niching type 
  String nichingType;

  // variables for the niching type
  /// The discretization percentage along each objective
  RealVector nicheVector;

  /// The maximum number of designs to keep when using the max_designs
  /// nicher
  size_t numDesigns;
  
  // variables for the postprocessor operator
  /// The post processor type 
  String postProcessorType;

  // variables for the postprocessor type
  /// The discretization percentage along each objective
  RealVector distanceVector;
  
  // JESOGA


  // JEGA/COLINY

  // variables for initialization
  /// The means by which the JEGA should initialize the population.
  String initializationType;
  /// The filename to use for initialization.
  String flatFile;
  /// The filename to use for logging
  String logFile;
  /// the \c population_size specification for GA methods in \ref
  /// MethodSCOLIBEA
  int populationSize;
  /// The \c print_each_pop flag to set the printing of the population 
  /// at each generation
  bool printPopFlag;

  // NCSU

  // using solnTarget from COLINY
  // using minBoxSize from COLINY

  /// the \c volume_boxsize_limit for the DIRECT method in \ref MethodNCSUDC
  Real volBoxSize;

  // DDACE

  /// the \c symbols specification for DACE methods
  int numSymbols;
  /// the \c main_effects specification for sampling methods 
  /// in \ref MethodDDACE)
  bool mainEffectsFlag;

  // FSUDace

  // using numSamples from DDACE

  /// the \c latinize specification for FSU QMC and CVT methods in
  /// \ref MethodFSUDACE
  bool latinizeFlag;
  /// the \c quality_metrics specification for sampling methods (FSU QMC 
  /// and CVT methods in \ref MethodFSUDACE)
  bool volQualityFlag;

  // FSUDace QMC
  /// the \c sequenceStart specification in \ref MethodFSUDACE
  IntVector sequenceStart;
  /// the \c sequenceLeap specification in \ref MethodFSUDACE
  IntVector sequenceLeap;
  /// the \c primeBase specification in \ref MethodFSUDACE
  IntVector primeBase;

  // FSUDace CVT
  // using randomSeed, fixedSeedFlag, numSamples from other methods 
  // using initializationType, sampleType from other methods
  /// the \c numTrials specification in \ref MethodFSUDACE
  int numTrials;
  /// the \c trial_type specification in \ref MethodFSUDACE 
  String trialType;
 
  // COLINY, NonD, & DACE

  /// the \c seed specification for COLINY, NonD, & DACE methods
  int randomSeed;

  // MADS
  /// the \c initMeshSize choice for NOMAD in \ref MethodNOMADDC
  Real initMeshSize;
  /// the \c minMeshSize choice for NOMAD in \ref MethodNOMADDC
  Real minMeshSize;
  /// the \c HISTORY_FILE specification for NOMAD
  String historyFile;
  /// the \c DISPLAY_STATS specification for NOMAD
  String displayFormat;
  /// the \c VNS specification for NOMAD
  Real vns;
  /// the \c NEIGHBOR_ORDER specification for NOMAD
  int neighborOrder;
  /// the \c DISPLAY_ALL_EVAL specification for NOMAD
  bool showAllEval;
  /// the \c HAS_SGTE specification for NOMAD
  String useSurrogate;

  // NonD & DACE

  /// the \c samples specification for NonD & DACE methods
  int numSamples;
  /// flag for fixing the value of the seed among different NonD/DACE
  /// sample sets.  This results in the use of the same sampling
  /// stencil/pattern throughout an execution with repeated sampling.
  bool fixedSeedFlag;
  /// flag for fixing the sequence for Halton or Hammersley QMC
  /// sample sets.  This results in the use of the same sampling
  /// stencil/pattern throughout an execution with repeated sampling.
  bool fixedSequenceFlag;
  /// the \c var_based_decomp specification for a variety of sampling methods
  bool vbdFlag;
  /// the \c var_based_decomp tolerance for omitting index output
  Real vbdDropTolerance;
  /// the \c backfill option allows one to augment in LHS sample 
  /// by enforcing the addition of unique discrete variables to the sample
  bool backfillFlag;
  /// Flag to specify the calculation of principal components when 
  /// using LHS  
  bool pcaFlag;
  /// The percentage of variance explained by using a truncated 
  /// number of principal components in PCA
  Real percentVarianceExplained;
  /// Flag to specify use of Wilks formula to calculate num samples
  bool wilksFlag;
  /// Wilks order parameter
  unsigned short wilksOrder;
  /// Wilks confidence interval parameter
  Real wilksConfidenceLevel;
  /// Wilks sided interval type
  short wilksSidedInterval;

  // NonD
  // pointer to model parameters for UQ
  String modelParamSpec;

    
  /// a sub-specification of vbdFlag: interaction order limit for
  /// calculation/output of component VBD indices
  unsigned short vbdOrder;
  /// restrict the calculation of a full response covariance matrix
  /// for high dimensional outputs: {DEFAULT,DIAGONAL,FULL}_COVARIANCE
  short covarianceControl;
  /// the \c basic random-number generator for NonD
  String rngName;
  /// refinement type for stochastic expansions from dimension refinement
  /// keyword group
  short refinementType;
  /// refinement control for stochastic expansions from dimension refinement
  /// keyword group
  short refinementControl;
  /// override for default point nesting policy: NO_NESTING_OVERRIDE, NESTED,
  /// or NON_NESTED
  short nestingOverride;
  /// override for default point growth restriction policy: NO_GROWTH_OVERRIDE,
  /// RESTRICTED, or UNRESTRICTED
  short growthOverride;
  /// enumeration for u-space type that defines u-space variable targets
  /// for probability space transformations: EXTENDED_U (default), ASKEY_U,
  /// STD_NORMAL_U, or STD_UNIFORM_U
  short expansionType;
  /// boolean indicating presence of \c piecewise keyword
  bool piecewiseBasis;
  /// enumeration for type of basis in sparse grid interpolation
  /// (Pecos::{NODAL,HIERARCHICAL}_INTERPOLANT) or regression
  /// (Pecos::{TENSOR_PRODUCT,TOTAL_ORDER,ADAPTED}_BASIS).
  short expansionBasisType;
  /// the \c expansion_order specification in \ref MethodNonDPCE
  UShortArray expansionOrder;
  /// the \c expansion_samples specification in \ref MethodNonDPCE
  SizetArray expansionSamples;
  /// allows for incremental PCE construction using the \c
  /// incremental_lhs specification in \ref MethodNonDPCE
  String expansionSampleType;
  /// the \c quadrature_order specification in \ref MethodNonDPCE and
  /// \ref MethodNonDSC
  UShortArray quadratureOrder;
  /// the \c sparse_grid_level specification in \ref MethodNonDPCE,
  /// \ref MethodNonDSC, and other stochastic expansion-enabled methods
  UShortArray sparseGridLevel;
  /// the \c dimension_preference specification for tensor and sparse grids
  /// and expansion orders in \ref MethodNonDPCE and \ref MethodNonDSC
  RealVector anisoDimPref;
  /// the \c cubature_integrand specification in \ref MethodNonDPCE
  unsigned short cubIntOrder;
  /// the \c collocation_points specification in \ref MethodNonDPCE
  SizetArray collocationPoints;
  /// the \c collocation_ratio specification in \ref MethodNonDPCE
  Real collocationRatio;
  /// order applied to the number of expansion terms when applying
  /// or computing the collocation ratio within regression PCE;
  /// based on the \c ratio_order specification in \ref MethodNonDPCE
  Real collocRatioTermsOrder;
  /// type of regression: LS, OMP, BP, BPDN, LARS, or LASSO
  short regressionType;
  /// type of least squares regression: SVD or EQ_CON_QR
  short lsRegressionType;
  /// noise tolerance(s) for OMP, BPDN, LARS, and LASSO
  RealVector regressionNoiseTol;
  /// L2 regression penalty for a variant of LASSO known as the
  /// elastic net method (default of 0 gives standard LASSO)
  Real regressionL2Penalty;
  /// flag indicating the use of cross-validation across expansion orders
  /// (given a prescribed maximum order) and, for some methods, noise tolerances
  bool crossValidation;
  /// flag indicating the restriction of cross-validation to estimate only
  /// the most effective noise tolerance; used to reduce cost from performing
  /// CV over both noise tolerances and expansion orders
  bool crossValidNoiseOnly;
  // initial grid level for the ADAPTED_BASIS_GENERALIZED approach to
  // defining the candidate basis for sparse recovery (compressed sensing)
  //unsigned short adaptedBasisInitLevel;
  /// initial grid level for the ADAPTED_BASIS_EXPANDING_FRONT approach to
  /// defining the candidate basis for sparse recovery (compressed sensing)
  unsigned short adaptedBasisAdvancements;
  /// flag indicating the output of PCE coefficients corresponding to
  /// normalized basis polynomials
  bool normalizedCoeffs;
  /// allows PCE construction to reuse points from previous sample
  /// sets or data import using the \c reuse_points specification in
  /// \ref MethodNonDPCE
  String pointReuse;
  /// flag for usage of a sub-sampled set of tensor-product grid points
  /// within regression PCE; based on the \c tensor_grid specification
  /// in \ref MethodNonDPCE
  bool tensorGridFlag;
  /// order of tensor-product grid points that are sub-sampled within
  /// orthogonal least interpolation PCE; based on the \c tensor_grid
  /// specification in \ref MethodNonDPCE
  UShortArray tensorGridOrder;
  /// the \c import_expansion_file specification in \ref MethodNonDPCE
  String importExpansionFile;
  /// the \c export_expansion_file specification in \ref MethodNonDPCE
  String exportExpansionFile;
  /// the \c sample_type specification in \ref MethodNonDMC, \ref
  /// MethodNonDPCE, and \ref MethodNonDSC
  unsigned short sampleType;
  /// whether to generate D-optimal designs
  bool dOptimal;
  /// number of candidate designss in D-optimal design selection
  size_t numCandidateDesigns;
  /// the type of limit state search in \ref MethodNonDLocalRel
  /// (\c x_taylor_mean, \c x_taylor_mpp, \c x_two_point, \c u_taylor_mean,
  /// \c u_taylor_mpp, \c u_two_point, or \c no_approx) or
  /// \ref MethodNonDGlobalRel (\c x_gaussian_process or \c u_gaussian_process)
  unsigned short reliabilitySearchType;
  /// the \c first_order or \c second_order integration selection in
  /// \ref MethodNonDLocalRel
  String reliabilityIntegration;
  /// the \c import, \c adapt_import, or \c mm_adapt_import integration
  /// refinement selection in \ref MethodNonDLocalRel, \ref MethodNonDPCE,
  /// and \ref MethodNonDSC
  unsigned short integrationRefine;
  /// Sequence of refinement samples, e.g., the size of the batch
  /// (e.g. number of supplemental points added) to be added to be
  /// added to the build points for an emulator at each iteration
  IntVector refineSamples;
  /// the \c pilot_samples selection in \ref MethodMultilevelMC
  SizetArray pilotSamples;
  /// the \c final_moments specification in \ref MethodNonD
  short finalMomentsType;
  /// the \c distribution \c cumulative or \c complementary specification
  /// in \ref MethodNonD
  short distributionType;
  /// the \c compute \c probabilities, \c reliabilities, or \c
  /// gen_reliabilities specification in \ref MethodNonD
  short responseLevelTarget;
  /// the \c system \c series or \c parallel specification in \ref MethodNonD
  short responseLevelTargetReduce;
  /// the \c response_levels specification in \ref MethodNonD
  RealVectorArray responseLevels;
  /// the \c probability_levels specification in \ref MethodNonD
  RealVectorArray probabilityLevels;
  /// the \c reliability_levels specification in \ref MethodNonD
  RealVectorArray reliabilityLevels;
  /// the \c gen_reliability_levels specification in \ref MethodNonD
  RealVectorArray genReliabilityLevels;
  /// the number of MCMC chain samples
  int chainSamples;
  /// the number of samples to construct an emulator, e.g., for
  /// Bayesian calibration methods
  int buildSamples;
  /// number of samples to perform on emulator
  int samplesOnEmulator;
  /// The total order to be used in construction of a VPS surrogate 
  int emulatorOrder;
  /// the \c emulator specification in \ref MethodNonDBayesCalib
  short emulatorType;
  /// the \c mcmc type specification in \ref MethodNonDBayesCalib
  String mcmcType;
  /// use of standardized probability spaces for MCMC within Bayesian inference
  bool standardizedSpace;
  /// flag indicating adaptive refinement of the emulator in regions
  /// of high posterior probability
  bool adaptPosteriorRefine;
  /// flag indicating user activation of logit transform option within QUESO
  bool logitTransform;
  /// whether to apply GPMSA-internal normalization
  bool gpmsaNormalize;
  /// flag indicating the calculation of KL divergence between prior
  /// and posterior in Bayesian methods 
  bool posteriorStatsKL;
  /// flag indicating the calculation of mutual information between prior
  /// and posterior in Bayesian methods 
  bool posteriorStatsMutual;
  /// the method used for performing a pre-solve for the MAP point
  unsigned short preSolveMethod;
  /// the type of proposal covariance: user, derivatives, or prior
  String proposalCovType;
  /// number of updates of the proposal covariance from computing the
  /// misfit Hessian using residual values and derivatives
  int proposalCovUpdates;
  /// the format of proposal covariance input: diagonal or matrix
  String proposalCovInputType;
  /// raw list of real data for the proposal covariance
  RealVector proposalCovData;
  /// file from which to read proposal covariance in diagonal or matrix format
  String proposalCovFile;
  /// file containing advanced QUESO option overrides
  String quesoOptionsFilename;
  /// the \c fitness metric type specification in \ref
  /// MethodNonDAdaptive
  String fitnessMetricType;
  /// the \c batch selection type specification in \ref
  /// MethodNonDAdaptive
  String batchSelectionType;
  /// the \c Lipschitz type specification in \ref
  /// MethodNonDPOFDarts (e.g. either local or global estimation)
  String lipschitzType;
  /// calibration mode for observation error multipliers (CALIBRATE_*)
  unsigned short calibrateErrorMode;
  /// hyperparameters inverse gamma prior alphas
  RealVector hyperPriorAlphas;
  /// hyperparameters inverse gamma prior alphas
  RealVector hyperPriorBetas;
  /// number of MCMC samples to discard from acceptance chain
  int burnInSamples;
  /// period or skip in post-processing the acceptance chain
  int subSamplingPeriod;
  /// flag to calculate model discrepancy
  bool calModelDiscrepancy;
  /// number of prediction configurations at which to calculate model 
  /// discrepancy
  size_t numPredConfigs;
  /// list of prediction configurations at which to calculate model discrepancy
  RealVector predictionConfigList;
  /// whether to import prediction configurations at which to calculate model
  /// discrepancy
  String importPredConfigs;
  /// tabular format for prediction configurations import file
  unsigned short importPredConfigFormat;
  /// specify type of model discrepancy formulation
  String discrepancyType;
  /// correction order for either gaussian process or polynomial model
  /// discrepancy calculations: 0 (=constant), 1 (=linear), 2 (=quadratic)
  short approxCorrectionOrder;
  /// specify the name of file to which corrected model (model+discrepancy)
  /// calculations are output
  String exportCorrModelFile;
  /// tabular format for corrected model (model+discrepancy) export file
  unsigned short exportCorrModelFormat;
  /// specify the name of file to which corrected model variance
  /// calculations are output
  String exportCorrVarFile;
  /// tabular format for corrected model variance export file
  unsigned short exportCorrVarFormat;
  /// specify the name of file to which discrepancy calculations are output
  String exportDiscrepFile;
  /// tabular format for model discrepancy export file
  unsigned short exportDiscrepFormat;
  /// whether to perform adaptive Bayesian design of experiments
  bool adaptExpDesign;
  /// whether to import candidate design points for adaptive Bayesian experimtal
  /// design
  String importCandPtsFile;
  /// tabular format for the candidate design points import file
  unsigned short importCandFormat;
  /// number of candidate designs for adaptive Bayesian experimental design
  size_t numCandidates;
<<<<<<< HEAD
  /// maximum number of hi-fidelity model runs to be used for adaptive Bayesian 
  //experimental design
  size_t maxHifiEvals;
  
    
=======
  /// maximum number of highfidelity model runs to be used for adaptive Bayesian 
  /// experimental design
  int maxHifiEvals;
>>>>>>> 6ebd2008

  // DREAM sub-specification

  /// number of concurrent chains
  int numChains;
  /// number of CR-factors
  int numCR;
  /// number of crossover chain pairs
  int crossoverChainPairs;
  /// threshold for the Gelmin-Rubin statistic
  Real grThreshold;
  /// how often to perform a long jump in generations
  int jumpStep; 

  // WASABI sub-specification

  /// the type of data distribution: kde, or gaussian
  String dataDistType;
  /// the format of data distribution gaussian covariance input: 
  /// diagonal or matrix
  String dataDistCovInputType;
  /// raw list of real data for the data distribution gaussian means
  RealVector dataDistMeans;
  /// raw list of real data for the data distribution gaussian covariance
  RealVector dataDistCovariance;
  /// file from which to read data distribution data (covariance or samples )
  String dataDistFile;
  /// The filename of the export file containing an arbitrary set of samples and 
  /// their corresponding density values
  String posteriorDensityExportFilename;
  /// The filename of the export file containing samples from the posterior and 
  /// their corresponding density values
  String posteriorSamplesExportFilename;
  /// The filename of the import file containing samples at which the 
  /// posterior will be evaluated
  String posteriorSamplesImportFilename;
  /// Flag specifying whether to generate random samples from the posterior
  bool generatePosteriorSamples;
  /// Flag specifying whether to evaluate the posterior density at a 
  /// set of samples
  bool evaluatePosteriorDensity;

  // Parameter Study

  /// the \c final_point specification in \ref MethodPSVPS
  RealVector finalPoint;
  /// the \c step_vector specification in \ref MethodPSVPS and \ref MethodPSCPS
  RealVector stepVector;
  /// the \c num_steps specification in \ref MethodPSVPS
  int numSteps;
  /// the \c deltas_per_variable specification in \ref MethodPSCPS
  IntVector stepsPerVariable;
  /// the \c list_of_points specification in \ref MethodPSLPS
  RealVector listOfPoints;
  /// the \c import_points_file spec for a file-based parameter study
  String pstudyFilename;
  /// tabular format for the parameter study points file
  unsigned short pstudyFileFormat;
  /// whether to import active variables only
  bool pstudyFileActive;
  /// the \c partitions specification for PStudy method in \ref MethodPSMPS
  UShortArray varPartitions;

  // Verification

  /// rate of mesh refinement in Richardson extrapolation
  Real refinementRate;
 
  // File read for surrogates

  /// the file name from the \c import_build_points_file specification
  String importBuildPtsFile;
  /// tabular format for the build point import file
  unsigned short importBuildFormat;
  /// whether to import active variables only
  bool importBuildActive;

  /// the file name from the \c import_approx_points_file specification
  String importApproxPtsFile;
  /// tabular format for the approx point import file
  unsigned short importApproxFormat;
  /// whether to import active variables only
  bool importApproxActive;

  /// the file name from the \c export_approx_points_file specification
  String exportApproxPtsFile;
  /// tabular format for the approx point export file
  unsigned short exportApproxFormat;

  /// the file name from the \c export_mcmc_points_file specification
  String exportMCMCPtsFile;
  /// flag for exporting the sequence of sample increments within
  /// multilevel sampling from the \c export_sample_sequence specification
  bool exportSampleSeqFlag;
  /// tabular format for the MCMC chain and MLMC sample sequence exports
  unsigned short exportSamplesFormat;

private:

  //
  //- Heading: Constructors, destructor, operators
  //

  DataMethodRep();                             ///< constructor
  ~DataMethodRep();                            ///< destructor

  //
  //- Heading: Member methods
  //

  /// write a DataInterfaceRep object to an std::ostream
  void write(std::ostream& s) const;

  /// read a DataInterfaceRep object from a packed MPI buffer
  void read(MPIUnpackBuffer& s);
  /// write a DataInterfaceRep object to a packed MPI buffer
  void write(MPIPackBuffer& s) const;

  //
  //- Heading: Private data members
  //

  /// number of handle objects sharing this dataMethodRep
  int referenceCount;
};


inline DataMethodRep::~DataMethodRep() { }


/// Handle class for method specification data.

/** The DataMethod class is used to provide a memory management handle
    for the data in DataMethodRep.  It is populated by
    IDRProblemDescDB::method_kwhandler() and is queried by the
    ProblemDescDB::get_<datatype>() functions.  A list of DataMethod
    objects is maintained in ProblemDescDB::dataMethodList, one for
    each method specification in an input file. */

class DataMethod
{
  //
  //- Heading: Friends
  //

  // the problem description database
  friend class ProblemDescDB;
  // the NIDR derived problem description database
  friend class NIDRProblemDescDB;

public:

  /// compares the idMethod attribute of DataMethod objects
  static bool id_compare(const DataMethod& dm, const std::string& id)
  { return id == dm.dataMethodRep->idMethod; }

  //
  //- Heading: Constructors, destructor, operators
  //

  DataMethod();                                ///< constructor
  DataMethod(const DataMethod&);               ///< copy constructor
  ~DataMethod();                               ///< destructor

  DataMethod& operator=(const DataMethod&); ///< assignment operator

  //
  //- Heading: Member methods
  //

  /// write a DataMethod object to an std::ostream
  void write(std::ostream& s) const;

  /// read a DataMethod object from a packed MPI buffer
  void read(MPIUnpackBuffer& s);
  /// write a DataMethod object to a packed MPI buffer
  void write(MPIPackBuffer& s) const;

  /// return dataMethodRep
  DataMethodRep* data_rep();

private:

  //
  //- Heading: Data
  //

  /// pointer to the body (handle-body idiom)
  DataMethodRep* dataMethodRep;
};


inline DataMethodRep* DataMethod::data_rep()
{return dataMethodRep; }


/// MPIPackBuffer insertion operator for DataMethod
inline MPIPackBuffer& operator<<(MPIPackBuffer& s, const DataMethod& data)
{ data.write(s); return s; }


/// MPIUnpackBuffer extraction operator for DataMethod
inline MPIUnpackBuffer& operator>>(MPIUnpackBuffer& s, DataMethod& data)
{ data.read(s); return s; }


/// std::ostream insertion operator for DataMethod
inline std::ostream& operator<<(std::ostream& s, const DataMethod& data)
{ data.write(s); return s; }

inline void DataMethod::write(std::ostream& s) const
{ dataMethodRep->write(s); }


inline void DataMethod::read(MPIUnpackBuffer& s)
{ dataMethodRep->read(s); }


inline void DataMethod::write(MPIPackBuffer& s) const
{ dataMethodRep->write(s); }

} // namespace Dakota

#endif<|MERGE_RESOLUTION|>--- conflicted
+++ resolved
@@ -1028,17 +1028,9 @@
   unsigned short importCandFormat;
   /// number of candidate designs for adaptive Bayesian experimental design
   size_t numCandidates;
-<<<<<<< HEAD
-  /// maximum number of hi-fidelity model runs to be used for adaptive Bayesian 
-  //experimental design
-  size_t maxHifiEvals;
-  
-    
-=======
   /// maximum number of highfidelity model runs to be used for adaptive Bayesian 
   /// experimental design
   int maxHifiEvals;
->>>>>>> 6ebd2008
 
   // DREAM sub-specification
 
