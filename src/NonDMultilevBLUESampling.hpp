--- conflicted
+++ resolved
@@ -67,14 +67,10 @@
   void derived_finite_solution_bounds(const RealVector& x0, RealVector& x_lb,
 				      RealVector& x_ub, Real budget) override;
 
-<<<<<<< HEAD
+  Real linear_group_cost(const RealVector& cdv) override;
+  void linear_group_cost_gradient(const RealVector& cdv, RealVector& grad_c) override;
+
   void apply_mc_reference(RealVector& mc_targets) override;
-=======
-  Real linear_group_cost(const RealVector& cdv);
-  void linear_group_cost_gradient(const RealVector& cdv, RealVector& grad_c);
-
-  void apply_mc_reference(RealVector& mc_targets);
->>>>>>> 7d147125
 
   void augment_linear_ineq_constraints(RealMatrix& lin_ineq_coeffs,
 				       RealVector& lin_ineq_lb,
