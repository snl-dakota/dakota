/*  _______________________________________________________________________

    Dakota: Explore and predict with confidence.
    Copyright 2014-2025
    National Technology & Engineering Solutions of Sandia, LLC (NTESS).
    This software is distributed under the GNU Lesser General Public License.
    For more information, see the README file in the top Dakota directory.
    _______________________________________________________________________ */

#include "dakota_system_defs.hpp"
#include "ApplicationInterface.hpp"
//#include "ParamResponsePair.hpp"
#include "ProblemDescDB.hpp"
#include <thread>

//#define DEBUG
#define MICRO_PAUSE 25


namespace Dakota {

extern PRPCache data_pairs;

ApplicationInterface::
<<<<<<< HEAD
ApplicationInterface(const ProblemDescDB& problem_db):
  Interface(problem_db), parallelLib(problem_db.parallel_library()),
=======
ApplicationInterface(const ProblemDescDB& problem_db, ParallelLibrary& parallel_lib):
  Interface(problem_db),
  parallelLib(parallel_lib), 
>>>>>>> 5eccf452
  batchEval(problem_db.get_bool("interface.batch")),
  asynchFlag(problem_db.get_bool("interface.asynch")), batchIdCntr(0),
  suppressOutput(false), evalCommSize(1), evalCommRank(0), evalServerId(1),
  eaDedSchedFlag(false), analysisCommSize(1), analysisCommRank(0),
  analysisServerId(1), multiProcAnalysisFlag(false),
  asynchLocalAnalysisFlag(false),
  asynchLocalEvalConcSpec(
    problem_db.get_int("interface.asynch_local_evaluation_concurrency")),
  asynchLocalAnalysisConcSpec(
    problem_db.get_int("interface.asynch_local_analysis_concurrency")),
  numAnalysisDrivers(
    problem_db.get_sa("interface.application.analysis_drivers").size()),
  failureMessage("Failure captured"),
  worldSize(parallelLib.world_size()), worldRank(parallelLib.world_rank()),
  iteratorCommSize(1), iteratorCommRank(0), ieMessagePass(false),
  numEvalServersSpec(problem_db.get_int("interface.evaluation_servers")),
  procsPerEvalSpec(problem_db.get_int("interface.processors_per_evaluation")),
  eaMessagePass(false), 
  numAnalysisServersSpec(problem_db.get_int("interface.analysis_servers")),
  procsPerAnalysisSpec(
    problem_db.get_int("interface.direct.processors_per_analysis")),
  lenVarsMessage(0), lenVarsActSetMessage(0), lenResponseMessage(0),
  lenPRPairMessage(0),
  evalScheduling(problem_db.get_short("interface.evaluation_scheduling")),
  analysisScheduling(problem_db.get_short("interface.analysis_scheduling")),
  asynchLocalEvalStatic(
    problem_db.get_short("interface.local_evaluation_scheduling") ==
    STATIC_SCHEDULING),
  serializeThreshold(1), headerFlag(true),
  asvControlFlag(problem_db.get_bool("interface.active_set_vector")),
  evalCacheFlag(problem_db.get_bool("interface.evaluation_cache")),
  nearbyDuplicateDetect(
    problem_db.get_bool("interface.nearby_evaluation_cache")),
  nearbyTolerance(
    problem_db.get_real("interface.nearby_evaluation_cache_tolerance")),
  restartFileFlag(problem_db.get_bool("interface.restart_file")),
  sharedRespData(SharedResponseData(problem_db)),
  gradientType(problem_db.get_string("responses.gradient_type")),
  hessianType(problem_db.get_string("responses.hessian_type")),
  gradMixedAnalyticIds(
    problem_db.get_is("responses.gradients.mixed.id_analytic")),
  hessMixedAnalyticIds(
    problem_db.get_is("responses.hessians.mixed.id_analytic")),
  failAction(problem_db.get_string("interface.failure_capture.action")),
  failRetryLimit(problem_db.get_int("interface.failure_capture.retry_limit")),
  failRecoveryFnVals(
    problem_db.get_rv("interface.failure_capture.recovery_fn_vals"))
{
  // set coreMappings flag based on presence of analysis_drivers specification
  coreMappings = (numAnalysisDrivers > 0);
  if (!coreMappings && !algebraicMappings && interfaceType > DEFAULT_INTERFACE){
    Cerr << "\nError: no parameter to response mapping defined in "
	 << "ApplicationInterface.\n" << std::endl;
    abort_handler(-1);
  }
}


ApplicationInterface::~ApplicationInterface() 
{ }


void ApplicationInterface::
init_communicators(const IntArray& message_lengths, int max_eval_concurrency)
{
  // Initialize comms for evaluations (partitions of iteratorComm).

  bool direct_int         = (interfaceType & DIRECT_INTERFACE_BIT);
  // Peer dynamic requires asynch local executions and dynamic job assignment
  bool peer_dynamic_avail = (!direct_int && !asynchLocalEvalStatic);
  // min_procs_per_eval captures overrides at the analysis level.  This lower
  // bound is defined bottom up and counters the top-down allocation of
  // resources.  max_procs_per_eval captures available concurrency and explicit
  // user overrides at the analysis level (user overrides for the evaluation
  // level can be managed by resolve_inputs()).
  // > procsPerAnalysisSpec defaults to zero, which is the result when the
  //   processors_per_analysis spec is unreachable (system/fork/spawn)
  int min_ppa = 1, max_ppa = (direct_int) ? worldSize : 1;
  int min_procs_per_eval = ProblemDescDB::
    min_procs_per_level(min_ppa, procsPerAnalysisSpec, numAnalysisServersSpec);
  int max_procs_per_eval = ProblemDescDB::
    max_procs_per_level(max_ppa, procsPerAnalysisSpec, numAnalysisServersSpec,
			analysisScheduling, asynchLocalAnalysisConcSpec, false,
			std::max(1, numAnalysisDrivers));

  const ParallelLevel& ie_pl = parallelLib.init_evaluation_communicators(
    numEvalServersSpec, procsPerEvalSpec, min_procs_per_eval,
    max_procs_per_eval, max_eval_concurrency, asynchLocalEvalConcSpec,
    PUSH_UP, evalScheduling, peer_dynamic_avail);

  set_evaluation_communicators(message_lengths);

  // Initialize communicators for analyses (partitions of evalComm).  This
  // call is protected from an iterator dedicated scheduler in the same way a
  // meta-iterator scheduler never calls init_eval_comms (prevents some warnings
  // in ParallelLibrary::resolve_inputs when there is a user spec that can't
  // be supported from a single processor).  However, a dedicated scheduler can
  // run a local single-processor job if the algorithm uses a synchronous eval
  // (see derived_scheduler_overload() usage in Model::evaluate()).
  if (ieDedSchedFlag && iteratorCommRank == 0 && multiProcEvalFlag)
    init_serial_analyses();
  else {
    const ParallelLevel& ea_pl = parallelLib.init_analysis_communicators(
      numAnalysisServersSpec, procsPerAnalysisSpec, min_ppa, max_ppa,
      numAnalysisDrivers, asynchLocalAnalysisConcSpec, PUSH_UP,
      analysisScheduling, false); // peer_dynamic is not available

    set_analysis_communicators();
  }

  // print parallel configuration (prior to configuration checking
  // so that error messages can be more readily debugged)
  if (worldSize > 1)
    parallelLib.print_configuration();

  // check for configuration errors
  init_communicators_checks(max_eval_concurrency);
}


void ApplicationInterface::
set_communicators(const IntArray& message_lengths, int max_eval_concurrency)
{
  set_evaluation_communicators(message_lengths);

  // Initialize communicators for analyses (partitions of evalComm).  This call
  // is protected from an iterator dedicated scheduler in cases where local
  // evaluations are precluded (see comments in init_communicators()).
  if (ieDedSchedFlag && iteratorCommRank == 0 && multiProcEvalFlag)
    init_serial_analyses();
  else
    set_analysis_communicators();

  // check for configuration errors
  set_communicators_checks(max_eval_concurrency);
}


void ApplicationInterface::
set_evaluation_communicators(const IntArray& message_lengths)
{
  // Buffer sizes for function evaluation message transfers are estimated in 
  // Model::init_communicators() so that hard-coded MPIUnpackBuffer
  // lengths can be avoided.  This estimation is reperformed on every call to
  // IteratorScheduler::run_iterator().  A Bcast is not currently needed since
  // every processor performs the estimation.
  //MPI_Bcast(message_lengths.data(), 4, MPI_INT, 0, iteratorComm);
  lenVarsMessage       = message_lengths[0];
  lenVarsActSetMessage = message_lengths[1];
  lenResponseMessage   = message_lengths[2];
  lenPRPairMessage     = message_lengths[3];

  // Pull data from (the lowest) concurrent iterator partition.  The active
  // parallel configuration is managed in Model::init_communicators().
  const ParallelConfiguration& pc = parallelLib.parallel_configuration();
  const ParallelLevel& mi_pl = pc.mi_parallel_level(); // last mi level
  iteratorCommSize = mi_pl.server_communicator_size();
  iteratorCommRank = mi_pl.server_communicator_rank();

  // These attributes are set by init_evaluation_communicators and are not 
  // available for use in the constructor.
  const ParallelLevel& ie_pl = pc.ie_parallel_level();
  ieDedSchedFlag = ie_pl.dedicated_scheduler();
  ieMessagePass   = ie_pl.message_pass();
  numEvalServers  = ie_pl.num_servers(); // may differ from numEvalServersSpec
  evalCommRank    = ie_pl.server_communicator_rank();
  evalCommSize    = ie_pl.server_communicator_size();
  evalServerId    = ie_pl.server_id();
  if (ieDedSchedFlag)
    multiProcEvalFlag = (ie_pl.processors_per_server() > 1 ||
			 ie_pl.processor_remainder());
  else // peer: split flag insufficient if 1 server
    multiProcEvalFlag = (evalCommSize > 1); // could vary

  // simplify downstream logic by resetting default asynch local concurrency
  // to 1 for the case of message passing.  This allows schedulers to more
  // readily distinguish unlimited concurrency for asynch local parallelism
  // (default is unlimited unless user concurrency spec) from message passing
  // parallelism with synchronous local evals (default; hybrid mode requires
  // user spec > 1).
  asynchLocalEvalConcurrency
    = (ieMessagePass && asynchLocalEvalConcSpec == 0)
    ? 1 : asynchLocalEvalConcSpec;

  asynchLocalEvalFlag = check_asynch_local_evaluations();
}


void ApplicationInterface::set_analysis_communicators()
{
  const ParallelConfiguration& pc = parallelLib.parallel_configuration();
  const ParallelLevel& ea_pl = pc.ea_parallel_level();

  // Extract attributes for analysis partitions
  eaDedSchedFlag    = ea_pl.dedicated_scheduler();
  eaMessagePass      = ea_pl.message_pass();
  numAnalysisServers = ea_pl.num_servers();//may differ from numAnalysisSrvSpec
  analysisCommRank   = ea_pl.server_communicator_rank();
  analysisCommSize   = ea_pl.server_communicator_size();
  analysisServerId   = ea_pl.server_id();
  if (eaDedSchedFlag)
    multiProcAnalysisFlag = (ea_pl.processors_per_server() > 1 ||
			     ea_pl.processor_remainder());
  else // peer: split flag insufficient if 1 server
    multiProcAnalysisFlag = (analysisCommSize > 1); // could vary

  if ( iteratorCommRank // any processor other than rank 0 in iteratorComm
       || ( outputLevel == SILENT_OUTPUT && evalCommRank == 0 &&
	   !eaDedSchedFlag && numAnalysisServers < 2) )
    suppressOutput = true; // suppress output of fn. eval. echoes
  /* Additional output granularity:
  if (ieMessagePass)                // suppress fn eval output in 
    suppressLowLevelOutput = true;  //   SysCall/Fork/Direct
  if (methodOutput == "quiet")      // suppress scheduling & vars/response
    suppressHighLevelOutput = true; //   output in ApplicationInterface & Model
  */

  // simplify downstream logic by resetting default asynch local concurrency
  // to 1 for the case of message passing.  This allows schedulers to more
  // readily distinguish unlimited concurrency for asynch local parallelism
  // (default is unlimited unless user spec) from message passing parallelism
  // with synchronous local evals (default; hybrid mode requires user spec > 1).
  asynchLocalAnalysisConcurrency
    = (eaMessagePass && asynchLocalAnalysisConcSpec == 0)
    ? 1 : asynchLocalAnalysisConcSpec;

  // Set flag for asynch local parallelism of analyses.  In the local asynch
  // case (no message passing), a concurrency specification is interpreted as
  // a limit (default is unlimited).  In the message passing case, the user
  // must explicitly specify analysis concurrency to get hybrid parallelism
  // (default is no analysis concurrency).
  asynchLocalAnalysisFlag = check_asynch_local_analyses();
}


/** Override DirectApplicInterface definition if plug-in to allow batch
    processing in Plugin{Serial,Parallel}DirectApplicInterface.cpp */
void ApplicationInterface::
init_communicators_checks(int max_eval_concurrency)
{ } // default is no-op


/** Override DirectApplicInterface definition if plug-in to allow batch
    processing in Plugin{Serial,Parallel}DirectApplicInterface.cpp */
void ApplicationInterface::
set_communicators_checks(int max_eval_concurrency)
{ } // default is no-op


bool ApplicationInterface::check_multiprocessor_analysis(bool warn)
{
  bool issue_flag = false;
  // multiprocessor analyses are only valid for synchronous direct interfaces.
  // Neither system calls (synch or asynch), forks (synch or asynch), nor POSIX
  // threads (asynch direct) can share a communicator.  Attempting parallel
  // analyses without a shared communicator can result in correct answers if
  // analysisComm's local leader computes the total result, but it does NOT
  // perform the intended multiprocessor analysis and is therefore misleading
  // and should be explicitly prevented.
  if (multiProcAnalysisFlag) { // not valid for system/fork
    issue_flag = true;
    if (iteratorCommRank == 0) {
      if (warn) Cerr << "Warning: ";
      else      Cerr << "Error:   ";
      Cerr << "Multiprocessor analyses are not valid with " 
	   << interface_enum_to_string(interfaceType) << " interfaces.";
      if (warn) Cerr << "\n         This issue may be resolved at run time.";
      else
	Cerr << "\n         Your processor allocation may exceed the "
	     << "concurrency in the problem,\n         requiring a reduction "
	     << "in allocation to eliminate the assignment of\n         excess "
	     << "processors to the analysis level.";
      Cerr << std::endl;
    }
  }
  return issue_flag;
}


bool ApplicationInterface::
check_asynchronous(bool warn, int max_eval_concurrency)
{
  // Check for asynchronous local evaluations or analyses
  bool issue_flag = false;
  if ( ( max_eval_concurrency > 1 && asynchLocalEvalFlag ) ||
       asynchLocalAnalysisFlag ) {
    issue_flag = true;
    if (iteratorCommRank == 0) {
      if (warn) Cerr << "Warning: ";
      else      Cerr << "Error:   ";
      Cerr << "asynchronous capability not supported in " 
	   << interface_enum_to_string(interfaceType) << " interfaces.";
      if (warn) Cerr << "\n         This issue may be resolved at run time.";
      Cerr << std::endl;
    }
  }
  return issue_flag;
}


bool ApplicationInterface::
check_multiprocessor_asynchronous(bool warn, int max_eval_concurrency)
{
  // Performing asynch local concurrency requires a single processor.
  // multiProcEvalFlag & asynchLocalAnalysisConcurrency can coexist provided
  // that evalComm is divided into single-processor analysis servers.
  bool issue_flag = false;
  if ( ( max_eval_concurrency > 1 && multiProcEvalFlag && asynchLocalEvalFlag )
       || ( multiProcAnalysisFlag && asynchLocalAnalysisFlag ) ) {
    issue_flag = true;
    if (iteratorCommRank == 0) {
      if (warn) Cerr << "Warning: ";
      else      Cerr << "Error:   ";
      Cerr << "asynchronous local jobs are not supported for multiprocessor\n"
	   << "         communicator partitions.";
      if (warn) Cerr << "  This issue may be resolved at run time.";
      else      Cerr << "  Your processor allocation may need adjustment.";
      Cerr << std::endl;
    }
  }
  return issue_flag;
}

/// form and return the final batch ID tag

String ApplicationInterface::final_batch_id_tag()
{ return evalTagPrefix + "." + std::to_string(batchIdCntr); }


String ApplicationInterface::final_eval_id_tag(int iface_eval_id)
{
  if (appendIfaceId) {
    String tag = evalTagPrefix + ".";
    if (batchEval) tag += std::to_string(batchIdCntr) + ".";
    tag += std::to_string(iface_eval_id);
    return tag;
  }
  else
    return evalTagPrefix;
}


//void ApplicationInterface::free_communicators()
//{ }


/** The function evaluator for application interfaces.  Called from
    derived_evaluate() and derived_evaluate_nowait() in derived Model
    classes.  If asynch_flag is not set, perform a blocking evaluation
    (using derived_map()).  If asynch_flag is set, add the job to the
    beforeSynchCorePRPQueue queue for execution by one of the scheduler
    routines in synchronize() or synchronize_nowait().  Duplicate
    function evaluations are detected with duplication_detect(). */
void ApplicationInterface::map(const Variables& vars, const ActiveSet& set,
			       Response& response, bool asynch_flag)
{
  ++evalIdCntr; // all calls to map for this interface instance
  const ShortArray& asv = set.request_vector();
  size_t num_fns = asv.size();
  if (fineGrainEvalCounters) { // detailed evaluation reporting
    init_evaluation_counters(num_fns);
    for (size_t i=0; i<num_fns; ++i) {
      short asv_val = asv[i];
      if (asv_val & 1) ++fnValCounter[i];
      if (asv_val & 2) ++fnGradCounter[i];
      if (asv_val & 4) ++fnHessCounter[i];
    }
    if (fnLabels.empty())
      fnLabels = response.function_labels();
  }
  if (outputLevel > SILENT_OUTPUT) {
    if (interfaceId.empty() || interfaceId == "NO_ID")
      Cout << "\n---------------------\nBegin ";
    else
      Cout << "\n------------------------------\nBegin "
	   << std::setw(8) << interfaceId << ' ';
    Cout << "Evaluation " << std::setw(4) << evalIdCntr;
    // This may be more confusing than helpful:
    //if (evalIdRefPt)
    //  Cout << " (local evaluation " << evalIdCntr - evalIdRefPt << ")";
    if (interfaceId.empty() || interfaceId == "NO_ID")
      Cout << "\n---------------------\n";
    else Cout << "\n------------------------------\n";
  }
  if (outputLevel > QUIET_OUTPUT)
    Cout << "Parameters for evaluation " << evalIdCntr << ":\n" << vars << '\n';

  response.active_set(set); // responseActiveSet = set for duplicate search

  // Subdivide ActiveSet for algebraic_mappings() and derived_map()
  Response algebraic_resp, core_resp; // empty handles
  ActiveSet core_set;

  if (algebraicMappings) {
    if (evalIdCntr == 1)
      init_algebraic_mappings(vars, response);

    // Always allocate a separate algebraic_resp, even if no coreMappings.  
    // Cannot share a rep with the incoming response, because even if only 
    // algebraic mappings are present, they may need reordering to form the 
    // requested set and response.
    ActiveSet algebraic_set;
    asv_mapping(set, algebraic_set, core_set);
    algebraic_resp = Response(sharedRespData, algebraic_set);
    if (asynch_flag) {
      ParamResponsePair prp(vars, interfaceId, algebraic_resp, evalIdCntr);
      beforeSynchAlgPRPQueue.insert(prp);
    }
    else
      algebraic_mappings(vars, algebraic_set, algebraic_resp);
 
    if (coreMappings) { // both core and algebraic mappings active
      // separate core_resp from response
      core_resp = response.copy();
      core_resp.active_set(core_set);
    }
  }
  else if (coreMappings) { // analysis_driver mappings only
    core_set  = set;
    core_resp = response; // shared rep: no need for response_mapping()
  }

  bool duplicate = false;
  if (coreMappings) {
    if (evalCacheFlag && duplication_detect(vars, core_resp, asynch_flag)) {
      // catches duplication both in data_pairs (core evals already computed)
      // and in beforeSynchCorePRPQueue (core evals queued for processing).
      duplicate = true;
      if (outputLevel > SILENT_OUTPUT)
	Cout << "Duplication detected: analysis_drivers not invoked.\n";
    }
    else {

      //if ( partial_duplication_detect(vars, set, core_resp) ) {
        // sets augmentFlag (for use by Response::read), adds to core_resp,
        // and decrements the asv to be used in derived_map, but saves the  
        // original asv for resetting once everything's reintegrated.  The 
        // original asv must be restored prior to any I/O of the core_resp.
      //}

      // For new evaluations, manage the user's active_set_vector specification.
      //    on: asv seen by user's interface may change on each eval (default)
      //   off: asv seen by user's interface is constant for all evals
      if (!asvControlFlag) { // set ASV's to defaultASV for the mapping
	init_default_asv(num_fns);  // initialize if not already done
	core_set.request_vector(defaultASV); // DVV assigned above
	core_resp.active_set(core_set);
      }

      if (asynch_flag) { // multiple simultaneous evals. (local or parallel)
	// use this constructor since deep copies of vars/response are needed
	ParamResponsePair prp(vars, interfaceId, core_resp, evalIdCntr);
	beforeSynchCorePRPQueue.insert(prp);
	// jobs are not queued until call to synchronize() to allow dynamic
	// scheduling. Response data headers and data_pair list insertion
	// appear in synchronize().
      }
      else { // local synchronous evaluation

	// bcast the job to other processors within peer 1 (if required)
	if (multiProcEvalFlag)
	  broadcast_evaluation(evalIdCntr, vars, core_set);

	//common_input_filtering(vars);

	currEvalId = evalIdCntr;
	try { derived_map(vars, core_set, core_resp, currEvalId); }

	catch(const FunctionEvalFailure& fneval_except) {
	  //Cout << "Caught FunctionEvalFailure in map; message: " 
	  //<< fneval_except.what() << std::endl;
	  manage_failure(vars, core_set, core_resp, currEvalId);
	}

	//common_output_filtering(core_resp);

	if (evalCacheFlag || restartFileFlag) {
	  // manage shallow/deep copy of vars/response with evalCacheFlag
	  ParamResponsePair prp(vars, interfaceId, core_resp, currEvalId,
				evalCacheFlag);
	  if (evalCacheFlag)   data_pairs.insert(prp);
	  if (restartFileFlag) parallelLib.write_restart(prp);
	}
      }
    }
  }

  if (!duplicate) {
    ++newEvalIdCntr; // nonduplicate evaluations (used ONLY in fn eval summary)
    if (fineGrainEvalCounters) { // detailed evaluation reporting
      const ShortArray& asv = set.request_vector();
      size_t i, num_fns = asv.size();
      for (i=0; i<num_fns; ++i) {
	short asv_val = asv[i];
	if (asv_val & 1) ++newFnValCounter[i];
	if (asv_val & 2) ++newFnGradCounter[i];
	if (asv_val & 4) ++newFnHessCounter[i];
      }
    }
  }

  if (asynch_flag) {
    // Output appears here to support core | algebraic | both
    if (!duplicate && outputLevel > SILENT_OUTPUT) {
      if (batchEval) Cout << "(Batch job ";
      else           Cout << "(Asynchronous job ";
      Cout << evalIdCntr;
      if (interfaceId.empty() || interfaceId == "NO_ID")
	Cout << " added to queue)\n";
      else Cout << " added to " << interfaceId << " queue)\n";
    }
  }
  else {
    // call response_mapping even when no coreMapping, as even with
    // algebraic only, the functions may have to be reordered
    if (algebraicMappings)
      response_mapping(algebraic_resp, core_resp, response);

    if (outputLevel > QUIET_OUTPUT) {
      if (duplicate)
	Cout << "\nActive response data retrieved from database";
      else {
	Cout << "\nActive response data for ";
	if (!(interfaceId.empty() || interfaceId == "NO_ID"))
	  Cout << interfaceId << ' ';
	Cout << "evaluation " << evalIdCntr;
      }
      Cout << ":\n" << response << std::endl;
    }
  }
}


/** Called from map() to check incoming evaluation request for
    duplication with content of data_pairs and beforeSynchCorePRPQueue.  
    If duplication is detected, return true, else return false.  Manage
    bookkeeping with historyDuplicateMap and beforeSynchDuplicateMap.
    Note that the list searches can get very expensive if a long list
    is searched on every new function evaluation (either from a large
    number of previous jobs, a large number of pending jobs, or both).
    For this reason, a user request for deactivation of the evaluation
    cache results in a complete bypass of duplication_detect(), even
    though a beforeSynchCorePRPQueue search would still be meaningful.
    Since the intent of this request is to streamline operations, both
    list searches are bypassed. */
bool ApplicationInterface::
duplication_detect(const Variables& vars, Response& response, bool asynch_flag)
{
  // Two flavors of cache lookup are supported: exact and tolerance-based.
  // Note 1: incoming response's responseActiveSet was updated in map(), but
  //   the rest of response is out-of-date (the previous fn. eval).  Due to
  //   set_compare(), the desired response set could be a subset of the
  //   data_pairs response -> use update().
  // Note 2: If duplication detected with an eval from restart/file import,
  //   promote the database eval id to current run status to enable more
  //   meaningful lookups (e.g., eval id of final result) downstream.  There
  //   are several possible bookkeeping update approaches; here, we choose to
  //   delete the old record and readd it with original ASV content and updated
  //   eval id.  This approach is efficient and doesn't discard any data, but
  //   has the downside that the record's ASV may contain more than the current
  //   request.  Another reasonable approach would be to keep the old record
  //   (original ASV) and add a new one (with the current ASV subset), but
  //   this is less efficient and complicates eval id management in downstream
  //   lookups (multiple records can match a particular Ids/Vars/Set lookup,
  //   requiring an additional test to prefer positive id's in some use cases).
  PRPCacheOIter ord_it; PRPCacheHIter hash_it;
  ParamResponsePair cache_pr; int cache_eval_id; bool cache_hit = false;
  if (nearbyDuplicateDetect) { // slow but allows tolerance on equality
    ord_it = lookup_by_nearby_val(data_pairs, interfaceId, vars,
				  response.active_set(), nearbyTolerance);
    cache_hit = (ord_it != data_pairs.end());
    if (cache_hit) { // ordered-specific updates (shared updates below)
      response.update(ord_it->response(), true); // update metadata
      cache_eval_id = ord_it->eval_id();
      if (cache_eval_id <= 0)
	{ cache_pr = *ord_it; data_pairs.erase(ord_it); }
    }
  }
  else { // fast but requires exact binary match
    hash_it = lookup_by_val(data_pairs, interfaceId, vars,
			    response.active_set());
    cache_hit = (hash_it != data_pairs.get<hashed>().end());
    if (cache_hit) { // hashed-specific updates (shared updates below)
      response.update(hash_it->response(), true); // update metadata
      cache_eval_id = hash_it->eval_id();
      if (cache_eval_id <= 0)
	{ cache_pr = *hash_it; data_pairs.get<hashed>().erase(hash_it); }
    }
  }
  if (cache_hit) { // updates shared among ordered/hashed lookups
    if (cache_eval_id <= 0) {
      // ordered key is const; must remove (above) & change/add (below)
      cache_pr.eval_id(evalIdCntr); // promote
      data_pairs.insert(cache_pr);  // shallow copy of previous vars/resp
    }

    if (asynch_flag) // asynch case: bookkeep
      historyDuplicateMap[evalIdCntr] = response.copy();

    return true; // Duplication detected
  }

  // check beforeSynchCorePRPQueue as well (if asynchronous and no cache hit)
  if (asynch_flag) {
    // queue lookups only support one flavor for simplicity: exact lookup
    PRPQueueHIter queue_it = lookup_by_val(beforeSynchCorePRPQueue, interfaceId,
					   vars, response.active_set());
    if (queue_it != beforeSynchCorePRPQueue.get<hashed>().end()) {
      // Duplication detected: bookkeep
      beforeSynchDuplicateMap[evalIdCntr]
	= std::make_pair(queue_it, response.copy());
      return true; // Duplication detected
    }
  }

  return false; // Duplication not detected
}

/** If the user has specified active_set_vector as off, then map()
    uses a default ASV which is constant for all function evaluations
    (so that the user need not check the content of the ASV on each
    evaluation).  Only initialized if needed and not already sized. */
void ApplicationInterface::init_default_asv(size_t num_fns) {
  if (!asvControlFlag && defaultASV.size() != num_fns) {
    short asv_value = 1;
    if (gradientType == "analytic")
      asv_value |= 2;
    if (hessianType == "analytic")
      asv_value |= 4;
    defaultASV.assign(num_fns, asv_value);
    // TODO: the mixed ID sizes from the problem DB may not be
    // commensurate with num_fns due to Recast transformations (MO
    // reduce or experiment data); consider managing this in Model
    if (gradientType == "mixed") {
      ISCIter cit = gradMixedAnalyticIds.begin();
      ISCIter cend = gradMixedAnalyticIds.end();
      for ( ; cit != cend; ++cit)
        defaultASV[*cit - 1] |= 2;
    }
    if (hessianType == "mixed") {
      ISCIter cit = hessMixedAnalyticIds.begin();
      ISCIter cend = hessMixedAnalyticIds.end();
      for ( ; cit != cend; ++cit)
        defaultASV[*cit - 1] |= 4;
    }
  }
}


/** This function provides blocking synchronization for all cases of
    asynchronous evaluations, including the local asynchronous case
    (background system call, nonblocking fork, & multithreads), the
    message passing case, and the hybrid case.  Called from
    derived_synchronize() in derived Model classes. */
const IntResponseMap& ApplicationInterface::synchronize()
{
  rawResponseMap.clear();

  size_t cached_eval = cachedResponseMap.size(),
    hist_duplicates  = historyDuplicateMap.size(),
    queue_duplicates = beforeSynchDuplicateMap.size();

  // Process cached responses
  if (cached_eval) std::swap(rawResponseMap, cachedResponseMap);

  // Process history duplicates (see duplication_detect) since response data 
  // has been extracted from the data_pairs list.  These duplicates are not 
  // written to data_pairs or write_restart.
  if (hist_duplicates) {
    if (rawResponseMap.empty()) std::swap(rawResponseMap, historyDuplicateMap);
    else {
      rawResponseMap.insert(historyDuplicateMap.begin(),
			    historyDuplicateMap.end());
      historyDuplicateMap.clear();
    }
  }

  if (coreMappings) {
    size_t core_prp_jobs = beforeSynchCorePRPQueue.size();
    // Process nonduplicate evaluations for either the message passing or local 
    // asynchronous case.
    if (core_prp_jobs) {
      Cout << "\nBlocking synchronize of " << core_prp_jobs << " asynchronous ";
      if (!(interfaceId.empty() || interfaceId == "NO_ID"))
	Cout << interfaceId << ' ';
      Cout << "evaluations";
      if (cached_eval || hist_duplicates || queue_duplicates)
	Cout << ", " << cached_eval << " cached evaluations, and "
	     << hist_duplicates + queue_duplicates << " duplicates";
      Cout << std::endl;

      if (ieMessagePass) { // single or multi-processor servers
	if (ieDedSchedFlag) dedicated_dynamic_scheduler_evaluations();
	else {
	  // utilize asynch local evals to accomplish a dynamic peer schedule
	  // (even if hybrid mode not specified) unless precluded by direct
	  // interface, multiProcEvalFlag (includes single proc analysis cases),
	  // static scheduling override, or static asynch local specification.
	  if ( asynchLocalEvalStatic || multiProcEvalFlag ||
	       (interfaceType & DIRECT_INTERFACE_BIT) ||
	       evalScheduling == PEER_STATIC_SCHEDULING )
	    peer_static_schedule_evaluations();
	  else // utilizes asynch local evals even if hybrid mode not specified
	    peer_dynamic_schedule_evaluations();
	}
      }
      else // local to processor
	asynchronous_local_evaluations(beforeSynchCorePRPQueue);
    }
  }
  else if (!beforeSynchAlgPRPQueue.empty()) {
    Cout << "\nBlocking synchronize of " << beforeSynchAlgPRPQueue.size();
    if (!(interfaceId.empty() || interfaceId == "NO_ID"))
      Cout << ' ' << interfaceId;
    Cout << " algebraic mappings" << std::endl;
  }

  // Now that beforeSynchCorePRPQueue processing is complete, process duplicates
  // detected within beforeSynchCorePRPQueue (see duplication_detect).
  if (queue_duplicates) {
    for (std::map<int, std::pair<PRPQueueHIter, Response> >::const_iterator
	 bsd_iter  = beforeSynchDuplicateMap.begin();
	 bsd_iter != beforeSynchDuplicateMap.end(); bsd_iter++) {
      // due to id_vars_set_compare, the desired response set could be a subset
      // of the beforeSynchCorePRPQueue duplicate response -> use update().
      rawResponseMap[bsd_iter->first] = (bsd_iter->second).second;
      rawResponseMap[bsd_iter->first].update(
        (bsd_iter->second).first->response(), true); // update metadata
    }
    beforeSynchDuplicateMap.clear();
  }
  beforeSynchCorePRPQueue.clear();

  // Merge core mappings and algebraic mappings into rawResponseMap
  if (algebraicMappings) { // complete all algebraic jobs and overlay
    for (PRPQueueIter alg_prp_it = beforeSynchAlgPRPQueue.begin();
	 alg_prp_it != beforeSynchAlgPRPQueue.end(); alg_prp_it++) {
      Response alg_response = alg_prp_it->response();
      algebraic_mappings(alg_prp_it->variables(), alg_prp_it->active_set(),
			 alg_response);
      if (coreMappings) {
	Response& response = rawResponseMap[alg_prp_it->eval_id()];
	response_mapping(alg_response, response, response);
      }
      else {
	// call response_mapping even when no coreMapping, as even with
	// algebraic only, the functions may have to be reordered

	// Recreate total_response with the correct (possibly
	// reordered) ASV since when no CoreMapping, rawResponseMap
	// doesn't have a valid Response to update
	ActiveSet total_set(alg_prp_it->active_set());
	asv_mapping(alg_prp_it->active_set(), total_set);
	Response total_response = Response(sharedRespData, total_set);
	response_mapping(alg_response, total_response, total_response);
	rawResponseMap[alg_prp_it->eval_id()] = total_response;
      }
    }
    beforeSynchAlgPRPQueue.clear();
  }

  if (outputLevel > QUIET_OUTPUT) // output completed responses
    for (IntRespMCIter rr_iter = rawResponseMap.begin();
	 rr_iter != rawResponseMap.end(); ++rr_iter) {
      Cout << "\nActive response data for ";
      if (!(interfaceId.empty() || interfaceId == "NO_ID"))
	Cout << interfaceId << ' ';
      Cout << "evaluation " << rr_iter->first << ":\n" << rr_iter->second;
    }

  return rawResponseMap;
}


/** This function provides nonblocking synchronization for the local
    asynchronous case and selected nonblocking message passing schedulers.
    Called from derived_synchronize_nowait() in derived Model classes. */
const IntResponseMap& ApplicationInterface::synchronize_nowait()
{
  rawResponseMap.clear();

  size_t cached_eval = cachedResponseMap.size(),
    hist_duplicates  = historyDuplicateMap.size(),
    queue_duplicates = beforeSynchDuplicateMap.size();

  if (coreMappings) {
    size_t core_prp_jobs = beforeSynchCorePRPQueue.size();
    // suppress repeated header output for longer jobs;
    // don't need to check queue_duplicates since none w/o core queue
    if ( headerFlag && (core_prp_jobs || hist_duplicates) ) {
      Cout << "\nNonblocking synchronize of " << core_prp_jobs
	   << " asynchronous ";
      if (!(interfaceId.empty() || interfaceId == "NO_ID"))
	Cout << interfaceId << ' ';
      Cout << "evaluations";
      if (cached_eval || hist_duplicates || queue_duplicates)
	Cout << ", " << cached_eval << " cached evaluations, and "
	     << hist_duplicates + queue_duplicates << " duplicates";
      Cout << std::endl;
    }

    // Test nonduplicate evaluations and add completions to rawResponseMap
    if (core_prp_jobs) {
      if (ieMessagePass) { // single or multi-processor servers
	if (ieDedSchedFlag)
	  dedicated_dynamic_scheduler_evaluations_nowait();
	else {
	  // prefer to use peer_dynamic to avoid blocking on local jobs, as
	  // is consistent with nowait requirement; however, a fallback to
	  // peer_static is needed for the special cases listed below:
	  if ( asynchLocalEvalStatic || multiProcEvalFlag ||
	       (interfaceType & DIRECT_INTERFACE_BIT) ||
	       evalScheduling == PEER_STATIC_SCHEDULING )
	    peer_static_schedule_evaluations_nowait();
	  else
	    peer_dynamic_schedule_evaluations_nowait();
	}
      }
      else // local to processor
	asynchronous_local_evaluations_nowait(beforeSynchCorePRPQueue);
    }
    // suppress header on next pass if no new completions on this pass
    headerFlag = !rawResponseMap.empty();
  }
  else if (!beforeSynchAlgPRPQueue.empty()) {
    Cout << "\nNonblocking synchronize of " << beforeSynchAlgPRPQueue.size();
    if (!(interfaceId.empty() || interfaceId == "NO_ID"))
      Cout << ' ' << interfaceId;
    Cout << " algebraic mappings" << std::endl;
  }

  // Since beforeSynchCorePRPQueue processing will not in general be completed, 
  // process duplicates listed in beforeSynchDuplicateMap only if the 
  // original/nonduplicate beforeSynchCorePRPQueue job is complete.
  if (queue_duplicates && !rawResponseMap.empty())
    for (std::map<int, std::pair<PRPQueueHIter, Response> >::iterator 
	 bsd_iter  = beforeSynchDuplicateMap.begin();
	 bsd_iter != beforeSynchDuplicateMap.end(); bsd_iter++) {
      const ParamResponsePair& scheduled_pr = *(bsd_iter->second).first;
      if (rawResponseMap.find(scheduled_pr.eval_id()) != rawResponseMap.end()) {
	// due to id_vars_set_compare, the desired response set could be
	// a subset of the duplicate response -> use update().
	Response& response = (bsd_iter->second).second;
	response.update(scheduled_pr.response(), true); // update metadata
	rawResponseMap[bsd_iter->first] = response;
      }
    }

  // Process history duplicates (see duplication_detect) and cached evaluations.
  // In the _nowait case, this goes after the schedulers so as to not interfere
  // with rawResponseMap usage in the schedulers and after the
  // beforeSynchDuplicates in order to streamline their rawResponseMap searches.
  // Note: since data_pairs is checked first in duplication_detect(), it is not
  // possible to have a beforeSynchDuplicateMap entry that references a
  // historyDuplicateMap entry.
  if (cached_eval) {
    rawResponseMap.insert(cachedResponseMap.begin(), cachedResponseMap.end());
    cachedResponseMap.clear(); headerFlag = true;
  }
  if (hist_duplicates) {
    rawResponseMap.insert(historyDuplicateMap.begin(),
			  historyDuplicateMap.end());
    historyDuplicateMap.clear(); headerFlag = true;
  }

  // Merge core mappings and algebraic mappings into rawResponseMap
  if (coreMappings && algebraicMappings) { // update completed core jobs
    for (IntRespMIter rr_iter = rawResponseMap.begin();
	 rr_iter != rawResponseMap.end(); ++rr_iter) {
      PRPQueueIter alg_prp_it
	= lookup_by_eval_id(beforeSynchAlgPRPQueue, rr_iter->first);
      Response alg_response = alg_prp_it->response(); // shared rep
      algebraic_mappings(alg_prp_it->variables(), alg_prp_it->active_set(),
			 alg_response);               // update rep
      response_mapping(alg_response, rr_iter->second, rr_iter->second);
      beforeSynchAlgPRPQueue.erase(alg_prp_it);
    }
  }
  else if (algebraicMappings) { // complete all algebraic jobs
    for (PRPQueueIter alg_prp_it = beforeSynchAlgPRPQueue.begin();
	 alg_prp_it != beforeSynchAlgPRPQueue.end(); alg_prp_it++) {

      Response algebraic_resp = alg_prp_it->response(); // shared rep
      algebraic_mappings(alg_prp_it->variables(), alg_prp_it->active_set(),
			 algebraic_resp);               // update rep
      // call response_mapping even when no coreMapping, as even with
      // algebraic only, the functions may have to be reordered

      // Recreate total_response with the correct (possibly reordered)
      // ASV since when no CoreMapping, rawResponseMap doesn't have a
      // valid Response to update
      ActiveSet total_set(alg_prp_it->active_set());
      asv_mapping(alg_prp_it->active_set(), total_set);
      Response total_response = Response(sharedRespData, total_set);
      response_mapping(algebraic_resp, total_response, total_response);
      rawResponseMap[alg_prp_it->eval_id()] = total_response;
    }
    beforeSynchAlgPRPQueue.clear();
  }

  for (IntRespMCIter rr_iter = rawResponseMap.begin();
       rr_iter != rawResponseMap.end(); ++rr_iter) {
    int fn_eval_id = rr_iter->first;
    // output completed responses
    if (outputLevel > QUIET_OUTPUT) {
      Cout << "\nActive response data for ";
      if (!(interfaceId.empty() || interfaceId == "NO_ID"))
	Cout << interfaceId << ' ';
      Cout << "evaluation " << fn_eval_id << ":\n" << rr_iter->second;
    }
    // clean up bookkeeping
    if (coreMappings) {
      PRPQueueIter prp_iter
	= lookup_by_eval_id(beforeSynchCorePRPQueue, fn_eval_id);
      if (prp_iter != beforeSynchCorePRPQueue.end()) // duplicates not in list
	beforeSynchCorePRPQueue.erase(prp_iter);
      beforeSynchDuplicateMap.erase(fn_eval_id); // if present
    }
  }

  return rawResponseMap;
}


/** This code is called from synchronize() to provide the scheduler portion
    of a scheduler-server algorithm for the dynamic scheduling of evaluations
    among servers.  It performs no evaluations locally and matches either
    serve_evaluations_synch() or serve_evaluations_asynch() on the servers,
    depending on the value of asynchLocalEvalConcurrency.  Dynamic scheduling
    assigns jobs in 2 passes.  The 1st pass gives each server the same number
    of jobs (equal to asynchLocalEvalConcurrency).  The 2nd pass assigns the
    remaining jobs to servers as previous jobs are completed and returned.
    Single- and multilevel parallel use intra- and inter-communicators,
    respectively, for send/receive.  Specific syntax is encapsulated within
    ParallelLibrary. */
void ApplicationInterface::dedicated_dynamic_scheduler_evaluations()
{
  int capacity = numEvalServers;
  if (asynchLocalEvalConcurrency > 1) capacity *= asynchLocalEvalConcurrency;
  int num_jobs = beforeSynchCorePRPQueue.size(),
     num_sends = std::min(capacity, num_jobs);
  Cout << "Dedicated scheduler: first pass assigning " << num_sends
       << " jobs among " << numEvalServers << " servers\n";

  // only need num_sends entries (not num_jobs) due to reuse
  sendBuffers.resize(num_sends);
  recvBuffers.resize(num_sends);
  recvRequests.resize(num_sends);

  // send data & post receives for 1st set of jobs
  int i, server_id, fn_eval_id;
  PRPQueueIter prp_iter;
  for (i=0, prp_iter = beforeSynchCorePRPQueue.begin(); i<num_sends;
       ++i, ++prp_iter) {
    server_id  = i%numEvalServers + 1; // from 1 to numEvalServers
    send_evaluation(prp_iter, i, server_id, false); // !peer
  }

  // schedule remaining jobs
  if (num_sends < num_jobs) {
    Cout << "Dedicated scheduler: second pass scheduling "
	 << num_jobs-num_sends << " remaining jobs\n";
    int send_cntr = num_sends, recv_cntr = 0, out_count;
    auto status_array{std::vector<MPI_Status>(num_sends)};
    auto index_array{std::vector<int>(num_sends)};
    PRPQueueIter return_iter;
    while (recv_cntr < num_jobs) {
      if (outputLevel > SILENT_OUTPUT)
        Cout << "Dedicated scheduler: waiting on completed jobs"<<std::endl;
      parallelLib.waitsome(num_sends, recvRequests, out_count, index_array, 
			   status_array);
      recv_cntr += out_count;
      for (i=0; i<out_count; ++i) {
        int index   = index_array.at(i); // index of recv_request that completed
        server_id   = index%numEvalServers + 1; // from 1 to numEvalServers
        fn_eval_id  = status_array.at(i).MPI_TAG;
	return_iter = lookup_by_eval_id(beforeSynchCorePRPQueue, fn_eval_id);
	receive_evaluation(return_iter, index, server_id, false);  //!peer
        if (send_cntr < num_jobs) {                              
	  send_evaluation(prp_iter, index, server_id, false); // !peer
          ++send_cntr; ++prp_iter;
        }
      }
    }
  }
  else { // all jobs assigned in first pass
    if (outputLevel > SILENT_OUTPUT)
      Cout << "Dedicated scheduler: waiting on all jobs" << std::endl;
    parallelLib.waitall(num_jobs, recvRequests);
    // All buffers received, now generate rawResponseMap
    for (i=0, prp_iter = beforeSynchCorePRPQueue.begin(); i<num_jobs;
         ++i, ++prp_iter) {
      server_id = i%numEvalServers + 1; // from 1 to numEvalServers
      receive_evaluation(prp_iter, i, server_id, false);
    }
  }
  // deallocate MPI & buffer arrays
  sendBuffers.clear();
  recvBuffers.clear();
  recvRequests.clear();
}


/** This code runs on the iteratorCommRank 0 processor (the iterator) and is
    called from synchronize() in order to manage a static schedule for cases
    where peer 1 must block when evaluating its local job allocation (e.g.,
    single or multiprocessor direct interface evaluations).  It matches
    serve_evaluations_peer() for any other processors within the first
    evaluation partition and serve_evaluations_{synch,asynch}() for all other
    evaluation partitions (depending on asynchLocalEvalConcurrency).  It
    performs function evaluations locally for its portion of the job
    allocation using either asynchronous_local_evaluations() or
    synchronous_local_evaluations().  Single-level and multilevel parallel
    use intra- and inter-communicators, respectively, for send/receive.
    Specific syntax is encapsulated within ParallelLibrary.  The
    iteratorCommRank 0 processor assigns the static schedule since it is the
    only processor with access to beforeSynchCorePRPQueue (it runs the
    iterator and calls synchronize).  The alternate design of each peer
    selecting its own jobs using the modulus operator would be applicable if
    execution of this function (and therefore the job list) were distributed. */
void ApplicationInterface::peer_static_schedule_evaluations()
{
  // rounding down num_peer1_jobs offloads this processor (which has additional
  // work relative to other peers), but results in a few more passed messages.
  int num_jobs       = beforeSynchCorePRPQueue.size(), 
      num_peer1_jobs = (int)std::floor((Real)num_jobs/numEvalServers),
      num_sends      = num_jobs - num_peer1_jobs;
  Cout << "Peer static schedule: assigning " << num_jobs << " jobs among " 
       << numEvalServers << " peers\n";
  sendBuffers.resize(num_sends);
  recvBuffers.resize(num_sends);
  recvRequests.resize(num_sends);
  int i, server_id, fn_eval_id;

  // Assign jobs locally + remotely using a round-robin assignment.  Since
  // this is a static schedule, all remote job assignments are sent now.  This
  // assignment is not dependent on the capacity of the other peers (i.e.,
  // on whether they run serve_evaluation_synch or serve_evaluation_asynch).
  PRPQueueIter prp_iter = beforeSynchCorePRPQueue.begin();
  PRPQueue local_prp_queue; size_t buff_index = 0;
  for (i=1; i<=num_jobs; ++i, ++prp_iter) { // shift by 1 to reduce peer 1 work
    server_id = i%numEvalServers; // 0 to numEvalServers-1
    if (server_id) { // 1 to numEvalServers-1
      send_evaluation(prp_iter, buff_index, server_id, true); // peer
      ++buff_index;
    }
    else
      local_prp_queue.insert(*prp_iter);
  }
  // This simple approach is not best for hybrid mode + asynchLocalEvalStatic:
  // Peer 1 retains the first num_peer1_jobs and spreads the rest to peers 2
  // through n in a round-robin assignment.
  //PRPQueueIter prp_iter = beforeSynchCorePRPQueue.begin();
  //std::advance(prp_iter, num_peer1_jobs); // offset PRP list by num_peer1_jobs
  //PRPQueueIter prp_iter_save = prp_iter;
  //for (i=0; i<num_sends; ++i, ++prp_iter) {
  //  server_id = i%(numEvalServers-1) + 1; // 1 to numEvalServers-1
  //  send_evaluation(prp_iter, i, server_id, true); // peer
  //}
  // Perform computation for first num_peer1_jobs jobs on peer 1.
  //PRPQueue local_prp_queue(beforeSynchCorePRPQueue.begin(), prp_iter_save);

  // Perform computations on peer 1.  Default behavior is synchronous evaluation
  // of jobs on each peer.  Only if asynchLocalEvalConcurrency > 1 do we get the
  // hybrid parallelism of asynch jobs on each peer (asynchLocalEvalConcurrency
  // serves a dual role: throttles concurrency if asynch local alone, and
  // multiplies concurrency if hybrid).
  if (asynchLocalEvalConcurrency > 1) { // peer_dynamic is default in this case
    Cout << "Peer static schedule: peer 1 scheduling " << num_peer1_jobs
	 << " local jobs\n";
    asynchronous_local_evaluations(local_prp_queue);
  }
  else { // 1 synchronous job at a time
    Cout << "Peer static schedule: peer 1 evaluating " << num_peer1_jobs
	 << " local jobs\n";
    synchronous_local_evaluations(local_prp_queue);
  }
  // reassign used to be required for beforeSynchDuplicates to work properly in
  // synchronize(), but is now unnecessary due to response representation
  // sharing between local_prp_queue and beforeSynchCorePRPQueue.
  //for (i=0; i<num_peer1_jobs; ++i)
  //  beforeSynchCorePRPQueue[core_index].response(
  //    local_prp_queue[i].response());

  if (num_sends) { // Retrieve results from peers
    if (outputLevel > SILENT_OUTPUT)
      Cout << "Peer static schedule: waiting on assigned jobs" << std::endl;
    parallelLib.waitall(num_sends, recvRequests);

    // All buffers received, now generate rawResponseMap
    prp_iter = beforeSynchCorePRPQueue.begin(); buff_index = 0;
    for (i=1; i<=num_jobs; ++i, ++prp_iter) {// shift by 1 to reduce peer 1 work
      server_id = i%numEvalServers; // 0 to numEvalServers-1
      if (server_id) {
	receive_evaluation(prp_iter, buff_index, server_id, true); // peer
	++buff_index;
      }
    }
    // Mirrors simple assignment approach above.
    //prp_iter = prp_iter_save; // offset start by num_peer1_jobs
    //for (i=0; i<num_sends; ++i, ++prp_iter) {
    //  server_id = i%(numEvalServers-1) + 1; // 1 to numEvalServers-1
    //  receive_evaluation(prp_iter, i, server_id, true); // peer
    //}
  }

  // deallocate MPI & buffer arrays
  sendBuffers.clear();
  recvBuffers.clear();
  recvRequests.clear();
}


/** This code runs on the iteratorCommRank 0 processor (the iterator) and is
    called from synchronize() in order to manage a dynamic schedule, as
    enabled by nonblocking management of local asynchronous jobs.  It
    matches serve_evaluations_{synch,asynch}() for other evaluation
    partitions, depending on asynchLocalEvalConcurrency; it does not match
    serve_evaluations_peer() since, for local asynchronous jobs, the first
    evaluation partition cannot be multiprocessor.  It performs function
    evaluations locally for its portion of the job allocation using
    asynchronous_local_evaluations_nowait().  Single-level and multilevel
    parallel use intra- and inter-communicators, respectively, for
    send/receive.  Specific syntax is encapsulated within ParallelLibrary. */
void ApplicationInterface::peer_dynamic_schedule_evaluations()
{
  size_t num_jobs   = beforeSynchCorePRPQueue.size(),
    server_capacity = std::max(1, asynchLocalEvalConcurrency),
    total_capacity  = numEvalServers * server_capacity,
    remote_capacity = total_capacity - server_capacity;

  // avoid nonblocking local scheduling, if not required.
  // Note: this scheduler switch needs to be fully consistent with inter-comm
  // creation logic in init_communicators().
  //if (num_jobs <= remote_capacity && !multiProcEvalFlag)
  //  { dedicated_dynamic_scheduler_evaluations(); return; }

  // Use round-robin assignment, skipping peer1 on 1st round.  Alternatively,
  // could minimize local job count, but this is less balanced (also consider
  // the memory budgeting for sims) and leads to less intuitive id assignments.
  size_t num_assign   = std::min(total_capacity, num_jobs),
    num_local_assign  = num_assign / numEvalServers, // truncates fractional
    num_remote_assign = num_assign - num_local_assign;
  Cout << "Peer dynamic schedule: first pass assigning " << num_remote_assign
       << " jobs among " << numEvalServers-1 << " remote peers\n";
  sendBuffers.resize(num_remote_assign);
  recvBuffers.resize(num_remote_assign);
  recvRequests.resize(num_remote_assign);
  int i, server_id, fn_eval_id;
  PRPQueueIter assign_iter = beforeSynchCorePRPQueue.begin();
  PRPQueue local_prp_queue; size_t buff_index = 0;
  for (i=1; i<=num_assign; ++i, ++assign_iter) {//shift +1 to prefer remote work
    server_id = i%numEvalServers; // 0 to numEvalServers-1
    if (server_id) { // 1 to numEvalServers-1
      send_evaluation(assign_iter, buff_index, server_id, true); // peer
      msgPassRunningMap[assign_iter->eval_id()]
	= IntSizetPair(server_id, buff_index);
      ++buff_index;
    }
    else
      local_prp_queue.insert(*assign_iter);
  }

  // Start nonblocking asynch local computations on peer 1
  Cout << "Peer dynamic schedule: first pass launching " << num_local_assign
       << " local jobs\n";
  // "Step 1" of asynch_local_evaluations_nowait()
  PRPQueueIter local_prp_iter;
  assign_asynch_local_queue(local_prp_queue, local_prp_iter);

  // block until local and remote scheduling are complete
  if (outputLevel > SILENT_OUTPUT && num_jobs > num_assign)
    Cout << "Peer dynamic schedule: second pass scheduling "
	 << num_jobs - num_assign << " remaining jobs" << std::endl;
  size_t recv_cntr = 0;
  while (recv_cntr < num_jobs) {
    // process completed message passing jobs and backfill
    recv_cntr += test_receives_backfill(assign_iter, true); // peer
    // "Step 2" and "Step 3" of asynch_local_evaluations_nowait()
    recv_cntr += test_local_backfill(beforeSynchCorePRPQueue, assign_iter);
  }

  // deallocate MPI & buffer arrays
  sendBuffers.clear();
  recvBuffers.clear();
  recvRequests.clear();
}


/** This function provides blocking synchronization for the local asynch
    case (background system call, nonblocking fork, or threads).  It can
    be called from synchronize() for a complete local scheduling of all
    asynchronous jobs or from peer_{static,dynamic}_schedule_evaluations()
    to perform a local portion of the total job set.  It uses 
    derived_map_asynch() to initiate asynchronous evaluations and 
    wait_local_evaluations() to capture completed jobs, and mirrors the
    dedicated_dynamic_scheduler_evaluations() message passing scheduler as much
    as possible (wait_local_evaluations() is modeled after MPI_Waitsome()). */
void ApplicationInterface::
asynchronous_local_evaluations(PRPQueue& local_prp_queue)
{
  size_t i, static_servers, server_index, num_jobs = local_prp_queue.size(), 
    num_active, /*num_launch,*/ num_sends = (asynchLocalEvalConcurrency) ?
      std::min((size_t)asynchLocalEvalConcurrency, num_jobs) : num_jobs;
  bool static_limited
    = (asynchLocalEvalStatic && asynchLocalEvalConcurrency > 1);
  if (static_limited)
    static_servers = asynchLocalEvalConcurrency * numEvalServers;

  // Step 1: first pass launching of jobs up to the local server capacity
  Cout << "First pass: initiating ";
  if (static_limited) Cout << "at most ";
  Cout << num_sends << " local asynchronous jobs\n";
  PRPQueueIter local_prp_iter;
  assign_asynch_local_queue(local_prp_queue, local_prp_iter);

  num_active = /*num_launch =*/ asynchLocalActivePRPQueue.size();
  if (num_active < num_jobs) {
    Cout << "Second pass: ";
    if (static_limited) Cout << "static ";
    Cout << "scheduling " << num_jobs - num_active
	 << " remaining local asynchronous jobs\n";
  }

  size_t recv_cntr = 0, completed; bool launch;
  while (recv_cntr < num_jobs) {

    /*
    // SEND TERM ASAP
    if (multiProcEvalFlag && num_launch == num_jobs) {
      // stop serve_evaluation_{,a}synch_peer procs
      int fn_eval_id = 0;
      parallelLib.bcast_e(fn_eval_id);
    }
    */

    // Step 2: process completed jobs with wait_local_evaluations()
    if (outputLevel > SILENT_OUTPUT) {
      if (batchEval) Cout << "Waiting on completed batch" << std::endl;
      else           Cout << "Waiting on completed jobs"  << std::endl;
    }
    completionSet.clear();
    wait_local_evaluations(asynchLocalActivePRPQueue); // rebuilds completionSet
    recv_cntr += completed = completionSet.size();
    for (ISCIter id_iter = completionSet.begin();
	 id_iter != completionSet.end(); ++id_iter)
      { process_asynch_local(*id_iter); --num_active; }

    // Step 3: backfill completed jobs with the next pending jobs (if present)
    if (static_limited) // reset to start of local queue
      local_prp_iter = local_prp_queue.begin();
    for (i=0; local_prp_iter != local_prp_queue.end(); ++i, ++local_prp_iter) {
      int fn_eval_id = local_prp_iter->eval_id();
      launch = false;
      if (static_limited) {
	server_index = (fn_eval_id - 1) % static_servers;
	if ( lookup_by_eval_id(asynchLocalActivePRPQueue, fn_eval_id) ==
	     asynchLocalActivePRPQueue.end() &&
	     rawResponseMap.find(fn_eval_id) == rawResponseMap.end() &&
	   //all_completed.find(fn_eval_id) == all_completed.end() &&
	     !localServerAssigned[server_index] )
	  { launch = true; localServerAssigned.set(server_index); }
      }
      else {
	if (i < completed) launch = true;
	else               break;
      }

      if (launch) {
	launch_asynch_local(local_prp_iter); ++num_active; //++num_launch;
	if (static_limited && num_active == asynchLocalEvalConcurrency)
	  break;
      }
    }
  }

  //clear_bookkeeping(); // clear any bookkeeping lists in derived classes
}


void ApplicationInterface::
assign_asynch_local_queue(PRPQueue& local_prp_queue,
			  PRPQueueIter& local_prp_iter)
{
  // This fn is used to assign an initial set of jobs; no local jobs should
  // be active at this point.
  if (!asynchLocalActivePRPQueue.empty()) {
    Cerr << "Error: ApplicationInterface::assign_asynch_local_queue() invoked "
	 << "with existing asynch local jobs." << std::endl;
    abort_handler(-1);
  }

  // special data for static-scheduling case: asynch local concurrency is 
  // limited and we need to stratify the job scheduling according to eval id.
  // This case has to handle non-contiguous eval IDs as it could happen with
  // restart; fill jobs until all servers busy or at end of queue -- this is
  // similar to nowait case.
  bool static_limited
    = (asynchLocalEvalStatic && asynchLocalEvalConcurrency > 1);
  size_t static_servers;
  if (static_limited) {
    static_servers = asynchLocalEvalConcurrency * numEvalServers;
    if (localServerAssigned.size() != static_servers)
      localServerAssigned.resize(static_servers);
    localServerAssigned.reset(); // in blocking case, always reset job map
  }
  // for static_limited, need an aggregated set of completions for job launch
  // testing (completionList only spans the current asynchLocalActivePRPQueue;
  // rawResponseMap spans beforeSynchCorePRPQueue jobs at the synch{,_nowait}()
  // level).  Since the incoming local_prp_queue can involve a subset of
  // beforeSynchCorePRPQueue, all_completed spans a desired intermediate level.
  // However, for purposes of identifying completed evaluations, presence in
  // the higher-level rawResponseMap scope is sufficient to indicate
  // completion, with a small penalty of searches within a larger queue.
  //IntSet all_completed; // track all completed evals within local_prp_queue

  int fn_eval_id, num_jobs = local_prp_queue.size();
  if (multiProcEvalFlag) // TO DO: deactivate this bcast
    parallelLib.bcast_e(num_jobs);
  size_t i, server_index, num_active = 0,
    num_sends = (asynchLocalEvalConcurrency) ?
      std::min(asynchLocalEvalConcurrency, num_jobs) : // limited by user spec.
      num_jobs; // unlimited (default): launch all jobs in first pass
  bool launch;

  // Step 1: launch jobs up to asynch concurrency limit (if specified)
  for (i=0, local_prp_iter = local_prp_queue.begin();
       local_prp_iter != local_prp_queue.end(); ++i, ++local_prp_iter) {
    launch = false;
    fn_eval_id = local_prp_iter->eval_id();
    if (static_limited) {
      server_index = (fn_eval_id - 1) % static_servers;
      if (!localServerAssigned[server_index]) // if local "server" not busy
	{ launch = true; ++num_active; localServerAssigned.set(server_index); }
    }
    else { 
      if (i<num_sends) launch = true;
      else             break;
    }
    if (launch)
      launch_asynch_local(local_prp_iter);
    if (static_limited && num_active == asynchLocalEvalConcurrency)
      break;
  }
}


size_t ApplicationInterface::
test_receives_backfill(PRPQueueIter& assign_iter, bool peer_flag)
{
#ifdef DEBUG
  Cout << "Testing message receives from remote servers\n";
#endif

  int mpi_test_flag, fn_eval_id, new_eval_id, server_id;
  size_t buff_index;
  MPI_Status status; // only 1 needed for parallelLib.test()
  std::map<int, IntSizetPair>::iterator run_iter; PRPQueueIter return_iter;
  IntIntMap removals; size_t receives = 0;

  for (run_iter  = msgPassRunningMap.begin();
       run_iter != msgPassRunningMap.end(); ++run_iter) {
    IntSizetPair& id_index = run_iter->second;
    buff_index = id_index.second;
    parallelLib.test(recvRequests[buff_index], mpi_test_flag, status);
    if (mpi_test_flag) {
      fn_eval_id  = run_iter->first; // or status.MPI_TAG;
      server_id   = id_index.first;
      return_iter = lookup_by_eval_id(beforeSynchCorePRPQueue, fn_eval_id);
      receive_evaluation(return_iter, buff_index, server_id, peer_flag);
      ++receives;

      // replace job if more are pending
      bool new_job = false;
      while (assign_iter != beforeSynchCorePRPQueue.end()) {
	new_eval_id = assign_iter->eval_id();
	if (msgPassRunningMap.find(new_eval_id) == msgPassRunningMap.end() &&
	    lookup_by_eval_id(asynchLocalActivePRPQueue, new_eval_id) ==
	    asynchLocalActivePRPQueue.end() &&
	    rawResponseMap.find(new_eval_id) == rawResponseMap.end())
	  { new_job = true; break; }
	++assign_iter;
      }
      if (new_job) {
	// assign job
	send_evaluation(assign_iter, buff_index, server_id, peer_flag);
	// update bookkeeping
	removals[fn_eval_id] = new_eval_id; // replace old with new
	++assign_iter;
      }
      else
	removals[fn_eval_id] = 0; // no replacement, just remove
    }
  }

  // update msgPassRunningMap.  This is not done inside loop above to:
  // (1) avoid any iterator invalidation, and
  // (2) avoid testing of newly inserted jobs (violates scheduling fairness)
  for (IntIntMIter it=removals.begin(); it!=removals.end(); ++it) {
    int remove_id = it->first, replace_id = it->second;
    if (replace_id) {
      run_iter = msgPassRunningMap.find(remove_id);
      msgPassRunningMap[replace_id] = run_iter->second; // does not invalidate
      msgPassRunningMap.erase(run_iter); // run_iter still valid
    }
    else
      msgPassRunningMap.erase(remove_id);
  }

  return receives;
}


size_t ApplicationInterface::
test_local_backfill(PRPQueue& assign_queue, PRPQueueIter& assign_iter)
{
#ifdef DEBUG
  Cout << "Testing local completions\n";
#endif

  bool static_limited
    = (asynchLocalEvalStatic && asynchLocalEvalConcurrency > 1);
  size_t static_servers, server_index;
  if (static_limited)
    static_servers = asynchLocalEvalConcurrency * numEvalServers;

  // "Step 2" (of asynch_local_evaluations_nowait()): process any completed
  // jobs using test_local_evaluations()
  completionSet.clear();
  test_local_evaluations(asynchLocalActivePRPQueue); // rebuilds completionSet
  size_t completed = completionSet.size();
  for (ISCIter id_iter = completionSet.begin();
       id_iter != completionSet.end(); ++id_iter)
    process_asynch_local(*id_iter);

  // "Step 3" (of asynch_local_evaluations_nowait()): backfill completed
  // jobs with the next pending jobs from assign_queue (if present)
  if (completed) {
    int fn_eval_id; bool launch;
    size_t num_active = asynchLocalActivePRPQueue.size();
    if (static_limited) assign_iter = assign_queue.begin(); // reset to start
    for (; assign_iter != assign_queue.end(); ++assign_iter) {
      fn_eval_id = assign_iter->eval_id();
      // test of msgPassRunningMap needed for static_limited or for
      // peer_dynamic_schedule_evaluations_nowait()
      if ( lookup_by_eval_id(asynchLocalActivePRPQueue, fn_eval_id) ==
	   asynchLocalActivePRPQueue.end() &&
	   msgPassRunningMap.find(fn_eval_id) == msgPassRunningMap.end() &&
	   rawResponseMap.find(fn_eval_id)    == rawResponseMap.end() ) {
	launch = true;
	if (static_limited) { // only schedule if local "server" not busy
	  server_index = (fn_eval_id - 1) % static_servers;
	  if (localServerAssigned[server_index]) launch = false;
	  else            localServerAssigned.set(server_index);
	}
	if (launch) {
	  launch_asynch_local(assign_iter); ++num_active;
	  if (asynchLocalEvalConcurrency && // if throttled
	      num_active >= asynchLocalEvalConcurrency)
	    { ++assign_iter; break; } // else assign_iter incremented by loop
	}
      }
    }
  }

  return completed;
}


/** This code is called from synchronize_nowait() to provide the scheduler 
    portion of a nonblocking scheduler-server algorithm for the dynamic 
    scheduling of evaluations among servers.  It performs no evaluations
    locally and matches either serve_evaluations_synch() or
    serve_evaluations_asynch() on the servers, depending on the value of
    asynchLocalEvalConcurrency.  Dynamic scheduling assigns jobs in 2 passes.
    The 1st pass gives each server the same number of jobs (equal to
    asynchLocalEvalConcurrency).  The 2nd pass assigns the remaining jobs
    to servers as previous jobs are completed.  Single- and multilevel
    parallel use intra- and inter-communicators, respectively, for
    send/receive.  Specific syntax is encapsulated within ParallelLibrary. */
void ApplicationInterface::dedicated_dynamic_scheduler_evaluations_nowait()
{
  // beforeSynchCorePRPQueue includes running evaluations plus new requests;
  // previous completions have been removed by synchronize_nowait().  Thus,
  // queue size could be larger or smaller than on previous nowait invocation.
  size_t i, num_jobs = beforeSynchCorePRPQueue.size(), buff_index, server_index,
    server_job_index, num_running  = msgPassRunningMap.size(),
    num_backfill = num_jobs - num_running, capacity = numEvalServers;
  if (asynchLocalEvalConcurrency > 1) capacity *= asynchLocalEvalConcurrency;
  int fn_eval_id, server_id;

  sendBuffers.resize(capacity);
  recvBuffers.resize(capacity);
  recvRequests.resize(capacity);

  // Step 1: launch any new jobs up to capacity limit
  PRPQueueIter assign_iter = beforeSynchCorePRPQueue.begin();
  if (!num_running) { // simplest case
    num_running = std::min(capacity, num_jobs);
    Cout << "Dedicated scheduler: first pass assigning " << num_running
	 << " jobs among " << numEvalServers << " servers\n";
    // send data & post receives for 1st set of jobs
    for (i=0; i<num_running; ++i, ++assign_iter) {
      server_index = i%numEvalServers;
      server_id    = server_index + 1; // from 1 to numEvalServers
      // stratify buff_index in a manner that's convenient for backfill lookups
      server_job_index = i/numEvalServers; // job index local to each server
      buff_index = server_index * asynchLocalEvalConcurrency + server_job_index;
      // assign job
      send_evaluation(assign_iter, buff_index, server_id, false); // !peer
      // update bookkeeping
      fn_eval_id = assign_iter->eval_id();
      msgPassRunningMap[fn_eval_id] = IntSizetPair(server_id, buff_index);
    }
  }
  else if (num_backfill && num_running < capacity) { // fill in any gaps
    Cout << "Dedicated scheduler: first pass backfilling jobs up to "
	 << "available capacity\n";
    UShortSetArray server_jobs(numEvalServers);
    for (std::map<int, IntSizetPair>::iterator r_it = msgPassRunningMap.begin();
	 r_it != msgPassRunningMap.end(); ++r_it) {
      server_index = r_it->second.first - 1; buff_index = r_it->second.second;
      server_jobs[server_index].insert(buff_index);
    }
    for (; assign_iter != beforeSynchCorePRPQueue.end() &&
	   num_running < capacity; ++assign_iter) {
      fn_eval_id = assign_iter->eval_id();
      if (msgPassRunningMap.find(fn_eval_id) == msgPassRunningMap.end()) {
	// find server to use and define index within buffers/requests
	// Approach 1: grab first available slot
	// for (buff_index=0, server_index=0; server_index<numEvalServers;
	//      ++server_index) {
	//   buff_index += server_jobs[server_index];
	//   if (server_jobs[server_index] < asynchEvalConcurrency)
	//     { ++server_jobs[server_index]; break; }
	// }
	// Approach 2: load balance by finding min within server_jobs
	unsigned short load, min_load = server_jobs[0].size();
	size_t min_index = 0;
	for (server_index=1; server_index<numEvalServers; ++server_index) {
	  if (min_load == 0) break;
	  load = server_jobs[server_index].size();
	  if (load < min_load) 
	    { min_index = server_index; min_load = load; }
	}
	server_id = min_index + 1; // 1 to numEvalServers
	// find an available buff_index for this server_id.  Logic uses first
	// available within this server's allocation of buffer indices.
	UShortSet& server_jobs_mi = server_jobs[min_index]; bool avail = false;
	size_t max_buff_index = server_id*asynchLocalEvalConcurrency;
	for (buff_index=min_index*asynchLocalEvalConcurrency;
	     buff_index<max_buff_index; ++buff_index)
	  if (server_jobs_mi.find(buff_index) == server_jobs_mi.end())
	    { avail = true; break; }
	if (!avail) {
	  Cerr << "Error: no available buffer index for backfill in Application"
	       << "Interface::dedicated_dynamic_scheduler_evaluations_nowait()."
	       << std::endl;
	  abort_handler(-1);
	}
	// assign job
	send_evaluation(assign_iter, buff_index, server_id, false); // !peer
	// update bookkeeping
	msgPassRunningMap[fn_eval_id] = IntSizetPair(server_id, buff_index);
	server_jobs[min_index].insert(buff_index); ++num_running;
      }
    }
  }

  // Step 2: check status of running jobs and backfill any completions
  if (headerFlag) {
    Cout << "Dedicated scheduler: second pass testing for completions ("
	 << num_running << " running)";
    if (num_running == num_jobs) Cout << '\n';
    else Cout << " and backfilling (" << num_jobs-num_running <<" remaining)\n";
  }
  // continue to process and backfill completions as available;
  // reduces bookkeeping overhead for fast running jobs
  size_t num_recv = num_running;
  while (num_recv) {
    num_recv = test_receives_backfill(assign_iter, false); // !peer
    if (num_recv && assign_iter != beforeSynchCorePRPQueue.end())
      std::this_thread::sleep_for(std::chrono::microseconds(MICRO_PAUSE));
  }

  if (msgPassRunningMap.empty()) {
    // deallocate MPI & buffer arrays
    sendBuffers.clear();
    recvBuffers.clear();
    recvRequests.clear();
  }
}


/** This code runs on the iteratorCommRank 0 processor (the iterator)
    and is called from synchronize_nowait() in order to manage a
    nonblocking static schedule.  It matches serve_evaluations_synch()
    for other evaluation partitions (asynchLocalEvalConcurrency == 1).
    It performs blocking local function evaluations, one at a time, 
    for its portion of the static schedule and checks for remote 
    completions in between each local completion.  Therefore, unlike
    peer_dynamic_schedule_evaluations_nowait(), this scheduler will 
    always return at least one job.  Single-level and multilevel 
    parallel use intra- and inter-communicators, respectively, for 
    send/receive, with specific syntax as encapsulated within
    ParallelLibrary.  The iteratorCommRank 0 processor assigns the
    static schedule since it is the only processor with access to
    beforeSynchCorePRPQueue (it runs the iterator and calls
    synchronize).  The alternate design of each peer selecting its own
    jobs using the modulus operator would be applicable if execution
    of this function (and therefore the job list) were distributed. */
void ApplicationInterface::peer_static_schedule_evaluations_nowait()
{
  // beforeSynchCorePRPQueue includes running evaluations plus new requests;
  // previous completions have been removed by synchronize_nowait().  Thus,
  // queue size could be larger or smaller than on previous nowait invocation.
  // Rounding down num_local_jobs offloads this processor (which has additional
  // work relative to other peers), but results in a few more passed messages.
  int fn_eval_id, server_id;
  size_t i, num_jobs = beforeSynchCorePRPQueue.size(), buff_index, server_index,
    server_job_index, num_remote_running = msgPassRunningMap.size(),
    num_local_running = asynchLocalActivePRPQueue.size(),
    num_running  = num_remote_running + num_local_running,
    num_backfill = num_jobs - num_running, local_capacity = 1,
    capacity     = numEvalServers;
  if (asynchLocalEvalConcurrency > 1) {
    local_capacity = asynchLocalEvalConcurrency;
    capacity      *= asynchLocalEvalConcurrency;
  }
  size_t remote_capacity = capacity - local_capacity;

  // peer static nowait supports blocking local evals, taken one at a time,
  // if necessary to support direct interfaces or multiproc evals.
  bool synch_local
    = ( multiProcEvalFlag || ( interfaceType & DIRECT_INTERFACE_BIT ) );
  //bool static_limited
  //  = ( asynchLocalEvalStatic || evalScheduling == PEER_STATIC_SCHEDULING );

  sendBuffers.resize(remote_capacity);
  recvBuffers.resize(remote_capacity);
  recvRequests.resize(remote_capacity);

  PRPQueueIter assign_iter = beforeSynchCorePRPQueue.begin(), local_prp_iter;
  if (!num_running) { // simplest case

    size_t num_local_jobs = (size_t)std::floor((Real)num_jobs/numEvalServers),
      num_remote_jobs  = num_jobs - num_local_jobs;
    num_local_running  = std::min(local_capacity,  num_local_jobs);
    num_remote_running = std::min(remote_capacity, num_remote_jobs);
    num_running = num_local_running + num_remote_running;

    // this reference used to preserve static server assignment
    //if (static_limited)
    nowaitEvalIdRef = assign_iter->eval_id();

    Cout << "Peer static schedule: first pass assigning " << num_remote_running
	 << " jobs among " << numEvalServers-1 << " remote peers\n";
    PRPQueue local_prp_queue; buff_index = 0;
    for (i=1; i<=num_running; ++i, ++assign_iter) {//shift by 1 to reduce pr1 wk
      server_id = i%numEvalServers; // 0 to numEvalServers-1
      if (server_id) { // 1 to numEvalServers-1
	send_evaluation(assign_iter, buff_index, server_id, true); // peer
	// update bookkeeping
	fn_eval_id = assign_iter->eval_id();
	msgPassRunningMap[fn_eval_id] = IntSizetPair(server_id, buff_index);
	++buff_index;
      }
      else
	local_prp_queue.insert(*assign_iter);
    }

    // Perform computation for first num_local_jobs jobs on peer 1.  Default 
    // behavior is synchronous evaluation of jobs on each peer.  Only if
    // asynchLocalEvalConcurrency > 1 do we get the hybrid parallelism of
    // asynch jobs on each peer.
    Cout << "Peer static schedule: first pass launching " << num_local_running
	 << " local jobs\n";
    if (synch_local) // synch launch and complete
      synchronous_local_evaluations(local_prp_queue);
    else // asynch launch only w/o backfill logic
      assign_asynch_local_queue(local_prp_queue, local_prp_iter);
  }
  else if (num_backfill && num_running < capacity) { // fill in any gaps
    Cout << "Peer static schedule: first pass backfilling jobs up to "
	 << "available capacity\n";

    // server_id is 1:numEvalServ-1, server_jobs is indexed 0:numEvalServ-2
    UShortSetArray server_jobs(numEvalServers-1); PRPQueue local_prp_queue;
    for (std::map<int, IntSizetPair>::iterator r_it = msgPassRunningMap.begin();
	 r_it != msgPassRunningMap.end(); ++r_it) {
      server_index = r_it->second.first - 1; buff_index = r_it->second.second;
      server_jobs[server_index].insert(buff_index);
    }
    bool running_mp, running_al, backfill_local = false;
    for (; assign_iter != beforeSynchCorePRPQueue.end() &&
	   ( num_local_running  < local_capacity ||
	     num_remote_running < remote_capacity ); ++assign_iter) {
      fn_eval_id = assign_iter->eval_id();
      // look here first
      running_mp = (msgPassRunningMap.find(fn_eval_id) !=
		    msgPassRunningMap.end());
      // look here second if not already found
      running_al = (running_mp) ? false :
	(lookup_by_eval_id(asynchLocalActivePRPQueue, fn_eval_id) !=
	 asynchLocalActivePRPQueue.end());
      if (!running_mp && !running_al) { // can launch as new job

	// to enable consistent modulo arithmetic on server assignment, use
	// the first eval id from the last complete job set (!num_running) as
	// a reference; +1 is consistent with shift by 1 to reduce peer1 work
	//if (static_limited)
	server_id = (fn_eval_id-nowaitEvalIdRef+1)%numEvalServers;//0 to numES-1
        //else could assign based on min load as in peer dynamic nowait case

	// assign job
	if (server_id == 0 && num_local_running < local_capacity) {
	  local_prp_queue.insert(*assign_iter);
	  ++num_local_running; backfill_local = true;
	}
	else if (server_id && server_jobs[server_id-1].size() < local_capacity){
	  // find an available buff_index for this server_id.  Logic uses first
	  // available within this server's allocation of buffer indices.
	  size_t server_index = server_id - 1,
	    min_buff = server_index * asynchLocalEvalConcurrency,
	    max_buff =     min_buff + asynchLocalEvalConcurrency;
	  UShortSet& server_jobs_mi = server_jobs[server_index];
	  bool avail = false;
	  for (buff_index=min_buff; buff_index<max_buff; ++buff_index)
	    if (server_jobs_mi.find(buff_index) == server_jobs_mi.end())
	      { avail = true; break; }
	  if (!avail) {
	    Cerr << "Error: no available buffer index for backfill in "
		 << "ApplicationInterface::peer_static_schedule_evaluations_"
		 << "nowait()." << std::endl;
	    abort_handler(-1);
	  }
	  // assign job
	  send_evaluation(assign_iter, buff_index, server_id, true);
	  // update bookkeeping
	  msgPassRunningMap[fn_eval_id] = IntSizetPair(server_id, buff_index);
	  server_jobs[server_index].insert(buff_index);
	  ++num_remote_running;
	}
      }
      else if (running_al) // include in local queue for asynch processing
	local_prp_queue.insert(*assign_iter);
    }

    if (backfill_local) {
      if (synch_local) synchronous_local_evaluations(local_prp_queue);
      else assign_asynch_local_queue_nowait(local_prp_queue, local_prp_iter);
    }

    num_running = num_local_running + num_remote_running; // update
  }

  // Step 2: check status of running jobs and backfill any completions
  if (headerFlag) {
    Cout << "Peer static schedule: second pass testing for completions ("
	 << num_running << " running)";
    if (num_running == num_jobs) Cout << '\n';
    else Cout << " and backfilling (" << num_jobs-num_running <<" remaining)\n";
  }
  // continue to process and backfill as completions are available;
  // reduces bookkeeping overhead for fast running jobs
  size_t num_recv = num_running;
  while	(num_recv) {
    num_recv = 0;
    if (num_remote_running)
      num_recv += test_receives_backfill(assign_iter, true); // peer
    if (!synch_local && num_local_running)
      num_recv += test_local_backfill(beforeSynchCorePRPQueue, assign_iter);
    if (num_recv && assign_iter != beforeSynchCorePRPQueue.end())
      std::this_thread::sleep_for(std::chrono::microseconds(MICRO_PAUSE));
  }

  if (msgPassRunningMap.empty()) {
    sendBuffers.clear(); 
    recvBuffers.clear(); 
    recvRequests.clear(); 
  }
}


/** This code runs on the iteratorCommRank 0 processor (the iterator) and
    is called from synchronize_nowait() in order to manage a nonblocking
    static schedule.  It matches serve_evaluations_{synch,asynch}() for
    other evaluation partitions (depending on asynchLocalEvalConcurrency).
    It performs nonblocking local function evaluations for its portion of
    the static schedule using asynchronous_local_evaluations().
    Single-level and multilevel parallel use intra- and inter-communicators,
    respectively, for send/receive, with specific syntax as encapsulated
    within ParallelLibrary.  The iteratorCommRank 0 processor assigns the
    dynamic schedule since it is the only processor with access to
    beforeSynchCorePRPQueue (it runs the iterator and calls synchronize).
    The alternate design of each peer selecting its own jobs using the
    modulus operator would be applicable if execution of this function
    (and therefore the job list) were distributed. */
void ApplicationInterface::peer_dynamic_schedule_evaluations_nowait()
{
  // beforeSynchCorePRPQueue includes running evaluations plus new requests;
  // previous completions have been removed by synchronize_nowait().  Thus,
  // queue size could be larger or smaller than on previous nowait invocation.
  // Rounding down num_local_jobs offloads this processor (which has additional
  // work relative to other peers), but results in a few more passed messages.
  int fn_eval_id, server_id;
  size_t i, num_jobs = beforeSynchCorePRPQueue.size(), buff_index, server_index,
    server_job_index, num_remote_running = msgPassRunningMap.size(),
    num_local_running = asynchLocalActivePRPQueue.size(),
    num_running  = num_remote_running + num_local_running,
    num_backfill = num_jobs - num_running, local_capacity = 1,
    capacity     = numEvalServers;
  if (asynchLocalEvalConcurrency > 1) {
    local_capacity = asynchLocalEvalConcurrency;
    capacity      *= asynchLocalEvalConcurrency;
  }
  size_t remote_capacity = capacity - local_capacity;

  // allocate remote_capacity entries as this avoids need for dynamic resizing
    sendBuffers.resize(remote_capacity);
    recvBuffers.resize(remote_capacity);
    recvRequests.resize(remote_capacity);

  PRPQueueIter assign_iter = beforeSynchCorePRPQueue.begin(), local_prp_iter;
  if (!num_running) { // simplest case
    size_t num_local_jobs = (size_t)std::floor((Real)num_jobs/numEvalServers),
      num_remote_jobs  = num_jobs - num_local_jobs;
    num_local_running  = std::min(local_capacity,  num_local_jobs);
    num_remote_running = std::min(remote_capacity, num_remote_jobs);

    // don't leave a static gap since we're going to dynamically assign...
    Cout << "Peer dynamic schedule: first pass assigning " << num_remote_running
	 << " jobs among " << numEvalServers-1 << " remote peers\n";
    std::advance(assign_iter, num_local_running);//num_local_jobs);
    PRPQueueIter assign_iter_save = assign_iter;
    for (i=0; i<num_remote_running; ++i, ++assign_iter) {
      server_index = i%(numEvalServers-1);
      server_id    = server_index + 1; // 1 to numEvalServers-1
      // stratify buff_index in a manner that's convenient for backfill lookups
      server_job_index = i/(numEvalServers-1); // job index local to each server
      buff_index = server_index * asynchLocalEvalConcurrency + server_job_index;
      // assign job to remote peer
      send_evaluation(assign_iter, buff_index, server_id, true); // peer
      // update bookkeeping
      fn_eval_id = assign_iter->eval_id();
      msgPassRunningMap[fn_eval_id] = IntSizetPair(server_id, buff_index);
    }

    // Perform computation for first num_local_jobs jobs on peer 1.  Default 
    // behavior is synchronous evaluation of jobs on each peer.  Only if
    // asynchLocalEvalConcurrency > 1 do we get the hybrid parallelism of
    // asynch jobs on each peer.
    PRPQueue local_prp_queue(beforeSynchCorePRPQueue.begin(), assign_iter_save);
    Cout << "Peer dynamic schedule: first pass launching " << num_local_running
	 << " local jobs\n";
    assign_asynch_local_queue(local_prp_queue, local_prp_iter);

    num_running = num_local_running + num_remote_running; // update
  }
  else if (num_backfill && num_running < capacity) { // fill in any gaps
    Cout << "Peer dynamic schedule: first pass backfilling jobs up to "
	 << "available capacity\n";
    // server_id is 1:numEvalServ-1, server_jobs is indexed 0:numEvalServ-2
    UShortSetArray server_jobs(numEvalServers-1); PRPQueue local_prp_queue;
    for (std::map<int, IntSizetPair>::iterator r_it = msgPassRunningMap.begin();
	 r_it != msgPassRunningMap.end(); ++r_it) {
      server_index = r_it->second.first - 1; buff_index = r_it->second.second;
      server_jobs[server_index].insert(buff_index);
    }
    bool running_mp, running_al, backfill_local = false;
    for (; assign_iter != beforeSynchCorePRPQueue.end() &&
	   ( num_local_running  < local_capacity ||
	     num_remote_running < remote_capacity ); ++assign_iter) {
      fn_eval_id = assign_iter->eval_id();
      // look here first
      running_mp = (msgPassRunningMap.find(fn_eval_id) !=
		    msgPassRunningMap.end());
      // look here second if not already found
      running_al = (running_mp) ? false :
	(lookup_by_eval_id(asynchLocalActivePRPQueue, fn_eval_id) !=
	 asynchLocalActivePRPQueue.end());
      if (!running_mp && !running_al) { // can launch as new job
	// determine min among local and remote loadings; tie goes to remote
	// server_id is 1:numEvalServ-1, server_index is 0:numEvalServ-2
	unsigned short load, min_load = server_jobs[0].size();
	size_t min_server_id = 1;
	for (server_index=1; server_index<numEvalServers-1; ++server_index) {
	  if (min_load == 0) break;
	  load = server_jobs[server_index].size();
	  if (load < min_load)
	    { min_server_id = server_index + 1; min_load = load; }
	}
	if (num_local_running < min_load) // tie goes to remote
	  { min_server_id = 0; min_load = num_local_running; }

	// assign job
	if (min_server_id == 0 && num_local_running < local_capacity) {
	  local_prp_queue.insert(*assign_iter);
	  ++num_local_running; backfill_local = true;
	}
	else if (min_server_id && num_remote_running < remote_capacity) {
	  // find an available buff_index for this server_id.  Logic uses first
	  // available within this server's allocation of buffer indices.
	  size_t min_server_index = min_server_id - 1,
	    max_buff_index = min_server_id*asynchLocalEvalConcurrency;
	  UShortSet& server_jobs_mi = server_jobs[min_server_index];
	  bool avail = false;
	  for (buff_index=max_buff_index-asynchLocalEvalConcurrency;
	       buff_index<max_buff_index; ++buff_index)
	    if (server_jobs_mi.find(buff_index) == server_jobs_mi.end())
	      { avail = true; break; }
	  if (!avail) {
	    Cerr << "Error: no available buffer index for backfill in "
		 << "ApplicationInterface::peer_dynamic_schedule_evaluations_"
		 << "nowait()."<< std::endl;
	    abort_handler(-1);
	  }
	  // assign job
	  send_evaluation(assign_iter, buff_index, min_server_id, true); // peer
	  // update bookkeeping
	  msgPassRunningMap[fn_eval_id]
	    = IntSizetPair(min_server_id, buff_index);
	  server_jobs[min_server_index].insert(buff_index);
	  ++num_remote_running;
	}
      }
      else if (running_al) // include in local queue for asynch processing
	local_prp_queue.insert(*assign_iter);
    }
    
    if (backfill_local)
      assign_asynch_local_queue_nowait(local_prp_queue, local_prp_iter);

    num_running = num_local_running + num_remote_running; // update
  }

  // Step 2: check status of running jobs and backfill any completions
  if (headerFlag) {
    Cout << "Peer dynamic schedule: second pass testing for completions ("
	 << num_running << " running)";
    if (num_running == num_jobs) Cout << '\n';
    else Cout << " and backfilling (" << num_jobs-num_running <<" remaining)\n";
  }
  // continue to process and backfill as completions are available;
  // reduces bookkeeping overhead for fast running jobs
  size_t num_recv = num_running;
  while (num_recv) {
    num_recv = 0;
    if (num_remote_running)
      num_recv += test_receives_backfill(assign_iter, true); // peer
    if (num_local_running)
      num_recv += test_local_backfill(beforeSynchCorePRPQueue, assign_iter);
    if (num_recv && assign_iter != beforeSynchCorePRPQueue.end())
      std::this_thread::sleep_for(std::chrono::microseconds(MICRO_PAUSE));
  }

  if (msgPassRunningMap.empty()) {
    // deallocate MPI & buffer arrays
    sendBuffers.clear();
    recvBuffers.clear();
    recvRequests.clear();
  }
}


/** This function provides nonblocking synchronization for the local
    asynch case (background system call, nonblocking fork, or
    threads).  It is called from synchronize_nowait() and passed the
    complete set of all asynchronous jobs (beforeSynchCorePRPQueue).
    It uses derived_map_asynch() to initiate asynchronous evaluations
    and test_local_evaluations() to capture completed jobs in
    nonblocking mode.  It mirrors a nonblocking message passing
    scheduler as much as possible (test_local_evaluations() modeled
    after MPI_Testsome()).  The result of this function is
    rawResponseMap, which uses eval_id as a key.  It is assumed that
    the incoming local_prp_queue contains only active and new jobs - 
    i.e., all completed jobs are cleared by synchronize_nowait(). 

    Also supports asynchronous local evaluations with static
    scheduling.  This scheduling policy specifically ensures that a
    completed asynchronous evaluation eval_id is replaced with an
    equivalent one, modulo asynchLocalEvalConcurrency.  In the nowait
    case, this could render some servers idle if evaluations don't
    come in eval_id order or some evaluations are cancelled by the
    caller in between calls. If this function is called with unlimited
    local eval concurrency, the static scheduling request is ignored. */
void ApplicationInterface::
asynchronous_local_evaluations_nowait(PRPQueue& local_prp_queue)
{
  size_t num_jobs = local_prp_queue.size(),
    num_target = (asynchLocalEvalConcurrency) ?
      std::min((size_t)asynchLocalEvalConcurrency, num_jobs) : num_jobs,
    num_active = asynchLocalActivePRPQueue.size(),
    num_launch = num_target - num_active;
  bool static_limited
    = (asynchLocalEvalStatic && asynchLocalEvalConcurrency > 1);

  // Step 1: update asynchLocalActivePRPQueue with jobs from local_prp_queue
  PRPQueueIter local_prp_iter = local_prp_queue.begin();
  if (num_launch) {
    Cout << "First pass: initiating ";
    if (static_limited) Cout << "at most ";
    Cout << num_launch << " local asynchronous jobs\n";
    assign_asynch_local_queue_nowait(local_prp_queue, local_prp_iter);
  }

  // Step 2: process any completed jobs and backfill if necessary
  num_active = asynchLocalActivePRPQueue.size(); // update
  if (headerFlag) {
    Cout << "Second pass: testing for completions (" << num_active<<" running)";
    if (num_active == num_jobs) Cout << '\n';
    else Cout << " and backfilling (" << num_jobs-num_active << " remaining)\n";
  }
  // continue to process and backfill completions as available;
  // reduces bookkeeping overhead for fast running jobs
  size_t num_recv = num_active;
  while (num_recv) {
    num_recv = test_local_backfill(local_prp_queue, local_prp_iter);
    if (num_recv && local_prp_iter != local_prp_queue.end())
      std::this_thread::sleep_for(std::chrono::microseconds(MICRO_PAUSE));
  }
}


void ApplicationInterface::
assign_asynch_local_queue_nowait(PRPQueue& local_prp_queue,
				 PRPQueueIter& local_prp_iter)
{
  // As compared to assign_asynch_local_queue(), this fn may be used to augment
  // an existing set of active jobs (as is appropriate within a nowait context).

  // special data for static scheduling case: asynch local concurrency is 
  // limited and we need to stratify the job scheduling according to eval id.
  bool static_limited
    = (asynchLocalEvalStatic && asynchLocalEvalConcurrency > 1);
  size_t static_servers;
  if (static_limited) {
    static_servers = asynchLocalEvalConcurrency * numEvalServers;
    if (localServerAssigned.size() != static_servers) {
      localServerAssigned.resize(static_servers);
      localServerAssigned.reset(); // nonblocking case: only reset on 1st call
    }
  }

  int fn_eval_id, num_jobs = local_prp_queue.size();
  size_t server_index, num_active = asynchLocalActivePRPQueue.size();
  bool launch;
  if (multiProcEvalFlag) // TO DO: deactivate this bcast
    parallelLib.bcast_e(num_jobs);

  // Step 1: launch any new jobs up to asynch concurrency limit (if specified)
  for (local_prp_iter  = local_prp_queue.begin();
       local_prp_iter != local_prp_queue.end(); ++local_prp_iter) {
    if (asynchLocalEvalConcurrency && // not unlimited
	num_active >= asynchLocalEvalConcurrency)
      break;
    fn_eval_id = local_prp_iter->eval_id();
    if (lookup_by_eval_id(asynchLocalActivePRPQueue, fn_eval_id) ==
	asynchLocalActivePRPQueue.end()) {
      launch = false;
      if (static_limited) { // only schedule if local "server" not busy
	server_index = (fn_eval_id - 1) % static_servers;
	if (!localServerAssigned[server_index])
	  { launch = true; localServerAssigned.set(server_index); }
      }
      else launch = true;
      if (launch)
	{ launch_asynch_local(local_prp_iter); ++num_active; }
    }
  }
}


/** This function provides blocking synchronization for the local
    synchronous case (foreground system call, blocking fork, or
    procedure call from derived_map()).  It is called from
    peer_static_schedule_evaluations() to perform a local portion of
    the total job set. */
void ApplicationInterface::
synchronous_local_evaluations(PRPQueue& local_prp_queue)
{
  for (PRPQueueIter local_prp_iter = local_prp_queue.begin();
       local_prp_iter != local_prp_queue.end(); ++local_prp_iter) {
    currEvalId              = local_prp_iter->eval_id();
    const Variables& vars   = local_prp_iter->variables();
    const ActiveSet& set    = local_prp_iter->active_set();
    Response local_response = local_prp_iter->response(); // shared rep

    // bcast the job to other processors within peer 1 (if required)
    if (multiProcEvalFlag)
      broadcast_evaluation(*local_prp_iter);

    try { derived_map(vars, set, local_response, currEvalId); } // synch. local

    catch(const FunctionEvalFailure& fneval_except) {
      manage_failure(vars, set, local_response, currEvalId);
    }

    process_synch_local(local_prp_iter);
  }
}


void ApplicationInterface::launch_asynch_local(PRPQueueIter& prp_it)
{
  if (outputLevel > SILENT_OUTPUT) {
    if(batchEval) {
      Cout << "Adding ";
      if (!interfaceId.empty() && interfaceId != "NO_ID")
	Cout << interfaceId << ' ';
      Cout << "evaluation " << prp_it->eval_id() << " to batch "
	   << batchIdCntr + 1 << std::endl;
    } else {
      Cout << "Initiating ";
      if (!interfaceId.empty() && interfaceId != "NO_ID")
	Cout << interfaceId << ' ';
      Cout << "evaluation " << prp_it->eval_id() << '\n';
    }
  }

  // bcast job to other processors within peer 1 (added for direct plugins)
  if (multiProcEvalFlag)
    broadcast_evaluation(*prp_it);
  // launch non-blocking job
  derived_map_asynch(*prp_it);

  // Note: for (plug-in) direct interfaces supporting a batch capability,
  // derived_map_asynch() should be overridden to no-op --> scheduler and
  // server processors bcast and update asynchLocalActivePRPQueue, but launch
  // of the batch is deferred until synchronization time (batch is then
  // launched as one unit within {wait,test}_local_evaluations).
  // > TO DO: insufficient for Fork/System -> add batchEval conditionals to
  //   derived_map_asynch(), etc., to support batch executions

  asynchLocalActivePRPQueue.insert(*prp_it);
}


void ApplicationInterface::
send_evaluation(PRPQueueIter& prp_it, size_t buff_index, int server_id,
		bool peer_flag)
{
  if (sendBuffers[buff_index].size()) // reuse of existing send/recv buffers
    { sendBuffers[buff_index].reset(); recvBuffers[buff_index].reset(); }
  else {                              // freshly allocated send/recv buffers
    //sendBuffers[buff_index].resize(lenVarsActSetMessage); // protected
    recvBuffers[buff_index].resize(lenResponseMessage);
  }
  sendBuffers[buff_index] << prp_it->variables() << prp_it->active_set();

  int fn_eval_id = prp_it->eval_id();
  if (outputLevel > SILENT_OUTPUT) {
    if (peer_flag) {
      Cout << "Peer 1 assigning ";
      if (!(interfaceId.empty() || interfaceId == "NO_ID")) Cout << interfaceId << ' ';
      Cout << "evaluation " << fn_eval_id << " to peer "
	   << server_id+1 << '\n'; // 2 to numEvalServers
    }
    else {
      Cout << "Dedicated scheduler assigning ";
      if (!(interfaceId.empty() || interfaceId == "NO_ID")) Cout << interfaceId << ' ';
      Cout << "evaluation " << fn_eval_id << " to server "
	   << server_id << '\n';
    }
  }

#ifdef MPI_DEBUG
  Cout << "send_evaluation() buff_index = " << buff_index << " fn_eval_id = "
       << fn_eval_id << " server_id = " << server_id << std::endl;
#endif // MPI_DEBUG

  // pre-post nonblocking receives (to prevent any message buffering)
  parallelLib.irecv_ie(recvBuffers[buff_index], server_id, fn_eval_id,
		       recvRequests[buff_index]);
  // nonblocking sends: dedicated scheduler assigns jobs to evaluation servers
  MPI_Request send_request; // only 1 needed
  parallelLib.isend_ie(sendBuffers[buff_index], server_id, fn_eval_id,
		       send_request);
  parallelLib.free(send_request); // no test/wait on send_request
}


void ApplicationInterface::
broadcast_evaluation(int fn_eval_id, const Variables& vars,
		     const ActiveSet& set)
{
  // match bcast_e()'s in serve_evaluations_{synch,asynch,peer}
  parallelLib.bcast_e(fn_eval_id);
  MPIPackBuffer send_buffer(lenVarsActSetMessage);
  send_buffer << vars << set;

#ifdef MPI_DEBUG
  Cout << "broadcast_evaluation() for eval " << fn_eval_id
       << " with send_buffer size = " << send_buffer.size()
       << " and ActiveSet:\n" << set << std::endl;
#endif // MPI_DEBUG

  parallelLib.bcast_e(send_buffer);
}

void ApplicationInterface::
send_evaluation(PRPQueueIter& prp_it, size_t buff_index, int server_id,
		bool peer_flag)
{
  if (sendBuffers[buff_index].size()) // reuse of existing send/recv buffers
    { sendBuffers[buff_index].reset(); recvBuffers[buff_index].reset(); }
  else {                              // freshly allocated send/recv buffers
    //sendBuffers[buff_index].resize(lenVarsActSetMessage); // protected
    recvBuffers[buff_index].resize(lenResponseMessage);
  }
  sendBuffers[buff_index] << prp_it->variables() << prp_it->active_set();

  int fn_eval_id = prp_it->eval_id();
  if (outputLevel > SILENT_OUTPUT) {
    if (peer_flag) {
      Cout << "Peer 1 assigning ";
      if (!(interfaceId.empty() || interfaceId == "NO_ID")) Cout << interfaceId << ' ';
      Cout << "evaluation " << fn_eval_id << " to peer "
	   << server_id+1 << '\n'; // 2 to numEvalServers
    }
    else {
      Cout << "Dedicated scheduler assigning ";
      if (!(interfaceId.empty() || interfaceId == "NO_ID")) Cout << interfaceId << ' ';
      Cout << "evaluation " << fn_eval_id << " to server "
	   << server_id << '\n';
    }
  }

#ifdef MPI_DEBUG
  Cout << "send_evaluation() buff_index = " << buff_index << " fn_eval_id = "
       << fn_eval_id << " server_id = " << server_id << std::endl;
#endif // MPI_DEBUG

  // pre-post nonblocking receives (to prevent any message buffering)
  parallelLib.irecv_ie(recvBuffers[buff_index], server_id, fn_eval_id,
		       recvRequests[buff_index]);
  // nonblocking sends: dedicated scheduler assigns jobs to evaluation servers
  MPI_Request send_request; // only 1 needed
  parallelLib.isend_ie(sendBuffers[buff_index], server_id, fn_eval_id,
		       send_request);
  parallelLib.free(send_request); // no test/wait on send_request
}

void ApplicationInterface::
launch_asynch_local(MPIUnpackBuffer& recv_buffer, int fn_eval_id)
{
  if (multiProcEvalFlag)
    parallelLib.bcast_e(recv_buffer);
  // unpack
  Variables vars; ActiveSet set;
  recv_buffer >> vars >> set;
  recv_buffer.reset();
  Response local_response(sharedRespData, set); // special ctor
  ParamResponsePair
    prp(vars, interfaceId, local_response, fn_eval_id, false); // shallow copy
  asynchLocalActivePRPQueue.insert(prp);
  // execute
  derived_map_asynch(prp);
}


/** Invoked by the serve() function in derived Model classes.  Passes
    control to serve_evaluations_synch(), serve_evaluations_asynch(),
    serve_evaluations_synch_peer(), or serve_evaluations_asynch_peer()
    according to specified concurrency, partition, and scheduler
    configuration. */
void ApplicationInterface::serve_evaluations()
{
  // This function is only called when message passing, therefore the simple 
  // test below is sufficient.  Would like to use serve_evaluation_synch() in
  // the case where a request for asynch local concurrency is made but it is
  // not utilized (num_jobs <= numEvalServers in *_schedule_evaluations), but 
  // this is not currently detectable by the server since num_jobs is not known
  // a priori.  serve_evaluation_asynch() still works in this case, but it
  // exposes the run to race conditions from the asynch processing procedure.
  // Thus, it is up to the user to avoid specifying asynch local concurrency
  // when num_jobs is not strictly greater than numEvalServers.

  // test for server 1 within a static schedule: multiProcEvalFlag is implied
  // since evalCommRank 0 is running the iterator/job schedulers
  bool peer_server1 = (!ieDedSchedFlag && evalServerId == 1);

  if (asynchLocalEvalConcurrency > 1) {
    if (peer_server1) serve_evaluations_asynch_peer();
    else              serve_evaluations_asynch();
  }
  else {
    if (peer_server1) serve_evaluations_synch_peer();
    else              serve_evaluations_synch();
  }
}


/** This code is invoked by serve_evaluations() to perform one synchronous
    job at a time on each server.  The servers receive requests (blocking
    receive), do local synchronous maps, and return results.  This is done
    continuously until a termination signal is received from the scheduler
    (sent via stop_evaluation_servers()). */
void ApplicationInterface::serve_evaluations_synch()
{
  // update class member eval id for usage on iteratorCommRank!=0 processors
  // (Use case: special logic within derived direct interface plug-ins)
  currEvalId = 1;
  MPI_Status status; // holds source, tag, and number received in MPI_Recv
  MPI_Request request = MPI_REQUEST_NULL; // bypass MPI_Wait on first pass
  MPIPackBuffer send_buffer(lenResponseMessage); // prevent dealloc @loop end
  while (currEvalId) {
    MPIUnpackBuffer recv_buffer(lenVarsActSetMessage);
    // blocking receive of x & set
    if (evalCommRank == 0) { // 1-level or local comm. leader in 2-level
      parallelLib.recv_ie(recv_buffer, 0, MPI_ANY_TAG, status);
      currEvalId = status.MPI_TAG;
    }
    if (multiProcEvalFlag) { // multilevel must Bcast x/set over evalComm
      parallelLib.bcast_e(currEvalId);
      if (currEvalId)
        parallelLib.bcast_e(recv_buffer);
    }

    if (currEvalId) { // currEvalId = 0 is the termination signal

      // could server's Model::currentVariables be used instead?
      // (would remove need to pass vars flags in MPI buffers)
      Variables vars; ActiveSet set;
      recv_buffer >> vars >> set;

#ifdef MPI_DEBUG
      Cout << "Server receives vars/set buffer which unpacks to:\n" << vars 
           << "Active set vector = { ";
      array_write_annotated(Cout, set.request_vector(), false);
      Cout << "} Deriv values vector = { ";
      array_write_annotated(Cout, set.derivative_vector(), false);
      Cout << '}' << std::endl;
#endif // MPI_DEBUG

      Response local_response(sharedRespData, set); // special constructor

      // servers invoke derived_map to avoid repeating overhead of map fn.
      try { derived_map(vars, set, local_response, currEvalId); } // synch local

      catch(const FunctionEvalFailure& fneval_except) {
        //Cerr<< "Server has caught exception from local derived_map; message: "
	//<< fneval_except.what() << std::endl;
        manage_failure(vars, set, local_response, currEvalId);
      }

      // bypass MPI_Wait the 1st time through, since there has been no Isend
      if (request != MPI_REQUEST_NULL) // MPI_REQUEST_NULL = -1 IBM, 0 elsewhere
        parallelLib.wait(request, status); // Removes need for send_bufs array
        // by assuring that send_buffer is undisturbed prior to receipt by
        // scheduler.  This design should work well for expensive fn. evals.,
        // but the scheduler might become overloaded for many inexpensive evals.

      // Return local_response data.  Isend allows execution of next job to
      // start (if scheduler has posted several jobs for this server -- e.g., a
      // static schedule) prior to scheduler receiving the current results.
      // This allows the response to be overwritten, but send_buffer overwrite
      // is prevented by MPI_Wait.
      if (evalCommRank == 0) { // 1-level or local comm. leader in 2-level
        send_buffer.reset();
        send_buffer << local_response;
        parallelLib.isend_ie(send_buffer, 0, currEvalId, request);
      }
    }
  }
}


/** This code is invoked by serve_evaluations() to perform a synchronous
    evaluation in coordination with the iteratorCommRank 0 processor
    (the iterator) for static schedules.  The bcast() matches either the
    bcast() in synchronous_local_evaluations(), which is invoked by
    peer_static_schedule_evaluations(), or the bcast() in map(). */
void ApplicationInterface::serve_evaluations_synch_peer()
{ 
  // update class member eval id for usage on iteratorCommRank!=0 processors
  // (Use case: special logic within derived direct interface plug-ins)
  currEvalId = 1;
  while (currEvalId) {
    parallelLib.bcast_e(currEvalId); // incoming from iterator

    if (currEvalId) { // currEvalId = 0 is the termination signal

      MPIUnpackBuffer recv_buffer(lenVarsActSetMessage);
      parallelLib.bcast_e(recv_buffer); // incoming from iterator

      Variables vars; ActiveSet set;
      recv_buffer >> vars >> set;

#ifdef MPI_DEBUG
      Cout << "Peer receives vars/set buffer which unpacks to:\n" << vars 
           << "Active set vector = { ";
      array_write_annotated(Cout, set.request_vector(), false);
      Cout << "} Deriv values vector = { ";
      array_write_annotated(Cout, set.derivative_vector(), false);
      Cout << '}' << std::endl;
#endif // MPI_DEBUG

      Response local_response(sharedRespData, set); // special constructor

      // servers invoke derived_map to avoid repeating overhead of map fn.
      try { derived_map(vars, set, local_response, currEvalId); } //synch local

      catch(const FunctionEvalFailure& fneval_except) {
        //Cerr<< "Server has caught exception from local derived_map; message: "
	//<< fneval_except.what() << std::endl;
        manage_failure(vars, set, local_response, currEvalId);
      }
    }
  }
}


/** This code is invoked by serve_evaluations() to perform multiple
    asynchronous jobs on each server.  The servers test for any incoming
    jobs, launch any new jobs, process any completed jobs, and return any
    results.  Each of these components is nonblocking, although the server
    loop continues until a termination signal is received from the scheduler
    (sent via stop_evaluation_servers()).  In the dedicated scheduler case,
    the scheduler maintains the correct number of jobs on each server.  In
    the static scheduling case, each server is responsible for limiting
    concurrency (since the entire static schedule is sent to the peers at
    start up). */
void ApplicationInterface::serve_evaluations_asynch()
{
  // ---------------------------------------------------------------------------
  // multiprocessor system calls, forks, and threads can't share a communicator,
  // only synchronous direct interfaces can.  Therefore, this asynch job
  // scheduler would not normally need to support a multiprocessor evalComm
  // (ApplicationInterface::init_communicators_checks() normally prevents this
  // in its check for multiproc evalComm and asynchLocalEvalConcurrency > 1).
  // However, direct interface plug-ins can use derived_{synchronize,
  // synchronize_nowait} to provide a poor man's batch processing capability,
  // so this function has been extended to allow for multiProcEvalFlag to
  // accommodate this case.
  // ---------------------------------------------------------------------------

  // ----------------------------------------------------------
  // Step 1: block on first message before entering while loops
  // ----------------------------------------------------------
  MPIUnpackBuffer recv_buffer(lenVarsActSetMessage);
  MPI_Status status; // holds MPI_SOURCE, MPI_TAG, & MPI_ERROR
  int fn_eval_id = 1, num_active = 0;
  MPI_Request recv_request = MPI_REQUEST_NULL; // bypass MPI_Test on first pass
  if (evalCommRank == 0) // 1-level or local comm. leader in 2-level
    parallelLib.recv_ie(recv_buffer, 0, MPI_ANY_TAG, status);

  do { // main loop

    // -------------------------------------------------------------------
    // Step 2: check for additional incoming messages & unpack/execute all 
    //         jobs received
    // -------------------------------------------------------------------
    int mpi_test_flag = 1;
    // num_active < asynchLocalEvalConcurrency check below manages concurrency
    // in the static scheduling case (dedicated_dynamic_scheduler_evaluations()
    // handles this from the scheduler side)
    while (mpi_test_flag && fn_eval_id &&
           num_active < asynchLocalEvalConcurrency) {
      // test for completion (Note: MPI_REQUEST_NULL != 0 on IBM)
      if (evalCommRank == 0 && recv_request != MPI_REQUEST_NULL)
	parallelLib.test(recv_request, mpi_test_flag, status);
      if (multiProcEvalFlag)
	parallelLib.bcast_e(mpi_test_flag);
      // if test indicates a completion: unpack, execute, & repost
      if (mpi_test_flag) {

	if (evalCommRank == 0)
	  fn_eval_id = status.MPI_TAG;
	if (multiProcEvalFlag)
	  parallelLib.bcast_e(fn_eval_id);

        if (fn_eval_id) {
	  launch_asynch_local(recv_buffer, fn_eval_id); ++num_active;
	  // repost
	  if (evalCommRank == 0)
	    parallelLib.irecv_ie(recv_buffer, 0, MPI_ANY_TAG, recv_request);
	}
      }
    }

    // --------------------------------------------------------------------
    // Step 3: check for any completed jobs and return results to scheduler
    // --------------------------------------------------------------------
    if (num_active > 0) {
      completionSet.clear();
      test_local_evaluations(asynchLocalActivePRPQueue);//rebuilds completionSet
      num_active -= completionSet.size();
      PRPQueueIter q_it;
      for (ISCIter id_iter = completionSet.begin();
	   id_iter != completionSet.end(); ++id_iter) {
        int completed_eval_id = *id_iter;
	q_it = lookup_by_eval_id(asynchLocalActivePRPQueue, completed_eval_id);
	if (q_it == asynchLocalActivePRPQueue.end()) {
	  Cerr << "Error: failure in queue lookup within ApplicationInterface::"
	       << "serve_evaluations_asynch()." << std::endl;
	  abort_handler(-1);
	}
	else {
	  if (evalCommRank == 0) {
	    // In this case, use a blocking send to avoid having to manage waits
	    // on multiple send buffers (which would be a pain since the number
	    // of sendBuffers would vary with completionSet length).  The eval
	    // scheduler processor should have pre-posted corresponding recv's.
	    MPIPackBuffer send_buffer(lenResponseMessage);
	    send_buffer << q_it->response();
	    parallelLib.send_ie(send_buffer, 0, completed_eval_id);
	  }
	  asynchLocalActivePRPQueue.erase(q_it);
	}
      }
    }

  } while (fn_eval_id || num_active > 0);

  //clear_bookkeeping(); // clear any bookkeeping lists in derived classes
}


/** This code is invoked by serve_evaluations() to perform multiple
    asynchronous jobs on multiprocessor servers.  It matches the
    multiProcEvalFlag bcasts in
    ApplicationInterface::asynchronous_local_evaluations(). */
void ApplicationInterface::serve_evaluations_asynch_peer()
{
  MPIUnpackBuffer recv_buffer(lenVarsActSetMessage);
  int fn_eval_id = 1, num_jobs;
  size_t num_active = 0, num_launch = 0, num_completed;

  // TO DO: redesign this logic for greater generality.
  // ONE OPTION: MOVE THIS INSIDE LOOP AND SYNC #JOBS THIS PASS
  // > num_jobs could be inefficient to determine a priori (static_limited)
  // MORE ATTRACTIVE OPTION: ELIMINATE BCAST & HAVE PEER LEADER SEND TERM ASAP
  // > straightforward for asynchronous_local_evaluations()
  // > asynch_local_evaluations_nowait() presents a problem (it can be active in
  //   the multiProcEvalFlag peer asynch context...) since the job queue can
  //   dynamically expand/contract across multiple invocations and we want the
  //   server to remain up --> may need a different implementation for
  //   serve_evaluations_asynch_peer_nowait()? 
  parallelLib.bcast_e(num_jobs);

  do { // main loop

    // TO DO: generalize for nowait uses where num_jobs expands/shrinks
    // Preferred approach is to send term code more immediately...

    // -------------------------------------------------------------------
    // check for incoming messages & unpack/execute all jobs received
    // -------------------------------------------------------------------
    while (num_active < asynchLocalEvalConcurrency && num_launch < num_jobs) {
      parallelLib.bcast_e(fn_eval_id);
      if (fn_eval_id) {
	launch_asynch_local(recv_buffer, fn_eval_id);
	++num_active; ++num_launch;
      }
    }

    // -----------------------------------------------------------------
    // check for any completed jobs and return results to scheduler
    // -----------------------------------------------------------------
    if (num_active > 0) {
      completionSet.clear();
      test_local_evaluations(asynchLocalActivePRPQueue);//rebuilds completionSet
      num_completed = completionSet.size();
      if (num_completed == num_active)
	{ num_active = 0; asynchLocalActivePRPQueue.clear(); }
      else {
	num_active -= num_completed; //num_jobs_remaining -= num_completed;
	PRPQueueIter q_it; ISCIter id_it;
	for (id_it=completionSet.begin(); id_it!=completionSet.end(); ++id_it) {
	  q_it = lookup_by_eval_id(asynchLocalActivePRPQueue, *id_it);
	  if (q_it == asynchLocalActivePRPQueue.end()) {
	    Cerr << "Error: failure in queue lookup within ApplicationInterface"
		 << "::serve_evaluations_asynch_peer()." << std::endl;
	    abort_handler(-1);
	  }
	  else
	    asynchLocalActivePRPQueue.erase(q_it);
	}
      }
    }
    else // catch termination code (short term fix)
      parallelLib.bcast_e(fn_eval_id);

  } while (fn_eval_id || num_active > 0);

  //clear_bookkeeping(); // clear any bookkeeping lists in derived classes
}


/** This code is executed on the iteratorComm rank 0 processor when iteration
    on a particular model is complete.  It sends a termination signal
    (tag = 0 instead of a valid fn_eval_id) to each of the analysis servers.
    NOTE: This function is called from the Strategy layer even when in serial
    mode.  Therefore, use iteratorCommSize to provide appropriate fall
    through behavior. */
void ApplicationInterface::stop_evaluation_servers()
{ 
  if (iteratorCommSize > 1) {
    if (!ieDedSchedFlag) {
      if (outputLevel > NORMAL_OUTPUT)
	Cout << "Peer 1 stopping" << std::endl;

      // TO DO: deactivate this block
      if (multiProcEvalFlag) {// stop serve_evaluation_{,a}synch_peer procs
        int fn_eval_id = 0;
        parallelLib.bcast_e(fn_eval_id);
      }

    }
    MPIPackBuffer send_buffer(0); // empty buffer
    MPI_Request send_request;
    int server_id, term_tag = 0; // triggers termination
    // Peer partitions have one fewer interComm from server 1 to servers 2-n,
    // relative to ded scheduler partitions which have interComms from server 0
    // to servers 1-n.
    int end = (ieDedSchedFlag) ? numEvalServers+1 : numEvalServers;
    for (server_id=1; server_id<end; ++server_id) {
      // stop serve_evaluation_{synch,asynch} procs
      if (outputLevel > NORMAL_OUTPUT) {
	if (ieDedSchedFlag)
	  Cout << "Scheduler stopping server " << server_id << std::endl;
	else
	  Cout << "Peer " << server_id+1 << " stopping" << std::endl;
      }
      // nonblocking sends: scheduler posts all terminate messages w/o waiting
      // for completion.  Bcast cannot be used since all procs must call it and
      // servers are using Recv/Irecv in serve_evaluation_synch/asynch.
      parallelLib.isend_ie(send_buffer, server_id, term_tag, send_request);
      parallelLib.free(send_request); // no test/wait on send_request
    }
    // if the communicator partitioning resulted in a trailing partition of 
    // idle processors due to a partitioning remainder (caused by strictly
    // honoring a processors_per_server override), then these are not
    // included in numEvalServers and we quietly free them separately.
    // We assume a single server with all idle processors and a valid
    // inter-communicator (enforced during split).
    // > dedicated scheduler: server_id = #servers+1 -> interComm[#servers]
    // > peer:                server_id = #servers   -> interComm[#servers-1]
    if (parallelLib.parallel_configuration().ie_parallel_level().
	idle_partition()) {
      parallelLib.isend_ie(send_buffer, server_id, term_tag, send_request);
      parallelLib.free(send_request); // no test/wait on send_request
    }
  }
}


// --------------------------------------------------
// Schedulers for concurrent analyses within fn evals
// --------------------------------------------------
/** This code is called from derived classes to provide the scheduler portion
    of a dedicated-scheduler algorithm for the dynamic scheduling of analyses
    among servers.  It is patterned after
    dedicated_dynamic_scheduler_evaluations(). It performs no analyses locally
    and matches either serve_analyses_synch() or serve_analyses_asynch() on
    the servers, depending on the value of asynchLocalAnalysisConcurrency.
    Dynamic scheduling assigns jobs in 2 passes.  The 1st pass gives each
    server the same number of jobs (equal to asynchLocalAnalysisConcurrency).
    The 2nd pass assigns the remaining jobs to servers as previous jobs are
    completed.  Single- and multilevel parallel use intra- and inter-
    communicators, respectively, for send/receive.  Specific syntax is
    encapsulated within ParallelLibrary. */
void ApplicationInterface::dedicated_dynamic_scheduler_analyses()
{
  int capacity  = (asynchLocalAnalysisConcurrency > 1) ?
                   asynchLocalAnalysisConcurrency*numAnalysisServers : 
                   numAnalysisServers;
  int num_sends = (capacity < numAnalysisDrivers) ? 
                   capacity : numAnalysisDrivers;
#ifdef MPI_DEBUG
  Cout << "First pass: assigning " << num_sends << " analyses among " 
       << numAnalysisServers << " servers\n";
#endif // MPI_DEBUG
  MPI_Request  send_request; // only 1 needed since no test/wait on sends
                             
  auto rtn_codes{std::vector<int>(num_sends)};
  auto recv_requests{std::vector<MPI_Request>(num_sends)};

  int i, server_id, analysis_id;
  for (i=0; i<num_sends; ++i) { // send data & post recvs for 1st pass
    server_id = i%numAnalysisServers + 1; // from 1 to numAnalysisServers
    analysis_id = i+1;
#ifdef MPI_DEBUG
    Cout << "scheduler assigning analysis " << analysis_id << " to server " 
         << server_id << '\n';
#endif // MPI_DEBUG
    // pre-post receives.  
    parallelLib.irecv_ea(rtn_codes.at(i), server_id, analysis_id,
                         recv_requests.at(i));
    parallelLib.isend_ea(analysis_id, server_id, analysis_id, send_request);
    parallelLib.free(send_request); // no test/wait on send_request
  }
  if (num_sends < numAnalysisDrivers) { // schedule remaining analyses
#ifdef MPI_DEBUG
    Cout << "Second pass: scheduling " << numAnalysisDrivers-num_sends 
         << " remaining analyses\n";
#endif // MPI_DEBUG
    int send_cntr = num_sends, recv_cntr = 0, out_count;
    auto status_array{std::vector<MPI_Status>(num_sends)};
    auto index_array{std::vector<int>(num_sends)};

    while (recv_cntr < numAnalysisDrivers) {
#ifdef MPI_DEBUG
      Cout << "Waiting on completed analyses" << std::endl;
#endif // MPI_DEBUG
      parallelLib.waitsome(num_sends, recv_requests, out_count, index_array, 
			   status_array);
      recv_cntr += out_count;
      for (i=0; i<out_count; ++i) {
        int index = index_array.at(i); // index of recv_request that completed
        server_id = index%numAnalysisServers + 1;// from 1 to numAnalysisServers
#ifdef MPI_DEBUG
        Cout << "analysis " << status_array.at(i).MPI_TAG
             << " has returned from server " << server_id << '\n';
#endif // MPI_DEBUG
        if (send_cntr < numAnalysisDrivers) {
          analysis_id = send_cntr+1;
#ifdef MPI_DEBUG
          Cout << "Scheduler assigning analysis " << analysis_id
	       << " to server " << server_id << '\n';
#endif // MPI_DEBUG
	  // pre-post receives
          parallelLib.irecv_ea(rtn_codes.at(index), server_id, analysis_id, 
                               recv_requests.at(index));
          parallelLib.isend_ea(analysis_id, server_id, analysis_id, 
                               send_request);
          parallelLib.free(send_request); // no test/wait on send_request
          ++send_cntr;
        }
      }
    }
  }
  else { // all analyses assigned in first pass
#ifdef MPI_DEBUG
    Cout << "Waiting on all analyses" << std::endl;
#endif // MPI_DEBUG
    parallelLib.waitall(numAnalysisDrivers, recv_requests);
  }

  // Unlike ApplicationInterface::dedicated_dynamic_scheduler_evaluations()
  // (which terminates servers only when the iterator/model is complete),
  // terminate servers now so that they can return from derived_map to the
  // higher level.
  analysis_id = 0; // termination flag for servers
  for (i=0; i<numAnalysisServers; ++i) {
    parallelLib.isend_ea(analysis_id, i+1, 0, send_request);
    parallelLib.free(send_request); // no test/wait on send_request
  }
}


/** This code is called from derived classes to run synchronous analyses
    on server processors.  The servers receive requests (blocking receive),
    do local derived_map_ac's, and return codes.  This is done continuously
    until a termination signal is received from the scheduler.  It is
    patterned after serve_evaluations_synch(). */
void ApplicationInterface::serve_analyses_synch()
{
  int analysis_id = 1;
  MPI_Status status; // holds source, tag, and number received in MPI_Recv
  MPI_Request request = MPI_REQUEST_NULL; // bypass MPI_Wait on first pass
  while (analysis_id) {
    // blocking receive of analysis id
    if (analysisCommRank == 0) // 1-level or comm. leader in 2-level (DirectFn)
      parallelLib.recv_ea(analysis_id, 0, MPI_ANY_TAG, status);
    // NOTE: could get analysis_id from status.MPI_TAG & receive something
    //       else useful in 1st integer slot.  One possibility: tag with 
    //       (fn_eval_id-1)*numAnalysisDrivers+analysis_id to prevent any 
    //       possible tag overlap with message traffic at other parallelism 
    //       levels.  However, I think the use of communicators prevent these
    //       types of errors.
    if (multiProcAnalysisFlag) // must Bcast over analysisComm
      parallelLib.bcast_a(analysis_id);

    if (analysis_id) { // analysis_id = 0 is the termination signal

      int rtn_code = synchronous_local_analysis(analysis_id);

      if (request != MPI_REQUEST_NULL) // MPI_REQUEST_NULL = -1 IBM, 0 elsewhere
        parallelLib.wait(request, status); // block until prev isend completes

      // Return the simulation failure code and tag with analysis_id
      // NOTE: the rtn_code is not currently used for anything on the scheduler 
      //       since failure capturing exceptions are captured in 
      //       read_results_files (sys call, fork) or derived_map_ac (direct).
      //       As for recv_ea above, it could be replaced with something else.
      if (analysisCommRank == 0)// 1-level or comm. leader in 2-level (DirectFn)
        parallelLib.isend_ea(rtn_code, 0, analysis_id, request);
    }
  }
}


// -----------------------------------------
// Routines for managing simulation failures
// -----------------------------------------
void ApplicationInterface::
manage_failure(const Variables& vars, const ActiveSet& set, Response& response, 
	       int failed_eval_id)
{
  // SysCall/Fork application interface exception handling:
  // When a simulation failure is detected w/i
  // Response::read(istream), a FunctionEvalFailure exception is
  // thrown which is first caught by catch(FunctionEvalFailure) within
  // derived_map or wait_local_evaluations, depending on whether the
  // simulation was synch or asynch.  In the case of derived_map, it
  // rethrows the exception to an outer catch in map or serve which
  // then invokes manage_failure.  In the case of
  // wait_local_evaluations, it invokes manage_failure directly.
  // manage_failure can then catch subsequent exceptions resulting
  // from the try blocks below.

  // DirectFn application interface exception handling:
  // The DirectFn case is simpler than SysCall since (1) synch case: the 
  // exception can be thrown directly from derived_map to map or serve which
  // then invokes manage_failure (which then catches additional exceptions
  // thrown directly from derived_map), or (2) asynch case:
  // wait_local_evaluations throws no exceptions, but invokes manage_failure
  // directly.

  if (failAction == "retry") {
    //retry(vars, set, response, failRetryLimit);
    int retries = 0;
    bool fail_flag = 1; // allow 1st pass through the while test
    while (fail_flag) {
      fail_flag = 0; // reset each time prior to derived_map
      ++retries;
      Cout << failureMessage << ": retry attempt " << retries << "/" << 
        failRetryLimit << " for evaluation " << failed_eval_id << ".\n";
      try { derived_map(vars, set, response, failed_eval_id); }
      catch(const FunctionEvalFailure& fneval_except) { 
        //Cout << "Caught FunctionEvalFailure in manage_failure; message: "
	// fneval_except.what() << std::endl;
        fail_flag = 1;
	if (retries >= failRetryLimit) {
	  Cerr << "Retry limit exceeded for evaluation " << failed_eval_id << 
            ".  Aborting..." << std::endl;
          abort_handler(INTERFACE_ERROR);
	}
      }
    }
  }
  else if (failAction == "recover") {
    Cout << failureMessage << ": recovering with specified function values " <<
      "for evaluation " << failed_eval_id << ".\n";
    if (failRecoveryFnVals.length() != response.num_functions() ) {
      Cerr << "Error: length of recovery function values specification\n"
           << "       must equal the total number of functions." << std::endl;
      abort_handler(-1);
    }
    // reset response to avoid bleeding over of derivatives from previous eval.
    response.reset();
    // Set specified recovery function values
    response.function_values(failRecoveryFnVals);
  }
  else if (failAction == "continuation") {
    // Compute closest source pt. for continuation from extern data_pairs.
    ParamResponsePair source_pair;
    // THIS CODE BLOCK IS A PLACEHOLDER AND IS NOT YET OPERATIONAL
    if (iteratorCommRank) { // if other than dedicated Dedicated scheduler
      // Get source pt. for continuation.  Dedicated scheduler calls
      // get_source_point for server (since it has access to data_pairs)
      // and returns result.
      MPIPackBuffer send_buffer(lenVarsMessage);
      send_buffer << vars;
      // ded scheduler must receive failure message w/i *_schedule_evaluations 
      // after MPI_Waitany or MPI_Waitall.  Use tag < 0 ?
      parallelLib.send_ie(send_buffer, 0, failed_eval_id);
      MPIUnpackBuffer recv_buffer(lenPRPairMessage);
      MPI_Status recv_status;
      parallelLib.recv_ie(recv_buffer, 0, failed_eval_id, recv_status);
      recv_buffer >> source_pair;
    }
    else
      source_pair = get_source_pair(vars); // also the serial case

    Cout << '\n' << failureMessage << ": halving interval and retrying " <<
     "evaluation " << failed_eval_id << "." << std::endl;

    // Now that source pt. is available, call the continuation algorithm.  
    // Mimic retry case in use of failed_eval_id to manage file names.

    continuation(vars, set, response, source_pair, failed_eval_id);

  }
  else { // default is abort
    Cerr << failureMessage << ": aborting due to failure in evaluation " << 
      failed_eval_id << "..." << std::endl;
    abort_handler(INTERFACE_ERROR);
  }
}


const ParamResponsePair& 
ApplicationInterface::get_source_pair(const Variables& target_vars)
{
  if (data_pairs.size() == 0) {
    Cerr << "Failure captured: No points available, aborting" << std::endl;
    abort_handler(-1);
  }

  // TO DO: should check both continuous_variables and discrete_variables
  const RealVector& xc_target = target_vars.continuous_variables();

  size_t i, num_vars = xc_target.length();
  Real best_sos = DBL_MAX;

  // TO DO: Need to check for same interfaceId as well.  Currently, this is 
  // part of Response -> need to add to Interface.
  PRPCacheCIter prp_iter, prp_end_iter = data_pairs.end(), best_iter;
  for (prp_iter = data_pairs.begin(); prp_iter != prp_end_iter; ++prp_iter) {
    //if (interfaceId == prp_iter->interface_id()) {
      const RealVector& xc_source 
	= prp_iter->variables().continuous_variables();
      Real sum_of_squares = 0.;
      for (i=0; i<num_vars; ++i)
        sum_of_squares += std::pow( xc_source[i] - xc_target[i], 2);
      if (prp_iter == data_pairs.begin() || sum_of_squares < best_sos) {
        best_iter = prp_iter;
        best_sos  = sum_of_squares;
      }
    //}
  }

  // Desired implementation:
  //return *best_iter;

  // For now, this asks the least of the simulation management:
  --prp_iter; // last PRPair is one back from end()
  return *prp_iter;
  // Both the variables and the response (in a PRPair) must be returned since 
  // the variables alone are not enough to enact the continuation.  The 
  // corresponding response must be used as the simulator initial guess.
}


void ApplicationInterface::
continuation(const Variables& target_vars, const ActiveSet& set, 
	     Response& response, const ParamResponsePair& source_pair, 
	     int failed_eval_id)
{
  // TO DO: should use both continuous_variables and discrete_variables
  const Variables& source_vars = source_pair.variables();
  const RealVector& source_pt = source_vars.continuous_variables();
  const RealVector& target_pt = target_vars.continuous_variables();

  // copy() required to avoid modifying variables in data_pairs entry (standard
  // operator= behavior would have source_vars sharing a variablesRep with the
  // identified data_pairs entry).
  Variables current_vars = source_vars.copy();

  size_t i, num_cv = source_pt.length();
  short  failures = 1, MAX_FAILURES = 10;
  bool   target_reached = false;
  float  EPS = 1.0e-10;

  RealVector current_pt(num_cv, 0.), delta(num_cv, 0.);
  for (i=0; i<num_cv; ++i) {
    // Define delta to be half the distance to the target
    delta[i] = (target_pt[i] - source_pt[i])/2.;
    current_pt[i] = source_pt[i] + delta[i];
  }

  while (!target_reached) {

    // Perform the intermediate function evaluation
    current_vars.continuous_variables(current_pt);

    // TO DO: the simulation must be seeded with the response corresponding to
    // the (current) source information.  Thus, the current implementation 
    // only works for best_iter from get_source_point = last evaluation.
    //write_continuation_seed_file(source_response);

    bool fail_flag = 0;
    try { derived_map(current_vars, set, response, failed_eval_id); }
    catch(const FunctionEvalFailure& fneval_except) { 
      fail_flag = 1;
    }

    if (fail_flag) {
      Cout << "\nInterval halving attempt " << failures << " for evaluation " <<
        failed_eval_id << " failed. Halving again." << std::endl;
      ++failures;
      if (failures > MAX_FAILURES) {
	Cerr << "\n\nInterval halving limit exceeded in continuation for " <<
          "evaluation " << failed_eval_id << ": " << "aborting..." << std::endl;
	abort_handler(INTERFACE_ERROR);
      }

      // take a half-step back from the failed current point (and don't update
      // source_vars -> keep the same seed file)
      for (i=0; i<num_cv; ++i) {
	delta[i] /= 2.0;
	current_pt[i] -= delta[i];
      }
    }
    else {
      Cout << "\nEvaluation succeeded.\nContinuing with current step size " <<
        "for evaluation " << failed_eval_id << "." << std::endl;
      // Possibly append new continuation evals. to data_pairs list (?)

      if (current_pt == target_pt) // operator== in data_types.cpp
        target_reached = true;
      else {
        for (i=0; i<num_cv; ++i) {
          current_pt[i] += delta[i];
          if (std::fabs(1.0 - current_pt[i]/target_pt[i]) < EPS)
            current_pt[i] = target_pt[i]; // make sure operator== is within
                                          // DBL_EPSILON tolerance
        }
        // TO DO: update source response for seed file
      }
    }
  }
  Cout << "Finished with continuation for evaluation " << failed_eval_id
       << "." << std::endl;
}


// NOTE:  The following 3 methods CANNOT be inlined due to linkage errors on
//        native, Windows MSVC builds (strange handling of extern symbols
//        BoStream write_restart and PRPCache data_pairs)

void ApplicationInterface::
receive_evaluation(PRPQueueIter& prp_it, size_t buff_index, int server_id,
                   bool peer_flag)
{
  int fn_eval_id = prp_it->eval_id();
  if (outputLevel > SILENT_OUTPUT) {
    if (interfaceId.empty() || interfaceId == "NO_ID") Cout << "Evaluation ";
    else Cout << interfaceId << " evaluation ";
    Cout << fn_eval_id << " has returned from ";
    if (peer_flag) Cout << "peer server " << server_id+1 << '\n';
    else           Cout << "server " << server_id << '\n';
  }

#ifdef MPI_DEBUG
  Cout << "receive_evaluation() buff_index = " << buff_index << " fn_eval_id = "
       << fn_eval_id << " server_id = " << server_id << std::endl;
#endif // MPI_DEBUG

  // Process incoming buffer from remote server.  Avoid multiple key-value
  // lookups.  Incoming response is a lightweight constructed response
  // corresponding to a particular ActiveSet.
  Response remote_response;
  recvBuffers[buff_index] >> remote_response; // lightweight response
  // share the rep among between rawResponseMap and the processing queue, but
  // don't trample raw response sizing with lightweight remote response
  Response raw_response = rawResponseMap[fn_eval_id] = prp_it->response();
  raw_response.update(remote_response, true); // update metadata

  // insert into restart and eval cache ASAP
  if (evalCacheFlag)   data_pairs.insert(*prp_it);
  if (restartFileFlag) parallelLib.write_restart(*prp_it);
}


void ApplicationInterface::process_asynch_local(int fn_eval_id)
{
  PRPQueueIter prp_it
    = lookup_by_eval_id(asynchLocalActivePRPQueue, fn_eval_id);
  if (prp_it == asynchLocalActivePRPQueue.end()) {
    Cerr << "Error: failure in eval id lookup in ApplicationInterface::"
         << "process_asynch_local()." << std::endl;
    abort_handler(-1);
  }

  if (outputLevel > SILENT_OUTPUT) {
    if (interfaceId.empty() || interfaceId == "NO_ID") Cout << "Evaluation ";
    else Cout << interfaceId << " evaluation ";
    Cout << fn_eval_id;
    if (batchEval) Cout << " (batch " << batchIdCntr << ")";
    Cout << " has completed\n";
  }

  rawResponseMap[fn_eval_id] = prp_it->response();
  if (evalCacheFlag)   data_pairs.insert(*prp_it);
  if (restartFileFlag) parallelLib.write_restart(*prp_it);

  asynchLocalActivePRPQueue.erase(prp_it);
  if (asynchLocalEvalStatic && asynchLocalEvalConcurrency > 1) {// free "server"
    size_t static_servers = asynchLocalEvalConcurrency * numEvalServers,
      server_index = (fn_eval_id - 1) % static_servers;
    localServerAssigned.reset(server_index);
  }
}


void ApplicationInterface::process_synch_local(PRPQueueIter& prp_it)
{
  int fn_eval_id = prp_it->eval_id();
  if (outputLevel > SILENT_OUTPUT) {
    Cout << "Performing ";
    if (!interfaceId.empty() && interfaceId != "NO_ID")
      Cout << interfaceId << ' ';
    Cout << "evaluation " << fn_eval_id << std::endl;
  }
  rawResponseMap[fn_eval_id] = prp_it->response();
  if (evalCacheFlag)   data_pairs.insert(*prp_it);
  if (restartFileFlag) parallelLib.write_restart(*prp_it);
}


void ApplicationInterface::common_input_filtering(const Variables& vars)
{ } // empty for now


void ApplicationInterface::common_output_filtering(Response& response)
{ } // empty for now

} // namespace Dakota<|MERGE_RESOLUTION|>--- conflicted
+++ resolved
@@ -22,14 +22,9 @@
 extern PRPCache data_pairs;
 
 ApplicationInterface::
-<<<<<<< HEAD
-ApplicationInterface(const ProblemDescDB& problem_db):
-  Interface(problem_db), parallelLib(problem_db.parallel_library()),
-=======
 ApplicationInterface(const ProblemDescDB& problem_db, ParallelLibrary& parallel_lib):
   Interface(problem_db),
   parallelLib(parallel_lib), 
->>>>>>> 5eccf452
   batchEval(problem_db.get_bool("interface.batch")),
   asynchFlag(problem_db.get_bool("interface.asynch")), batchIdCntr(0),
   suppressOutput(false), evalCommSize(1), evalCommRank(0), evalServerId(1),
@@ -2132,20 +2127,19 @@
   }
 }
 
-
 void ApplicationInterface::launch_asynch_local(PRPQueueIter& prp_it)
 {
   if (outputLevel > SILENT_OUTPUT) {
     if(batchEval) {
       Cout << "Adding ";
       if (!interfaceId.empty() && interfaceId != "NO_ID")
-	Cout << interfaceId << ' ';
+        Cout << interfaceId << ' ';
       Cout << "evaluation " << prp_it->eval_id() << " to batch "
-	   << batchIdCntr + 1 << std::endl;
+           << batchIdCntr + 1 << std::endl;
     } else {
       Cout << "Initiating ";
       if (!interfaceId.empty() && interfaceId != "NO_ID")
-	Cout << interfaceId << ' ';
+        Cout << interfaceId << ' ';
       Cout << "evaluation " << prp_it->eval_id() << '\n';
     }
   }
@@ -2165,50 +2159,6 @@
   //   derived_map_asynch(), etc., to support batch executions
 
   asynchLocalActivePRPQueue.insert(*prp_it);
-}
-
-
-void ApplicationInterface::
-send_evaluation(PRPQueueIter& prp_it, size_t buff_index, int server_id,
-		bool peer_flag)
-{
-  if (sendBuffers[buff_index].size()) // reuse of existing send/recv buffers
-    { sendBuffers[buff_index].reset(); recvBuffers[buff_index].reset(); }
-  else {                              // freshly allocated send/recv buffers
-    //sendBuffers[buff_index].resize(lenVarsActSetMessage); // protected
-    recvBuffers[buff_index].resize(lenResponseMessage);
-  }
-  sendBuffers[buff_index] << prp_it->variables() << prp_it->active_set();
-
-  int fn_eval_id = prp_it->eval_id();
-  if (outputLevel > SILENT_OUTPUT) {
-    if (peer_flag) {
-      Cout << "Peer 1 assigning ";
-      if (!(interfaceId.empty() || interfaceId == "NO_ID")) Cout << interfaceId << ' ';
-      Cout << "evaluation " << fn_eval_id << " to peer "
-	   << server_id+1 << '\n'; // 2 to numEvalServers
-    }
-    else {
-      Cout << "Dedicated scheduler assigning ";
-      if (!(interfaceId.empty() || interfaceId == "NO_ID")) Cout << interfaceId << ' ';
-      Cout << "evaluation " << fn_eval_id << " to server "
-	   << server_id << '\n';
-    }
-  }
-
-#ifdef MPI_DEBUG
-  Cout << "send_evaluation() buff_index = " << buff_index << " fn_eval_id = "
-       << fn_eval_id << " server_id = " << server_id << std::endl;
-#endif // MPI_DEBUG
-
-  // pre-post nonblocking receives (to prevent any message buffering)
-  parallelLib.irecv_ie(recvBuffers[buff_index], server_id, fn_eval_id,
-		       recvRequests[buff_index]);
-  // nonblocking sends: dedicated scheduler assigns jobs to evaluation servers
-  MPI_Request send_request; // only 1 needed
-  parallelLib.isend_ie(sendBuffers[buff_index], server_id, fn_eval_id,
-		       send_request);
-  parallelLib.free(send_request); // no test/wait on send_request
 }
 
 
@@ -2289,7 +2239,6 @@
   // execute
   derived_map_asynch(prp);
 }
-
 
 /** Invoked by the serve() function in derived Model classes.  Passes
     control to serve_evaluations_synch(), serve_evaluations_asynch(),
