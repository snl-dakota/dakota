/*  _______________________________________________________________________

    Dakota: Explore and predict with confidence.
    Copyright 2014-2025
    National Technology & Engineering Solutions of Sandia, LLC (NTESS).
    This software is distributed under the GNU Lesser General Public License.
    For more information, see the README file in the top Dakota directory.
    _______________________________________________________________________ */

#ifndef SIMULATION_MODEL_H
#define SIMULATION_MODEL_H

#include "DakotaModel.hpp"
#include "DakotaInterface.hpp"
#include "ParallelLibrary.hpp"
#include "EvaluationStore.hpp"
#include "DataInterface.hpp"

namespace Dakota {

/// Derived model class which utilizes a simulation-based application
/// interface to map variables into responses.

/** The SimulationModel class is the simplest of the derived model
    classes.  It provides the capabilities of the original Model class,
    prior to the development of surrogate and nested model extensions.
    The derived response computation and synchronization functions
    utilize an application interface to perform the function evaluations. */

class SimulationModel: public Model
{
public:

  //
  //- Heading: Constructor and destructor
  //

  SimulationModel(ProblemDescDB& problem_db, ParallelLibrary& parallel_lib); ///< constructor
  
  /// Return the "default" or maximal ActiveSet for the model
  //ActiveSet default_active_set();

protected:

  //
  //- Heading: Virtual function redefinitions
  //

  /// return userDefinedInterface
  std::shared_ptr<Interface> derived_interface() override;
  void derived_interface(std::shared_ptr<Interface>) override;

  /// return size of solnCntlCostMap, optionally enforcing lower bound
  /// of 1 solution level
  size_t solution_levels() const override;

  /// return all cost estimates from solnCntlCostMap
  RealVector solution_level_costs() const override;
  /// return active cost estimate from solnCntlCostMap
  Real solution_level_cost() const override;
  /// activate entry in solnCntlCostMap
  void solution_level_cost_index(size_t cost_index) override;
  /// return active entry in solnCntlCostMap
  size_t solution_level_cost_index() const override;

  /// return solnCntlVarType
  short solution_control_variable_type() const override;
  /// return solnCntlAVIndex
  size_t solution_control_variable_index() const override;
  /// return solnCntlADVIndex
  size_t solution_control_discrete_variable_index() const override;

  /// return a discrete int variable value corresponding to solnCntlADVIndex
  int    solution_level_int_value() const override;
  /// return a discrete string variable value corresponding to solnCntlADVIndex
  String solution_level_string_value() const override;
  /// return a discrete real variable value corresponding to solnCntlADVIndex
  Real   solution_level_real_value() const override;

  /// return costMetadataIndex
  size_t cost_metadata_index() const override;

  // Perform the response computation portions specific to this derived 
  // class.  In this case, it simply employs userDefinedInterface->map()/
  // synch()/synch_nowait()
  //
  /// portion of evaluate() specific to SimulationModel
  /// (invokes a synchronous map() on userDefinedInterface)
  void derived_evaluate(const ActiveSet& set) override;
  /// portion of evaluate_nowait() specific to SimulationModel
  /// (invokes an asynchronous map() on userDefinedInterface)
  void derived_evaluate_nowait(const ActiveSet& set) override;
  /// portion of synchronize() specific to SimulationModel
  /// (invokes synch() on userDefinedInterface)
  const IntResponseMap& derived_synchronize() override;
  /// portion of synchronize_nowait() specific to SimulationModel
  /// (invokes synch_nowait() on userDefinedInterface)
  const IntResponseMap& derived_synchronize_nowait() override;

  // SimulationModel only supports parallelism in userDefinedInterface,
  // so this virtual function redefinition is simply a sanity check.
  //void component_parallel_mode(short mode);

  /// return userDefinedInterface synchronization setting
  short local_eval_synchronization() override;
  /// return userDefinedInterface asynchronous evaluation concurrency
  int local_eval_concurrency() override;
  /// update serialization threshold for userDefinedInterface
  void serialize_threshold(size_t thresh) override;
  /// flag which prevents overloading the scheduler with a multiprocessor
  /// evaluation (request forwarded to userDefinedInterface)
  bool derived_scheduler_overload() const override;

  IntIntPair estimate_partition_bounds(int max_eval_concurrency) override;

  /// set up SimulationModel for parallel operations (request forwarded to
  /// userDefinedInterface)
  void derived_init_communicators(ParLevLIter pl_iter, int max_eval_concurrency,
				  bool recurse_flag = true) override;
  /// set up SimulationModel for serial operations (request forwarded to
  /// userDefinedInterface).
  void derived_init_serial() override;
  /// set active parallel configuration for the SimulationModel
  /// (request forwarded to userDefinedInterface)
  void derived_set_communicators(ParLevLIter pl_iter, int max_eval_concurrency,
				 bool recurse_flag = true) override;
  // deallocate communicator partitions for the SimulationModel
  // (request forwarded to userDefinedInterface)
  //void derived_free_communicators(ParLevLIter pl_iter,
  //                                int max_eval_concurrency,
  //                                bool recurse_flag = true);

  /// Service userDefinedInterface job requests received from the scheduler.
  /// Completes when a termination message is received from stop_servers().
  void serve_run(ParLevLIter pl_iter, int max_eval_concurrency) override;
  /// executed by the scheduler to terminate userDefinedInterface server
  /// operations when SimulationModel iteration is complete.
  void stop_servers() override;

  /// return the userDefinedInterface identifier
  const String& interface_id() const override;
  /// return the current evaluation id (simModelEvalCntr)
  int derived_evaluation_id() const override;
  /// return flag indicated usage of an evaluation cache by the SimulationModel
  /// (request forwarded to userDefinedInterface)
  bool evaluation_cache(bool recurse_flag = true) const override;
  /// return flag indicated usage of a restart file by the SimulationModel
  /// (request forwarded to userDefinedInterface)
  bool restart_file(bool recurse_flag = true) const override;

  /// set the evaluation counter reference points for the SimulationModel
  /// (request forwarded to userDefinedInterface)
  void set_evaluation_reference() override;
  /// request fine-grained evaluation reporting within the userDefinedInterface
  void fine_grained_evaluation_counters() override;
  /// print the evaluation summary for the SimulationModel
  /// (request forwarded to userDefinedInterface)
  void print_evaluation_summary(std::ostream& s, bool minimal_header = false,
				bool relative_count = true) const override;

  /// set the hierarchical eval ID tag prefix
  void eval_tag_prefix(const String& eval_id_str) override;

  
  /// Return the "default" or maximal ActiveSet for the userDefinedInterface
  ActiveSet default_interface_active_set();

  /// Declare this model's sources
  void declare_sources() override;

private:

  //
  //- Heading: Convenience member functions
  //

  /// process the solution level inputs to define solnCntlVarType,
  /// solnCntlCostMap, and solnCntl{AV,ADV}Index
  void initialize_solution_control(const String& control,
				   const RealVector& cost);
  /// process the solution level inputs to define solnCntlVarType,
  /// solnCntlCostMap, and solnCntl{AV,ADV}Index
  void initialize_solution_recovery(const String& cost_label);

  //
  //- Heading: Data members
  //

  /// the interface used for mapping variables to responses
  std::shared_ptr<Interface> userDefinedInterface;

  /// type of the discrete variable that controls the set/range of
  /// solution levels
  short solnCntlVarType;
  /// index of the discrete variable (within all view) that controls the
  /// set/range of solution levels
  size_t solnCntlADVIndex;
  /// index of the discrete variable (within all variables / RandomVariables
  /// array) that controls the set/range of solution levels
  size_t solnCntlAVIndex;
  /// sorted array of relative costs associated with a set of solution levels
  std::multimap<Real, size_t> solnCntlCostMap;

  /// index of metadata label used for online cost recovery
  size_t costMetadataIndex;

  /// counter for calls to derived_evaluate()/derived_evaluate_nowait()
  size_t simModelEvalCntr;
  /// map from userDefinedInterface evaluation ids to SimulationModel ids
  /// (may differ in case where the same interface instance is shared by
  /// multiple models)
  IntIntMap simIdMap;
  /// map of simulation-based responses returned by derived_synchronize()
  /// and derived_synchronize_nowait()
  IntResponseMap simResponseMap;
};


inline std::shared_ptr<Interface> SimulationModel::derived_interface()
{ return userDefinedInterface; }

inline void SimulationModel::derived_interface(std::shared_ptr<Interface> di)
{ userDefinedInterface = di; }


/* There is a default solution level (nominal settings) even if no
   solution control is provided */ 
inline size_t SimulationModel::solution_levels() const
{ return solnCntlCostMap.size(); }


inline short SimulationModel::solution_control_variable_type() const
{ return solnCntlVarType; }


inline size_t SimulationModel::solution_control_variable_index() const
{ return solnCntlAVIndex; }


inline size_t SimulationModel::solution_control_discrete_variable_index() const
{ return solnCntlADVIndex; }


inline size_t SimulationModel::cost_metadata_index() const
{ return costMetadataIndex; }


inline void SimulationModel::derived_evaluate(const ActiveSet& set)
{
  // store/set/restore ParallelLibrary::currPCIter to simplify recursion
  ParConfigLIter curr_pc_iter = parallelLib.parallel_configuration_iterator();
  parallelLib.parallel_configuration_iterator(modelPCIter);
  ++simModelEvalCntr;

  if(interfEvaluationsDBState == EvaluationsDBState::UNINITIALIZED)
      interfEvaluationsDBState = evaluationsDB.interface_allocate(modelId, 
          interface_id(), "simulation", currentVariables, currentResponse, 
          default_interface_active_set(), userDefinedInterface->analysis_components());

  userDefinedInterface->map(currentVariables, set, currentResponse);

  if(interfEvaluationsDBState == EvaluationsDBState::ACTIVE) {
    evaluationsDB.store_interface_variables(modelId, interface_id(),
        userDefinedInterface->evaluation_id(), set, currentVariables);
    evaluationsDB.store_interface_response(modelId, interface_id(),
        userDefinedInterface->evaluation_id(), currentResponse);
  }

  parallelLib.parallel_configuration_iterator(curr_pc_iter); // restore
}


inline void SimulationModel::derived_evaluate_nowait(const ActiveSet& set)
{
  ++simModelEvalCntr;

  if(interfEvaluationsDBState == EvaluationsDBState::UNINITIALIZED)
    interfEvaluationsDBState = evaluationsDB.interface_allocate(modelId, interface_id(),
        "simulation", currentVariables, currentResponse, default_interface_active_set(), 
        userDefinedInterface->analysis_components());

  userDefinedInterface->map(currentVariables, set, currentResponse, true);

  if(interfEvaluationsDBState == EvaluationsDBState::ACTIVE) 
      evaluationsDB.store_interface_variables(modelId, interface_id(),
      userDefinedInterface->evaluation_id(), set, currentVariables);

  // Even though each evaluate on SimulationModel results in a corresponding
  // Interface mapping, we utilize an id mapping to protect against the case
  // where multiple Models use the same Interface instance, for which this
  // Model instance will only match a subset of the Interface eval ids.
  simIdMap[userDefinedInterface->evaluation_id()] = simModelEvalCntr;
}


inline const IntResponseMap& SimulationModel::derived_synchronize()
{
  // store/set/restore ParallelLibrary::currPCIter to simplify recursion
  ParConfigLIter curr_pc_iter = parallelLib.parallel_configuration_iterator();
  parallelLib.parallel_configuration_iterator(modelPCIter);

  // Any responses from userDefinedInterface->synchronize() that are unmatched
  // in simIdMap are cached in Interface::cachedResponseMap
  rekey_synch(*userDefinedInterface, true, simIdMap, simResponseMap);
  // Caching for Models must also occur at the base class level
  // (Model::cachedResponseMap) since deriv estimation-based rekeying is
  // performed as this top level (and any lower level mappings are erased
  // as records are rekeyed/promoted, making them unavailable for caching).

  parallelLib.parallel_configuration_iterator(curr_pc_iter); // restore
  return simResponseMap;
}


inline const IntResponseMap& SimulationModel::derived_synchronize_nowait()
{
  // store/set/restore ParallelLibrary::currPCIter to simplify recursion
  ParConfigLIter curr_pc_iter = parallelLib.parallel_configuration_iterator();
  parallelLib.parallel_configuration_iterator(modelPCIter);

  // See comments above regarding levels of rekeying / caching
  rekey_synch(*userDefinedInterface, false, simIdMap, simResponseMap);

  parallelLib.parallel_configuration_iterator(curr_pc_iter); // restore
  return simResponseMap;
}


inline short SimulationModel::local_eval_synchronization()
{ return userDefinedInterface->interface_synchronization(); }


inline int SimulationModel::local_eval_concurrency()
{ return userDefinedInterface->asynch_local_evaluation_concurrency(); }


inline void SimulationModel::serialize_threshold(size_t thresh)
{ userDefinedInterface->serialize_threshold(thresh); }


inline bool SimulationModel::derived_scheduler_overload() const
{
  return ( userDefinedInterface->iterator_eval_dedicated_scheduler() && 
           userDefinedInterface->multi_proc_eval() ) ? true : false;
}


<<<<<<< HEAD
inline IntIntPair SimulationModel::
estimate_partition_bounds(int max_eval_concurrency)
{
  // Note: accesses DB data
  // > for use at construct/init_comms time
  // > DB list nodes set by calling context
  return IntIntPair(probDescDB.min_procs_per_ie(), 
		    probDescDB.max_procs_per_ie(max_eval_concurrency));
}


inline void SimulationModel::
derived_init_communicators(ParLevLIter pl_iter, int max_eval_concurrency,
			   bool recurse_flag)
{
  // allow recursion to progress - don't store/set/restore
  parallelLib.parallel_configuration_iterator(modelPCIter);
  userDefinedInterface->
    init_communicators(messageLengths, max_eval_concurrency);
}


=======
>>>>>>> 5eccf452
inline void SimulationModel::derived_init_serial()
{ userDefinedInterface->init_serial(); }

/*
inline void SimulationModel::
derived_free_communicators(ParLevLIter pl_iter, int max_eval_concurrency,
			   bool recurse_flag)
{
  // allow recursion to progress - don't store/set/restore
  parallelLib.parallel_configuration_iterator(modelPCIter);
  userDefinedInterface->free_communicators();
}
*/


inline void SimulationModel::
serve_run(ParLevLIter pl_iter, int max_eval_concurrency)
{
  set_communicators(pl_iter, max_eval_concurrency, false);// no recursion (moot)

  userDefinedInterface->serve_evaluations();
}


inline void SimulationModel::stop_servers()
{
  // store/set/restore ParallelLibrary::currPCIter to simplify recursion
  ParConfigLIter curr_pc_iter = parallelLib.parallel_configuration_iterator();
  parallelLib.parallel_configuration_iterator(modelPCIter);

  userDefinedInterface->stop_evaluation_servers();

  parallelLib.parallel_configuration_iterator(curr_pc_iter); // restore
}


inline const String& SimulationModel::interface_id() const
{ return userDefinedInterface->interface_id(); }


inline int SimulationModel::derived_evaluation_id() const
{ return simModelEvalCntr; }


inline bool SimulationModel::evaluation_cache(bool recurse_flag) const
{ return userDefinedInterface->evaluation_cache(); }


inline bool SimulationModel::restart_file(bool recurse_flag) const
{ return userDefinedInterface->restart_file(); }


inline void SimulationModel::set_evaluation_reference()
{ userDefinedInterface->set_evaluation_reference(); }


inline void SimulationModel::fine_grained_evaluation_counters()
{ userDefinedInterface->fine_grained_evaluation_counters(numFns); }


inline void SimulationModel::
print_evaluation_summary(std::ostream& s, bool minimal_header,
			 bool relative_count) const
{
  userDefinedInterface->print_evaluation_summary(s, minimal_header,
						relative_count);
}

} // namespace Dakota

#endif<|MERGE_RESOLUTION|>--- conflicted
+++ resolved
@@ -345,31 +345,6 @@
 }
 
 
-<<<<<<< HEAD
-inline IntIntPair SimulationModel::
-estimate_partition_bounds(int max_eval_concurrency)
-{
-  // Note: accesses DB data
-  // > for use at construct/init_comms time
-  // > DB list nodes set by calling context
-  return IntIntPair(probDescDB.min_procs_per_ie(), 
-		    probDescDB.max_procs_per_ie(max_eval_concurrency));
-}
-
-
-inline void SimulationModel::
-derived_init_communicators(ParLevLIter pl_iter, int max_eval_concurrency,
-			   bool recurse_flag)
-{
-  // allow recursion to progress - don't store/set/restore
-  parallelLib.parallel_configuration_iterator(modelPCIter);
-  userDefinedInterface->
-    init_communicators(messageLengths, max_eval_concurrency);
-}
-
-
-=======
->>>>>>> 5eccf452
 inline void SimulationModel::derived_init_serial()
 { userDefinedInterface->init_serial(); }
 
