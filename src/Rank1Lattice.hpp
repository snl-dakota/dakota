--- conflicted
+++ resolved
@@ -67,14 +67,8 @@
   /// Destructor
   ~Rank1Lattice();
 
-<<<<<<< HEAD
-  /// Randomize this rank-1 lattice rule
-  /// NOTE: required for 'unique' sampling in `NonDLowDiscrepancySampling`
-  inline void randomize() override { random_shift(); }
-=======
   /// Reseed this rank-1 lattice rule
-  void reseed() { random_shift(seedValue); }
->>>>>>> 7d147125
+  void reseed() override { random_shift(seedValue); }
 
   /// Randomly shift this rank-1 lattice rule
   void random_shift() { random_shift(generate_system_seed()); }
