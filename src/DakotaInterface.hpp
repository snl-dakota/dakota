--- conflicted
+++ resolved
@@ -497,20 +497,8 @@
 { return multiProcEvalFlag; }
 
 
-<<<<<<< HEAD
-inline bool Interface::iterator_eval_dedicated_master() const
-{ return ieDedMasterFlag; }
-=======
 inline bool Interface::iterator_eval_dedicated_scheduler() const
-{ return (interfaceRep) ? interfaceRep->ieDedSchedFlag : ieDedSchedFlag; }
-
-
-inline bool Interface::is_null() const
-{ return (interfaceRep) ? false : true; }
-
-inline std::shared_ptr<Interface> Interface::interface_rep()
-{ return interfaceRep; }
->>>>>>> a0b2f276
+{ return ieDedSchedFlag; }
 
 
 /// global comparison function for Interface
