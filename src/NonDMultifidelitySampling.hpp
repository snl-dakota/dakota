--- conflicted
+++ resolved
@@ -151,7 +151,6 @@
   void matrix_to_diagonal_array(const RealMatrix& var_L,
 				RealSymMatrixArray& cov_LL);
 
-<<<<<<< HEAD
   void mf_raw_moments(IntRealMatrixMap& sum_L_baseline,
 		      IntRealMatrixMap& sum_L_shared,
 		      IntRealMatrixMap& sum_L_refined,
@@ -160,10 +159,6 @@
 		      const Sizet2DArray& num_L_shared,
 		      const Sizet2DArray& num_L_refined,
 		      const SizetArray& num_H, RealMatrix& H_raw_mom);
-=======
-  //void compute_mf_control(Real sum_L, Real sum_H, Real sum_LL, Real sum_LH,
-  //			  size_t num_L, size_t num_H, size_t num_LH,Real& beta);
->>>>>>> b2b046d6
 
   void update_projected_lf_samples(const MFSolutionData& soln,
 				   const SizetArray& N_H_actual,
