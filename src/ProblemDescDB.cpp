/*  _______________________________________________________________________

    Dakota: Explore and predict with confidence.
    Copyright 2014-2025
    National Technology & Engineering Solutions of Sandia, LLC (NTESS).
    This software is distributed under the GNU Lesser General Public License.
    For more information, see the README file in the top Dakota directory.
    _______________________________________________________________________ */

// Class:        ProblemDescDB
//- Description: Implementation code for the ProblemDescDB class.
//-              It provides storage for problem description database entries
//-              and defines the keyword handlers that yacc calls to populate
//-              the database based on the parsed input.
//- Owner:       Mike Eldred
//- Checked by:

#include "dakota_system_defs.hpp"
#include "dakota_data_util.hpp"
#include "ProblemDescDB.hpp"
#include "ParallelLibrary.hpp"
#include "NIDRProblemDescDB.hpp"
<<<<<<< HEAD
#include "ProgramOptions.hpp"
=======
#include "DakotaIterator.hpp"
#include "DakotaInterface.hpp"
>>>>>>> 49edf8cc
#include "WorkdirHelper.hpp"  // bfs utils and prepend_preferred_env_path
#include <boost/bind.hpp>
#include <boost/function.hpp>
#include <string>
<<<<<<< HEAD
#include "delete_study_components.hpp"
=======
#include <string_view>

>>>>>>> 49edf8cc

//#define DEBUG
//#define MPI_DEBUG

static const char rcsId[]="@(#) $Id: ProblemDescDB.cpp 7007 2010-10-06 15:54:39Z wjbohnh $";


namespace Dakota {

extern ParallelLibrary dummy_lib; // defined in dakota_global_defs.cpp
extern ProblemDescDB *Dak_pddb;	  // defined in dakota_global_defs.cpp


/** This constructor is the one which must build the base class data for all
    derived classes.  get_db() instantiates a derived class letter and the
    derived constructor selects this base class constructor in its
    initialization list (to avoid the recursion of the base class constructor
    calling get_db() again).  Since the letter IS the representation, its
    representation pointer is set to NULL. */
ProblemDescDB::ProblemDescDB(BaseConstructor, ParallelLibrary& parallel_lib):
  parallelLib(parallel_lib), environmentCntr(0), methodDBLocked(true),
  modelDBLocked(true), variablesDBLocked(true), interfaceDBLocked(true),
  responsesDBLocked(true)
{ /* empty ctor */ }


/** The default constructor: dbRep is NULL in this case.  This makes
    it necessary to check for NULL in the copy constructor, assignment
    operator, and destructor. */
ProblemDescDB::ProblemDescDB(): parallelLib(dummy_lib)
{ /* empty ctor */ }


/** This is the envelope constructor which uses problem_db to build a
    fully populated db object.  It only needs to extract enough data
    to properly execute get_db(problem_db), since the constructor
    overloaded with BaseConstructor builds the actual base class data
    inherited by the derived classes. */
ProblemDescDB::ProblemDescDB(ParallelLibrary& parallel_lib):
  parallelLib(parallel_lib),
  // Set the rep pointer to the appropriate db type
  dbRep(get_db(parallel_lib))

{
  if (!dbRep) // bad settings or insufficient memory
    abort_handler(-1);
}


/** Initializes dbRep to the appropriate derived type.  The standard
    derived class constructors are invoked.  */
std::shared_ptr<ProblemDescDB>
ProblemDescDB::get_db(ParallelLibrary& parallel_lib)
{
  Dak_pddb = this;	// for use in abort_handler()

  //if (xml_flag)
  //  return new XMLProblemDescDB(parallel_lib);
  //else
  return std::make_shared<NIDRProblemDescDB>(parallel_lib);
}


/** Copy constructor manages sharing of dbRep */
ProblemDescDB::ProblemDescDB(const ProblemDescDB& db):
  parallelLib(db.parallel_library()),
  dbRep(db.dbRep)
{ /* empty ctor */ }


/** Assignment operator shares the dbRep. */
ProblemDescDB ProblemDescDB::operator=(const ProblemDescDB& db)
{
  dbRep = db.dbRep;
  return *this; // calls copy constructor since returned by value
}


/** dbRep only deleted when its reference count reaches zero. */
ProblemDescDB::~ProblemDescDB()
{
  if (this == Dak_pddb)
    Dak_pddb = NULL;
  delete_study_components(*this);
}


/** DB setup phase 1: parse the input file and execute callback
    functions if present.  Rank 0 only.

    DB setup phase 2: optionally insert additional data via late sets.
    Rank 0 only. */
void ProblemDescDB::
parse_inputs(const std::string_view input_string, const std::string_view parser_options,
	     DbCallbackFunctionPtr callback, void *callback_data)
{
  if (dbRep) {
    dbRep->parse_inputs(input_string, parser_options, callback, callback_data);
    // BMA TODO: Temporary workaround; can't get callback to work on
    // letter yet. Need to replace Null_rep* with forward to letter
    // and remove dbRep->, but initial cut didn't work.
    if (callback && dbRep->parallelLib.world_rank() == 0)
      (*callback)(this, callback_data);
  }
  else {

    // Only world rank 0 parses the input file.
    if (parallelLib.world_rank() == 0) {
        // Parse the input file using one of the derived parser-specific classes
        derived_parse_inputs(input_string, parser_options);
    }

    // Allow user input by callback function.

    // BMA TODO: Is this comment true?
    // Note: the DB is locked and the list iterators are not defined.  Thus,
    // the user function must do something to put the DB in a usable set/get
    // state (e.g., resolve_top_method() or set_db_list_nodes()).

    // if (callback)
    // 	(*callback)(this, callback_data);
  }
}


/** DB setup phase 3: perform basic checks on keywords counts in
    current DB state, then sync to all processors. */
void ProblemDescDB::check_and_broadcast() {

  if (dbRep)
    dbRep->check_and_broadcast();
  else {

    // Check to make sure at least one of each of the keywords was found
    // in the problem specification file; checks only happen on Dakota rank 0
    if (parallelLib.world_rank() == 0)
      check_input();

    // bcast a minimal MPI buffer containing the input specification
    // data prior to post-processing
    broadcast();

    // After broadcast, perform post-processing on all processors to
    // size default variables/responses specification vectors (avoid
    // sending large vectors over an MPI buffer).
    post_process();

  }
}



void ProblemDescDB::broadcast()
{
  if (dbRep)
    dbRep->broadcast();
  else {
    // DAKOTA's old design for reading the input file was for world rank 0 to
    // get the input filename from cmd_line_handler (after MPI_Init) and bcast
    // the character buffer to all other processors (having every processor
    // query the cmd_line_handler was failing because of the effect of MPI_Init
    // on argc and argv).  Then every processor yyparsed.  This worked fine but
    // was not scalable for MP machines with a limited number of I/O devices.

    // Now, world rank 0 yyparse's and sends all the parsed data in a single
    // buffer to all other ranks.
    if (parallelLib.world_size() > 1) {
      if (parallelLib.world_rank() == 0) {
	enforce_unique_ids();
	derived_broadcast(); // pre-processor
	send_db_buffer();
#ifdef MPI_DEBUG
	Cout << "DB buffer to send on world rank " << parallelLib.world_rank()
	     << ":\n" << environmentSpec << dataMethodList << dataVariablesList
	     << dataInterfaceList << dataResponsesList << std::endl;
#endif // MPI_DEBUG
      }
      else {
	receive_db_buffer();
#ifdef MPI_DEBUG
	Cout << "DB buffer received on world rank " << parallelLib.world_rank()
	     << ":\n" << environmentSpec << dataMethodList << dataVariablesList
	     << dataInterfaceList << dataResponsesList << std::endl;
#endif // MPI_DEBUG
	//derived_broadcast(); // post-processor
      }
    }
    else {
#ifdef DEBUG
      Cout << "DB parsed data:\n" << environmentSpec << dataMethodList
	   << dataVariablesList << dataInterfaceList << dataResponsesList
	   << std::endl;
#endif // DEBUG
      enforce_unique_ids();
      derived_broadcast();
    }
  }
}


/** When using library mode in a parallel application, post_process()
    should be called on all processors following broadcast() of a
    minimal problem specification. */
void ProblemDescDB::post_process()
{
  // no base class post-processing operations to perform
  if (dbRep)
    dbRep->derived_post_process();
  else
    derived_post_process();
}


void ProblemDescDB::
derived_parse_inputs(const std::string_view dakota_input,
		     const std::string_view parser_options)
{
  if (dbRep)
    dbRep->derived_parse_inputs(dakota_input, parser_options);
  else { // this fn must be redefined
    Cerr << "Error: Letter lacking redefinition of virtual derived_parse_inputs"
	 << " function.\n       No default defined at base class." << std::endl;
    abort_handler(-1);
  }
}


void ProblemDescDB::derived_broadcast()
{
  if (dbRep)
    dbRep->derived_broadcast();
  // else do nothing: this fn is optional
}


void ProblemDescDB::derived_post_process()
{
  if (dbRep)
    dbRep->derived_post_process();
  // else do nothing: this fn is optional
}


/** NOTE: when using library mode in a parallel application,
    check_input() should either be called only on worldRank 0, or it
    should follow a matched send_db_buffer()/receive_db_buffer() pair. */
void ProblemDescDB::check_input()
{
  if (dbRep)
    dbRep->check_input();
  else {

    int num_errors = 0;
    //if (!environmentCntr) { // Allow environment omission
    //  Cerr << "No environment specification found in input file.\n";
    //  ++num_errors;
    //}
    if (environmentCntr > 1) {
      Cerr << "Multiple environment specifications not allowed in input "
	   << "file.\n";
      ++num_errors;
    }
    if (dataMethodList.empty()) {
      Cerr << "No method specification found in input file.\n";
      ++num_errors;
    }
    if (dataVariablesList.empty()) {
      Cerr << "No variables specification found in input file.\n";
      ++num_errors;
    }
    if (dataInterfaceList.empty()) {
      // interface spec may be omitted in case of global data fits
      bool interface_reqd = true;
      // global surrogate with data reuse from either restart or points_file
      for (std::list<DataModel>::iterator dm_iter = dataModelList.begin();
	   dm_iter!=dataModelList.end(); ++dm_iter)
	if ( strbegins(dm_iter->dataModelRep->surrogateType, "global_") &&
	     ( ( !dm_iter->dataModelRep->approxPointReuse.empty() &&
		  dm_iter->dataModelRep->approxPointReuse != "none" ) ||
	       !dm_iter->dataModelRep->importBuildPtsFile.empty() ) )
	  interface_reqd = false;
      if (interface_reqd)
	for (std::list<DataMethod>::iterator dm_iter = dataMethodList.begin();
	     dm_iter != dataMethodList.end(); ++dm_iter)
	  if (!dm_iter->dataMethodRep->importBuildPtsFile.empty())
	    interface_reqd = false;
      if (interface_reqd) {
	Cerr << "No interface specification found in input file.\n";
	++num_errors;
      }
      else {
	// needed for setting DB interface node to something; prevents errors
	// in any interface spec data lookups (e.g., Interface base class ctor
	// called from ApproximationInterface ctor)
	DataInterface data_interface; // use defaults
	dataInterfaceList.push_back(data_interface);
      }
    }
    if (dataResponsesList.empty()) {
      Cerr << "No responses specification found in input file.\n";
      ++num_errors;
    }
    if (dataModelList.empty()) { // Allow model omission
      DataModel data_model; // use defaults: modelType == "simulation"
      dataModelList.push_back(data_model);
    }

    if (parallelLib.command_line_user_modes()) {

      if (!parallelLib.command_line_pre_run_input().empty())
	Cerr << "Warning: pre-run input not implemented; ignored.\n";

      if (!parallelLib.command_line_pre_run_output().empty()) {
	if (dataMethodList.size() > 1) {
	  Cerr << "Error: pre-run output only allowed for single method.\n";
	  ++num_errors;
	}
	else if (!dataMethodList.empty()) {
	  // exactly one method
	  // TODO: Test for iterator concurrency
	  std::list<DataMethod>::iterator dm = dataMethodList.begin();
	  unsigned short method_name = dm->dataMethodRep->methodName;
	  if ( !(method_name & PSTUDYDACE_BIT) &&
	       !(method_name == RANDOM_SAMPLING) ) {
	    Cerr << "Error: pre-run output not supported for method "
		 << method_name << "\n       (supported for sampling, "
		 << "parameter study, DDACE, FSUDACE, and PSUADE methods)\n";
	    ++num_errors;
	  }
	}
      }

      if (!parallelLib.command_line_run_input().empty())
	Cerr << "Warning: run input not implemented; ignored.\n";

      if (!parallelLib.command_line_run_output().empty())
	Cerr << "Warning: run output not implemented; ignored.\n";

      if (!parallelLib.command_line_post_run_input().empty()) {
	if (dataMethodList.size() > 1) {
	  Cerr << "Error: post-run input only allowed for single method.\n";
	  ++num_errors;
	}
	else if (!dataMethodList.empty()) {
	  // exactly one method
	  // TODO: Test for iterator concurrency
	  std::list<DataMethod>::iterator dm = dataMethodList.begin();
	  unsigned short method_name = dm->dataMethodRep->methodName;
	  if ( !(method_name & PSTUDYDACE_BIT) &&
	       !(method_name == RANDOM_SAMPLING) ) {
	    Cerr << "Error: post-run input not supported for method "
		 << method_name << "\n       (supported for sampling, "
		 << "parameter study, DDACE, FSUDACE, and PSUADE methods)\n";
	    ++num_errors;
	  }
	}
      }

      if (!parallelLib.command_line_post_run_output().empty())
	Cerr << "Warning: post-run output not implemented; ignored.\n";

    }

    if (num_errors) {
      Cerr << num_errors << " input specification errors detected." <<std::endl;
      abort_handler(PARSE_ERROR);
    }
  }
}


void ProblemDescDB::set_db_list_nodes(const String& method_tag)
{
  if (dbRep)
    dbRep->set_db_list_nodes(method_tag);
  // for simplicity in client logic, allow NO_SPECIFICATION case to fall
  // through: do not update iterators or locks, such that previous
  // specification settings remain active (NO_SPECIFICATION instances
  // within a recursion do not alter list node sequencing).
  else if (!strbegins(method_tag, "NOSPEC_METHOD_ID_")) {
    set_db_method_node(method_tag);
    if (methodDBLocked) {
      modelDBLocked = variablesDBLocked = interfaceDBLocked
	= responsesDBLocked = true;
      // ensure consistency in get_db_{method,model}_node():
      //dataModelIter = dataModelList.end();
    }
    else
      set_db_model_nodes(dataMethodIter->dataMethodRep->modelPointer);
  }
}


void ProblemDescDB::set_db_list_nodes(size_t method_index)
{
  if (dbRep)
    dbRep->set_db_list_nodes(method_index);
  else {
    // Set the correct Index values for all Data class lists.
    set_db_method_node(method_index);
    if (methodDBLocked) {
      modelDBLocked = variablesDBLocked = interfaceDBLocked
	= responsesDBLocked = true;
      // ensure consistency in get_db_{method,model}_node():
      //dataModelIter = dataModelList.end();
    }
    else
      set_db_model_nodes(dataMethodIter->dataMethodRep->modelPointer);
  }
}


void ProblemDescDB::resolve_top_method(bool set_model_nodes)
{
  if (dbRep)
    dbRep->resolve_top_method(set_model_nodes);
  else { // deduce which method spec sits on top
    String& top_meth_ptr = environmentSpec.dataEnvRep->topMethodPointer;
    size_t num_method_spec = dataMethodList.size();
    if (num_method_spec == 1)
      dataMethodIter = dataMethodList.begin();
    else if (!top_meth_ptr.empty())
      dataMethodIter =
	std::find_if( dataMethodList.begin(), dataMethodList.end(),
		      boost::bind(DataMethod::id_compare, _1, top_meth_ptr) );
    else { // identify which id_method does not appear in a method_pointer
      // Collect list of all method id's (including empty ids)
      StringList method_ids;
      for (std::list<DataMethod>::iterator it=dataMethodList.begin();
	   it!=dataMethodList.end(); it++)
	method_ids.push_back(it->dataMethodRep->idMethod);
      // Eliminate sub-method pointers from method specs
      for (std::list<DataMethod>::iterator it=dataMethodList.begin();
	   it!=dataMethodList.end(); it++)
	if (!it->dataMethodRep->subMethodPointer.empty()) {
          StringList::iterator slit
            = std::find(method_ids.begin(), method_ids.end(),
                        it->dataMethodRep->subMethodPointer);
          if (slit != method_ids.end()) method_ids.erase(slit);
	}
      // Eliminate method_pointers from model specs
      for (std::list<DataModel>::iterator it=dataModelList.begin();
	   it!=dataModelList.end(); it++)
	if (!it->dataModelRep->subMethodPointer.empty()) {
          StringList::iterator slit
            = std::find(method_ids.begin(), method_ids.end(),
                        it->dataModelRep->subMethodPointer);
          if (slit != method_ids.end()) method_ids.erase(slit);
	}
      // by process of elimination, select the top method
      if (method_ids.empty() || method_ids.size() > 1) {
	Cerr << "\nError: ProblemDescDB::resolve_top_method() failed to "
	     << "determine active method specification.\n       Please resolve "
	     << "method pointer ambiguities." << std::endl;
	abort_handler(PARSE_ERROR);
      }
      else {
	const String& method_id = *method_ids.begin();
	dataMethodIter
	  = std::find_if( dataMethodList.begin(), dataMethodList.end(),
              boost::bind(DataMethod::id_compare, _1, method_id) );
      }
    }
    methodDBLocked = false; // unlock

    // set all subordinate list nodes for this method
    if (set_model_nodes)
      set_db_model_nodes(dataMethodIter->dataMethodRep->modelPointer);
  }
}


void ProblemDescDB::set_db_method_node(const String& method_tag)
{
  if (dbRep)
    dbRep->set_db_method_node(method_tag);
  // for simplicity in client logic, allow NO_SPECIFICATION case to fall
  // through: do not update dataMethodIter or methodDBLocked, such that
  // previous specification settings remain active (NO_SPECIFICATION
  // instances within a recursion do not alter list node sequencing).
  else if (!strbegins(method_tag, "NOSPEC_METHOD_ID_")) {
    // set the correct Index values for all Data class lists.
    if (method_tag.empty()) { // no pointer specification
      if (dataMethodList.size() == 1) // no ambiguity if only one spec
	dataMethodIter = dataMethodList.begin();
      else { // try to match to a method without an id
	dataMethodIter
	  = std::find_if( dataMethodList.begin(), dataMethodList.end(),
              boost::bind(DataMethod::id_compare, _1, method_tag) );
	if (dataMethodIter == dataMethodList.end()) {
	  if (parallelLib.world_rank() == 0)
	    Cerr << "\nWarning: empty method id string not found.\n         "
		 << "Last method specification parsed will be used.\n";
	  --dataMethodIter; // last entry in list
	}
	else if (parallelLib.world_rank() == 0 &&
		 std::count_if(dataMethodList.begin(), dataMethodList.end(),
                   boost::bind(DataMethod::id_compare, _1, method_tag)) > 1)
	  Cerr << "\nWarning: empty method id string is ambiguous.\n         "
	       << "First matching method specification will be used.\n";
      }
      methodDBLocked = false; // unlock
    }
    else {
      std::list<DataMethod>::iterator dm_it
	= std::find_if( dataMethodList.begin(), dataMethodList.end(),
            boost::bind(DataMethod::id_compare, _1, method_tag) );
      if (dm_it == dataMethodList.end()) {
	methodDBLocked = true; // lock (moot)
	Cerr << "\nError: " << method_tag
	     << " is not a valid method identifier string." << std::endl;
	abort_handler(PARSE_ERROR);
      }
      else {
	methodDBLocked = false; // unlock
	dataMethodIter = dm_it;
	if (parallelLib.world_rank() == 0 &&
	    std::count_if(dataMethodList.begin(), dataMethodList.end(),
			  boost::bind(DataMethod::id_compare,_1,method_tag))>1)
	  Cerr << "\nWarning: method id string " << method_tag
	       << " is ambiguous.\n         First matching method "
	       << "specification will be used.\n";
      }
    }
  }
}


void ProblemDescDB::set_db_method_node(size_t method_index)
{
  if (dbRep)
    dbRep->set_db_method_node(method_index);
  else if (method_index == _NPOS)
    methodDBLocked = true;
  else {
    size_t num_meth_spec = dataMethodList.size();
    // allow advancement up to but not past end()
    if (method_index > num_meth_spec) {
      Cerr << "\nError: method_index sent to set_db_method_node is out of "
	   << "range." << std::endl;
      abort_handler(PARSE_ERROR);
    }
    dataMethodIter = dataMethodList.begin();
    std::advance(dataMethodIter, method_index);
    // unlock if not advanced to end()
    methodDBLocked = (method_index == num_meth_spec);
  }
}


void ProblemDescDB::set_db_model_nodes(size_t model_index)
{
  if (dbRep)
    dbRep->set_db_model_nodes(model_index);
  else if (model_index == _NPOS)
    modelDBLocked = variablesDBLocked = interfaceDBLocked
      = responsesDBLocked = true;
  else {
    size_t num_model_spec = dataModelList.size();
    // allow advancement up to but not past end()
    if (model_index > num_model_spec) {
      Cerr << "\nError: model_index sent to set_db_model_nodes is out of range."
	   << std::endl;
      abort_handler(PARSE_ERROR);
    }
    dataModelIter = dataModelList.begin();
    std::advance(dataModelIter, model_index);
    // unlock if not advanced to end()
    if (model_index == num_model_spec)
      modelDBLocked = variablesDBLocked = interfaceDBLocked = responsesDBLocked
	= true;
    else {
      const DataModelRep& MoRep = *dataModelIter->dataModelRep;
      set_db_variables_node(MoRep.variablesPointer);
      if (model_has_interface(MoRep))
	set_db_interface_node(MoRep.interfacePointer);
      else
	interfaceDBLocked = true;
      set_db_responses_node(MoRep.responsesPointer);
    }
  }
}


void ProblemDescDB::set_db_model_nodes(const String& model_tag)
{
  if (dbRep)
    dbRep->set_db_model_nodes(model_tag);
  // for simplicity in client logic, allow NO_SPECIFICATION case to fall
  // through: do not update model iterators or locks, such that previous
  // specification settings remain active (NO_SPECIFICATION instances
  // within a recursion do not alter list node sequencing).
  else if (! (model_tag == "NO_SPECIFICATION" ||
        strbegins(model_tag, "NOSPEC_MODEL_ID_") ||
        strbegins(model_tag, "RECAST_"))) {
    // set dataModelIter from model_tag
    if (model_tag.empty() || model_tag == "NO_MODEL_ID") { // no pointer specification
      if (dataModelList.empty()) { // Note: check_input() prevents this
	DataModel data_model; // for library mode
	dataModelList.push_back(data_model);
      }
      if (dataModelList.size() == 1) // no ambiguity if only one spec
	dataModelIter = dataModelList.begin();
      else { // try to match to a model without an id
	dataModelIter
	  = std::find_if( dataModelList.begin(), dataModelList.end(),
              boost::bind(DataModel::id_compare, _1, model_tag) );
	if (dataModelIter == dataModelList.end()) {
	  if (parallelLib.world_rank() == 0)
	    Cerr << "\nWarning: empty model id string not found.\n         "
		 << "Last model specification parsed will be used.\n";
	  --dataModelIter; // last entry in list
	}
	else if (parallelLib.world_rank() == 0 &&
		 std::count_if(dataModelList.begin(), dataModelList.end(),
                   boost::bind(DataModel::id_compare, _1, model_tag)) > 1)
	  Cerr << "\nWarning: empty model id string is ambiguous.\n         "
	       << "First matching model specification will be used.\n";
      }
      modelDBLocked = false; // unlock
    }
    else {
      std::list<DataModel>::iterator dm_it
	= std::find_if( dataModelList.begin(), dataModelList.end(),
            boost::bind(DataModel::id_compare, _1, model_tag) );
      if (dm_it == dataModelList.end()) {
	modelDBLocked = true; // lock (moot)
	Cerr << "\nError: " << model_tag
	     << " is not a valid model identifier string." << std::endl;
	abort_handler(PARSE_ERROR);
      }
      else {
	modelDBLocked = false; // unlock
	dataModelIter = dm_it;
	if (parallelLib.world_rank() == 0 &&
	    std::count_if(dataModelList.begin(), dataModelList.end(),
			  boost::bind(DataModel::id_compare, _1, model_tag))>1)
	  Cerr << "\nWarning: model id string " << model_tag << " is ambiguous."
	       << "\n         First matching model specification will be used."
	       << '\n';
      }
    }

    if (modelDBLocked)
      variablesDBLocked = interfaceDBLocked = responsesDBLocked	= true;
    else {
      const DataModelRep& MoRep = *dataModelIter->dataModelRep;
      set_db_variables_node(MoRep.variablesPointer);
      if (model_has_interface(MoRep))
	set_db_interface_node(MoRep.interfacePointer);
      else
	interfaceDBLocked = true;
      set_db_responses_node(MoRep.responsesPointer);
    }
  }
}


void ProblemDescDB::set_db_variables_node(const String& variables_tag)
{
  if (dbRep)
    dbRep->set_db_variables_node(variables_tag);
  // for simplicity in client logic, allow NO_SPECIFICATION case to fall
  // through: do not update dataVariablesIter or variablesDBLocked, such
  // that previous specification remains active (NO_SPECIFICATION
  // instances within a recursion do not alter list node sequencing).
  else if (variables_tag != "NO_SPECIFICATION") { // not currently in use
    // set dataVariablesIter from variables_tag
    if (variables_tag.empty()) { // no pointer specification
      if (dataVariablesList.size() == 1) // no ambiguity if only one spec
	dataVariablesIter = dataVariablesList.begin();
      else { // try to match to a variables without an id
	dataVariablesIter
	  = std::find_if( dataVariablesList.begin(), dataVariablesList.end(),
              boost::bind(DataVariables::id_compare, _1, variables_tag) );
	if (dataVariablesIter == dataVariablesList.end()) {
	  if (parallelLib.world_rank() == 0)
	    Cerr << "\nWarning: empty variables id string not found.\n         "
		 << "Last variables specification parsed will be used.\n";
	  --dataVariablesIter; // last entry in list
	}
	else if (parallelLib.world_rank() == 0 &&
		 std::count_if(dataVariablesList.begin(),
			       dataVariablesList.end(),
			       boost::bind(DataVariables::id_compare, _1,
					   variables_tag)) > 1)
	  Cerr << "\nWarning: empty variables id string is ambiguous."
	       << "\n         First matching variables specification will be "
	       << "used.\n";
      }
      variablesDBLocked = false; // unlock
    }
    else {
      std::list<DataVariables>::iterator dv_it
	= std::find_if( dataVariablesList.begin(), dataVariablesList.end(),
            boost::bind(DataVariables::id_compare, _1, variables_tag) );
      if (dv_it == dataVariablesList.end()) {
	variablesDBLocked = true; // lock (moot)
	Cerr << "\nError: " << variables_tag
	     << " is not a valid variables identifier string." << std::endl;
	abort_handler(PARSE_ERROR);
      }
      else {
	variablesDBLocked = false; // unlock
	dataVariablesIter = dv_it;
	if (parallelLib.world_rank() == 0 &&
	    std::count_if(dataVariablesList.begin(), dataVariablesList.end(),
			  boost::bind(DataVariables::id_compare, _1,
				      variables_tag)) > 1)
	  Cerr << "\nWarning: variables id string " << variables_tag
	       << " is ambiguous.\n         First matching variables "
	       << "specification will be used.\n";
      }
    }
  }
}


void ProblemDescDB::set_db_interface_node(const String& interface_tag)
{
  if (dbRep)
    dbRep->set_db_interface_node(interface_tag);
  // for simplicity in client logic, allow NO_SPECIFICATION case to fall
  // through: do not update dataInterfaceIter or interfaceDBLocked, such
  // that previous specification remains active (NO_SPECIFICATION
  // instances within a recursion do not alter list node sequencing).
  else if (!strbegins(interface_tag, "NOSPEC_INTERFACE_ID_")) {
    const DataModelRep& MoRep = *dataModelIter->dataModelRep;
    // set dataInterfaceIter from interface_tag
    if (interface_tag.empty() || interface_tag == "NO_ID") { // no pointer specification
      if (dataInterfaceList.size() == 1) // no ambiguity if only one spec
	dataInterfaceIter = dataInterfaceList.begin();
      else { // try to match to a interface without an id
	dataInterfaceIter
	  = std::find_if( dataInterfaceList.begin(), dataInterfaceList.end(),
              boost::bind(DataInterface::id_compare, _1, interface_tag) );
	// echo warning if a default interface list entry will be used and more
	// than 1 interface specification is present.  Currently this can only
	// happen for simulation models, since surrogate model specifications
	// do not contain interface ptrs and the omission of an optional
	// interface ptr in nested models indicates the omission of an optional
	// interface (rather than the presence of an unidentified interface).
	if (dataInterfaceIter == dataInterfaceList.end()) {
	  if (parallelLib.world_rank() == 0 &&
	      MoRep.modelType == "simulation")
	    Cerr << "\nWarning: empty interface id string not found.\n         "
		 << "Last interface specification parsed will be used.\n";
	  --dataInterfaceIter; // last entry in list
	}
	else if (parallelLib.world_rank() == 0 &&
		 MoRep.modelType == "simulation"  &&
		 std::count_if(dataInterfaceList.begin(),
			       dataInterfaceList.end(),
			       boost::bind(DataInterface::id_compare, _1,
					   interface_tag)) > 1)
	  Cerr << "\nWarning: empty interface id string is ambiguous."
	       << "\n         First matching interface specification will be "
	       << "used.\n";
      }
      interfaceDBLocked = false; // unlock
    }
    else {
      std::list<DataInterface>::iterator di_it
	= std::find_if( dataInterfaceList.begin(), dataInterfaceList.end(),
            boost::bind(DataInterface::id_compare, _1, interface_tag) );
      if (di_it == dataInterfaceList.end()) {
	interfaceDBLocked = true; // lock (moot)
	Cerr << "\nError: " << interface_tag
	     << " is not a valid interface identifier string." << std::endl;
	abort_handler(PARSE_ERROR);
      }
      else {
	interfaceDBLocked = false; // unlock
	dataInterfaceIter = di_it;
	if (parallelLib.world_rank() == 0 &&
	    std::count_if(dataInterfaceList.begin(), dataInterfaceList.end(),
			  boost::bind(DataInterface::id_compare, _1,
				      interface_tag)) > 1)
	  Cerr << "\nWarning: interface id string " << interface_tag
	       << " is ambiguous.\n         First matching interface "
	       << "specification will be used.\n";
      }
    }
  }
}


void ProblemDescDB::set_db_responses_node(const String& responses_tag)
{
  if (dbRep)
    dbRep->set_db_responses_node(responses_tag);
  // for simplicity in client logic, allow NO_SPECIFICATION case to fall
  // through: do not update dataResponsesIter or responsesDBLocked,
  // such that previous specification remains active (NO_SPECIFICATION
  // instances within a recursion do not alter list node sequencing).
  else if (responses_tag != "NO_SPECIFICATION") {
    // set dataResponsesIter from responses_tag
    if (responses_tag.empty()) { // no pointer specification
      if (dataResponsesList.size() == 1) // no ambiguity if only one spec
	dataResponsesIter = dataResponsesList.begin();
      else { // try to match to a responses without an id
	dataResponsesIter
	  = std::find_if( dataResponsesList.begin(), dataResponsesList.end(),
              boost::bind(DataResponses::id_compare, _1, responses_tag) );
	if (dataResponsesIter == dataResponsesList.end()) {
	  if (parallelLib.world_rank() == 0)
	    Cerr << "\nWarning: empty responses id string not found.\n         "
		 << "Last responses specification parsed will be used.\n";
	  --dataResponsesIter; // last entry in list
	}
	else if (parallelLib.world_rank() == 0 &&
		 std::count_if(dataResponsesList.begin(),
			       dataResponsesList.end(),
			       boost::bind(DataResponses::id_compare, _1,
					   responses_tag)) > 1)
	  Cerr << "\nWarning: empty responses id string is ambiguous."
	       << "\n         First matching responses specification will be "
	       << "used.\n";
      }
      responsesDBLocked = false; // unlock
    }
    else {
      std::list<DataResponses>::iterator dr_it
	= std::find_if( dataResponsesList.begin(), dataResponsesList.end(),
            boost::bind(DataResponses::id_compare, _1, responses_tag) );
      if (dr_it == dataResponsesList.end()) {
	responsesDBLocked = true; // lock (moot)
	Cerr << "\nError: " << responses_tag
	     << " is not a valid responses identifier string." << std::endl;
	abort_handler(PARSE_ERROR);
      }
      else {
	responsesDBLocked = false; // unlock
	dataResponsesIter = dr_it;
	if (parallelLib.world_rank() == 0 &&
	    std::count_if(dataResponsesList.begin(), dataResponsesList.end(),
			  boost::bind(DataResponses::id_compare, _1,
				      responses_tag)) > 1)
	  Cerr << "\nWarning: responses id string " << responses_tag
	       << " is ambiguous.\n         First matching responses "
	       << "specification will be used.\n";
      }
    }
  }
}


void ProblemDescDB::send_db_buffer()
{
  MPIPackBuffer send_buffer;
  send_buffer << environmentSpec   << dataMethodList    << dataModelList
	      << dataVariablesList << dataInterfaceList << dataResponsesList;

  // Broadcast length of buffer so that servers can allocate MPIUnpackBuffer
  int buffer_len = send_buffer.size();
  parallelLib.bcast_w(buffer_len);

  // Broadcast actual buffer
  parallelLib.bcast_w(send_buffer);
}


void ProblemDescDB::receive_db_buffer()
{
  // receive length of incoming buffer and allocate space for MPIUnpackBuffer
  int buffer_len;
  parallelLib.bcast_w(buffer_len);

  // receive incoming buffer
  MPIUnpackBuffer recv_buffer(buffer_len);
  parallelLib.bcast_w(recv_buffer);
  recv_buffer >> environmentSpec   >> dataMethodList    >> dataModelList
	      >> dataVariablesList >> dataInterfaceList >> dataResponsesList;
}

inline int ProblemDescDB::min_procs_per_ea()
{
  // Note: get_*() requires envelope execution (throws error if !dbRep)

  // Note: DataInterfaceRep::procsPerAnalysis defaults to zero, which is used
  // when the processors_per_analysis spec is unreachable (system/fork/spawn)
  return min_procs_per_level(1, // min_ppa
    get_int("interface.direct.processors_per_analysis"), // 0 for non-direct
    get_int("interface.analysis_servers"));
}


int ProblemDescDB::max_procs_per_ea()
{
  // Note: get_*() requires envelope execution (throws error if !dbRep)

  // TO DO: can we be more fine grained on parallel testers?
  //        default tester could get hidden by plug-in...

  int max_ppa = (get_ushort("interface.type") & DIRECT_INTERFACE_BIT) ?
    parallelLib.world_size() : 1; // system/fork/spawn
  // Note: DataInterfaceRep::procsPerAnalysis defaults to zero, which is used
  // when the processors_per_analysis spec is unreachable (system/fork/spawn)
  return max_procs_per_level(max_ppa,
    get_int("interface.direct.processors_per_analysis"), // 0 for non-direct
    get_int("interface.analysis_servers"),
    get_short("interface.analysis_scheduling"),
    get_int("interface.asynch_local_analysis_concurrency"),
    false, // peer dynamic not supported
    std::max(1, (int)get_sa("interface.application.analysis_drivers").size()));
}


int ProblemDescDB::min_procs_per_ie()
{
  // Note: get_*() requires envelope execution (throws error if !dbRep)

  return min_procs_per_level(min_procs_per_ea(),
			     get_int("interface.processors_per_evaluation"),
			     get_int("interface.evaluation_servers"));
			   //get_short("interface.evaluation_scheduling"));
}


int ProblemDescDB::max_procs_per_ie(int max_eval_concurrency)
{
  // Note: get_*() requires envelope execution (throws error if !dbRep)

  // Define max_procs_per_iterator to estimate maximum processor usage
  // from all lower levels.  With default_config = PUSH_DOWN, this is
  // important to avoid pushing down more resources than can be utilized.
  // The primary input is algorithmic concurrency, but we also incorporate
  // explicit user overrides for _lower_ levels (user overrides for the
  // current level can be managed by resolve_inputs()).

  int max_ea   = max_procs_per_ea(),
      ppe_spec = get_int("interface.processors_per_evaluation"),
      max_pps  = (ppe_spec) ? ppe_spec : max_ea;
  // for peer dynamic, max_pps == 1 is imperfect in that it does not capture
  // all possibilities, but this is conservative and hopefully close enough
  // for this context (an upper bound estimate).
  bool peer_dynamic_avail = (get_short("interface.local_evaluation_scheduling")
			     != STATIC_SCHEDULING && max_pps == 1);

  return max_procs_per_level(max_ea, ppe_spec,
    get_int("interface.evaluation_servers"),
    get_short("interface.evaluation_scheduling"),
    get_int("interface.asynch_local_evaluation_concurrency"),
    peer_dynamic_avail, max_eval_concurrency);
}


static void Bad_name(const String& entry_name, const String& where)
{
  Cerr << "\nBad entry_name '" << entry_name << "' in ProblemDescDB::"
       << where << std::endl;
  abort_handler(PARSE_ERROR);
}

static void Locked_db()
{
  Cerr << "\nError: database is locked.  You must first unlock the database\n"
       << "       by setting the list nodes." << std::endl;
  abort_handler(PARSE_ERROR);
}

static void Null_rep(const String& who)
{
  Cerr << "\nError: ProblemDescDB::" << who
       << " called with NULL representation." << std::endl;
  abort_handler(PARSE_ERROR);
}

// split the entry name on the first period into block.entry
std::pair<std::string, std::string>
split_entry_name(const std::string& entry_name, const std::string& context_msg)
{
  auto first_dot = entry_name.find(".");
  // must find a split point and have trailing lookup entry content
  if (first_dot == std::string::npos || first_dot == entry_name.size()-1)
    Bad_name(entry_name, context_msg);
  const std::string block = entry_name.substr(0, first_dot);
  const std::string entry = entry_name.substr(first_dot + 1,
					      entry_name.size() - first_dot - 1);
  return std::make_pair(block, entry);
}

template <typename T>
T& ProblemDescDB::
get(const std::string& context_msg,
    const std::map<std::string, T DataEnvironmentRep::*>& env_map,
    const std::map<std::string, T DataMethodRep::*>& met_map,
    const std::map<std::string, T DataModelRep::*>& mod_map,
    const std::map<std::string, T DataVariablesRep::*>& var_map,
    const std::map<std::string, T DataInterfaceRep::*>& int_map,
    const std::map<std::string, T DataResponsesRep::*>& res_map,
    const std::string& entry_name,
    const std::shared_ptr<ProblemDescDB>& db_rep) const
{
  if (!db_rep)
    Null_rep(context_msg);
  
  std::string block, entry;
  std::tie(block, entry) = split_entry_name(entry_name, context_msg);

  if (block == "environment") {
    auto it = env_map.find(entry);
    if (it != env_map.end())
      return (db_rep->environmentSpec.dataEnvRep).get()->*(it->second);
  }
  else if (block == "method") {
    if (db_rep->methodDBLocked)
      Locked_db();
    auto it = met_map.find(entry);
    if (it != met_map.end())
      return (db_rep->dataMethodIter->dataMethodRep).get()->*(it->second);
  }
  else if (block == "model") {
    if (db_rep->modelDBLocked)
      Locked_db();
    auto it = mod_map.find(entry);
    if (it != mod_map.end())
      return (db_rep->dataModelIter->dataModelRep).get()->*(it->second);
  }
  else if (block == "variables") {
    if (db_rep->variablesDBLocked)
      Locked_db();
    auto it = var_map.find(entry);
    if (it != var_map.end())
      return (db_rep->dataVariablesIter->dataVarsRep).get()->*(it->second);
  }
  else if (block == "interface") {
    if (db_rep->interfaceDBLocked)
      Locked_db();
    auto it = int_map.find(entry);
    if (it != int_map.end())
      return (db_rep->dataInterfaceIter->dataIfaceRep).get()->*(it->second);
  }
  else if (block == "responses") {
    if (db_rep->responsesDBLocked)
      Locked_db();
    auto it = res_map.find(entry);
    if (it != res_map.end())
      return (db_rep->dataResponsesIter->dataRespRep).get()->*(it->second);
  }
  Bad_name(entry_name, context_msg);
  return abort_handler_t<T&>(PARSE_ERROR);
}

// couldn't get const-correctness right with a simple forwarder...
// template <typename T>
// void ProblemDescDB::LookerUpper<T>::
// set(const std::string& entry_name,
//     std::shared_ptr<ProblemDescDB>& db_rep, const T entry_value) const
// {
//   T& entry_rep_ref = get(entry_name, db_rep);
//   entry_rep_ref = entry_value;
// }


// shorthand for pointer to Data*Rep members for use in key to data maps;
// these names are super terse on purpose and only used in this compilation unit
#define P_ENV &DataEnvironmentRep::
#define P_MET &DataMethodRep::
#define P_MOD &DataModelRep::
#define P_VAR &DataVariablesRep::
#define P_INT &DataInterfaceRep::
#define P_RES &DataResponsesRep::


const RealMatrixArray& ProblemDescDB::get_rma(const String& entry_name) const
{
  return get<RealMatrixArray>
  ( "get_rma()",
    { /* environment */ },
    { /* method */ },
    { /* model */ },
    { /* variables */
      {"discrete_design_set_int.adjacency_matrix", P_VAR discreteDesignSetIntAdj},
      {"discrete_design_set_real.adjacency_matrix", P_VAR discreteDesignSetRealAdj},
      {"discrete_design_set_str.adjacency_matrix", P_VAR discreteDesignSetStrAdj}
    },
    { /* interface */ },
    { /* responses */ },
    entry_name, dbRep);
}


const RealVector& ProblemDescDB::get_rv(const String& entry_name) const
{  
  return get<const RealVector>
  ( "get_rv()",
    { /* environment */ },
    { /* method */
      {"concurrent.parameter_sets", P_MET concurrentParameterSets},
      {"jega.distance_vector", P_MET distanceVector},
      {"jega.niche_vector", P_MET nicheVector},
      {"nond.data_dist_covariance", P_MET dataDistCovariance},
      {"nond.data_dist_means", P_MET dataDistMeans},
      {"nond.dimension_preference", P_MET anisoDimPref},
      {"nond.hyperprior_alphas", P_MET hyperPriorAlphas},
      {"nond.hyperprior_betas", P_MET hyperPriorBetas},
      {"nond.prediction_configs", P_MET predictionConfigList},
      {"nond.proposal_covariance_data", P_MET proposalCovData},
      {"nond.regression_noise_tolerance", P_MET regressionNoiseTol},
      {"nond.relaxation.factor_sequence", P_MET relaxFactorSequence},
      {"nond.scalarization_response_mapping", P_MET scalarizationRespCoeffs},
      {"parameter_study.final_point", P_MET finalPoint},
      {"parameter_study.list_of_points", P_MET listOfPoints},
      {"parameter_study.step_vector", P_MET stepVector},
      {"trust_region.initial_size", P_MET trustRegionInitSize}
    },
    { /* model */
      {"nested.primary_response_mapping", P_MOD primaryRespCoeffs},
      {"nested.secondary_response_mapping", P_MOD secondaryRespCoeffs},
      {"simulation.solution_level_cost", P_MOD solutionLevelCost},
      {"surrogate.kriging_correlations", P_MOD krigingCorrelations},
      {"surrogate.kriging_max_correlations", P_MOD krigingMaxCorrelations},
      {"surrogate.kriging_min_correlations", P_MOD krigingMinCorrelations}
    },
    { /* variables */
      {"beta_uncertain.alphas", P_VAR betaUncAlphas},
      {"beta_uncertain.betas", P_VAR betaUncBetas},
      {"beta_uncertain.lower_bounds", P_VAR betaUncLowerBnds},
      {"beta_uncertain.upper_bounds", P_VAR betaUncUpperBnds},
      {"binomial_uncertain.prob_per_trial", P_VAR binomialUncProbPerTrial},
      {"continuous_aleatory_uncertain.initial_point",
    	  P_VAR continuousAleatoryUncVars},
      {"continuous_aleatory_uncertain.lower_bounds",
    	  P_VAR continuousAleatoryUncLowerBnds},
      {"continuous_aleatory_uncertain.upper_bounds",
    	  P_VAR continuousAleatoryUncUpperBnds},
      {"continuous_design.initial_point", P_VAR continuousDesignVars},
      {"continuous_design.lower_bounds", P_VAR continuousDesignLowerBnds},
      {"continuous_design.scales", P_VAR continuousDesignScales},
      {"continuous_design.upper_bounds", P_VAR continuousDesignUpperBnds},
      {"continuous_epistemic_uncertain.initial_point",
    	  P_VAR continuousEpistemicUncVars},
      {"continuous_epistemic_uncertain.lower_bounds",
    	  P_VAR continuousEpistemicUncLowerBnds},
      {"continuous_epistemic_uncertain.upper_bounds",
    	  P_VAR continuousEpistemicUncUpperBnds},
      {"continuous_state.initial_state", P_VAR continuousStateVars},
      {"continuous_state.lower_bounds", P_VAR continuousStateLowerBnds},
      {"continuous_state.upper_bounds", P_VAR continuousStateUpperBnds},
      {"discrete_aleatory_uncertain_real.initial_point",
    	  P_VAR discreteRealAleatoryUncVars},
      {"discrete_aleatory_uncertain_real.lower_bounds",
    	  P_VAR discreteRealAleatoryUncLowerBnds},
      {"discrete_aleatory_uncertain_real.upper_bounds",
    	  P_VAR discreteRealAleatoryUncUpperBnds},
      {"discrete_design_set_real.initial_point", P_VAR discreteDesignSetRealVars},
      {"discrete_design_set_real.lower_bounds",
    	  P_VAR discreteDesignSetRealLowerBnds},
      {"discrete_design_set_real.upper_bounds",
    	  P_VAR discreteDesignSetRealUpperBnds},
      {"discrete_epistemic_uncertain_real.initial_point",
    	  P_VAR discreteRealEpistemicUncVars},
      {"discrete_epistemic_uncertain_real.lower_bounds",
    	  P_VAR discreteRealEpistemicUncLowerBnds},
      {"discrete_epistemic_uncertain_real.upper_bounds",
    	  P_VAR discreteRealEpistemicUncUpperBnds},
      {"discrete_state_set_real.initial_state", P_VAR discreteStateSetRealVars},
      {"discrete_state_set_real.lower_bounds",
    	  P_VAR discreteStateSetRealLowerBnds},
      {"discrete_state_set_real.upper_bounds",
    	  P_VAR discreteStateSetRealUpperBnds},
      {"exponential_uncertain.betas", P_VAR exponentialUncBetas},
      {"frechet_uncertain.alphas", P_VAR frechetUncAlphas},
      {"frechet_uncertain.betas", P_VAR frechetUncBetas},
      {"gamma_uncertain.alphas", P_VAR gammaUncAlphas},
      {"gamma_uncertain.betas", P_VAR gammaUncBetas},
      {"geometric_uncertain.prob_per_trial", P_VAR geometricUncProbPerTrial},
      {"gumbel_uncertain.alphas", P_VAR gumbelUncAlphas},
      {"gumbel_uncertain.betas", P_VAR gumbelUncBetas},
      {"linear_equality_constraints", P_VAR linearEqConstraintCoeffs},
      {"linear_equality_scales", P_VAR linearEqScales},
      {"linear_equality_targets", P_VAR linearEqTargets},
      {"linear_inequality_constraints", P_VAR linearIneqConstraintCoeffs},
      {"linear_inequality_lower_bounds", P_VAR linearIneqLowerBnds},
      {"linear_inequality_scales", P_VAR linearIneqScales},
      {"linear_inequality_upper_bounds", P_VAR linearIneqUpperBnds},
      {"lognormal_uncertain.error_factors", P_VAR lognormalUncErrFacts},
      {"lognormal_uncertain.lambdas", P_VAR lognormalUncLambdas},
      {"lognormal_uncertain.lower_bounds", P_VAR lognormalUncLowerBnds},
      {"lognormal_uncertain.means", P_VAR lognormalUncMeans},
      {"lognormal_uncertain.std_deviations", P_VAR lognormalUncStdDevs},
      {"lognormal_uncertain.upper_bounds", P_VAR lognormalUncUpperBnds},
      {"lognormal_uncertain.zetas", P_VAR lognormalUncZetas},
      {"loguniform_uncertain.lower_bounds", P_VAR loguniformUncLowerBnds},
      {"loguniform_uncertain.upper_bounds", P_VAR loguniformUncUpperBnds},
      {"negative_binomial_uncertain.prob_per_trial",
    	  P_VAR negBinomialUncProbPerTrial},
      {"normal_uncertain.lower_bounds", P_VAR normalUncLowerBnds},
      {"normal_uncertain.means", P_VAR normalUncMeans},
      {"normal_uncertain.std_deviations", P_VAR normalUncStdDevs},
      {"normal_uncertain.upper_bounds", P_VAR normalUncUpperBnds},
      {"poisson_uncertain.lambdas", P_VAR poissonUncLambdas},
      {"triangular_uncertain.lower_bounds", P_VAR triangularUncLowerBnds},
      {"triangular_uncertain.modes", P_VAR triangularUncModes},
      {"triangular_uncertain.upper_bounds", P_VAR triangularUncUpperBnds},
      {"uniform_uncertain.lower_bounds", P_VAR uniformUncLowerBnds},
      {"uniform_uncertain.upper_bounds", P_VAR uniformUncUpperBnds},
      {"weibull_uncertain.alphas", P_VAR weibullUncAlphas},
      {"weibull_uncertain.betas", P_VAR weibullUncBetas}
    },
    { /* interface */
      {"failure_capture.recovery_fn_vals", P_INT recoveryFnVals}
    },
    { /* responses */
      {"exp_config_variables", P_RES expConfigVars},
      {"exp_observations", P_RES expObservations},
      {"exp_std_deviations", P_RES expStdDeviations},
      {"fd_gradient_step_size", P_RES fdGradStepSize},
      {"fd_hessian_step_size", P_RES fdHessStepSize},
      {"nonlinear_equality_scales", P_RES nonlinearEqScales},
      {"nonlinear_equality_targets", P_RES nonlinearEqTargets},
      {"nonlinear_inequality_lower_bounds", P_RES nonlinearIneqLowerBnds},
      {"nonlinear_inequality_scales", P_RES nonlinearIneqScales},
      {"nonlinear_inequality_upper_bounds", P_RES nonlinearIneqUpperBnds},
      {"primary_response_fn_scales", P_RES primaryRespFnScales},
      {"primary_response_fn_weights", P_RES primaryRespFnWeights},
      {"simulation_variance", P_RES simVariance}
    },
    entry_name, dbRep);
}


const IntVector& ProblemDescDB::get_iv(const String& entry_name) const
{
  return get<const IntVector>
  ( "get_iv()",
    { /* environment */ },
    { /* method */
      {"fsu_quasi_mc.primeBase", P_MET primeBase},
      {"fsu_quasi_mc.sequenceLeap", P_MET sequenceLeap},
      {"fsu_quasi_mc.sequenceStart", P_MET sequenceStart},
      {"nond.refinement_samples", P_MET refineSamples},
      {"parameter_study.steps_per_variable", P_MET stepsPerVariable},
      {"generating_vector.inline", P_MET generatingVector},
      {"generating_matrices.inline", P_MET generatingMatrices},
      {"nond.mlmcmc_subsampling_steps", P_MET mlmcmcSubsamplingSteps}
    },
    { /* model */
      {"refinement_samples", P_MOD refineSamples}
    },
    { /* variables */
      {"binomial_uncertain.num_trials", P_VAR binomialUncNumTrials},
      {"discrete_aleatory_uncertain_int.initial_point",
    	  P_VAR discreteIntAleatoryUncVars},
      {"discrete_aleatory_uncertain_int.lower_bounds",
    	  P_VAR discreteIntAleatoryUncLowerBnds},
      {"discrete_aleatory_uncertain_int.upper_bounds",
    	  P_VAR discreteIntAleatoryUncUpperBnds},
      {"discrete_design_range.initial_point", P_VAR discreteDesignRangeVars},
      {"discrete_design_range.lower_bounds", P_VAR discreteDesignRangeLowerBnds},
      {"discrete_design_range.upper_bounds", P_VAR discreteDesignRangeUpperBnds},
      {"discrete_design_set_int.initial_point", P_VAR discreteDesignSetIntVars},
      {"discrete_design_set_int.lower_bounds",
    	  P_VAR discreteDesignSetIntLowerBnds},
      {"discrete_design_set_int.upper_bounds",
    	  P_VAR discreteDesignSetIntUpperBnds},
      {"discrete_epistemic_uncertain_int.initial_point",
    	  P_VAR discreteIntEpistemicUncVars},
      {"discrete_epistemic_uncertain_int.lower_bounds",
    	  P_VAR discreteIntEpistemicUncLowerBnds},
      {"discrete_epistemic_uncertain_int.upper_bounds",
    	  P_VAR discreteIntEpistemicUncUpperBnds},
      {"discrete_state_range.initial_state", P_VAR discreteStateRangeVars},
      {"discrete_state_range.lower_bounds", P_VAR discreteStateRangeLowerBnds},
      {"discrete_state_range.upper_bounds", P_VAR discreteStateRangeUpperBnds},
      {"discrete_state_set_int.initial_state", P_VAR discreteStateSetIntVars},
      {"discrete_state_set_int.lower_bounds", P_VAR discreteStateSetIntLowerBnds},
      {"discrete_state_set_int.upper_bounds", P_VAR discreteStateSetIntUpperBnds},
      {"hypergeometric_uncertain.num_drawn", P_VAR hyperGeomUncNumDrawn},
      {"hypergeometric_uncertain.selected_population",
    	  P_VAR hyperGeomUncSelectedPop},
      {"hypergeometric_uncertain.total_population", P_VAR hyperGeomUncTotalPop},
      {"negative_binomial_uncertain.num_trials", P_VAR negBinomialUncNumTrials}
    },
    { /* interface */ },
    { /* responses */
      {"lengths", P_RES fieldLengths},
      {"num_coordinates_per_field", P_RES numCoordsPerField}
    },
    entry_name, dbRep);
}


const BitArray& ProblemDescDB::get_ba(const String& entry_name) const
{
  return get<const BitArray>
  ( "get_ba()",
    { /* environment */ },
    { /* method */ },
    { /* model */ },
    { /* variables */
      {"binomial_uncertain.categorical", P_VAR binomialUncCat},
      {"discrete_design_range.categorical", P_VAR discreteDesignRangeCat},
      {"discrete_design_set_int.categorical", P_VAR discreteDesignSetIntCat},
      {"discrete_design_set_real.categorical", P_VAR discreteDesignSetRealCat},
      {"discrete_interval_uncertain.categorical", P_VAR discreteIntervalUncCat},
      {"discrete_state_range.categorical", P_VAR discreteStateRangeCat},
      {"discrete_state_set_int.categorical", P_VAR discreteStateSetIntCat},
      {"discrete_state_set_real.categorical", P_VAR discreteStateSetRealCat},
      {"discrete_uncertain_set_int.categorical", P_VAR discreteUncSetIntCat},
      {"discrete_uncertain_set_real.categorical", P_VAR discreteUncSetRealCat},
      {"geometric_uncertain.categorical", P_VAR geometricUncCat},
      {"histogram_uncertain.point_int.categorical",
    	  P_VAR histogramUncPointIntCat},
      {"histogram_uncertain.point_real.categorical",
    	  P_VAR histogramUncPointRealCat},
      {"hypergeometric_uncertain.categorical", P_VAR hyperGeomUncCat},
      {"negative_binomial_uncertain.categorical", P_VAR negBinomialUncCat},
      {"poisson_uncertain.categorical", P_VAR poissonUncCat}
    },
    { /* interface */ },
    { /* responses */ },
    entry_name, dbRep);
}


const SizetArray& ProblemDescDB::get_sza(const String& entry_name) const
{
  return get<const SizetArray>
  ( "get_sza()",
    { /* environment */ },
    { /* method */
      {"nond.c3function_train.start_rank_sequence", P_MET startRankSeq},
      {"nond.collocation_points", P_MET collocationPointsSeq},
      {"nond.expansion_samples", P_MET expansionSamplesSeq},
      {"nond.pilot_samples", P_MET pilotSamples},
      {"random_seed_sequence", P_MET randomSeedSeq}
    },
    { /* model */ },
    { /* variables */ },
    { /* interface */ },
    { /* responses */ },
    entry_name, dbRep);
}


const UShortArray& ProblemDescDB::get_usa(const String& entry_name) const
{
  return get<const UShortArray>
  ( "get_usa()",
    { /* environment */ },
    { /* method */
      {"nond.c3function_train.start_order_sequence", P_MET startOrderSeq},
      {"nond.expansion_order", P_MET expansionOrderSeq},
      {"nond.quadrature_order", P_MET quadratureOrderSeq},
      {"nond.sparse_grid_level", P_MET sparseGridLevelSeq},
      {"nond.tensor_grid_order", P_MET tensorGridOrder},
      {"partitions", P_MET varPartitions}
    },
    { /* model */ },
    { /* variables */ },
    { /* interface */ },
    { /* responses */ },
    entry_name, dbRep);
}


const RealSymMatrix& ProblemDescDB::get_rsm(const String& entry_name) const
{
  return get<const RealSymMatrix>
  ( "get_rsm()",
    { /* environment */ },
    { /* method */ },
    { /* model */ },
    { /* variables */
      { "uncertain.correlation_matrix", P_VAR uncertainCorrelations}
    },
    { /* interface */ },
    { /* responses */ },
    entry_name, dbRep);
}


const RealVectorArray& ProblemDescDB::get_rva(const String& entry_name) const
{
  return get<const RealVectorArray>
  ( "get_rva()",
    { /* environment */ },
    { /* method */
      {"nond.gen_reliability_levels", P_MET genReliabilityLevels},
      {"nond.probability_levels", P_MET probabilityLevels},
      {"nond.reliability_levels", P_MET reliabilityLevels},
      {"nond.response_levels", P_MET responseLevels}
    },
    { /* model */ },
    { /* variables */ },
    { /* interface */ },
    { /* responses */ },
    entry_name, dbRep);
}


const IntVectorArray& ProblemDescDB::get_iva(const String& entry_name) const
{
  // BMA: no current use cases
  return get<const IntVectorArray>
  ( "get_iva()",
    { /* environment */ },
    { /* method */ },
    { /* model */ },
    { /* variables */ },
    { /* interface */ },
    { /* responses */ },
    entry_name, dbRep);
}


const IntSet& ProblemDescDB::get_is(const String& entry_name) const
{
  return get<const IntSet>
  ( "get_is()",
    { /* environment */ },
    { /* method */ },
    { /* model */ },
    { /* variables */ },
    { /* interface */ },
    { /* responses */
      {"gradients.mixed.id_analytic", P_RES idAnalyticGrads},
      {"gradients.mixed.id_numerical", P_RES idNumericalGrads},
      {"hessians.mixed.id_analytic", P_RES idAnalyticHessians},
      {"hessians.mixed.id_numerical", P_RES idNumericalHessians},
      {"hessians.mixed.id_quasi", P_RES idQuasiHessians}
    },
    entry_name, dbRep);
}


const IntSetArray& ProblemDescDB::get_isa(const String& entry_name) const
{
  return get<const IntSetArray>
  ( "get_isa()",
    { /* environment */ },
    { /* method */ },
    { /* model */ },
    { /* variables */
      {"discrete_design_set_int.values", P_VAR discreteDesignSetInt},
      {"discrete_state_set_int.values", P_VAR discreteStateSetInt}
    },
    { /* interface */ },
    { /* responses */ },
    entry_name, dbRep);
}


const SizetSet& ProblemDescDB::get_szs(const String& entry_name) const
{
  return get<const SizetSet>
  ( "get_szs()",
    { /* environment */ },
    { /* method */ },
    { /* model */
      {"surrogate.function_indices", P_MOD surrogateFnIndices}
    },
    { /* variables */ },
    { /* interface */ },
    { /* responses */ },
    entry_name, dbRep);
}


const StringSetArray& ProblemDescDB::get_ssa(const String& entry_name) const
{
  return get <const StringSetArray>
  ( "get_ssa()",
    { /* environment */ },
    { /* method */ },
    { /* model */ },
    { /* variables */
      {"discrete_design_set_string.values", P_VAR discreteDesignSetStr},
      {"discrete_state_set_string.values", P_VAR discreteStateSetStr}
    },
    { /* interface */ },
    { /* responses */ },
    entry_name, dbRep);
}


const RealSetArray& ProblemDescDB::get_rsa(const String& entry_name) const
{
  return get<const RealSetArray>
  ( "get_rsa()",
    { /* environment */ },
    { /* method */ },
    { /* model */ },
    { /* variables */
      {"discrete_design_set_real.values", P_VAR discreteDesignSetReal},
      {"discrete_state_set_real.values", P_VAR discreteStateSetReal}
    },
    { /* interface */ },
    { /* responses */ },
    entry_name, dbRep);
}


const IntRealMapArray& ProblemDescDB::get_irma(const String& entry_name) const
{
  return get<const IntRealMapArray>
  ( "get_irma()",
    { /* environment */ },
    { /* method */ },
    { /* model */ },
    { /* variables */
      {"discrete_uncertain_set_int.values_probs",
    	  P_VAR discreteUncSetIntValuesProbs},
      {"histogram_uncertain.point_int_pairs", P_VAR histogramUncPointIntPairs}
    },
    { /* interface */ },
    { /* responses */ },
    entry_name, dbRep);
}

const StringRealMapArray& ProblemDescDB::get_srma(const String& entry_name) const
{
  return get<const StringRealMapArray>
  ( "get_srma()",
    { /* environment */ },
    { /* method */ },
    { /* model */ },
    { /* variables */
      {"discrete_uncertain_set_string.values_probs",
    	  P_VAR discreteUncSetStrValuesProbs},
      {"histogram_uncertain.point_string_pairs", P_VAR histogramUncPointStrPairs}
    },
    { /* interface */ },
    { /* responses */ },
    entry_name, dbRep);
}


const RealRealMapArray& ProblemDescDB::get_rrma(const String& entry_name) const
{
  return get<const RealRealMapArray>
  ( "get_rrma()",
    { /* environment */ },
    { /* method */ },
    { /* model */ },
    { /* variables */
      {"discrete_uncertain_set_real.values_probs",
    	  P_VAR discreteUncSetRealValuesProbs},
      {"histogram_uncertain.bin_pairs",   P_VAR histogramUncBinPairs},
      {"histogram_uncertain.point_real_pairs", P_VAR histogramUncPointRealPairs}
    },
    { /* interface */ },
    { /* responses */ },
    entry_name, dbRep);
}


const RealRealPairRealMapArray& ProblemDescDB::
get_rrrma(const String& entry_name) const
{
  return get<const RealRealPairRealMapArray>
  ( "get_rrrma()",
    { /* environment */ },
    { /* method */ },
    { /* model */ },
    { /* variables */
      {"continuous_interval_uncertain.basic_probs",
    	  P_VAR continuousIntervalUncBasicProbs}
    },
    { /* interface */ },
    { /* responses */ },
    entry_name, dbRep);
}


const IntIntPairRealMapArray& ProblemDescDB::
get_iirma(const String& entry_name) const
{
  return get<const IntIntPairRealMapArray>
  ( "get_iirma()",
    { /* environment */ },
    { /* method */ },
    { /* model */ },
    { /* variables */
      {"discrete_interval_uncertain.basic_probs",
    	  P_VAR discreteIntervalUncBasicProbs}
    },
    { /* interface */ },
    { /* responses */ },
    entry_name, dbRep);
}


const StringArray& ProblemDescDB::get_sa(const String& entry_name) const
{
  return get<const StringArray>
  ( "get_sa()",
    { /* environment */ },
    { /* method */
      {"coliny.misc_options", P_MET miscOptions},
      {"hybrid.method_names", P_MET hybridMethodNames},
      {"hybrid.method_pointers", P_MET hybridMethodPointers},
      {"hybrid.model_pointers", P_MET hybridModelPointers}
    },
    { /* model */
      {"metrics", P_MOD diagMetrics},
      {"nested.primary_variable_mapping", P_MOD primaryVarMaps},
      {"nested.secondary_variable_mapping", P_MOD secondaryVarMaps},
      {"surrogate.ensemble_model_pointers", P_MOD ensembleModelPointers}
    },
    { /* variables */
      {"continuous_aleatory_uncertain.labels", P_VAR continuousAleatoryUncLabels},
      {"continuous_design.labels", P_VAR continuousDesignLabels},
      {"continuous_design.scale_types", P_VAR continuousDesignScaleTypes},
      {"continuous_epistemic_uncertain.labels",
    	  P_VAR continuousEpistemicUncLabels},
      {"continuous_state.labels", P_VAR continuousStateLabels},
      {"discrete_aleatory_uncertain_int.labels",
    	  P_VAR discreteIntAleatoryUncLabels},
      {"discrete_aleatory_uncertain_real.labels",
    	  P_VAR discreteRealAleatoryUncLabels},
      {"discrete_aleatory_uncertain_string.initial_point",
    	  P_VAR discreteStrAleatoryUncVars},
      {"discrete_aleatory_uncertain_string.labels",
    	  P_VAR discreteStrAleatoryUncLabels},
      {"discrete_aleatory_uncertain_string.lower_bounds",
    	  P_VAR discreteStrAleatoryUncLowerBnds},
      {"discrete_aleatory_uncertain_string.upper_bounds",
    	  P_VAR discreteStrAleatoryUncUpperBnds},
      {"discrete_design_range.labels", P_VAR discreteDesignRangeLabels},
      {"discrete_design_set_int.labels", P_VAR discreteDesignSetIntLabels},
      {"discrete_design_set_real.labels", P_VAR discreteDesignSetRealLabels},
      {"discrete_design_set_string.initial_point", P_VAR discreteDesignSetStrVars},
      {"discrete_design_set_string.labels", P_VAR discreteDesignSetStrLabels},
      {"discrete_design_set_string.lower_bounds", P_VAR discreteDesignSetStrLowerBnds},
      {"discrete_design_set_string.upper_bounds", P_VAR discreteDesignSetStrUpperBnds},
      {"discrete_epistemic_uncertain_int.labels",
    	  P_VAR discreteIntEpistemicUncLabels},
      {"discrete_epistemic_uncertain_real.labels",
    	  P_VAR discreteRealEpistemicUncLabels},
      {"discrete_epistemic_uncertain_string.initial_point",
    	  P_VAR discreteStrEpistemicUncVars},
      {"discrete_epistemic_uncertain_string.labels",
    	  P_VAR discreteStrEpistemicUncLabels},
      {"discrete_epistemic_uncertain_string.lower_bounds",
    	  P_VAR discreteStrEpistemicUncLowerBnds},
      {"discrete_epistemic_uncertain_string.upper_bounds",
    	  P_VAR discreteStrEpistemicUncUpperBnds},
      {"discrete_state_range.labels", P_VAR discreteStateRangeLabels},
      {"discrete_state_set_int.labels", P_VAR discreteStateSetIntLabels},
      {"discrete_state_set_real.labels", P_VAR discreteStateSetRealLabels},
      {"discrete_state_set_string.initial_state", P_VAR discreteStateSetStrVars},
      {"discrete_state_set_string.labels", P_VAR discreteStateSetStrLabels},
      {"discrete_state_set_string.lower_bounds", P_VAR discreteStateSetStrLowerBnds},
      {"discrete_state_set_string.upper_bounds", P_VAR discreteStateSetStrUpperBnds},
      {"discrete_uncertain_set_string.initial_point", P_VAR discreteUncSetStrVars},
      {"linear_equality_scale_types", P_VAR linearEqScaleTypes},
      {"linear_inequality_scale_types", P_VAR linearIneqScaleTypes}
    },
    { /* interface */
      { "application.analysis_drivers", P_INT analysisDrivers},
      { "copyFiles", P_INT copyFiles},
      { "linkFiles", P_INT linkFiles}
    },
    { /* responses */
      { "labels", P_RES responseLabels},
      { "metadata_labels", P_RES metadataLabels},
      { "nonlinear_equality_scale_types", P_RES nonlinearEqScaleTypes},
      { "nonlinear_inequality_scale_types", P_RES nonlinearIneqScaleTypes},
      { "primary_response_fn_scale_types", P_RES primaryRespFnScaleTypes},
      { "primary_response_fn_sense", P_RES primaryRespFnSense},
      { "variance_type", P_RES varianceType}
    },
    entry_name, dbRep);
}


const String2DArray& ProblemDescDB::get_s2a(const String& entry_name) const
{
  return get<const String2DArray>
  ( "get_s2a()",
    { /* environment */ },
    { /* method */ },
    { /* model */ },
    { /* variables */ },
    { /* interface */
      {"application.analysis_components", P_INT analysisComponents}
    },
    { /* responses */ },
    entry_name, dbRep);
}


const String& ProblemDescDB::get_string(const String& entry_name) const
{
  return get<const String>
  ( "get_string()",
    { /* environment */
      {"error_file", P_ENV errorFile},
      {"output_file", P_ENV outputFile},
      {"post_run_input", P_ENV postRunInput},
      {"post_run_output", P_ENV postRunOutput},
      {"pre_run_input", P_ENV preRunInput},
      {"pre_run_output", P_ENV preRunOutput},
      {"read_restart", P_ENV readRestart},
      {"results_output_file", P_ENV resultsOutputFile},
      {"run_input", P_ENV runInput},
      {"run_output", P_ENV runOutput},
      {"tabular_graphics_file", P_ENV tabularDataFile},
      {"top_method_pointer", P_ENV topMethodPointer},
      {"write_restart", P_ENV writeRestart}
    },
    { /* method */
      {"advanced_options_file", P_MET advancedOptionsFilename},
      {"asynch_pattern_search.merit_function", P_MET meritFunction},
      {"batch_selection", P_MET batchSelectionType},
      {"coliny.beta_solver_name", P_MET betaSolverName},
      {"coliny.division", P_MET boxDivision},
      {"coliny.exploratory_moves", P_MET exploratoryMoves},
      {"coliny.pattern_basis", P_MET patternBasis},
      {"crossover_type", P_MET crossoverType},
      {"dl_solver.dlDetails", P_MET dlDetails},
      {"export_approx_points_file", P_MET exportApproxPtsFile},
      {"fitness_metric", P_MET fitnessMetricType},
      {"fitness_type", P_MET fitnessType},
      {"flat_file", P_MET flatFile},
      {"hybrid.global_method_name", P_MET hybridGlobalMethodName},
      {"hybrid.global_method_pointer", P_MET hybridGlobalMethodPointer},
      {"hybrid.global_model_pointer", P_MET hybridGlobalModelPointer},
      {"hybrid.local_method_name", P_MET hybridLocalMethodName},
      {"hybrid.local_method_pointer", P_MET hybridLocalMethodPointer},
      {"hybrid.local_model_pointer", P_MET hybridLocalModelPointer},
      {"id", P_MET idMethod},
      {"import_approx_points_file", P_MET importApproxPtsFile},
      {"import_build_points_file", P_MET importBuildPtsFile},
      {"import_candidate_points_file", P_MET importCandPtsFile},
      {"import_prediction_configs", P_MET importPredConfigs},
      {"initialization_type", P_MET initializationType},
      {"jega.convergence_type", P_MET convergenceType},
      {"jega.niching_type", P_MET nichingType},
      {"jega.postprocessor_type", P_MET postProcessorType},
      {"lipschitz", P_MET lipschitzType},
      {"log_file", P_MET logFile},
      {"low_fidelity_model_pointer", P_MET lowFidModelPointer},
      {"mesh_adaptive_search.display_format", P_MET displayFormat},
      {"mesh_adaptive_search.history_file", P_MET historyFile},
      {"mesh_adaptive_search.use_surrogate", P_MET useSurrogate},
      {"model_export_prefix", P_MET modelExportPrefix},
      {"model_pointer", P_MET modelPointer},
      {"mutation_type", P_MET mutationType},
      {"nond.data_dist_cov_type", P_MET dataDistCovInputType},
      {"nond.data_dist_filename", P_MET dataDistFile},
      {"nond.data_dist_type", P_MET dataDistType},
      {"nond.dili_hessian_type", P_MET diliHessianType},
      {"nond.discrepancy_type", P_MET modelDiscrepancyType},
    //{"nond.expansion_sample_type", P_MET expansionSampleType},
      {"nond.dr_scale_type", P_MET drScaleType},
      {"nond.export_corrected_model_file", P_MET exportCorrModelFile},
      {"nond.export_corrected_variance_file", P_MET exportCorrVarFile},
      {"nond.export_discrepancy_file", P_MET exportDiscrepFile},
      {"nond.export_expansion_file", P_MET exportExpansionFile},
      {"nond.export_mcmc_points_file", P_MET exportMCMCPtsFile},
      {"nond.import_expansion_file", P_MET importExpansionFile},
      {"nond.mcmc_type", P_MET mcmcType},
      {"nond.point_reuse", P_MET pointReuse},
      {"nond.posterior_density_export_file", P_MET posteriorDensityExportFilename},
      {"nond.posterior_samples_export_file", P_MET posteriorSamplesExportFilename},
      {"nond.posterior_samples_import_file", P_MET posteriorSamplesImportFilename},
      {"nond.proposal_covariance_filename", P_MET proposalCovFile},
      {"nond.proposal_covariance_input_type", P_MET proposalCovInputType},
      {"nond.proposal_covariance_type", P_MET proposalCovType},
      {"nond.reliability_integration", P_MET reliabilityIntegration},
      {"optpp.search_method", P_MET searchMethod},
      {"pstudy.import_file", P_MET pstudyFilename},
      {"random_number_generator", P_MET rngName},
      {"replacement_type", P_MET replacementType},
      {"sub_method_name", P_MET subMethodName},
      {"sub_method_pointer", P_MET subMethodPointer},
      {"sub_model_pointer", P_MET subModelPointer},
      {"trial_type", P_MET trialType},
      {"generating_vector.file", P_MET generatingVectorFileName},
      {"generating_matrices.file", P_MET generatingMatricesFileName}
    },
    { /* model */
      {"advanced_options_file", P_MOD advancedOptionsFilename},
      {"dace_method_pointer", P_MOD subMethodPointer},
      {"id", P_MOD idModel},
      {"interface_pointer", P_MOD interfacePointer},
      {"nested.sub_method_pointer", P_MOD subMethodPointer},
      {"optional_interface_responses_pointer", P_MOD optionalInterfRespPointer},
      {"rf.propagation_model_pointer", P_MOD propagationModelPointer},
      {"rf_data_file", P_MOD rfDataFileName},
      {"simulation.cost_recovery_metadata", P_MOD costRecoveryMetadata},
      {"simulation.solution_level_control", P_MOD solutionLevelControl},
      {"surrogate.truth_model_pointer", P_MOD truthModelPointer},
      {"surrogate.challenge_points_file", P_MOD importChallengePtsFile},
      {"surrogate.decomp_cell_type", P_MOD decompCellType},
      {"surrogate.export_approx_points_file", P_MOD exportApproxPtsFile},
      {"surrogate.export_approx_variance_file", P_MOD exportApproxVarianceFile},
      {"surrogate.import_build_points_file", P_MOD importBuildPtsFile},
      {"surrogate.kriging_opt_method", P_MOD krigingOptMethod},
      {"surrogate.mars_interpolation", P_MOD marsInterpolation},
      {"surrogate.model_export_prefix", P_MOD modelExportPrefix},
      {"surrogate.model_import_prefix", P_MOD modelImportPrefix},
      {"surrogate.class_path_and_name", P_MOD moduleAndClassName},
      {"surrogate.point_reuse", P_MOD approxPointReuse},
      {"surrogate.refine_cv_metric", P_MOD refineCVMetric},
      {"surrogate.trend_order", P_MOD trendOrder},
      {"surrogate.type", P_MOD surrogateType},
      {"type", P_MOD modelType}
    },
    { /* variables */
      {"id", P_VAR idVariables}
    },
    { /* interface */
      {"algebraic_mappings", P_INT algebraicMappings},
      {"application.input_filter", P_INT inputFilter},
      {"application.output_filter", P_INT outputFilter},
      {"application.parameters_file", P_INT parametersFile},
      {"application.results_file", P_INT resultsFile},
      {"failure_capture.action", P_INT failAction},
      {"id", P_INT idInterface},
      {"plugin_library_path", P_INT pluginLibraryPath},
      {"workDir", P_INT workDir}
    },
    { /* responses */
      {"data_directory", P_RES dataPathPrefix},
      {"fd_gradient_step_type", P_RES fdGradStepType},
      {"fd_hessian_step_type", P_RES fdHessStepType},
      {"gradient_type", P_RES gradientType},
      {"hessian_type", P_RES hessianType},
      {"id", P_RES idResponses},
      {"interval_type", P_RES intervalType},
      {"method_source", P_RES methodSource},
      {"quasi_hessian_type", P_RES quasiHessianType},
      {"scalar_data_filename", P_RES scalarDataFileName}
    },
    entry_name, dbRep);
}


const Real& ProblemDescDB::get_real(const String& entry_name) const
{
  return get<const Real>
  ( "get_real()",
    { /* environment */ },
    { /* method */
      {"asynch_pattern_search.constraint_penalty", P_MET constrPenalty},
      {"asynch_pattern_search.contraction_factor", P_MET contractStepLength},
      {"asynch_pattern_search.initial_delta", P_MET initStepLength},
      {"asynch_pattern_search.smoothing_factor", P_MET smoothFactor},
      {"asynch_pattern_search.solution_target", P_MET solnTarget},
      {"coliny.contraction_factor", P_MET contractFactor},
      {"coliny.global_balance_parameter", P_MET globalBalanceParam},
      {"coliny.initial_delta", P_MET initDelta},
      {"coliny.local_balance_parameter", P_MET localBalanceParam},
      {"coliny.max_boxsize_limit", P_MET maxBoxSize},
      {"coliny.variable_tolerance", P_MET threshDelta},
      {"confidence_level", P_MET wilksConfidenceLevel},
      {"constraint_penalty", P_MET constraintPenalty},
      {"constraint_tolerance", P_MET constraintTolerance},
      {"convergence_tolerance", P_MET convergenceTolerance},
      {"crossover_rate", P_MET crossoverRate},
      {"dream.gr_threshold", P_MET grThreshold},
      {"function_precision", P_MET functionPrecision},
      {"gradient_tolerance", P_MET gradientTolerance},
      {"hybrid.local_search_probability", P_MET hybridLSProb},
      {"jega.fitness_limit", P_MET fitnessLimit},
      {"jega.percent_change", P_MET convergenceTolerance},
      {"jega.shrinkage_percentage", P_MET shrinkagePercent},
      {"mesh_adaptive_search.initial_delta", P_MET initMeshSize},
      {"mesh_adaptive_search.variable_neighborhood_search", P_MET vns},
      {"mesh_adaptive_search.variable_tolerance", P_MET minMeshSize},
      {"min_boxsize_limit", P_MET minBoxSize},
      {"mutation_rate", P_MET mutationRate},
      {"mutation_scale", P_MET mutationScale},
      {"nl2sol.absolute_conv_tol", P_MET absConvTol},
      {"nl2sol.false_conv_tol", P_MET falseConvTol},
      {"nl2sol.initial_trust_radius", P_MET initTRRadius},
      {"nl2sol.singular_conv_tol", P_MET singConvTol},
      {"nl2sol.singular_radius", P_MET singRadius},
      {"nond.am_scale", P_MET amScale},
      {"nond.c3function_train.solver_rounding_tolerance",
       P_MET solverRoundingTol},
      {"nond.c3function_train.solver_tolerance", P_MET solverTol},
      {"nond.c3function_train.stats_rounding_tolerance",
       P_MET statsRoundingTol},
      {"nond.collocation_ratio", P_MET collocationRatio},
      {"nond.collocation_ratio_terms_order", P_MET collocRatioTermsOrder},
      {"nond.dili_hess_tolerance", P_MET diliHessTolerance},
      {"nond.dili_lis_tolerance", P_MET diliLISTolerance},
      {"nond.dili_ses_abs_tol", P_MET diliSesAbsTol},
      {"nond.dili_ses_rel_tol", P_MET diliSesRelTol},
      {"nond.dr_scale", P_MET drScale},
      {"nond.estimator_variance_metric_norm_order",
       P_MET estVarMetricNormOrder},
      {"nond.mala_step_size", P_MET malaStepSize},
      {"nond.mlmcmc_greedy_resampling_factor", P_MET mlmcmcGreedyResamplingFactor},
      {"nond.mlmcmc_target_variance", P_MET mlmcmcTargetVariance},
      {"nond.multilevel_estimator_rate", P_MET multilevEstimatorRate},
      {"nond.rcond_tol_throttle", P_MET rCondTolThrottle},
      {"nond.regression_penalty", P_MET regressionL2Penalty},
      {"nond.relaxation.fixed_factor", P_MET relaxFixedFactor},
      {"nond.relaxation.recursive_factor", P_MET relaxRecursiveFactor},
      {"npsol.linesearch_tolerance", P_MET lineSearchTolerance},
      {"optpp.centering_parameter", P_MET centeringParam},
      {"optpp.max_step", P_MET maxStep},
      {"optpp.steplength_to_boundary", P_MET stepLenToBoundary},
      {"percent_variance_explained", P_MET percentVarianceExplained},
      {"prior_prop_cov_mult", P_MET priorPropCovMult},
      {"solution_target", P_MET solnTarget},
      {"ti_coverage", P_MET tiCoverage},
      {"ti_confidence_level", P_MET tiConfidenceLevel},
      {"trust_region.contract_threshold", P_MET trustRegionContractTrigger},
      {"trust_region.contraction_factor", P_MET trustRegionContract},
      {"trust_region.expand_threshold", P_MET trustRegionExpandTrigger},
      {"trust_region.expansion_factor", P_MET trustRegionExpand},
      {"trust_region.minimum_size", P_MET trustRegionMinSize},
      {"variable_tolerance", P_MET threshStepLength},
      {"vbd_drop_tolerance", P_MET vbdDropTolerance},
      {"verification.refinement_rate", P_MET refinementRate},
      {"volume_boxsize_limit", P_MET volBoxSize},
      {"x_conv_tol", P_MET xConvTol}
    },
    { /* model */
      {"active_subspace.cv.decrease_tolerance", P_MOD decreaseTolerance},
      {"active_subspace.cv.relative_tolerance", P_MOD relTolerance},
      {"active_subspace.truncation_method.energy.truncation_tolerance",
    	  P_MOD truncationTolerance},
      {"adapted_basis.collocation_ratio", P_MOD adaptedBasisCollocRatio},
      {"adapted_basis.truncation_tolerance", P_MOD adaptedBasisTruncationTolerance},
      {"c3function_train.collocation_ratio", P_MOD collocationRatio},
      {"c3function_train.solver_rounding_tolerance", P_MOD solverRoundingTol},
      {"c3function_train.solver_tolerance", P_MOD solverTol},
      {"c3function_train.stats_rounding_tolerance", P_MOD statsRoundingTol},
      {"convergence_tolerance", P_MOD convergenceTolerance},
      {"surrogate.discont_grad_thresh", P_MOD discontGradThresh},
      {"surrogate.discont_jump_thresh", P_MOD discontJumpThresh},
      {"surrogate.neural_network_range", P_MOD annRange},
      {"surrogate.nugget", P_MOD krigingNugget},
      {"surrogate.percent", P_MOD percentFold},
      {"surrogate.regression_penalty", P_MOD regressionL2Penalty},
      {"truncation_tolerance", P_MOD truncationTolerance}
    },
    { /* variables */ },
    { /* interface */
      {"nearby_evaluation_cache_tolerance", P_INT nearbyEvalCacheTol}
    },
    { /* responses */ },
    entry_name, dbRep);
}


int ProblemDescDB::get_int(const String& entry_name) const
{
  return get<int>
  ( "get_int()",
    { /* environment */
      {"output_precision", P_ENV outputPrecision},
      {"stop_restart", P_ENV stopRestart}
    },
    { /* method */
      {"batch_size", P_MET batchSize},
      {"batch_size.exploration", P_MET batchSizeExplore},
      {"build_samples", P_MET buildSamples},
      {"burn_in_samples", P_MET burnInSamples},
      {"coliny.contract_after_failure", P_MET contractAfterFail},
      {"coliny.expand_after_success", P_MET expandAfterSuccess},
      {"coliny.mutation_range", P_MET mutationRange},
      {"coliny.new_solutions_generated", P_MET newSolnsGenerated},
      {"coliny.number_retained", P_MET numberRetained},
      {"coliny.total_pattern_size", P_MET totalPatternSize},
      {"concurrent.random_jobs", P_MET concurrentRandomJobs},
      {"dream.crossover_chain_pairs", P_MET crossoverChainPairs},
      {"dream.jump_step", P_MET jumpStep},
      {"dream.num_chains", P_MET numChains},
      {"dream.num_cr", P_MET numCR},
      {"evidence_samples", P_MET evidenceSamples},
      {"fsu_cvt.num_trials", P_MET numTrials},
      {"iterator_servers", P_MET iteratorServers},
      {"max_hifi_evaluations", P_MET maxHifiEvals},
      {"mesh_adaptive_search.neighbor_order", P_MET neighborOrder},
      {"nl2sol.covariance", P_MET covarianceType},
      {"nond.am_period_num_steps", P_MET amPeriodNumSteps},
      {"nond.am_starting_step", P_MET amStartingStep},
      {"nond.c3function_train.max_cross_iterations", P_MET maxCrossIterations},
      {"nond.chain_samples", P_MET chainSamples},
      {"nond.dili_adapt_end", P_MET diliAdaptEnd},
      {"nond.dili_adapt_interval", P_MET diliAdaptInterval},
      {"nond.dili_adapt_start", P_MET diliAdaptStart},
      {"nond.dili_initial_weight", P_MET diliInitialWeight},
      {"nond.dili_ses_block_size", P_MET diliSesBlockSize},
      {"nond.dili_ses_exp_rank", P_MET diliSesExpRank},
      {"nond.dili_ses_num_eigs", P_MET diliSesNumEigs},
      {"nond.dili_ses_overs_factor", P_MET diliSesOversFactor},
      {"nond.dr_num_stages", P_MET drNumStages},
      {"nond.mlmcmc_initial_chain_samples", P_MET mlmcmcInitialChainSamples},
      {"nond.prop_cov_update_period", P_MET proposalCovUpdatePeriod},
      {"nond.pushforward_samples", P_MET numPushforwardSamples},
      {"nond.samples_on_emulator", P_MET samplesOnEmulator},
      {"nond.surrogate_order", P_MET emulatorOrder},
      {"npsol.verify_level", P_MET verifyLevel},
      {"optpp.search_scheme_size", P_MET searchSchemeSize},
      {"parameter_study.num_steps", P_MET numSteps},
      {"population_size", P_MET populationSize},
      {"processors_per_iterator", P_MET procsPerIterator},
      {"random_seed", P_MET randomSeed},
      {"samples", P_MET numSamples},
      {"sub_sampling_period", P_MET subSamplingPeriod},
      {"symbols", P_MET numSymbols},
      {"vbd_via_sampling_num_bins", P_MET vbdViaSamplingNumBins},
      {"m_max", P_MET log2MaxPoints},
      {"t_max", P_MET numberOfBits},
      {"t_scramble", P_MET scrambleSize}
    },
    { /* model */
      {"active_subspace.bootstrap_samples", P_MOD numReplicates},
      {"active_subspace.cv.max_rank", P_MOD subspaceCVMaxRank},
      {"c3function_train.max_cross_iterations", P_MOD maxCrossIterations},
      {"initial_samples", P_MOD initialSamples},
      {"nested.iterator_servers", P_MOD subMethodServers},
      {"nested.processors_per_iterator", P_MOD subMethodProcs},
      {"rf.expansion_bases", P_MOD subspaceDimension},
      {"soft_convergence_limit", P_MOD softConvergenceLimit},
      {"subspace.dimension", P_MOD subspaceDimension},
      {"surrogate.decomp_support_layers", P_MOD decompSupportLayers},
      {"surrogate.folds", P_MOD numFolds},
      {"surrogate.num_restarts", P_MOD numRestarts},
      {"surrogate.points_total", P_MOD pointsTotal},
      {"surrogate.refine_cv_folds", P_MOD refineCVFolds}
    },
    { /* variables */ },
    { /* interface */
      {"analysis_servers", P_INT analysisServers},
      {"asynch_local_analysis_concurrency", P_INT asynchLocalAnalysisConcurrency},
      {"asynch_local_evaluation_concurrency", P_INT asynchLocalEvalConcurrency},
      {"direct.processors_per_analysis", P_INT procsPerAnalysis},
      {"evaluation_servers", P_INT evalServers},
      {"failure_capture.retry_limit", P_INT retryLimit},
      {"processors_per_evaluation", P_INT procsPerEval}
    },
    { /* responses */ },
    entry_name, dbRep);
}


short ProblemDescDB::get_short(const String& entry_name) const
{
  return get<short>
  ( "get_short()",
    { /* environment */ },
    { /* method */
      {"iterator_scheduling", P_MET iteratorScheduling},
      {"nond.allocation_target", P_MET allocationTarget},
      {"nond.c3function_train.advancement_type", P_MET c3AdvanceType},
      {"nond.convergence_tolerance_target", P_MET convergenceToleranceTarget},
      {"nond.convergence_tolerance_type", P_MET convergenceToleranceType},
      {"nond.covariance_control", P_MET covarianceControl},
      {"nond.distribution", P_MET distributionType},
      {"nond.emulator", P_MET emulatorType},
      {"nond.ensemble_pilot_solution_mode", P_MET ensemblePilotSolnMode},
      {"nond.estimator_variance_metric", P_MET estVarMetricType},
      {"nond.expansion_basis_type", P_MET expansionBasisType},
      {"nond.expansion_refinement_control", P_MET refinementControl},
      {"nond.expansion_refinement_metric", P_MET refinementMetric},
      {"nond.expansion_refinement_type", P_MET refinementType},
      {"nond.expansion_type", P_MET expansionType},
      {"nond.final_moments", P_MET finalMomentsType},
      {"nond.final_statistics", P_MET finalStatsType},
      {"nond.group_throttle_type", P_MET groupThrottleType},
      {"nond.growth_override", P_MET growthOverride},
      {"nond.least_squares_regression_type", P_MET lsRegressionType},
      {"nond.model_discrepancy.polynomial_order", P_MET polynomialOrder},
      {"nond.multilevel_allocation_control", P_MET multilevAllocControl},
      {"nond.multilevel_discrepancy_emulation", P_MET multilevDiscrepEmulation},
      {"nond.nesting_override", P_MET nestingOverride},
      {"nond.pilot_samples.mode", P_MET pilotGroupSampling},
      {"nond.qoi_aggregation", P_MET qoiAggregation},
      {"nond.refinement_statistics_mode", P_MET statsMetricMode},
      {"nond.regression_type", P_MET regressionType},
      {"nond.response_level_target", P_MET responseLevelTarget},
      {"nond.response_level_target_reduce", P_MET responseLevelTargetReduce},
      {"nond.search_model_graphs.recursion", P_MET dagRecursionType},
      {"nond.search_model_graphs.selection", P_MET modelSelectType},
      {"optpp.merit_function", P_MET meritFn},
      {"output", P_MET methodOutput},
      {"sbl.acceptance_logic", P_MET surrBasedLocalAcceptLogic},
      {"sbl.constraint_relax", P_MET surrBasedLocalConstrRelax},
      {"sbl.merit_function", P_MET surrBasedLocalMeritFn},
      {"sbl.subproblem_constraints", P_MET surrBasedLocalSubProbCon},
      {"sbl.subproblem_objective", P_MET surrBasedLocalSubProbObj},
      {"synchronization", P_MET evalSynchronize},
      {"wilks.sided_interval", P_MET wilksSidedInterval}
    },
    { /* model */
      {"adapted_basis.rotation_method", P_MOD method_rotation},
      {"c3function_train.advancement_type", P_MOD c3AdvanceType},
      //{"c3function_train.refinement_control", P_MOD refinementControl},
      //{"c3function_train.refinement_type", P_MOD refinementType},
      {"nested.iterator_scheduling", P_MOD subMethodScheduling},
      {"surrogate.correction_order", P_MOD approxCorrectionOrder},
      {"surrogate.correction_type", P_MOD approxCorrectionType},
      {"surrogate.find_nugget", P_MOD krigingFindNugget},
      {"surrogate.kriging_max_trials", P_MOD krigingMaxTrials},
      {"surrogate.mars_max_bases", P_MOD marsMaxBases},
      {"surrogate.mls_weight_function", P_MOD mlsWeightFunction},
      {"surrogate.neural_network_nodes", P_MOD annNodes},
      {"surrogate.neural_network_random_weight", P_MOD annRandomWeight},
      {"surrogate.points_management", P_MOD pointsManagement},
      {"surrogate.polynomial_order", P_MOD polynomialOrder},
      {"surrogate.rbf_bases", P_MOD rbfBases},
      {"surrogate.rbf_max_pts", P_MOD rbfMaxPts},
      {"surrogate.rbf_max_subsets", P_MOD rbfMaxSubsets},
      {"surrogate.rbf_min_partition", P_MOD rbfMinPartition},
      {"surrogate.regression_type", P_MOD regressionType}
    },
    { /* variables */
      {"domain", P_VAR varsDomain},
      {"view", P_VAR varsView}
    },
    { /* interface */
      {"analysis_scheduling", P_INT analysisScheduling},
      {"evaluation_scheduling", P_INT evalScheduling},
      {"local_evaluation_scheduling", P_INT asynchLocalEvalScheduling}
    },
    { /* responses */},
    entry_name, dbRep);
}


unsigned short ProblemDescDB::get_ushort(const String& entry_name) const
{
  return get<unsigned short>
  ( "get_ushort()",
    { /* environment */
      {"interface_evals_selection", P_ENV interfEvalsSelection},
      {"model_evals_selection", P_ENV modelEvalsSelection},
      {"post_run_input_format", P_ENV postRunInputFormat},
      {"pre_run_output_format", P_ENV preRunOutputFormat},
      {"results_output_format", P_ENV resultsOutputFormat},
      {"tabular_format", P_ENV tabularFormat}
    },
    { /* method */
      {"algorithm", P_MET methodName},
      {"export_approx_format", P_MET exportApproxFormat},
      {"import_approx_format", P_MET importApproxFormat},
      {"import_build_format", P_MET importBuildFormat},
      {"import_candidate_format", P_MET importCandFormat},
      {"import_prediction_configs_format", P_MET importPredConfigFormat},
      {"model_export_format", P_MET modelExportFormat},
      {"nond.adapted_basis.advancements", P_MET adaptedBasisAdvancements},
      //{"nond.adapted_basis.initial_level", P_MET adaptedBasisInitLevel},
      {"nond.c3function_train.kick_order", P_MET kickOrder},
      {"nond.c3function_train.max_order", P_MET maxOrder},
      {"nond.c3function_train.start_order", P_MET startOrder},
      {"nond.calibrate_error_mode", P_MET calibrateErrorMode},
      {"nond.cross_validation.max_order_candidates",
       P_MET maxCVOrderCandidates},
      {"nond.cubature_integrand", P_MET cubIntOrder},
      {"nond.expansion_order", P_MET expansionOrder},
      {"nond.export_corrected_model_format", P_MET exportCorrModelFormat},
      {"nond.export_corrected_variance_format", P_MET exportCorrVarFormat},
      {"nond.export_discrep_format", P_MET exportDiscrepFormat},
      {"nond.export_samples_format", P_MET exportSamplesFormat},
      {"nond.graph_depth_limit", P_MET dagDepthLimit},
      {"nond.group_size_throttle", P_MET groupSizeThrottle},
      {"nond.integration_refinement", P_MET integrationRefine},
      {"nond.numerical_solve_mode", P_MET numericalSolveMode},
      {"nond.opt_subproblem_solver", P_MET optSubProbSolver},
      {"nond.quadrature_order", P_MET quadratureOrder},
    //{"nond.reliability_search_type", P_MET reliabilitySearchType},
      {"nond.sparse_grid_level", P_MET sparseGridLevel},
      {"nond.vbd_interaction_order", P_MET vbdOrder},
      {"order", P_MET wilksOrder},
      {"pstudy.import_format", P_MET pstudyFileFormat},
      {"sample_type", P_MET sampleType},
      {"soft_convergence_limit", P_MET softConvLimit},
      {"sub_method", P_MET subMethod},
      {"vbd_via_sampling_method", P_MET vbdViaSamplingMethod}
    },
    { /* model */
      {"active_subspace.cv.id_method", P_MOD subspaceIdCVMethod},
      {"active_subspace.normalization", P_MOD subspaceNormalization},
      {"active_subspace.sample_type", P_MOD subspaceSampleType},
      {"adapted_basis.expansion_order", P_MOD adaptedBasisExpOrder},
      {"adapted_basis.sparse_grid_level", P_MOD adaptedBasisSparseGridLev},
      {"c3function_train.cross_validation.max_order_candidates",
       P_MOD maxCVOrderCandidates},
      {"c3function_train.kick_order", P_MOD kickOrder},
      {"c3function_train.max_order", P_MOD maxOrder},
      {"c3function_train.start_order", P_MOD startOrder},
      {"rf.analytic_covariance", P_MOD analyticCovIdForm},
      {"rf.expansion_form", P_MOD randomFieldIdForm},
      {"surrogate.challenge_points_file_format", P_MOD importChallengeFormat},
      {"surrogate.export_approx_format", P_MOD exportApproxFormat},
      {"surrogate.export_approx_variance_format", P_MOD exportApproxVarianceFormat},
      {"surrogate.import_build_format", P_MOD importBuildFormat},
      {"surrogate.model_export_format", P_MOD modelExportFormat},
      {"surrogate.model_import_format", P_MOD modelImportFormat}
    },
    { /* variables */ },
    { /* interface */
      {"application.parameters_file_format", P_INT parametersFileFormat},
      {"application.results_file_format", P_INT resultsFileFormat},
      {"type", P_INT interfaceType}
    },
    { /* responses */
      {"scalar_data_format", P_RES scalarDataFormat}
    },
    entry_name, dbRep);
}


size_t ProblemDescDB::get_sizet(const String& entry_name) const
{
  // first handle special case for variable group queries

  std::string block, entry;
  std::tie(block, entry) = split_entry_name(entry_name, "get_sizet");

  if (block == "variables") {
    if (!dbRep)
      Null_rep("get_sizet()");
    if (dbRep->variablesDBLocked)
      Locked_db();

    // string for lookup key without the leading "variables."
    auto v_iter = dbRep->dataVariablesIter;
    if (entry == "aleatory_uncertain")
      return v_iter->aleatory_uncertain();
    else if (entry == "continuous")
      return v_iter->continuous_variables();
    else if (entry == "design")
      return v_iter->design();
    else if (entry == "discrete")
      return v_iter->discrete_variables();
    else if (entry == "epistemic_uncertain")
      return v_iter->epistemic_uncertain();
    else if (entry == "state")
      return v_iter->state();
    else if (entry == "total")
      return v_iter->total_variables();
    else if (entry == "uncertain")
      return v_iter->uncertain();
    // else fall through to normal queries
  }

  return get<size_t>
  ( "get_sizet()",
    { /* environment */ },
    { /* method */
      {"final_solutions", P_MET numFinalSolutions},
      {"jega.num_cross_points", P_MET numCrossPoints},
      {"jega.num_designs", P_MET numDesigns},
      {"jega.num_generations", P_MET numGenerations},
      {"jega.num_offspring", P_MET numOffspring},
      {"jega.num_parents", P_MET numParents},
      {"max_function_evaluations", P_MET maxFunctionEvals},
      {"max_iterations", P_MET maxIterations},
      {"nond.c3function_train.kick_rank", P_MET kickRank},
      {"nond.c3function_train.max_rank", P_MET maxRank},
      {"nond.c3function_train.start_rank", P_MET startRank},
      {"nond.collocation_points", P_MET collocationPoints},
      {"nond.cross_validation.max_rank_candidates", P_MET maxCVRankCandidates},
      {"nond.expansion_samples", P_MET expansionSamples},
      {"nond.max_refinement_iterations", P_MET maxRefineIterations},
      {"nond.max_solver_iterations", P_MET maxSolverIterations},
      {"nond.rcond_best_throttle", P_MET rCondBestThrottle},
      {"num_candidate_designs", P_MET numCandidateDesigns},
      {"num_candidates", P_MET numCandidates},
      {"num_prediction_configs", P_MET numPredConfigs}
    },
    { /* model */
      {"c3function_train.collocation_points", P_MOD collocationPoints},
      {"c3function_train.cross_validation.max_rank_candidates",
       P_MOD maxCVRankCandidates},
      {"c3function_train.kick_rank", P_MOD kickRank},
      {"c3function_train.max_rank", P_MOD maxRank},
      {"c3function_train.start_rank", P_MOD startRank},
      //{"c3function_train.verbosity", P_MOD verbosity},
      {"max_function_evals", P_MOD maxFunctionEvals},
      {"max_iterations", P_MOD maxIterations},
      {"max_solver_iterations", P_MOD maxSolverIterations}//,
    },
    { /* variables */
      {"beta_uncertain", P_VAR numBetaUncVars},
      {"binomial_uncertain", P_VAR numBinomialUncVars},
      {"continuous_design", P_VAR numContinuousDesVars},
      {"continuous_interval_uncertain", P_VAR numContinuousIntervalUncVars},
      {"continuous_state", P_VAR numContinuousStateVars},
      {"discrete_design_range", P_VAR numDiscreteDesRangeVars},
      {"discrete_design_set_int", P_VAR numDiscreteDesSetIntVars},
      {"discrete_design_set_real", P_VAR numDiscreteDesSetRealVars},
      {"discrete_design_set_string", P_VAR numDiscreteDesSetStrVars},
      {"discrete_interval_uncertain", P_VAR numDiscreteIntervalUncVars},
      {"discrete_state_range", P_VAR numDiscreteStateRangeVars},
      {"discrete_state_set_int", P_VAR numDiscreteStateSetIntVars},
      {"discrete_state_set_real", P_VAR numDiscreteStateSetRealVars},
      {"discrete_state_set_string", P_VAR numDiscreteStateSetStrVars},
      {"discrete_uncertain_set_int", P_VAR numDiscreteUncSetIntVars},
      {"discrete_uncertain_set_real", P_VAR numDiscreteUncSetRealVars},
      {"discrete_uncertain_set_string", P_VAR numDiscreteUncSetStrVars},
      {"exponential_uncertain", P_VAR numExponentialUncVars},
      {"frechet_uncertain", P_VAR numFrechetUncVars},
      {"gamma_uncertain", P_VAR numGammaUncVars},
      {"geometric_uncertain", P_VAR numGeometricUncVars},
      {"gumbel_uncertain", P_VAR numGumbelUncVars},
      {"histogram_uncertain.bin", P_VAR numHistogramBinUncVars},
      {"histogram_uncertain.point_int", P_VAR numHistogramPtIntUncVars},
      {"histogram_uncertain.point_real", P_VAR numHistogramPtRealUncVars},
      {"histogram_uncertain.point_string", P_VAR numHistogramPtStrUncVars},
      {"hypergeometric_uncertain", P_VAR numHyperGeomUncVars},
      {"lognormal_uncertain", P_VAR numLognormalUncVars},
      {"loguniform_uncertain", P_VAR numLoguniformUncVars},
      {"negative_binomial_uncertain", P_VAR numNegBinomialUncVars},
      {"normal_uncertain", P_VAR numNormalUncVars},
      {"poisson_uncertain", P_VAR numPoissonUncVars},
      {"triangular_uncertain", P_VAR numTriangularUncVars},
      {"uniform_uncertain", P_VAR numUniformUncVars},
      {"weibull_uncertain", P_VAR numWeibullUncVars}
    },
    { /* interface */ },
    { /* responses */
      {"num_calibration_terms", P_RES numLeastSqTerms},
      {"num_config_vars", P_RES numExpConfigVars},
      {"num_experiments", P_RES numExperiments},
      {"num_field_calibration_terms", P_RES numFieldLeastSqTerms},
      {"num_field_nonlinear_equality_constraints",
	  P_RES numFieldNonlinearEqConstraints},
      {"num_field_nonlinear_inequality_constraints",
	  P_RES numFieldNonlinearIneqConstraints},
      {"num_field_objectives", P_RES numFieldObjectiveFunctions},
      {"num_field_responses", P_RES numFieldResponseFunctions},
      {"num_nonlinear_equality_constraints", P_RES numNonlinearEqConstraints},
      {"num_nonlinear_inequality_constraints", P_RES numNonlinearIneqConstraints},
      {"num_objective_functions", P_RES numObjectiveFunctions},
      {"num_response_functions", P_RES numResponseFunctions},
      {"num_scalar_calibration_terms", P_RES numScalarLeastSqTerms},
      {"num_scalar_nonlinear_equality_constraints",
	  P_RES numScalarNonlinearEqConstraints},
      {"num_scalar_nonlinear_inequality_constraints",
	  P_RES numScalarNonlinearIneqConstraints},
      {"num_scalar_objectives", P_RES numScalarObjectiveFunctions},
      {"num_scalar_responses", P_RES numScalarResponseFunctions}
    },
    entry_name, dbRep);
}


bool ProblemDescDB::get_bool(const String& entry_name) const
{
  return get<bool>
  ( "get_bool()",
    { /* environment */
      {"check", P_ENV checkFlag},
      {"graphics", P_ENV graphicsFlag},
      {"post_run", P_ENV postRunFlag},
      {"pre_run", P_ENV preRunFlag},
      {"results_output", P_ENV resultsOutputFlag},
      {"run", P_ENV runFlag},
      {"tabular_graphics_data", P_ENV tabularDataFlag}
    },
    { /* method */
      {"backfill", P_MET backfillFlag},
      {"chain_diagnostics", P_MET chainDiagnostics},
      {"chain_diagnostics.confidence_intervals", P_MET chainDiagnosticsCI},
      {"coliny.constant_penalty", P_MET constantPenalty},
      {"coliny.expansion", P_MET expansionFlag},
      {"coliny.randomize", P_MET randomizeOrderFlag},
      {"coliny.show_misc_options", P_MET showMiscOptions},
      {"derivative_usage", P_MET methodUseDerivsFlag},
      {"export_surrogate", P_MET exportSurrogate},
      {"fixed_seed", P_MET fixedSeedFlag},
      {"fsu_quasi_mc.fixed_sequence", P_MET fixedSequenceFlag},
      {"import_approx_active_only", P_MET importApproxActive},
      {"import_build_active_only", P_MET importBuildActive},
      {"laplace_approx", P_MET modelEvidLaplace},
      {"latinize", P_MET latinizeFlag},
      {"main_effects", P_MET mainEffectsFlag},
      {"mc_approx", P_MET modelEvidMC},
      {"mesh_adaptive_search.display_all_evaluations", P_MET showAllEval},
      {"model_evidence", P_MET modelEvidence},
      {"mutation_adaptive", P_MET mutationAdaptive},
      {"nl2sol.regression_diagnostics", P_MET regressDiag},
      {"nond.adapt_exp_design", P_MET adaptExpDesign},
      {"nond.adaptive_posterior_refinement", P_MET adaptPosteriorRefine},
      {"nond.allocation_target.optimization", P_MET useTargetVarianceOptimizationFlag},
      {"nond.c3function_train.adapt_order", P_MET adaptOrder},
      {"nond.c3function_train.adapt_rank", P_MET adaptRank},
      {"nond.cross_validation", P_MET crossValidation},
      {"nond.cross_validation.noise_only", P_MET crossValidNoiseOnly},
      {"nond.d_optimal", P_MET dOptimal},
      {"nond.evaluate_posterior_density", P_MET evaluatePosteriorDensity},
      {"nond.export_sample_sequence", P_MET exportSampleSeqFlag},
      {"nond.generate_posterior_samples", P_MET generatePosteriorSamples},
      {"nond.gpmsa_normalize", P_MET gpmsaNormalize},
      {"nond.logit_transform", P_MET logitTransform},
      {"nond.model_discrepancy", P_MET calModelDiscrepancy},
      {"nond.mutual_info_ksg2", P_MET mutualInfoKSG2},
      {"nond.normalized", P_MET normalizedCoeffs},
      {"nond.piecewise_basis", P_MET piecewiseBasis},
      {"nond.relative_convergence_metric", P_MET relativeConvMetric},
      {"nond.response_scaling", P_MET respScalingFlag},
      {"nond.standardized_space", P_MET standardizedSpace},
      {"nond.tensor_grid", P_MET tensorGridFlag},
      {"nond.truth_fixed_by_pilot", P_MET truthPilotConstraint},
      {"posterior_stats.kde", P_MET posteriorStatsKDE},
      {"posterior_stats.kl_divergence", P_MET posteriorStatsKL},
      {"posterior_stats.mutual_info", P_MET posteriorStatsMutual},
      {"principal_components", P_MET pcaFlag},
      {"print_each_pop", P_MET printPopFlag},
      {"pstudy.import_active_only", P_MET pstudyFileActive},
      {"quality_metrics", P_MET volQualityFlag},
      {"sbg.replace_points", P_MET surrBasedGlobalReplacePts},
      {"sbl.truth_surrogate_bypass", P_MET surrBasedLocalLayerBypass},
      {"scaling", P_MET methodScaling},
      {"speculative", P_MET speculativeFlag},
      {"std_regression_coeffs", P_MET stdRegressionCoeffs},
      {"tolerance_intervals", P_MET toleranceIntervalsFlag},
      {"variance_based_decomp", P_MET vbdFlag},
      {"wilks", P_MET wilksFlag},
      {"rank_1_lattice", P_MET rank1LatticeFlag},
      {"no_random_shift", P_MET noRandomShiftFlag},
      {"kuo", P_MET kuo},
      {"cools_kuo_nuyens", P_MET cools_kuo_nuyens},
      {"ordering.natural", P_MET naturalOrdering},
      {"ordering.radical_inverse", P_MET radicalInverseOrdering},
      {"digital_net", P_MET digitalNetFlag},
      {"no_digital_shift", P_MET noDigitalShiftFlag},
      {"no_scrambling", P_MET noScramblingFlag},
      {"most_significant_bit_first", P_MET mostSignificantBitFirst},
      {"least_significant_bit_first", P_MET leastSignificantBitFirst},
      {"joe_kuo", P_MET joe_kuo},
      {"sobol_order_2", P_MET sobol_order_2},
      {"gray_code_ordering", P_MET grayCodeOrdering}
    },
    { /* model */
      {"active_subspace.build_surrogate", P_MOD subspaceBuildSurrogate},
      {"active_subspace.cv.incremental", P_MOD subspaceCVIncremental},
      {"active_subspace.truncation_method.bing_li", P_MOD subspaceIdBingLi},
      {"active_subspace.truncation_method.constantine", P_MOD subspaceIdConstantine},
      {"active_subspace.truncation_method.cv", P_MOD subspaceIdCV},
      {"active_subspace.truncation_method.energy", P_MOD subspaceIdEnergy},
      {"c3function_train.adapt_order", P_MOD adaptOrder},
      {"c3function_train.adapt_rank", P_MOD adaptRank},
      {"c3function_train.tensor_grid", P_MOD tensorGridFlag},
      {"hierarchical_tags", P_MOD hierarchicalTags},
      {"nested.identity_resp_map", P_MOD identityRespMap},
      {"surrogate.auto_refine", P_MOD autoRefine},
      {"surrogate.challenge_points_file_active", P_MOD importChallengeActive},
      {"surrogate.challenge_use_variable_labels", P_MOD importChalUseVariableLabels},
      {"surrogate.cross_validate", P_MOD crossValidateFlag},
      {"surrogate.decomp_discont_detect", P_MOD decompDiscontDetect},
      {"surrogate.derivative_usage", P_MOD modelUseDerivsFlag},
      {"surrogate.domain_decomp", P_MOD domainDecomp},
      {"surrogate.export_surrogate", P_MOD exportSurrogate},
      {"surrogate.import_build_active_only", P_MOD importBuildActive},
      {"surrogate.import_surrogate", P_MOD importSurrogate},
      {"surrogate.import_use_variable_labels", P_MOD importUseVariableLabels},
      {"surrogate.point_selection", P_MOD pointSelection},
      {"surrogate.press", P_MOD pressFlag},
      {"surrogate.response_scaling", P_MOD respScalingFlag}
    },
    { /* variables */
      {"uncertain.initial_point_flag", P_VAR uncertainVarsInitPt}
    },
    { /* interface */
      {"active_set_vector", P_INT activeSetVectorFlag},
      {"allow_existing_results", P_INT allowExistingResultsFlag},
      {"application.file_save", P_INT fileSaveFlag},
      {"application.file_tag", P_INT fileTagFlag},
      {"application.verbatim", P_INT verbatimFlag},
      {"asynch", P_INT asynchFlag},
      {"batch", P_INT batchEvalFlag},
      {"dirSave", P_INT dirSave},
      {"dirTag", P_INT dirTag},
      {"evaluation_cache", P_INT evalCacheFlag},
      {"labeled_results", P_INT dakotaResultsFileLabeled},
      {"nearby_evaluation_cache", P_INT nearbyEvalCacheFlag},
      {"python.numpy", P_INT numpyFlag},
      {"restart_file", P_INT restartFileFlag},
      {"templateReplace", P_INT templateReplace},
      {"useWorkdir", P_INT useWorkdir}
    },
    { /* responses */
      {"calibration_data", P_RES calibrationDataFlag},
      {"central_hess", P_RES centralHess},
      {"ignore_bounds", P_RES ignoreBounds},
      {"interpolate", P_RES interpolateFlag},
      {"read_field_coordinates", P_RES readFieldCoords}
    },
    entry_name, dbRep);
}

/** This special case involving pointers doesn't use generic lookups */
void** ProblemDescDB::get_voidss(const String& entry_name) const
{
  if (entry_name == "method.dl_solver.dlLib") {
    if (dbRep->methodDBLocked)
      Locked_db();
    return &dbRep->dataMethodIter->dataMethodRep->dlLib;
  }
  Bad_name(entry_name, "get_voidss");
  return abort_handler_t<void**>(PARSE_ERROR);
}


void ProblemDescDB::set(const String& entry_name, const RealVector& rv)
{
  RealVector& rep_rv = get<RealVector>
  ( "set(RealVector&)",
    { /* environment */ },
    { /* method */ 
      {"nond.scalarization_response_mapping", P_MET scalarizationRespCoeffs}
    },
    { /* model */
      {"nested.primary_response_mapping", P_MOD primaryRespCoeffs},
      {"nested.secondary_response_mapping", P_MOD secondaryRespCoeffs}
    },
    { /* variables */
      {"beta_uncertain.alphas", P_VAR betaUncAlphas},
      {"beta_uncertain.betas", P_VAR betaUncBetas},
      {"beta_uncertain.lower_bounds", P_VAR betaUncLowerBnds},
      {"beta_uncertain.upper_bounds", P_VAR betaUncUpperBnds},
      {"binomial_uncertain.prob_per_trial", P_VAR binomialUncProbPerTrial},
      {"continuous_aleatory_uncertain.initial_point",
	  P_VAR continuousAleatoryUncVars},
      {"continuous_aleatory_uncertain.lower_bounds",
	  P_VAR continuousAleatoryUncLowerBnds},
      {"continuous_aleatory_uncertain.upper_bounds",
	  P_VAR continuousAleatoryUncUpperBnds},
      {"continuous_design.initial_point", P_VAR continuousDesignVars},
      {"continuous_design.initial_point", P_VAR continuousDesignVars},
      {"continuous_design.lower_bounds", P_VAR continuousDesignLowerBnds},
      {"continuous_design.lower_bounds", P_VAR continuousDesignLowerBnds},
      {"continuous_design.scales", P_VAR continuousDesignScales},
      {"continuous_design.upper_bounds", P_VAR continuousDesignUpperBnds},
      {"continuous_design.upper_bounds", P_VAR continuousDesignUpperBnds},
      {"continuous_epistemic_uncertain.initial_point",
	  P_VAR continuousEpistemicUncVars},
      {"continuous_epistemic_uncertain.lower_bounds",
	  P_VAR continuousEpistemicUncLowerBnds},
      {"continuous_epistemic_uncertain.upper_bounds",
	  P_VAR continuousEpistemicUncUpperBnds},
      {"continuous_state.initial_state", P_VAR continuousStateVars},
      {"continuous_state.lower_bounds", P_VAR continuousStateLowerBnds},
      {"continuous_state.upper_bounds", P_VAR continuousStateUpperBnds},
      {"discrete_aleatory_uncertain_real.initial_point",
	  P_VAR discreteRealAleatoryUncVars},
      {"discrete_aleatory_uncertain_real.lower_bounds",
	  P_VAR discreteRealAleatoryUncLowerBnds},
      {"discrete_aleatory_uncertain_real.upper_bounds",
	  P_VAR discreteRealAleatoryUncUpperBnds},
      {"discrete_design_set_real.initial_point", P_VAR discreteDesignSetRealVars},
      {"discrete_design_set_real.initial_point", P_VAR discreteDesignSetRealVars},
      {"discrete_epistemic_uncertain_real.initial_point",
	  P_VAR discreteRealEpistemicUncVars},
      {"discrete_epistemic_uncertain_real.lower_bounds",
	  P_VAR discreteRealEpistemicUncLowerBnds},
      {"discrete_epistemic_uncertain_real.upper_bounds",
	  P_VAR discreteRealEpistemicUncUpperBnds},
      {"discrete_state_set_real.initial_state", P_VAR discreteStateSetRealVars},
      {"exponential_uncertain.betas", P_VAR exponentialUncBetas},
      {"frechet_uncertain.alphas", P_VAR frechetUncAlphas},
      {"frechet_uncertain.betas", P_VAR frechetUncBetas},
      {"gamma_uncertain.alphas", P_VAR gammaUncAlphas},
      {"gamma_uncertain.betas", P_VAR gammaUncBetas},
      {"geometric_uncertain.prob_per_trial", P_VAR geometricUncProbPerTrial},
      {"gumbel_uncertain.alphas", P_VAR gumbelUncAlphas},
      {"gumbel_uncertain.betas", P_VAR gumbelUncBetas},
      {"linear_equality_constraints", P_VAR linearEqConstraintCoeffs},
      {"linear_equality_scales", P_VAR linearEqScales},
      {"linear_equality_targets", P_VAR linearEqTargets},
      {"linear_inequality_constraints", P_VAR linearIneqConstraintCoeffs},
      {"linear_inequality_lower_bounds", P_VAR linearIneqLowerBnds},
      {"linear_inequality_scales", P_VAR linearIneqScales},
      {"linear_inequality_upper_bounds", P_VAR linearIneqUpperBnds},
      {"lognormal_uncertain.error_factors", P_VAR lognormalUncErrFacts},
      {"lognormal_uncertain.lambdas", P_VAR lognormalUncLambdas},
      {"lognormal_uncertain.lower_bounds", P_VAR lognormalUncLowerBnds},
      {"lognormal_uncertain.means", P_VAR lognormalUncMeans},
      {"lognormal_uncertain.std_deviations", P_VAR lognormalUncStdDevs},
      {"lognormal_uncertain.upper_bounds", P_VAR lognormalUncUpperBnds},
      {"lognormal_uncertain.zetas", P_VAR lognormalUncZetas},
      {"loguniform_uncertain.lower_bounds", P_VAR loguniformUncLowerBnds},
      {"loguniform_uncertain.upper_bounds", P_VAR loguniformUncUpperBnds},
      {"negative_binomial_uncertain.prob_per_trial",
	  P_VAR negBinomialUncProbPerTrial},
      {"normal_uncertain.lower_bounds", P_VAR normalUncLowerBnds},
      {"normal_uncertain.means", P_VAR normalUncMeans},
      {"normal_uncertain.std_deviations", P_VAR normalUncStdDevs},
      {"normal_uncertain.upper_bounds", P_VAR normalUncUpperBnds},
      {"poisson_uncertain.lambdas", P_VAR poissonUncLambdas},
      {"triangular_uncertain.lower_bounds", P_VAR triangularUncLowerBnds},
      {"triangular_uncertain.modes", P_VAR triangularUncModes},
      {"triangular_uncertain.upper_bounds", P_VAR triangularUncUpperBnds},
      {"uniform_uncertain.lower_bounds", P_VAR uniformUncLowerBnds},
      {"uniform_uncertain.upper_bounds", P_VAR uniformUncUpperBnds},
      {"weibull_uncertain.alphas", P_VAR weibullUncAlphas},
      {"weibull_uncertain.betas", P_VAR weibullUncBetas}
    },
    { /* interface */ },
    { /* responses */
      {"nonlinear_equality_scales", P_RES nonlinearEqScales},
      {"nonlinear_equality_targets", P_RES nonlinearEqTargets},
      {"nonlinear_inequality_lower_bounds", P_RES nonlinearIneqLowerBnds},
      {"nonlinear_inequality_scales", P_RES nonlinearIneqScales},
      {"nonlinear_inequality_upper_bounds", P_RES nonlinearIneqUpperBnds},
      {"primary_response_fn_scales", P_RES primaryRespFnScales},
      {"primary_response_fn_weights", P_RES primaryRespFnWeights}
    },
    entry_name, dbRep);

  rep_rv = rv;
}


void ProblemDescDB::set(const String& entry_name, const IntVector& iv)
{
  IntVector& rep_iv = get<IntVector>
  ( "set(IntVector&)",
    { /* environment */ },
    { /* method */
      {"generating_vector.inline", P_MET generatingVector},
      {"generating_matrices.inline", P_MET generatingMatrices}
    },
    { /* model */ },
    { /* variables */
      {"binomial_uncertain.num_trials", P_VAR binomialUncNumTrials},
      {"discrete_aleatory_uncertain_int.initial_point",
	  P_VAR discreteIntAleatoryUncVars},
      {"discrete_aleatory_uncertain_int.lower_bounds",
	  P_VAR discreteIntAleatoryUncLowerBnds},
      {"discrete_aleatory_uncertain_int.upper_bounds",
	  P_VAR discreteIntAleatoryUncUpperBnds},
      {"discrete_design_range.initial_point", P_VAR discreteDesignRangeVars},
      {"discrete_design_range.lower_bounds", P_VAR discreteDesignRangeLowerBnds},
      {"discrete_design_range.upper_bounds", P_VAR discreteDesignRangeUpperBnds},
      {"discrete_design_set_int.initial_point", P_VAR discreteDesignSetIntVars},
      {"discrete_epistemic_uncertain_int.initial_point",
	  P_VAR discreteIntEpistemicUncVars},
      {"discrete_epistemic_uncertain_int.lower_bounds",
	  P_VAR discreteIntEpistemicUncLowerBnds},
      {"discrete_epistemic_uncertain_int.upper_bounds",
	  P_VAR discreteIntEpistemicUncUpperBnds},
      {"discrete_state_range.initial_state", P_VAR discreteStateRangeVars},
      {"discrete_state_range.lower_bounds", P_VAR discreteStateRangeLowerBnds},
      {"discrete_state_range.upper_bounds", P_VAR discreteStateRangeUpperBnds},
      {"discrete_state_set_int.initial_state", P_VAR discreteStateSetIntVars},
      {"hypergeometric_uncertain.num_drawn", P_VAR hyperGeomUncNumDrawn},
      {"hypergeometric_uncertain.selected_population",
	  P_VAR hyperGeomUncSelectedPop},
      {"hypergeometric_uncertain.total_population", P_VAR hyperGeomUncTotalPop},
      {"negative_binomial_uncertain.num_trials", P_VAR negBinomialUncNumTrials}
    },
    { /* interface */ },
    { /* responses */ },
    entry_name, dbRep);

  rep_iv = iv;
}


void ProblemDescDB::set(const String& entry_name, const BitArray& ba)
{
  BitArray& rep_ba = get<BitArray>
  ( "set(BitArray&)",
    { /* environment */ },
    { /* method */ },
    { /* model */ },
    { /* variables */
      {"binomial_uncertain.categorical", P_VAR binomialUncCat},
      {"discrete_design_range.categorical", P_VAR discreteDesignRangeCat},
      {"discrete_design_set_int.categorical", P_VAR discreteDesignSetIntCat},
      {"discrete_design_set_real.categorical", P_VAR discreteDesignSetRealCat},
      {"discrete_interval_uncertain.categorical", P_VAR discreteIntervalUncCat},
      {"discrete_state_range.categorical", P_VAR discreteStateRangeCat},
      {"discrete_state_set_int.categorical", P_VAR discreteStateSetIntCat},
      {"discrete_state_set_real.categorical", P_VAR discreteStateSetRealCat},
      {"discrete_uncertain_set_int.categorical", P_VAR discreteUncSetIntCat},
      {"discrete_uncertain_set_real.categorical", P_VAR discreteUncSetRealCat},
      {"geometric_uncertain.categorical", P_VAR geometricUncCat},
      {"histogram_uncertain.point_int.categorical",
	  P_VAR histogramUncPointIntCat},
      {"histogram_uncertain.point_real.categorical",
	  P_VAR histogramUncPointRealCat},
      {"hypergeometric_uncertain.categorical", P_VAR hyperGeomUncCat},
      {"negative_binomial_uncertain.categorical", P_VAR negBinomialUncCat},
      {"poisson_uncertain.categorical", P_VAR poissonUncCat}
    },
    { /* interface */ },
    { /* responses */ },
    entry_name, dbRep);

  rep_ba = ba;
}


void ProblemDescDB::set(const String& entry_name, const RealSymMatrix& rsm)
{
  RealSymMatrix& rep_rsm = get<RealSymMatrix>
  ( "set(RealSymMatrix&)",
    { /* environment */ },
    { /* method */ },
    { /* model */ },
    { /* variables */
      {"uncertain.correlation_matrix", P_VAR uncertainCorrelations}
    },
    { /* interface */ },
    { /* responses */ },
    entry_name, dbRep);

  rep_rsm = rsm;
}


void ProblemDescDB::set(const String& entry_name, const RealVectorArray& rva)
{
  RealVectorArray& rep_rva = get<RealVectorArray>
  ( "set(RealVectorArray&)",
    { /* environment */ },
    { /* method */
      {"nond.gen_reliability_levels", P_MET genReliabilityLevels},
      {"nond.probability_levels", P_MET probabilityLevels},
      {"nond.reliability_levels", P_MET reliabilityLevels},
      {"nond.response_levels", P_MET responseLevels}
    },
    { /* model */ },
    { /* variables */ },
    { /* interface */ },
    { /* responses */ },
    entry_name, dbRep);

  rep_rva = rva;
}


void ProblemDescDB::set(const String& entry_name, const IntVectorArray& iva)
{
  IntVectorArray& rep_iva = get<IntVectorArray>
  ( "set(IntVectorArray&)",
    { /* environment */ },
    { /* method */ },
    { /* model */ },
    { /* variables */ },
    { /* interface */ },
    { /* responses */ },
    entry_name, dbRep);

  rep_iva = iva;
}


void ProblemDescDB::set(const String& entry_name, const IntSetArray& isa)
{
  IntSetArray& rep_isa = get<IntSetArray>
  ( "set(IntSetArray&)",
    { /* environment */ },
    { /* method */ },
    { /* model */ },
    { /* variables */
      {"discrete_design_set_int.values", P_VAR discreteDesignSetInt},
      {"discrete_state_set_int.values",  P_VAR discreteStateSetInt}
    },
    { /* interface */ },
    { /* responses */ },
    entry_name, dbRep);

  rep_isa = isa;
}


void ProblemDescDB::set(const String& entry_name, const RealSetArray& rsa)
{
  RealSetArray& rep_rsa = get<RealSetArray>
  ( "set(RealSetArray&)",
    { /* environment */ },
    { /* method */ },
    { /* model */ },
    { /* variables */
      {"discrete_design_set_real.values", P_VAR discreteDesignSetReal},
      {"discrete_state_set_real.values",  P_VAR discreteStateSetReal}
    },
    { /* interface */ },
    { /* responses */ },
    entry_name, dbRep);

  rep_rsa = rsa;
}


void ProblemDescDB::set(const String& entry_name, const IntRealMapArray& irma)
{
  IntRealMapArray& rep_irma = get<IntRealMapArray>
  ( "set(IntRealMapArray&)",
    { /* environment */ },
    { /* method */ },
    { /* model */ },
    { /* variables */
      {"discrete_uncertain_set_int.values_probs",
	  P_VAR discreteUncSetIntValuesProbs},
      {"histogram_uncertain.point_int_pairs", P_VAR histogramUncPointIntPairs}
    },
    { /* interface */ },
    { /* responses */ },
    entry_name, dbRep);

  rep_irma = irma;
}


void ProblemDescDB::set(const String& entry_name, const StringRealMapArray& srma)
{
  StringRealMapArray& rep_srma = get<StringRealMapArray>
  ( "set(StringRealMapArray&)",
    { /* environment */ },
    { /* method */ },
    { /* model */ },
    { /* variables */
      {"histogram_uncertain.point_string_pairs", P_VAR histogramUncPointStrPairs}
    },
    { /* interface */ },
    { /* responses */ },
    entry_name, dbRep);

  rep_srma = srma;
}


void ProblemDescDB::set(const String& entry_name, const RealRealMapArray& rrma)
{
  RealRealMapArray& rep_rrma = get<RealRealMapArray>
  ( "set(RealRealMapArray&)",
    { /* environment */ },
    { /* method */ },
    { /* model */ },
    { /* variables */
      {"discrete_uncertain_set_real.values_probs",
	  P_VAR discreteUncSetRealValuesProbs}
    },
    { /* interface */ },
    { /* responses */ },
    entry_name, dbRep);

  rep_rrma = rrma;
}

void ProblemDescDB::
set(const String& entry_name, const RealRealPairRealMapArray& rrrma)
{
  RealRealPairRealMapArray& rep_rrrma = get<RealRealPairRealMapArray>
  ( "set(RealRealPairRealMapArray&)",
    { /* environment */ },
    { /* method */ },
    { /* model */ },
    { /* variables */
      {"continuous_interval_uncertain.basic_probs",
	  P_VAR continuousIntervalUncBasicProbs}
    },
    { /* interface */ },
    { /* responses */ },
    entry_name, dbRep);

  rep_rrrma = rrrma;
}

void ProblemDescDB::
set(const String& entry_name, const IntIntPairRealMapArray& iirma)
{
  IntIntPairRealMapArray& rep_iirma = get<IntIntPairRealMapArray>
  ( "set(IntIntPairRealMapArray&)",
    { /* environment */ },
    { /* method */ },
    { /* model */ },
    { /* variables */
      {"discrete_interval_uncertain.basic_probs",
	  P_VAR discreteIntervalUncBasicProbs}
    },
    { /* interface */ },
    { /* responses */ },
    entry_name, dbRep);

  rep_iirma = iirma;
}


void ProblemDescDB::set(const String& entry_name, const StringArray& sa)
{
  StringArray& rep_sa = get<StringArray>
  ( "set(StringArray&)",
    { /* environment */ },
    { /* method */ },
    { /* model */
      {"diagnostics", P_MOD diagMetrics},
      {"nested.primary_variable_mapping", P_MOD primaryVarMaps},
      {"nested.secondary_variable_mapping", P_MOD secondaryVarMaps}
    },
    { /* variables */
      {"continuous_aleatory_uncertain.labels", P_VAR continuousAleatoryUncLabels},
      {"continuous_design.labels", P_VAR continuousDesignLabels},
      {"continuous_design.scale_types", P_VAR continuousDesignScaleTypes},
      {"continuous_epistemic_uncertain.labels",
	  P_VAR continuousEpistemicUncLabels},
      {"continuous_state.labels", P_VAR continuousStateLabels},
      {"discrete_aleatory_uncertain_int.labels",
	  P_VAR discreteIntAleatoryUncLabels},
      {"discrete_aleatory_uncertain_real.labels",
	  P_VAR discreteRealAleatoryUncLabels},
      {"discrete_design_range.labels", P_VAR discreteDesignRangeLabels},
      {"discrete_design_set_int.labels", P_VAR discreteDesignSetIntLabels},
      {"discrete_design_set_real.labels", P_VAR discreteDesignSetRealLabels},
      {"discrete_epistemic_uncertain_int.labels",
	  P_VAR discreteIntEpistemicUncLabels},
      {"discrete_epistemic_uncertain_real.labels",
	  P_VAR discreteRealEpistemicUncLabels},
      {"discrete_state_range.labels", P_VAR discreteStateRangeLabels},
      {"discrete_state_set_int.labels", P_VAR discreteStateSetIntLabels},
      {"discrete_state_set_real.labels", P_VAR discreteStateSetRealLabels},
      {"discrete_state_set_string.labels", P_VAR discreteStateSetStrLabels},
      {"linear_equality_scale_types", P_VAR linearEqScaleTypes},
      {"linear_inequality_scale_types", P_VAR linearIneqScaleTypes}
    },
    { /* interface */ },
    { /* responses */
      {"labels", P_RES responseLabels },
      {"nonlinear_equality_scale_types", P_RES nonlinearEqScaleTypes },
      {"nonlinear_inequality_scale_types", P_RES nonlinearIneqScaleTypes },
      {"primary_response_fn_scale_types", P_RES primaryRespFnScaleTypes }
    },
    entry_name, dbRep);

  rep_sa = sa;
}

/** Require string idenfitiers id_* to be unique across all blocks of
    each type (method, model, variables, interface, responses

    For now, this allows duplicate empty ID strings. Would be better
    to require unique IDs when more than one block of a given type
    appears in the input file (instead of use-the-last-parsed)
*/
void ProblemDescDB::enforce_unique_ids()
{
  bool found_error = false;
  std::multiset<String> block_ids;

  // Lambda to detect duplicate for the passed id, issuing error
  // message for the specified block_type. Modifies set of block_ids
  // and found_error status.
  auto check_unique = [&block_ids, &found_error] (String block_type, String id) {
    if (!id.empty()) {
      block_ids.insert(id);
      // (Only warn once per unique ID name)
      if (block_ids.count(id) == 2) {
	Cerr << "Error: id_" << block_type << " '" << id
	     << "' appears more than once.\n";
	found_error = true;
      }
    }
  };

  // This could be written more generically if the member was always
  // called idString instead of a different name (idMethod, idModel,
  // etc.) for each Data* class...; then the same code could apply to
  // all data*List
  for (auto data_cont : dataMethodList)
    check_unique("method", data_cont.data_rep()->idMethod);
  block_ids.clear();

  for (auto data_cont : dataModelList)
    check_unique("model", data_cont.data_rep()->idModel);
  block_ids.clear();

  for (auto data_cont : dataVariablesList)
    check_unique("variables", data_cont.data_rep()->idVariables);
  block_ids.clear();

  for (auto data_cont : dataInterfaceList)
    check_unique("interface", data_cont.data_rep()->idInterface);
  block_ids.clear();

  for (auto data_cont : dataResponsesList)
    check_unique("responses", data_cont.data_rep()->idResponses);
  block_ids.clear();

  if (found_error)
    abort_handler(PARSE_ERROR);
}


#undef P_ENV
#undef P_MET
#undef P_MOD
#undef P_VAR
#undef P_INT
#undef P_RES


} // namespace Dakota<|MERGE_RESOLUTION|>--- conflicted
+++ resolved
@@ -20,22 +20,14 @@
 #include "ProblemDescDB.hpp"
 #include "ParallelLibrary.hpp"
 #include "NIDRProblemDescDB.hpp"
-<<<<<<< HEAD
-#include "ProgramOptions.hpp"
-=======
 #include "DakotaIterator.hpp"
 #include "DakotaInterface.hpp"
->>>>>>> 49edf8cc
 #include "WorkdirHelper.hpp"  // bfs utils and prepend_preferred_env_path
 #include <boost/bind.hpp>
 #include <boost/function.hpp>
 #include <string>
-<<<<<<< HEAD
 #include "delete_study_components.hpp"
-=======
 #include <string_view>
-
->>>>>>> 49edf8cc
 
 //#define DEBUG
 //#define MPI_DEBUG
@@ -129,11 +121,11 @@
     DB setup phase 2: optionally insert additional data via late sets.
     Rank 0 only. */
 void ProblemDescDB::
-parse_inputs(const std::string_view input_string, const std::string_view parser_options,
+parse_inputs(const std::string_view input_string, const std::string_view parser_options, bool command_line_run,
 	     DbCallbackFunctionPtr callback, void *callback_data)
 {
   if (dbRep) {
-    dbRep->parse_inputs(input_string, parser_options, callback, callback_data);
+    dbRep->parse_inputs(input_string, parser_options, command_line_run, callback, callback_data);
     // BMA TODO: Temporary workaround; can't get callback to work on
     // letter yet. Need to replace Null_rep* with forward to letter
     // and remove dbRep->, but initial cut didn't work.
@@ -145,7 +137,7 @@
     // Only world rank 0 parses the input file.
     if (parallelLib.world_rank() == 0) {
         // Parse the input file using one of the derived parser-specific classes
-        derived_parse_inputs(input_string, parser_options);
+        derived_parse_inputs(input_string, parser_options, command_line_run);
     }
 
     // Allow user input by callback function.
@@ -251,10 +243,10 @@
 
 void ProblemDescDB::
 derived_parse_inputs(const std::string_view dakota_input,
-		     const std::string_view parser_options)
+		     const std::string_view parser_options, bool command_line_run)
 {
   if (dbRep)
-    dbRep->derived_parse_inputs(dakota_input, parser_options);
+    dbRep->derived_parse_inputs(dakota_input, parser_options, command_line_run);
   else { // this fn must be redefined
     Cerr << "Error: Letter lacking redefinition of virtual derived_parse_inputs"
 	 << " function.\n       No default defined at base class." << std::endl;
