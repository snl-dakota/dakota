/*  _______________________________________________________________________

    Dakota: Explore and predict with confidence.
    Copyright 2014-2025
    National Technology & Engineering Solutions of Sandia, LLC (NTESS).
    This software is distributed under the GNU Lesser General Public License.
    For more information, see the README file in the top Dakota directory.
    _______________________________________________________________________ */

// Class:        ProblemDescDB
//- Description: Implementation code for the ProblemDescDB class.
//-              It provides storage for problem description database entries
//-              and defines the keyword handlers that yacc calls to populate
//-              the database based on the parsed input.
//- Owner:       Mike Eldred
//- Checked by:

#include "dakota_system_defs.hpp"
#include "dakota_data_util.hpp"
#include "ProblemDescDB.hpp"
#include "ParallelLibrary.hpp"
#include "NIDRProblemDescDB.hpp"
#include "DakotaIterator.hpp"
#include "DakotaInterface.hpp"
#include "WorkdirHelper.hpp"  // bfs utils and prepend_preferred_env_path
#include <boost/bind.hpp>
#include <boost/function.hpp>
#include <string>
#include "delete_study_components.hpp"
#include <string_view>

//#define DEBUG
//#define MPI_DEBUG

static const char rcsId[]="@(#) $Id: ProblemDescDB.cpp 7007 2010-10-06 15:54:39Z wjbohnh $";


namespace Dakota {

extern ParallelLibrary dummy_lib; // defined in dakota_global_defs.cpp
extern ProblemDescDB *Dak_pddb;	  // defined in dakota_global_defs.cpp


/** This constructor is the one which must build the base class data for all
    derived classes.  get_db() instantiates a derived class letter and the
    derived constructor selects this base class constructor in its
    initialization list (to avoid the recursion of the base class constructor
    calling get_db() again).  Since the letter IS the representation, its
    representation pointer is set to NULL. */
ProblemDescDB::ProblemDescDB(BaseConstructor, int world_size, int world_rank):
  environmentCntr(0), methodDBLocked(true),
  modelDBLocked(true), variablesDBLocked(true), interfaceDBLocked(true),
  responsesDBLocked(true), worldSize(world_size), worldRank(world_rank)
{ /* empty ctor */ }


/** This is the envelope constructor which uses problem_db to build a
    fully populated db object.  It only needs to extract enough data
    to properly execute get_db(problem_db), since the constructor
    overloaded with BaseConstructor builds the actual base class data
    inherited by the derived classes. */
ProblemDescDB::ProblemDescDB(int world_size, int world_rank) :
  // Set the rep pointer to the appropriate db type
  dbRep(get_db(world_size, world_rank))

{
  if (!dbRep) // bad settings or insufficient memory
    abort_handler(-1);
}


/** Initializes dbRep to the appropriate derived type.  The standard
    derived class constructors are invoked.  */
std::shared_ptr<ProblemDescDB>
ProblemDescDB::get_db(int world_size, int world_rank)
{
  Dak_pddb = this;	// for use in abort_handler()

  //if (xml_flag)
  //  return new XMLProblemDescDB(parallel_lib);
  //else
  return std::make_shared<NIDRProblemDescDB>(world_size, world_rank);
}


/** Copy constructor manages sharing of dbRep */
ProblemDescDB::ProblemDescDB(const ProblemDescDB& db):
  dbRep(db.dbRep)
{ /* empty ctor */ }


/** Assignment operator shares the dbRep. */
ProblemDescDB ProblemDescDB::operator=(const ProblemDescDB& db)
{
  dbRep = db.dbRep;
  return *this; // calls copy constructor since returned by value
}


/** dbRep only deleted when its reference count reaches zero. */
ProblemDescDB::~ProblemDescDB()
{
  if (this == Dak_pddb)
    Dak_pddb = NULL;
  delete_study_components(*this);
}


/** DB setup phase 1: parse the input file and execute callback
    functions if present.  Rank 0 only.

    DB setup phase 2: optionally insert additional data via late sets.
    Rank 0 only. */
void ProblemDescDB::
parse_inputs(const std::string_view input_string, const std::string_view parser_options, bool command_line_run,
	     DbCallbackFunctionPtr callback, void *callback_data)
{
  if (dbRep) {
    dbRep->parse_inputs(input_string, parser_options, command_line_run, callback, callback_data);
    // BMA TODO: Temporary workaround; can't get callback to work on
    // letter yet. Need to replace Null_rep* with forward to letter
    // and remove dbRep->, but initial cut didn't work.
    if (callback && dbRep->worldRank == 0)
      (*callback)(this, callback_data);
  }
  else {

    // Only world rank 0 parses the input file.
<<<<<<< HEAD
    if (parallelLib.world_rank() == 0) {

      if ( !prog_opts.input_file().empty() &&
	   !prog_opts.input_string().empty() ) {
	Cerr << "\nError: parse_inputs called with both input file and input "
	     << "string." << std::endl;
	abort_handler(PARSE_ERROR);
      }

      if (prog_opts.preproc_input()) {

	if (prog_opts.echo_input()) {
	  echo_input_file(prog_opts.input_file(), prog_opts.input_string(),
			  " template");
	  echo_input_file(prog_opts.preprocessed_file(), "");
	}

	// Parse the input file using one of the derived parser-specific classes
	derived_parse_inputs(prog_opts.preprocessed_file(), "",
			     prog_opts.parser_options());

	// Remove file created by preprocessing input
	std::filesystem::remove(prog_opts.preprocessed_file());
      }
      else {

	if (prog_opts.echo_input())
	  echo_input_file(prog_opts.input_file(), prog_opts.input_string());

	// Parse the input file using one of the derived parser-specific classes
	derived_parse_inputs(prog_opts.input_file(), prog_opts.input_string(),
			     prog_opts.parser_options());

      }

      // Allow user input by callback function.

      // BMA TODO: Is this comment true?
      // Note: the DB is locked and the list iterators are not defined.  Thus,
      // the user function must do something to put the DB in a usable set/get
      // state (e.g., resolve_top_method() or set_db_list_nodes()).
=======
    if (worldRank == 0) {
        // Parse the input file using one of the derived parser-specific classes
        derived_parse_inputs(input_string, parser_options, command_line_run);
    }
>>>>>>> 5eccf452

    // Allow user input by callback function.

    // BMA TODO: Is this comment true?
    // Note: the DB is locked and the list iterators are not defined.  Thus,
    // the user function must do something to put the DB in a usable set/get
    // state (e.g., resolve_top_method() or set_db_list_nodes()).

    // if (callback)
    // 	(*callback)(this, callback_data);
  }
}


/** DB setup phase 3: perform basic checks on keywords counts in
    current DB state, then sync to all processors. */
void ProblemDescDB::check_and_broadcast(const UserModes& user_modes) {

  if (dbRep)
    dbRep->check_and_broadcast(user_modes);
  else {

    // Check to make sure at least one of each of the keywords was found
    // in the problem specification file; checks only happen on Dakota rank 0
    if (worldRank == 0)
      check_input(user_modes);

    // bcast a minimal MPI buffer containing the input specification
    // data prior to post-processing
    broadcast();

    // After broadcast, perform post-processing on all processors to
    // size default variables/responses specification vectors (avoid
    // sending large vectors over an MPI buffer).
    post_process();

  }
}



void ProblemDescDB::broadcast()
{
  if (dbRep)
    dbRep->broadcast();
  else {
    // DAKOTA's old design for reading the input file was for world rank 0 to
    // get the input filename from cmd_line_handler (after MPI_Init) and bcast
    // the character buffer to all other processors (having every processor
    // query the cmd_line_handler was failing because of the effect of MPI_Init
    // on argc and argv).  Then every processor yyparsed.  This worked fine but
    // was not scalable for MP machines with a limited number of I/O devices.

    // Now, world rank 0 yyparse's and sends all the parsed data in a single
    // buffer to all other ranks.
    if (worldSize > 1) {
      if (worldRank == 0) {
	enforce_unique_ids();
	derived_broadcast(); // pre-processor
	send_db_buffer();
#ifdef MPI_DEBUG
	Cout << "DB buffer to send on world rank " << worldRank
	     << ":\n" << environmentSpec << dataMethodList << dataVariablesList
	     << dataInterfaceList << dataResponsesList << std::endl;
#endif // MPI_DEBUG
      }
      else {
	receive_db_buffer();
#ifdef MPI_DEBUG
	Cout << "DB buffer received on world rank " << worldRank
	     << ":\n" << environmentSpec << dataMethodList << dataVariablesList
	     << dataInterfaceList << dataResponsesList << std::endl;
#endif // MPI_DEBUG
	//derived_broadcast(); // post-processor
      }
    }
    else {
#ifdef DEBUG
      Cout << "DB parsed data:\n" << environmentSpec << dataMethodList
	   << dataVariablesList << dataInterfaceList << dataResponsesList
	   << std::endl;
#endif // DEBUG
      enforce_unique_ids();
      derived_broadcast();
    }
  }
}


/** When using library mode in a parallel application, post_process()
    should be called on all processors following broadcast() of a
    minimal problem specification. */
void ProblemDescDB::post_process()
{
  // no base class post-processing operations to perform
  if (dbRep)
    dbRep->derived_post_process();
  else
    derived_post_process();
}


void ProblemDescDB::
derived_parse_inputs(const std::string_view dakota_input,
		     const std::string_view parser_options, bool command_line_run)
{
  if (dbRep)
    dbRep->derived_parse_inputs(dakota_input, parser_options, command_line_run);
  else { // this fn must be redefined
    Cerr << "Error: Letter lacking redefinition of virtual derived_parse_inputs"
	 << " function.\n       No default defined at base class." << std::endl;
    abort_handler(-1);
  }
}


void ProblemDescDB::derived_broadcast()
{
  if (dbRep)
    dbRep->derived_broadcast();
  // else do nothing: this fn is optional
}


void ProblemDescDB::derived_post_process()
{
  if (dbRep)
    dbRep->derived_post_process();
  // else do nothing: this fn is optional
}


/** NOTE: when using library mode in a parallel application,
    check_input() should either be called only on worldRank 0, or it
    should follow a matched send_db_buffer()/receive_db_buffer() pair. */
void ProblemDescDB::check_input(const UserModes& user_modes)
{
  if (dbRep)
    dbRep->check_input(user_modes);
  else {

    int num_errors = 0;
    //if (!environmentCntr) { // Allow environment omission
    //  Cerr << "No environment specification found in input file.\n";
    //  ++num_errors;
    //}
    if (environmentCntr > 1) {
      Cerr << "Multiple environment specifications not allowed in input "
	   << "file.\n";
      ++num_errors;
    }
    if (dataMethodList.empty()) {
      Cerr << "No method specification found in input file.\n";
      ++num_errors;
    }
    if (dataVariablesList.empty()) {
      Cerr << "No variables specification found in input file.\n";
      ++num_errors;
    }
    if (dataInterfaceList.empty()) {
      // interface spec may be omitted in case of global data fits
      bool interface_reqd = true;
      // global surrogate with data reuse from either restart or points_file
      for (std::list<DataModel>::iterator dm_iter = dataModelList.begin();
	   dm_iter!=dataModelList.end(); ++dm_iter)
	if ( strbegins(dm_iter->dataModelRep->surrogateType, "global_") &&
	     ( ( !dm_iter->dataModelRep->approxPointReuse.empty() &&
		  dm_iter->dataModelRep->approxPointReuse != "none" ) ||
	       !dm_iter->dataModelRep->importBuildPtsFile.empty() ) )
	  interface_reqd = false;
      if (interface_reqd)
	for (std::list<DataMethod>::iterator dm_iter = dataMethodList.begin();
	     dm_iter != dataMethodList.end(); ++dm_iter)
	  if (!dm_iter->dataMethodRep->importBuildPtsFile.empty())
	    interface_reqd = false;
      if (interface_reqd) {
	Cerr << "No interface specification found in input file.\n";
	++num_errors;
      }
      else {
	// needed for setting DB interface node to something; prevents errors
	// in any interface spec data lookups (e.g., Interface base class ctor
	// called from ApproximationInterface ctor)
	DataInterface data_interface; // use defaults
	dataInterfaceList.push_back(data_interface);
      }
    }
    if (dataResponsesList.empty()) {
      Cerr << "No responses specification found in input file.\n";
      ++num_errors;
    }
    if (dataModelList.empty()) { // Allow model omission
      DataModel data_model; // use defaults: modelType == "simulation"
      dataModelList.push_back(data_model);
    }

    if (user_modes.requestedUserModes) {

      if (!user_modes.postRunInput.empty())
	Cerr << "Warning: pre-run input not implemented; ignored.\n";

      if (!user_modes.preRunOutput.empty()) {
	if (dataMethodList.size() > 1) {
	  Cerr << "Error: pre-run output only allowed for single method.\n";
	  ++num_errors;
	}
	else if (!dataMethodList.empty()) {
	  // exactly one method
	  // TODO: Test for iterator concurrency
	  std::list<DataMethod>::iterator dm = dataMethodList.begin();
	  unsigned short method_name = dm->dataMethodRep->methodName;
	  if ( !(method_name & PSTUDYDACE_BIT) &&
	       !(method_name == RANDOM_SAMPLING) ) {
	    Cerr << "Error: pre-run output not supported for method "
		 << method_name << "\n       (supported for sampling, "
		 << "parameter study, DDACE, FSUDACE, and PSUADE methods)\n";
	    ++num_errors;
	  }
	}
      }

      if (!user_modes.runInput.empty())
	Cerr << "Warning: run input not implemented; ignored.\n";

      if (!user_modes.runOutput.empty())
	Cerr << "Warning: run output not implemented; ignored.\n";

      if (!user_modes.postRunInput.empty()) {
	if (dataMethodList.size() > 1) {
	  Cerr << "Error: post-run input only allowed for single method.\n";
	  ++num_errors;
	}
	else if (!dataMethodList.empty()) {
	  // exactly one method
	  // TODO: Test for iterator concurrency
	  std::list<DataMethod>::iterator dm = dataMethodList.begin();
	  unsigned short method_name = dm->dataMethodRep->methodName;
	  if ( !(method_name & PSTUDYDACE_BIT) &&
	       !(method_name == RANDOM_SAMPLING) ) {
	    Cerr << "Error: post-run input not supported for method "
		 << method_name << "\n       (supported for sampling, "
		 << "parameter study, DDACE, FSUDACE, and PSUADE methods)\n";
	    ++num_errors;
	  }
	}
      }

      if (!user_modes.postRunOutput.empty())
	Cerr << "Warning: post-run output not implemented; ignored.\n";

    }

    if (num_errors) {
      Cerr << num_errors << " input specification errors detected." <<std::endl;
      abort_handler(PARSE_ERROR);
    }
  }
}


void ProblemDescDB::set_db_list_nodes(const String& method_tag)
{
  if (dbRep)
    dbRep->set_db_list_nodes(method_tag);
  // for simplicity in client logic, allow NO_SPECIFICATION case to fall
  // through: do not update iterators or locks, such that previous
  // specification settings remain active (NO_SPECIFICATION instances
  // within a recursion do not alter list node sequencing).
  else if (!strbegins(method_tag, "NOSPEC_METHOD_ID_")) {
    set_db_method_node(method_tag);
    if (methodDBLocked) {
      modelDBLocked = variablesDBLocked = interfaceDBLocked
	= responsesDBLocked = true;
      // ensure consistency in get_db_{method,model}_node():
      //dataModelIter = dataModelList.end();
    }
    else
      set_db_model_nodes(dataMethodIter->dataMethodRep->modelPointer);
  }
}


void ProblemDescDB::set_db_list_nodes(size_t method_index)
{
  if (dbRep)
    dbRep->set_db_list_nodes(method_index);
  else {
    // Set the correct Index values for all Data class lists.
    set_db_method_node(method_index);
    if (methodDBLocked) {
      modelDBLocked = variablesDBLocked = interfaceDBLocked
	= responsesDBLocked = true;
      // ensure consistency in get_db_{method,model}_node():
      //dataModelIter = dataModelList.end();
    }
    else
      set_db_model_nodes(dataMethodIter->dataMethodRep->modelPointer);
  }
}


void ProblemDescDB::resolve_top_method(bool set_model_nodes)
{
  if (dbRep)
    dbRep->resolve_top_method(set_model_nodes);
  else { // deduce which method spec sits on top
    String& top_meth_ptr = environmentSpec.dataEnvRep->topMethodPointer;
    size_t num_method_spec = dataMethodList.size();
    if (num_method_spec == 1)
      dataMethodIter = dataMethodList.begin();
    else if (!top_meth_ptr.empty())
      dataMethodIter =
	std::find_if( dataMethodList.begin(), dataMethodList.end(),
		      boost::bind(DataMethod::id_compare, _1, top_meth_ptr) );
    else { // identify which id_method does not appear in a method_pointer
      // Collect list of all method id's (including empty ids)
      StringList method_ids;
      for (std::list<DataMethod>::iterator it=dataMethodList.begin();
	   it!=dataMethodList.end(); it++)
	method_ids.push_back(it->dataMethodRep->idMethod);
      // Eliminate sub-method pointers from method specs
      for (std::list<DataMethod>::iterator it=dataMethodList.begin();
	   it!=dataMethodList.end(); it++)
	if (!it->dataMethodRep->subMethodPointer.empty()) {
          StringList::iterator slit
            = std::find(method_ids.begin(), method_ids.end(),
                        it->dataMethodRep->subMethodPointer);
          if (slit != method_ids.end()) method_ids.erase(slit);
	}
      // Eliminate method_pointers from model specs
      for (std::list<DataModel>::iterator it=dataModelList.begin();
	   it!=dataModelList.end(); it++)
	if (!it->dataModelRep->subMethodPointer.empty()) {
          StringList::iterator slit
            = std::find(method_ids.begin(), method_ids.end(),
                        it->dataModelRep->subMethodPointer);
          if (slit != method_ids.end()) method_ids.erase(slit);
	}
      // by process of elimination, select the top method
      if (method_ids.empty() || method_ids.size() > 1) {
	Cerr << "\nError: ProblemDescDB::resolve_top_method() failed to "
	     << "determine active method specification.\n       Please resolve "
	     << "method pointer ambiguities." << std::endl;
	abort_handler(PARSE_ERROR);
      }
      else {
	const String& method_id = *method_ids.begin();
	dataMethodIter
	  = std::find_if( dataMethodList.begin(), dataMethodList.end(),
              boost::bind(DataMethod::id_compare, _1, method_id) );
      }
    }
    methodDBLocked = false; // unlock

    // set all subordinate list nodes for this method
    if (set_model_nodes)
      set_db_model_nodes(dataMethodIter->dataMethodRep->modelPointer);
  }
}


void ProblemDescDB::set_db_method_node(const String& method_tag)
{
  if (dbRep)
    dbRep->set_db_method_node(method_tag);
  // for simplicity in client logic, allow NO_SPECIFICATION case to fall
  // through: do not update dataMethodIter or methodDBLocked, such that
  // previous specification settings remain active (NO_SPECIFICATION
  // instances within a recursion do not alter list node sequencing).
  else if (!strbegins(method_tag, "NOSPEC_METHOD_ID_")) {
    // set the correct Index values for all Data class lists.
    if (method_tag.empty()) { // no pointer specification
      if (dataMethodList.size() == 1) // no ambiguity if only one spec
	dataMethodIter = dataMethodList.begin();
      else { // try to match to a method without an id
	dataMethodIter
	  = std::find_if( dataMethodList.begin(), dataMethodList.end(),
              boost::bind(DataMethod::id_compare, _1, method_tag) );
	if (dataMethodIter == dataMethodList.end()) {
	  if (worldRank == 0)
	    Cerr << "\nWarning: empty method id string not found.\n         "
		 << "Last method specification parsed will be used.\n";
	  --dataMethodIter; // last entry in list
	}
	else if (worldRank == 0 &&
		 std::count_if(dataMethodList.begin(), dataMethodList.end(),
                   boost::bind(DataMethod::id_compare, _1, method_tag)) > 1)
	  Cerr << "\nWarning: empty method id string is ambiguous.\n         "
	       << "First matching method specification will be used.\n";
      }
      methodDBLocked = false; // unlock
    }
    else {
      std::list<DataMethod>::iterator dm_it
	= std::find_if( dataMethodList.begin(), dataMethodList.end(),
            boost::bind(DataMethod::id_compare, _1, method_tag) );
      if (dm_it == dataMethodList.end()) {
	methodDBLocked = true; // lock (moot)
	Cerr << "\nError: " << method_tag
	     << " is not a valid method identifier string." << std::endl;
	abort_handler(PARSE_ERROR);
      }
      else {
	methodDBLocked = false; // unlock
	dataMethodIter = dm_it;
	if (worldRank == 0 &&
	    std::count_if(dataMethodList.begin(), dataMethodList.end(),
			  boost::bind(DataMethod::id_compare,_1,method_tag))>1)
	  Cerr << "\nWarning: method id string " << method_tag
	       << " is ambiguous.\n         First matching method "
	       << "specification will be used.\n";
      }
    }
  }
}


void ProblemDescDB::set_db_method_node(size_t method_index)
{
  if (dbRep)
    dbRep->set_db_method_node(method_index);
  else if (method_index == _NPOS)
    methodDBLocked = true;
  else {
    size_t num_meth_spec = dataMethodList.size();
    // allow advancement up to but not past end()
    if (method_index > num_meth_spec) {
      Cerr << "\nError: method_index sent to set_db_method_node is out of "
	   << "range." << std::endl;
      abort_handler(PARSE_ERROR);
    }
    dataMethodIter = dataMethodList.begin();
    std::advance(dataMethodIter, method_index);
    // unlock if not advanced to end()
    methodDBLocked = (method_index == num_meth_spec);
  }
}


void ProblemDescDB::set_db_model_nodes(size_t model_index)
{
  if (dbRep)
    dbRep->set_db_model_nodes(model_index);
  else if (model_index == _NPOS)
    modelDBLocked = variablesDBLocked = interfaceDBLocked
      = responsesDBLocked = true;
  else {
    size_t num_model_spec = dataModelList.size();
    // allow advancement up to but not past end()
    if (model_index > num_model_spec) {
      Cerr << "\nError: model_index sent to set_db_model_nodes is out of range."
	   << std::endl;
      abort_handler(PARSE_ERROR);
    }
    dataModelIter = dataModelList.begin();
    std::advance(dataModelIter, model_index);
    // unlock if not advanced to end()
    if (model_index == num_model_spec)
      modelDBLocked = variablesDBLocked = interfaceDBLocked = responsesDBLocked
	= true;
    else {
      const DataModelRep& MoRep = *dataModelIter->dataModelRep;
      set_db_variables_node(MoRep.variablesPointer);
      if (model_has_interface(MoRep))
	set_db_interface_node(MoRep.interfacePointer);
      else
	interfaceDBLocked = true;
      set_db_responses_node(MoRep.responsesPointer);
    }
  }
}


void ProblemDescDB::set_db_model_nodes(const String& model_tag)
{
  if (dbRep)
    dbRep->set_db_model_nodes(model_tag);
  // for simplicity in client logic, allow NO_SPECIFICATION case to fall
  // through: do not update model iterators or locks, such that previous
  // specification settings remain active (NO_SPECIFICATION instances
  // within a recursion do not alter list node sequencing).
  else if (! (model_tag == "NO_SPECIFICATION" ||
        strbegins(model_tag, "NOSPEC_MODEL_ID_") ||
        strbegins(model_tag, "RECAST_"))) {
    // set dataModelIter from model_tag
    if (model_tag.empty() || model_tag == "NO_MODEL_ID") { // no pointer specification
      if (dataModelList.empty()) { // Note: check_input() prevents this
	DataModel data_model; // for library mode
	dataModelList.push_back(data_model);
      }
      if (dataModelList.size() == 1) // no ambiguity if only one spec
	dataModelIter = dataModelList.begin();
      else { // try to match to a model without an id
	dataModelIter
	  = std::find_if( dataModelList.begin(), dataModelList.end(),
              boost::bind(DataModel::id_compare, _1, model_tag) );
	if (dataModelIter == dataModelList.end()) {
	  if (worldRank == 0)
	    Cerr << "\nWarning: empty model id string not found.\n         "
		 << "Last model specification parsed will be used.\n";
	  --dataModelIter; // last entry in list
	}
	else if (worldRank == 0 &&
		 std::count_if(dataModelList.begin(), dataModelList.end(),
                   boost::bind(DataModel::id_compare, _1, model_tag)) > 1)
	  Cerr << "\nWarning: empty model id string is ambiguous.\n         "
	       << "First matching model specification will be used.\n";
      }
      modelDBLocked = false; // unlock
    }
    else {
      std::list<DataModel>::iterator dm_it
	= std::find_if( dataModelList.begin(), dataModelList.end(),
            boost::bind(DataModel::id_compare, _1, model_tag) );
      if (dm_it == dataModelList.end()) {
	modelDBLocked = true; // lock (moot)
	Cerr << "\nError: " << model_tag
	     << " is not a valid model identifier string." << std::endl;
	abort_handler(PARSE_ERROR);
      }
      else {
	modelDBLocked = false; // unlock
	dataModelIter = dm_it;
	if (worldRank == 0 &&
	    std::count_if(dataModelList.begin(), dataModelList.end(),
			  boost::bind(DataModel::id_compare, _1, model_tag))>1)
	  Cerr << "\nWarning: model id string " << model_tag << " is ambiguous."
	       << "\n         First matching model specification will be used."
	       << '\n';
      }
    }

    if (modelDBLocked)
      variablesDBLocked = interfaceDBLocked = responsesDBLocked	= true;
    else {
      const DataModelRep& MoRep = *dataModelIter->dataModelRep;
      set_db_variables_node(MoRep.variablesPointer);
      if (model_has_interface(MoRep))
	set_db_interface_node(MoRep.interfacePointer);
      else
	interfaceDBLocked = true;
      set_db_responses_node(MoRep.responsesPointer);
    }
  }
}


void ProblemDescDB::set_db_variables_node(const String& variables_tag)
{
  if (dbRep)
    dbRep->set_db_variables_node(variables_tag);
  // for simplicity in client logic, allow NO_SPECIFICATION case to fall
  // through: do not update dataVariablesIter or variablesDBLocked, such
  // that previous specification remains active (NO_SPECIFICATION
  // instances within a recursion do not alter list node sequencing).
  else if (variables_tag != "NO_SPECIFICATION") { // not currently in use
    // set dataVariablesIter from variables_tag
    if (variables_tag.empty()) { // no pointer specification
      if (dataVariablesList.size() == 1) // no ambiguity if only one spec
	dataVariablesIter = dataVariablesList.begin();
      else { // try to match to a variables without an id
	dataVariablesIter
	  = std::find_if( dataVariablesList.begin(), dataVariablesList.end(),
              boost::bind(DataVariables::id_compare, _1, variables_tag) );
	if (dataVariablesIter == dataVariablesList.end()) {
	  if (worldRank == 0)
	    Cerr << "\nWarning: empty variables id string not found.\n         "
		 << "Last variables specification parsed will be used.\n";
	  --dataVariablesIter; // last entry in list
	}
	else if (worldRank == 0 &&
		 std::count_if(dataVariablesList.begin(),
			       dataVariablesList.end(),
			       boost::bind(DataVariables::id_compare, _1,
					   variables_tag)) > 1)
	  Cerr << "\nWarning: empty variables id string is ambiguous."
	       << "\n         First matching variables specification will be "
	       << "used.\n";
      }
      variablesDBLocked = false; // unlock
    }
    else {
      std::list<DataVariables>::iterator dv_it
	= std::find_if( dataVariablesList.begin(), dataVariablesList.end(),
            boost::bind(DataVariables::id_compare, _1, variables_tag) );
      if (dv_it == dataVariablesList.end()) {
	variablesDBLocked = true; // lock (moot)
	Cerr << "\nError: " << variables_tag
	     << " is not a valid variables identifier string." << std::endl;
	abort_handler(PARSE_ERROR);
      }
      else {
	variablesDBLocked = false; // unlock
	dataVariablesIter = dv_it;
	if (worldRank == 0 &&
	    std::count_if(dataVariablesList.begin(), dataVariablesList.end(),
			  boost::bind(DataVariables::id_compare, _1,
				      variables_tag)) > 1)
	  Cerr << "\nWarning: variables id string " << variables_tag
	       << " is ambiguous.\n         First matching variables "
	       << "specification will be used.\n";
      }
    }
  }
}


void ProblemDescDB::set_db_interface_node(const String& interface_tag)
{
  if (dbRep)
    dbRep->set_db_interface_node(interface_tag);
  // for simplicity in client logic, allow NO_SPECIFICATION case to fall
  // through: do not update dataInterfaceIter or interfaceDBLocked, such
  // that previous specification remains active (NO_SPECIFICATION
  // instances within a recursion do not alter list node sequencing).
  else if (!strbegins(interface_tag, "NOSPEC_INTERFACE_ID_")) {
    const DataModelRep& MoRep = *dataModelIter->dataModelRep;
    // set dataInterfaceIter from interface_tag
    if (interface_tag.empty() || interface_tag == "NO_ID") { // no pointer specification
      if (dataInterfaceList.size() == 1) // no ambiguity if only one spec
	dataInterfaceIter = dataInterfaceList.begin();
      else { // try to match to a interface without an id
	dataInterfaceIter
	  = std::find_if( dataInterfaceList.begin(), dataInterfaceList.end(),
              boost::bind(DataInterface::id_compare, _1, interface_tag) );
	// echo warning if a default interface list entry will be used and more
	// than 1 interface specification is present.  Currently this can only
	// happen for simulation models, since surrogate model specifications
	// do not contain interface ptrs and the omission of an optional
	// interface ptr in nested models indicates the omission of an optional
	// interface (rather than the presence of an unidentified interface).
	if (dataInterfaceIter == dataInterfaceList.end()) {
	  if (worldRank == 0 &&
	      MoRep.modelType == "simulation")
	    Cerr << "\nWarning: empty interface id string not found.\n         "
		 << "Last interface specification parsed will be used.\n";
	  --dataInterfaceIter; // last entry in list
	}
	else if (worldRank == 0 &&
		 MoRep.modelType == "simulation"  &&
		 std::count_if(dataInterfaceList.begin(),
			       dataInterfaceList.end(),
			       boost::bind(DataInterface::id_compare, _1,
					   interface_tag)) > 1)
	  Cerr << "\nWarning: empty interface id string is ambiguous."
	       << "\n         First matching interface specification will be "
	       << "used.\n";
      }
      interfaceDBLocked = false; // unlock
    }
    else {
      std::list<DataInterface>::iterator di_it
	= std::find_if( dataInterfaceList.begin(), dataInterfaceList.end(),
            boost::bind(DataInterface::id_compare, _1, interface_tag) );
      if (di_it == dataInterfaceList.end()) {
	interfaceDBLocked = true; // lock (moot)
	Cerr << "\nError: " << interface_tag
	     << " is not a valid interface identifier string." << std::endl;
	abort_handler(PARSE_ERROR);
      }
      else {
	interfaceDBLocked = false; // unlock
	dataInterfaceIter = di_it;
	if (worldRank == 0 &&
	    std::count_if(dataInterfaceList.begin(), dataInterfaceList.end(),
			  boost::bind(DataInterface::id_compare, _1,
				      interface_tag)) > 1)
	  Cerr << "\nWarning: interface id string " << interface_tag
	       << " is ambiguous.\n         First matching interface "
	       << "specification will be used.\n";
      }
    }
  }
}


void ProblemDescDB::set_db_responses_node(const String& responses_tag)
{
  if (dbRep)
    dbRep->set_db_responses_node(responses_tag);
  // for simplicity in client logic, allow NO_SPECIFICATION case to fall
  // through: do not update dataResponsesIter or responsesDBLocked,
  // such that previous specification remains active (NO_SPECIFICATION
  // instances within a recursion do not alter list node sequencing).
  else if (responses_tag != "NO_SPECIFICATION") {
    // set dataResponsesIter from responses_tag
    if (responses_tag.empty()) { // no pointer specification
      if (dataResponsesList.size() == 1) // no ambiguity if only one spec
	dataResponsesIter = dataResponsesList.begin();
      else { // try to match to a responses without an id
	dataResponsesIter
	  = std::find_if( dataResponsesList.begin(), dataResponsesList.end(),
              boost::bind(DataResponses::id_compare, _1, responses_tag) );
	if (dataResponsesIter == dataResponsesList.end()) {
	  if (worldRank == 0)
	    Cerr << "\nWarning: empty responses id string not found.\n         "
		 << "Last responses specification parsed will be used.\n";
	  --dataResponsesIter; // last entry in list
	}
	else if (worldRank == 0 &&
		 std::count_if(dataResponsesList.begin(),
			       dataResponsesList.end(),
			       boost::bind(DataResponses::id_compare, _1,
					   responses_tag)) > 1)
	  Cerr << "\nWarning: empty responses id string is ambiguous."
	       << "\n         First matching responses specification will be "
	       << "used.\n";
      }
      responsesDBLocked = false; // unlock
    }
    else {
      std::list<DataResponses>::iterator dr_it
	= std::find_if( dataResponsesList.begin(), dataResponsesList.end(),
            boost::bind(DataResponses::id_compare, _1, responses_tag) );
      if (dr_it == dataResponsesList.end()) {
	responsesDBLocked = true; // lock (moot)
	Cerr << "\nError: " << responses_tag
	     << " is not a valid responses identifier string." << std::endl;
	abort_handler(PARSE_ERROR);
      }
      else {
	responsesDBLocked = false; // unlock
	dataResponsesIter = dr_it;
	if (worldRank == 0 &&
	    std::count_if(dataResponsesList.begin(), dataResponsesList.end(),
			  boost::bind(DataResponses::id_compare, _1,
				      responses_tag)) > 1)
	  Cerr << "\nWarning: responses id string " << responses_tag
	       << " is ambiguous.\n         First matching responses "
	       << "specification will be used.\n";
      }
    }
  }
}


void ProblemDescDB::send_db_buffer()
{
  MPIPackBuffer send_buffer;
  send_buffer << environmentSpec   << dataMethodList    << dataModelList
	      << dataVariablesList << dataInterfaceList << dataResponsesList;

  // Broadcast length of buffer so that servers can allocate MPIUnpackBuffer
  int buffer_len = send_buffer.size();
  //parallelLib.bcast_w(buffer_len);

  // Broadcast actual buffer
  //parallelLib.bcast_w(send_buffer);
}


void ProblemDescDB::receive_db_buffer()
{
  // receive length of incoming buffer and allocate space for MPIUnpackBuffer
  int buffer_len;
  //parallelLib.bcast_w(buffer_len);

  // receive incoming buffer
  MPIUnpackBuffer recv_buffer(buffer_len);
  //parallelLib.bcast_w(recv_buffer);
  recv_buffer >> environmentSpec   >> dataMethodList    >> dataModelList
	      >> dataVariablesList >> dataInterfaceList >> dataResponsesList;
}

inline int ProblemDescDB::min_procs_per_ea()
{
  // Note: get_*() requires envelope execution (throws error if !dbRep)

  // Note: DataInterfaceRep::procsPerAnalysis defaults to zero, which is used
  // when the processors_per_analysis spec is unreachable (system/fork/spawn)
  return min_procs_per_level(1, // min_ppa
    get_int("interface.direct.processors_per_analysis"), // 0 for non-direct
    get_int("interface.analysis_servers"));
}


int ProblemDescDB::max_procs_per_ea()
{
  // Note: get_*() requires envelope execution (throws error if !dbRep)

  // TO DO: can we be more fine grained on parallel testers?
  //        default tester could get hidden by plug-in...

  int max_ppa = (get_ushort("interface.type") & DIRECT_INTERFACE_BIT) ?
    worldSize : 1; // system/fork/spawn
  // Note: DataInterfaceRep::procsPerAnalysis defaults to zero, which is used
  // when the processors_per_analysis spec is unreachable (system/fork/spawn)
  return max_procs_per_level(max_ppa,
    get_int("interface.direct.processors_per_analysis"), // 0 for non-direct
    get_int("interface.analysis_servers"),
    get_short("interface.analysis_scheduling"),
    get_int("interface.asynch_local_analysis_concurrency"),
    false, // peer dynamic not supported
    std::max(1, (int)get_sa("interface.application.analysis_drivers").size()));
}


int ProblemDescDB::min_procs_per_ie()
{
  // Note: get_*() requires envelope execution (throws error if !dbRep)

  return min_procs_per_level(min_procs_per_ea(),
			     get_int("interface.processors_per_evaluation"),
			     get_int("interface.evaluation_servers"));
			   //get_short("interface.evaluation_scheduling"));
}


int ProblemDescDB::max_procs_per_ie(int max_eval_concurrency)
{
  // Note: get_*() requires envelope execution (throws error if !dbRep)

  // Define max_procs_per_iterator to estimate maximum processor usage
  // from all lower levels.  With default_config = PUSH_DOWN, this is
  // important to avoid pushing down more resources than can be utilized.
  // The primary input is algorithmic concurrency, but we also incorporate
  // explicit user overrides for _lower_ levels (user overrides for the
  // current level can be managed by resolve_inputs()).

  int max_ea   = max_procs_per_ea(),
      ppe_spec = get_int("interface.processors_per_evaluation"),
      max_pps  = (ppe_spec) ? ppe_spec : max_ea;
  // for peer dynamic, max_pps == 1 is imperfect in that it does not capture
  // all possibilities, but this is conservative and hopefully close enough
  // for this context (an upper bound estimate).
  bool peer_dynamic_avail = (get_short("interface.local_evaluation_scheduling")
			     != STATIC_SCHEDULING && max_pps == 1);

  return max_procs_per_level(max_ea, ppe_spec,
    get_int("interface.evaluation_servers"),
    get_short("interface.evaluation_scheduling"),
    get_int("interface.asynch_local_evaluation_concurrency"),
    peer_dynamic_avail, max_eval_concurrency);
}


static void Bad_name(const String& entry_name, const String& where)
{
  Cerr << "\nBad entry_name '" << entry_name << "' in ProblemDescDB::"
       << where << std::endl;
  abort_handler(PARSE_ERROR);
}

static void Locked_db()
{
  Cerr << "\nError: database is locked.  You must first unlock the database\n"
       << "       by setting the list nodes." << std::endl;
  abort_handler(PARSE_ERROR);
}

static void Null_rep(const String& who)
{
  Cerr << "\nError: ProblemDescDB::" << who
       << " called with NULL representation." << std::endl;
  abort_handler(PARSE_ERROR);
}

// split the entry name on the first period into block.entry
std::pair<std::string, std::string>
split_entry_name(const std::string& entry_name, const std::string& context_msg)
{
  auto first_dot = entry_name.find(".");
  // must find a split point and have trailing lookup entry content
  if (first_dot == std::string::npos || first_dot == entry_name.size()-1)
    Bad_name(entry_name, context_msg);
  const std::string block = entry_name.substr(0, first_dot);
  const std::string entry = entry_name.substr(first_dot + 1,
					      entry_name.size() - first_dot - 1);
  return std::make_pair(block, entry);
}

template <typename T>
T& ProblemDescDB::
get(const std::string& context_msg,
    const std::map<std::string, T DataEnvironmentRep::*>& env_map,
    const std::map<std::string, T DataMethodRep::*>& met_map,
    const std::map<std::string, T DataModelRep::*>& mod_map,
    const std::map<std::string, T DataVariablesRep::*>& var_map,
    const std::map<std::string, T DataInterfaceRep::*>& int_map,
    const std::map<std::string, T DataResponsesRep::*>& res_map,
    const std::string& entry_name,
    const std::shared_ptr<ProblemDescDB>& db_rep) const
{
  if (!db_rep)
    Null_rep(context_msg);
  
  std::string block, entry;
  std::tie(block, entry) = split_entry_name(entry_name, context_msg);

  if (block == "environment") {
    auto it = env_map.find(entry);
    if (it != env_map.end())
      return (db_rep->environmentSpec.dataEnvRep).get()->*(it->second);
  }
  else if (block == "method") {
    if (db_rep->methodDBLocked)
      Locked_db();
    auto it = met_map.find(entry);
    if (it != met_map.end())
      return (db_rep->dataMethodIter->dataMethodRep).get()->*(it->second);
  }
  else if (block == "model") {
    if (db_rep->modelDBLocked)
      Locked_db();
    auto it = mod_map.find(entry);
    if (it != mod_map.end())
      return (db_rep->dataModelIter->dataModelRep).get()->*(it->second);
  }
  else if (block == "variables") {
    if (db_rep->variablesDBLocked)
      Locked_db();
    auto it = var_map.find(entry);
    if (it != var_map.end())
      return (db_rep->dataVariablesIter->dataVarsRep).get()->*(it->second);
  }
  else if (block == "interface") {
    if (db_rep->interfaceDBLocked)
      Locked_db();
    auto it = int_map.find(entry);
    if (it != int_map.end())
      return (db_rep->dataInterfaceIter->dataIfaceRep).get()->*(it->second);
  }
  else if (block == "responses") {
    if (db_rep->responsesDBLocked)
      Locked_db();
    auto it = res_map.find(entry);
    if (it != res_map.end())
      return (db_rep->dataResponsesIter->dataRespRep).get()->*(it->second);
  }
  Bad_name(entry_name, context_msg);
  return abort_handler_t<T&>(PARSE_ERROR);
}

// couldn't get const-correctness right with a simple forwarder...
// template <typename T>
// void ProblemDescDB::LookerUpper<T>::
// set(const std::string& entry_name,
//     std::shared_ptr<ProblemDescDB>& db_rep, const T entry_value) const
// {
//   T& entry_rep_ref = get(entry_name, db_rep);
//   entry_rep_ref = entry_value;
// }


// shorthand for pointer to Data*Rep members for use in key to data maps;
// these names are super terse on purpose and only used in this compilation unit
#define P_ENV &DataEnvironmentRep::
#define P_MET &DataMethodRep::
#define P_MOD &DataModelRep::
#define P_VAR &DataVariablesRep::
#define P_INT &DataInterfaceRep::
#define P_RES &DataResponsesRep::


const RealMatrixArray& ProblemDescDB::get_rma(const String& entry_name) const
{
  return get<RealMatrixArray>
  ( "get_rma()",
    { /* environment */ },
    { /* method */ },
    { /* model */ },
    { /* variables */
      {"discrete_design_set_int.adjacency_matrix", P_VAR discreteDesignSetIntAdj},
      {"discrete_design_set_real.adjacency_matrix", P_VAR discreteDesignSetRealAdj},
      {"discrete_design_set_str.adjacency_matrix", P_VAR discreteDesignSetStrAdj}
    },
    { /* interface */ },
    { /* responses */ },
    entry_name, dbRep);
}


const RealVector& ProblemDescDB::get_rv(const String& entry_name) const
{  
  return get<const RealVector>
  ( "get_rv()",
    { /* environment */ },
    { /* method */
      {"concurrent.parameter_sets", P_MET concurrentParameterSets},
      {"jega.distance_vector", P_MET distanceVector},
      {"jega.niche_vector", P_MET nicheVector},
      {"nond.data_dist_covariance", P_MET dataDistCovariance},
      {"nond.data_dist_means", P_MET dataDistMeans},
      {"nond.dimension_preference", P_MET anisoDimPref},
      {"nond.hyperprior_alphas", P_MET hyperPriorAlphas},
      {"nond.hyperprior_betas", P_MET hyperPriorBetas},
      {"nond.prediction_configs", P_MET predictionConfigList},
      {"nond.proposal_covariance_data", P_MET proposalCovData},
      {"nond.regression_noise_tolerance", P_MET regressionNoiseTol},
      {"nond.relaxation.factor_sequence", P_MET relaxFactorSequence},
      {"nond.scalarization_response_mapping", P_MET scalarizationRespCoeffs},
      {"parameter_study.final_point", P_MET finalPoint},
      {"parameter_study.list_of_points", P_MET listOfPoints},
      {"parameter_study.step_vector", P_MET stepVector},
      {"trust_region.initial_size", P_MET trustRegionInitSize}
    },
    { /* model */
      {"nested.primary_response_mapping", P_MOD primaryRespCoeffs},
      {"nested.secondary_response_mapping", P_MOD secondaryRespCoeffs},
      {"simulation.solution_level_cost", P_MOD solutionLevelCost},
      {"surrogate.kriging_correlations", P_MOD krigingCorrelations},
      {"surrogate.kriging_max_correlations", P_MOD krigingMaxCorrelations},
      {"surrogate.kriging_min_correlations", P_MOD krigingMinCorrelations}
    },
    { /* variables */
      {"beta_uncertain.alphas", P_VAR betaUncAlphas},
      {"beta_uncertain.betas", P_VAR betaUncBetas},
      {"beta_uncertain.lower_bounds", P_VAR betaUncLowerBnds},
      {"beta_uncertain.upper_bounds", P_VAR betaUncUpperBnds},
      {"binomial_uncertain.prob_per_trial", P_VAR binomialUncProbPerTrial},
      {"continuous_aleatory_uncertain.initial_point",
    	  P_VAR continuousAleatoryUncVars},
      {"continuous_aleatory_uncertain.lower_bounds",
    	  P_VAR continuousAleatoryUncLowerBnds},
      {"continuous_aleatory_uncertain.upper_bounds",
    	  P_VAR continuousAleatoryUncUpperBnds},
      {"continuous_design.initial_point", P_VAR continuousDesignVars},
      {"continuous_design.lower_bounds", P_VAR continuousDesignLowerBnds},
      {"continuous_design.scales", P_VAR continuousDesignScales},
      {"continuous_design.upper_bounds", P_VAR continuousDesignUpperBnds},
      {"continuous_epistemic_uncertain.initial_point",
    	  P_VAR continuousEpistemicUncVars},
      {"continuous_epistemic_uncertain.lower_bounds",
    	  P_VAR continuousEpistemicUncLowerBnds},
      {"continuous_epistemic_uncertain.upper_bounds",
    	  P_VAR continuousEpistemicUncUpperBnds},
      {"continuous_state.initial_state", P_VAR continuousStateVars},
      {"continuous_state.lower_bounds", P_VAR continuousStateLowerBnds},
      {"continuous_state.upper_bounds", P_VAR continuousStateUpperBnds},
      {"discrete_aleatory_uncertain_real.initial_point",
    	  P_VAR discreteRealAleatoryUncVars},
      {"discrete_aleatory_uncertain_real.lower_bounds",
    	  P_VAR discreteRealAleatoryUncLowerBnds},
      {"discrete_aleatory_uncertain_real.upper_bounds",
    	  P_VAR discreteRealAleatoryUncUpperBnds},
      {"discrete_design_set_real.initial_point", P_VAR discreteDesignSetRealVars},
      {"discrete_design_set_real.lower_bounds",
    	  P_VAR discreteDesignSetRealLowerBnds},
      {"discrete_design_set_real.upper_bounds",
    	  P_VAR discreteDesignSetRealUpperBnds},
      {"discrete_epistemic_uncertain_real.initial_point",
    	  P_VAR discreteRealEpistemicUncVars},
      {"discrete_epistemic_uncertain_real.lower_bounds",
    	  P_VAR discreteRealEpistemicUncLowerBnds},
      {"discrete_epistemic_uncertain_real.upper_bounds",
    	  P_VAR discreteRealEpistemicUncUpperBnds},
      {"discrete_state_set_real.initial_state", P_VAR discreteStateSetRealVars},
      {"discrete_state_set_real.lower_bounds",
    	  P_VAR discreteStateSetRealLowerBnds},
      {"discrete_state_set_real.upper_bounds",
    	  P_VAR discreteStateSetRealUpperBnds},
      {"exponential_uncertain.betas", P_VAR exponentialUncBetas},
      {"frechet_uncertain.alphas", P_VAR frechetUncAlphas},
      {"frechet_uncertain.betas", P_VAR frechetUncBetas},
      {"gamma_uncertain.alphas", P_VAR gammaUncAlphas},
      {"gamma_uncertain.betas", P_VAR gammaUncBetas},
      {"geometric_uncertain.prob_per_trial", P_VAR geometricUncProbPerTrial},
      {"gumbel_uncertain.alphas", P_VAR gumbelUncAlphas},
      {"gumbel_uncertain.betas", P_VAR gumbelUncBetas},
      {"linear_equality_constraints", P_VAR linearEqConstraintCoeffs},
      {"linear_equality_scales", P_VAR linearEqScales},
      {"linear_equality_targets", P_VAR linearEqTargets},
      {"linear_inequality_constraints", P_VAR linearIneqConstraintCoeffs},
      {"linear_inequality_lower_bounds", P_VAR linearIneqLowerBnds},
      {"linear_inequality_scales", P_VAR linearIneqScales},
      {"linear_inequality_upper_bounds", P_VAR linearIneqUpperBnds},
      {"lognormal_uncertain.error_factors", P_VAR lognormalUncErrFacts},
      {"lognormal_uncertain.lambdas", P_VAR lognormalUncLambdas},
      {"lognormal_uncertain.lower_bounds", P_VAR lognormalUncLowerBnds},
      {"lognormal_uncertain.means", P_VAR lognormalUncMeans},
      {"lognormal_uncertain.std_deviations", P_VAR lognormalUncStdDevs},
      {"lognormal_uncertain.upper_bounds", P_VAR lognormalUncUpperBnds},
      {"lognormal_uncertain.zetas", P_VAR lognormalUncZetas},
      {"loguniform_uncertain.lower_bounds", P_VAR loguniformUncLowerBnds},
      {"loguniform_uncertain.upper_bounds", P_VAR loguniformUncUpperBnds},
      {"negative_binomial_uncertain.prob_per_trial",
    	  P_VAR negBinomialUncProbPerTrial},
      {"normal_uncertain.lower_bounds", P_VAR normalUncLowerBnds},
      {"normal_uncertain.means", P_VAR normalUncMeans},
      {"normal_uncertain.std_deviations", P_VAR normalUncStdDevs},
      {"normal_uncertain.upper_bounds", P_VAR normalUncUpperBnds},
      {"poisson_uncertain.lambdas", P_VAR poissonUncLambdas},
      {"triangular_uncertain.lower_bounds", P_VAR triangularUncLowerBnds},
      {"triangular_uncertain.modes", P_VAR triangularUncModes},
      {"triangular_uncertain.upper_bounds", P_VAR triangularUncUpperBnds},
      {"uniform_uncertain.lower_bounds", P_VAR uniformUncLowerBnds},
      {"uniform_uncertain.upper_bounds", P_VAR uniformUncUpperBnds},
      {"weibull_uncertain.alphas", P_VAR weibullUncAlphas},
      {"weibull_uncertain.betas", P_VAR weibullUncBetas}
    },
    { /* interface */
      {"failure_capture.recovery_fn_vals", P_INT recoveryFnVals}
    },
    { /* responses */
      {"exp_config_variables", P_RES expConfigVars},
      {"exp_observations", P_RES expObservations},
      {"exp_std_deviations", P_RES expStdDeviations},
      {"fd_gradient_step_size", P_RES fdGradStepSize},
      {"fd_hessian_step_size", P_RES fdHessStepSize},
      {"nonlinear_equality_scales", P_RES nonlinearEqScales},
      {"nonlinear_equality_targets", P_RES nonlinearEqTargets},
      {"nonlinear_inequality_lower_bounds", P_RES nonlinearIneqLowerBnds},
      {"nonlinear_inequality_scales", P_RES nonlinearIneqScales},
      {"nonlinear_inequality_upper_bounds", P_RES nonlinearIneqUpperBnds},
      {"primary_response_fn_scales", P_RES primaryRespFnScales},
      {"primary_response_fn_weights", P_RES primaryRespFnWeights},
      {"simulation_variance", P_RES simVariance}
    },
    entry_name, dbRep);
}


const IntVector& ProblemDescDB::get_iv(const String& entry_name) const
{
  return get<const IntVector>
  ( "get_iv()",
    { /* environment */ },
    { /* method */
      {"fsu_quasi_mc.primeBase", P_MET primeBase},
      {"fsu_quasi_mc.sequenceLeap", P_MET sequenceLeap},
      {"fsu_quasi_mc.sequenceStart", P_MET sequenceStart},
      {"nond.refinement_samples", P_MET refineSamples},
      {"parameter_study.steps_per_variable", P_MET stepsPerVariable},
      {"generating_vector.inline", P_MET generatingVector},
      {"generating_matrices.inline", P_MET generatingMatrices},
      {"nond.mlmcmc_subsampling_steps", P_MET mlmcmcSubsamplingSteps}
    },
    { /* model */
      {"refinement_samples", P_MOD refineSamples}
    },
    { /* variables */
      {"binomial_uncertain.num_trials", P_VAR binomialUncNumTrials},
      {"discrete_aleatory_uncertain_int.initial_point",
    	  P_VAR discreteIntAleatoryUncVars},
      {"discrete_aleatory_uncertain_int.lower_bounds",
    	  P_VAR discreteIntAleatoryUncLowerBnds},
      {"discrete_aleatory_uncertain_int.upper_bounds",
    	  P_VAR discreteIntAleatoryUncUpperBnds},
      {"discrete_design_range.initial_point", P_VAR discreteDesignRangeVars},
      {"discrete_design_range.lower_bounds", P_VAR discreteDesignRangeLowerBnds},
      {"discrete_design_range.upper_bounds", P_VAR discreteDesignRangeUpperBnds},
      {"discrete_design_set_int.initial_point", P_VAR discreteDesignSetIntVars},
      {"discrete_design_set_int.lower_bounds",
    	  P_VAR discreteDesignSetIntLowerBnds},
      {"discrete_design_set_int.upper_bounds",
    	  P_VAR discreteDesignSetIntUpperBnds},
      {"discrete_epistemic_uncertain_int.initial_point",
    	  P_VAR discreteIntEpistemicUncVars},
      {"discrete_epistemic_uncertain_int.lower_bounds",
    	  P_VAR discreteIntEpistemicUncLowerBnds},
      {"discrete_epistemic_uncertain_int.upper_bounds",
    	  P_VAR discreteIntEpistemicUncUpperBnds},
      {"discrete_state_range.initial_state", P_VAR discreteStateRangeVars},
      {"discrete_state_range.lower_bounds", P_VAR discreteStateRangeLowerBnds},
      {"discrete_state_range.upper_bounds", P_VAR discreteStateRangeUpperBnds},
      {"discrete_state_set_int.initial_state", P_VAR discreteStateSetIntVars},
      {"discrete_state_set_int.lower_bounds", P_VAR discreteStateSetIntLowerBnds},
      {"discrete_state_set_int.upper_bounds", P_VAR discreteStateSetIntUpperBnds},
      {"hypergeometric_uncertain.num_drawn", P_VAR hyperGeomUncNumDrawn},
      {"hypergeometric_uncertain.selected_population",
    	  P_VAR hyperGeomUncSelectedPop},
      {"hypergeometric_uncertain.total_population", P_VAR hyperGeomUncTotalPop},
      {"negative_binomial_uncertain.num_trials", P_VAR negBinomialUncNumTrials}
    },
    { /* interface */ },
    { /* responses */
      {"lengths", P_RES fieldLengths},
      {"num_coordinates_per_field", P_RES numCoordsPerField}
    },
    entry_name, dbRep);
}


const BitArray& ProblemDescDB::get_ba(const String& entry_name) const
{
  return get<const BitArray>
  ( "get_ba()",
    { /* environment */ },
    { /* method */ },
    { /* model */ },
    { /* variables */
      {"binomial_uncertain.categorical", P_VAR binomialUncCat},
      {"discrete_design_range.categorical", P_VAR discreteDesignRangeCat},
      {"discrete_design_set_int.categorical", P_VAR discreteDesignSetIntCat},
      {"discrete_design_set_real.categorical", P_VAR discreteDesignSetRealCat},
      {"discrete_interval_uncertain.categorical", P_VAR discreteIntervalUncCat},
      {"discrete_state_range.categorical", P_VAR discreteStateRangeCat},
      {"discrete_state_set_int.categorical", P_VAR discreteStateSetIntCat},
      {"discrete_state_set_real.categorical", P_VAR discreteStateSetRealCat},
      {"discrete_uncertain_set_int.categorical", P_VAR discreteUncSetIntCat},
      {"discrete_uncertain_set_real.categorical", P_VAR discreteUncSetRealCat},
      {"geometric_uncertain.categorical", P_VAR geometricUncCat},
      {"histogram_uncertain.point_int.categorical",
    	  P_VAR histogramUncPointIntCat},
      {"histogram_uncertain.point_real.categorical",
    	  P_VAR histogramUncPointRealCat},
      {"hypergeometric_uncertain.categorical", P_VAR hyperGeomUncCat},
      {"negative_binomial_uncertain.categorical", P_VAR negBinomialUncCat},
      {"poisson_uncertain.categorical", P_VAR poissonUncCat}
    },
    { /* interface */ },
    { /* responses */ },
    entry_name, dbRep);
}


const SizetArray& ProblemDescDB::get_sza(const String& entry_name) const
{
  return get<const SizetArray>
  ( "get_sza()",
    { /* environment */ },
    { /* method */
      {"nond.c3function_train.start_rank_sequence", P_MET startRankSeq},
      {"nond.collocation_points", P_MET collocationPointsSeq},
      {"nond.expansion_samples", P_MET expansionSamplesSeq},
      {"nond.pilot_samples", P_MET pilotSamples},
      {"random_seed_sequence", P_MET randomSeedSeq}
    },
    { /* model */ },
    { /* variables */ },
    { /* interface */ },
    { /* responses */ },
    entry_name, dbRep);
}


const UShortArray& ProblemDescDB::get_usa(const String& entry_name) const
{
  return get<const UShortArray>
  ( "get_usa()",
    { /* environment */ },
    { /* method */
      {"nond.c3function_train.start_order_sequence", P_MET startOrderSeq},
      {"nond.expansion_order", P_MET expansionOrderSeq},
      {"nond.quadrature_order", P_MET quadratureOrderSeq},
      {"nond.sparse_grid_level", P_MET sparseGridLevelSeq},
      {"nond.tensor_grid_order", P_MET tensorGridOrder},
      {"partitions", P_MET varPartitions}
    },
    { /* model */ },
    { /* variables */ },
    { /* interface */ },
    { /* responses */ },
    entry_name, dbRep);
}


const RealSymMatrix& ProblemDescDB::get_rsm(const String& entry_name) const
{
  return get<const RealSymMatrix>
  ( "get_rsm()",
    { /* environment */ },
    { /* method */ },
    { /* model */ },
    { /* variables */
      { "uncertain.correlation_matrix", P_VAR uncertainCorrelations}
    },
    { /* interface */ },
    { /* responses */ },
    entry_name, dbRep);
}


const RealVectorArray& ProblemDescDB::get_rva(const String& entry_name) const
{
  return get<const RealVectorArray>
  ( "get_rva()",
    { /* environment */ },
    { /* method */
      {"nond.gen_reliability_levels", P_MET genReliabilityLevels},
      {"nond.probability_levels", P_MET probabilityLevels},
      {"nond.reliability_levels", P_MET reliabilityLevels},
      {"nond.response_levels", P_MET responseLevels}
    },
    { /* model */ },
    { /* variables */ },
    { /* interface */ },
    { /* responses */ },
    entry_name, dbRep);
}


const IntVectorArray& ProblemDescDB::get_iva(const String& entry_name) const
{
  // BMA: no current use cases
  return get<const IntVectorArray>
  ( "get_iva()",
    { /* environment */ },
    { /* method */ },
    { /* model */ },
    { /* variables */ },
    { /* interface */ },
    { /* responses */ },
    entry_name, dbRep);
}


const IntSet& ProblemDescDB::get_is(const String& entry_name) const
{
  return get<const IntSet>
  ( "get_is()",
    { /* environment */ },
    { /* method */ },
    { /* model */ },
    { /* variables */ },
    { /* interface */ },
    { /* responses */
      {"gradients.mixed.id_analytic", P_RES idAnalyticGrads},
      {"gradients.mixed.id_numerical", P_RES idNumericalGrads},
      {"hessians.mixed.id_analytic", P_RES idAnalyticHessians},
      {"hessians.mixed.id_numerical", P_RES idNumericalHessians},
      {"hessians.mixed.id_quasi", P_RES idQuasiHessians}
    },
    entry_name, dbRep);
}


const IntSetArray& ProblemDescDB::get_isa(const String& entry_name) const
{
  return get<const IntSetArray>
  ( "get_isa()",
    { /* environment */ },
    { /* method */ },
    { /* model */ },
    { /* variables */
      {"discrete_design_set_int.values", P_VAR discreteDesignSetInt},
      {"discrete_state_set_int.values", P_VAR discreteStateSetInt}
    },
    { /* interface */ },
    { /* responses */ },
    entry_name, dbRep);
}


const SizetSet& ProblemDescDB::get_szs(const String& entry_name) const
{
  return get<const SizetSet>
  ( "get_szs()",
    { /* environment */ },
    { /* method */ },
    { /* model */
      {"surrogate.function_indices", P_MOD surrogateFnIndices}
    },
    { /* variables */ },
    { /* interface */ },
    { /* responses */ },
    entry_name, dbRep);
}


const StringSetArray& ProblemDescDB::get_ssa(const String& entry_name) const
{
  return get <const StringSetArray>
  ( "get_ssa()",
    { /* environment */ },
    { /* method */ },
    { /* model */ },
    { /* variables */
      {"discrete_design_set_string.values", P_VAR discreteDesignSetStr},
      {"discrete_state_set_string.values", P_VAR discreteStateSetStr}
    },
    { /* interface */ },
    { /* responses */ },
    entry_name, dbRep);
}


const RealSetArray& ProblemDescDB::get_rsa(const String& entry_name) const
{
  return get<const RealSetArray>
  ( "get_rsa()",
    { /* environment */ },
    { /* method */ },
    { /* model */ },
    { /* variables */
      {"discrete_design_set_real.values", P_VAR discreteDesignSetReal},
      {"discrete_state_set_real.values", P_VAR discreteStateSetReal}
    },
    { /* interface */ },
    { /* responses */ },
    entry_name, dbRep);
}


const IntRealMapArray& ProblemDescDB::get_irma(const String& entry_name) const
{
  return get<const IntRealMapArray>
  ( "get_irma()",
    { /* environment */ },
    { /* method */ },
    { /* model */ },
    { /* variables */
      {"discrete_uncertain_set_int.values_probs",
    	  P_VAR discreteUncSetIntValuesProbs},
      {"histogram_uncertain.point_int_pairs", P_VAR histogramUncPointIntPairs}
    },
    { /* interface */ },
    { /* responses */ },
    entry_name, dbRep);
}

const StringRealMapArray& ProblemDescDB::get_srma(const String& entry_name) const
{
  return get<const StringRealMapArray>
  ( "get_srma()",
    { /* environment */ },
    { /* method */ },
    { /* model */ },
    { /* variables */
      {"discrete_uncertain_set_string.values_probs",
    	  P_VAR discreteUncSetStrValuesProbs},
      {"histogram_uncertain.point_string_pairs", P_VAR histogramUncPointStrPairs}
    },
    { /* interface */ },
    { /* responses */ },
    entry_name, dbRep);
}


const RealRealMapArray& ProblemDescDB::get_rrma(const String& entry_name) const
{
  return get<const RealRealMapArray>
  ( "get_rrma()",
    { /* environment */ },
    { /* method */ },
    { /* model */ },
    { /* variables */
      {"discrete_uncertain_set_real.values_probs",
    	  P_VAR discreteUncSetRealValuesProbs},
      {"histogram_uncertain.bin_pairs",   P_VAR histogramUncBinPairs},
      {"histogram_uncertain.point_real_pairs", P_VAR histogramUncPointRealPairs}
    },
    { /* interface */ },
    { /* responses */ },
    entry_name, dbRep);
}


const RealRealPairRealMapArray& ProblemDescDB::
get_rrrma(const String& entry_name) const
{
  return get<const RealRealPairRealMapArray>
  ( "get_rrrma()",
    { /* environment */ },
    { /* method */ },
    { /* model */ },
    { /* variables */
      {"continuous_interval_uncertain.basic_probs",
    	  P_VAR continuousIntervalUncBasicProbs}
    },
    { /* interface */ },
    { /* responses */ },
    entry_name, dbRep);
}


const IntIntPairRealMapArray& ProblemDescDB::
get_iirma(const String& entry_name) const
{
  return get<const IntIntPairRealMapArray>
  ( "get_iirma()",
    { /* environment */ },
    { /* method */ },
    { /* model */ },
    { /* variables */
      {"discrete_interval_uncertain.basic_probs",
    	  P_VAR discreteIntervalUncBasicProbs}
    },
    { /* interface */ },
    { /* responses */ },
    entry_name, dbRep);
}


const StringArray& ProblemDescDB::get_sa(const String& entry_name) const
{
  return get<const StringArray>
  ( "get_sa()",
    { /* environment */ },
    { /* method */
      {"coliny.misc_options", P_MET miscOptions},
      {"hybrid.method_names", P_MET hybridMethodNames},
      {"hybrid.method_pointers", P_MET hybridMethodPointers},
      {"hybrid.model_pointers", P_MET hybridModelPointers}
    },
    { /* model */
      {"metrics", P_MOD diagMetrics},
      {"nested.primary_variable_mapping", P_MOD primaryVarMaps},
      {"nested.secondary_variable_mapping", P_MOD secondaryVarMaps},
      {"surrogate.ensemble_model_pointers", P_MOD ensembleModelPointers}
    },
    { /* variables */
      {"continuous_aleatory_uncertain.labels", P_VAR continuousAleatoryUncLabels},
      {"continuous_design.labels", P_VAR continuousDesignLabels},
      {"continuous_design.scale_types", P_VAR continuousDesignScaleTypes},
      {"continuous_epistemic_uncertain.labels",
    	  P_VAR continuousEpistemicUncLabels},
      {"continuous_state.labels", P_VAR continuousStateLabels},
      {"discrete_aleatory_uncertain_int.labels",
    	  P_VAR discreteIntAleatoryUncLabels},
      {"discrete_aleatory_uncertain_real.labels",
    	  P_VAR discreteRealAleatoryUncLabels},
      {"discrete_aleatory_uncertain_string.initial_point",
    	  P_VAR discreteStrAleatoryUncVars},
      {"discrete_aleatory_uncertain_string.labels",
    	  P_VAR discreteStrAleatoryUncLabels},
      {"discrete_aleatory_uncertain_string.lower_bounds",
    	  P_VAR discreteStrAleatoryUncLowerBnds},
      {"discrete_aleatory_uncertain_string.upper_bounds",
    	  P_VAR discreteStrAleatoryUncUpperBnds},
      {"discrete_design_range.labels", P_VAR discreteDesignRangeLabels},
      {"discrete_design_set_int.labels", P_VAR discreteDesignSetIntLabels},
      {"discrete_design_set_real.labels", P_VAR discreteDesignSetRealLabels},
      {"discrete_design_set_string.initial_point", P_VAR discreteDesignSetStrVars},
      {"discrete_design_set_string.labels", P_VAR discreteDesignSetStrLabels},
      {"discrete_design_set_string.lower_bounds", P_VAR discreteDesignSetStrLowerBnds},
      {"discrete_design_set_string.upper_bounds", P_VAR discreteDesignSetStrUpperBnds},
      {"discrete_epistemic_uncertain_int.labels",
    	  P_VAR discreteIntEpistemicUncLabels},
      {"discrete_epistemic_uncertain_real.labels",
    	  P_VAR discreteRealEpistemicUncLabels},
      {"discrete_epistemic_uncertain_string.initial_point",
    	  P_VAR discreteStrEpistemicUncVars},
      {"discrete_epistemic_uncertain_string.labels",
    	  P_VAR discreteStrEpistemicUncLabels},
      {"discrete_epistemic_uncertain_string.lower_bounds",
    	  P_VAR discreteStrEpistemicUncLowerBnds},
      {"discrete_epistemic_uncertain_string.upper_bounds",
    	  P_VAR discreteStrEpistemicUncUpperBnds},
      {"discrete_state_range.labels", P_VAR discreteStateRangeLabels},
      {"discrete_state_set_int.labels", P_VAR discreteStateSetIntLabels},
      {"discrete_state_set_real.labels", P_VAR discreteStateSetRealLabels},
      {"discrete_state_set_string.initial_state", P_VAR discreteStateSetStrVars},
      {"discrete_state_set_string.labels", P_VAR discreteStateSetStrLabels},
      {"discrete_state_set_string.lower_bounds", P_VAR discreteStateSetStrLowerBnds},
      {"discrete_state_set_string.upper_bounds", P_VAR discreteStateSetStrUpperBnds},
      {"discrete_uncertain_set_string.initial_point", P_VAR discreteUncSetStrVars},
      {"linear_equality_scale_types", P_VAR linearEqScaleTypes},
      {"linear_inequality_scale_types", P_VAR linearIneqScaleTypes}
    },
    { /* interface */
      { "application.analysis_drivers", P_INT analysisDrivers},
      { "copyFiles", P_INT copyFiles},
      { "linkFiles", P_INT linkFiles}
    },
    { /* responses */
      { "labels", P_RES responseLabels},
      { "metadata_labels", P_RES metadataLabels},
      { "nonlinear_equality_scale_types", P_RES nonlinearEqScaleTypes},
      { "nonlinear_inequality_scale_types", P_RES nonlinearIneqScaleTypes},
      { "primary_response_fn_scale_types", P_RES primaryRespFnScaleTypes},
      { "primary_response_fn_sense", P_RES primaryRespFnSense},
      { "variance_type", P_RES varianceType}
    },
    entry_name, dbRep);
}


const String2DArray& ProblemDescDB::get_s2a(const String& entry_name) const
{
  return get<const String2DArray>
  ( "get_s2a()",
    { /* environment */ },
    { /* method */ },
    { /* model */ },
    { /* variables */ },
    { /* interface */
      {"application.analysis_components", P_INT analysisComponents}
    },
    { /* responses */ },
    entry_name, dbRep);
}


const String& ProblemDescDB::get_string(const String& entry_name) const
{
  return get<const String>
  ( "get_string()",
    { /* environment */
      {"error_file", P_ENV errorFile},
      {"output_file", P_ENV outputFile},
      {"post_run_input", P_ENV postRunInput},
      {"post_run_output", P_ENV postRunOutput},
      {"pre_run_input", P_ENV preRunInput},
      {"pre_run_output", P_ENV preRunOutput},
      {"read_restart", P_ENV readRestart},
      {"results_output_file", P_ENV resultsOutputFile},
      {"run_input", P_ENV runInput},
      {"run_output", P_ENV runOutput},
      {"tabular_graphics_file", P_ENV tabularDataFile},
      {"top_method_pointer", P_ENV topMethodPointer},
      {"write_restart", P_ENV writeRestart}
    },
    { /* method */
      {"advanced_options_file", P_MET advancedOptionsFilename},
      {"asynch_pattern_search.merit_function", P_MET meritFunction},
      {"batch_selection", P_MET batchSelectionType},
      {"coliny.beta_solver_name", P_MET betaSolverName},
      {"coliny.division", P_MET boxDivision},
      {"coliny.exploratory_moves", P_MET exploratoryMoves},
      {"coliny.pattern_basis", P_MET patternBasis},
      {"crossover_type", P_MET crossoverType},
      {"dl_solver.dlDetails", P_MET dlDetails},
      {"export_approx_points_file", P_MET exportApproxPtsFile},
      {"fitness_metric", P_MET fitnessMetricType},
      {"fitness_type", P_MET fitnessType},
      {"flat_file", P_MET flatFile},
      {"hybrid.global_method_name", P_MET hybridGlobalMethodName},
      {"hybrid.global_method_pointer", P_MET hybridGlobalMethodPointer},
      {"hybrid.global_model_pointer", P_MET hybridGlobalModelPointer},
      {"hybrid.local_method_name", P_MET hybridLocalMethodName},
      {"hybrid.local_method_pointer", P_MET hybridLocalMethodPointer},
      {"hybrid.local_model_pointer", P_MET hybridLocalModelPointer},
      {"id", P_MET idMethod},
      {"import_approx_points_file", P_MET importApproxPtsFile},
      {"import_build_points_file", P_MET importBuildPtsFile},
      {"import_candidate_points_file", P_MET importCandPtsFile},
      {"import_prediction_configs", P_MET importPredConfigs},
      {"initialization_type", P_MET initializationType},
      {"jega.convergence_type", P_MET convergenceType},
      {"jega.niching_type", P_MET nichingType},
      {"jega.postprocessor_type", P_MET postProcessorType},
      {"lipschitz", P_MET lipschitzType},
      {"log_file", P_MET logFile},
      {"low_fidelity_model_pointer", P_MET lowFidModelPointer},
      {"mesh_adaptive_search.display_format", P_MET displayFormat},
      {"mesh_adaptive_search.history_file", P_MET historyFile},
      {"mesh_adaptive_search.use_surrogate", P_MET useSurrogate},
      {"model_export_prefix", P_MET modelExportPrefix},
      {"model_pointer", P_MET modelPointer},
      {"mutation_type", P_MET mutationType},
      {"nond.data_dist_cov_type", P_MET dataDistCovInputType},
      {"nond.data_dist_filename", P_MET dataDistFile},
      {"nond.data_dist_type", P_MET dataDistType},
      {"nond.dili_hessian_type", P_MET diliHessianType},
      {"nond.discrepancy_type", P_MET modelDiscrepancyType},
    //{"nond.expansion_sample_type", P_MET expansionSampleType},
      {"nond.dr_scale_type", P_MET drScaleType},
      {"nond.export_corrected_model_file", P_MET exportCorrModelFile},
      {"nond.export_corrected_variance_file", P_MET exportCorrVarFile},
      {"nond.export_discrepancy_file", P_MET exportDiscrepFile},
      {"nond.export_expansion_file", P_MET exportExpansionFile},
      {"nond.export_mcmc_points_file", P_MET exportMCMCPtsFile},
      {"nond.import_expansion_file", P_MET importExpansionFile},
      {"nond.mcmc_type", P_MET mcmcType},
      {"nond.point_reuse", P_MET pointReuse},
      {"nond.posterior_density_export_file", P_MET posteriorDensityExportFilename},
      {"nond.posterior_samples_export_file", P_MET posteriorSamplesExportFilename},
      {"nond.posterior_samples_import_file", P_MET posteriorSamplesImportFilename},
      {"nond.proposal_covariance_filename", P_MET proposalCovFile},
      {"nond.proposal_covariance_input_type", P_MET proposalCovInputType},
      {"nond.proposal_covariance_type", P_MET proposalCovType},
      {"nond.reliability_integration", P_MET reliabilityIntegration},
      {"optpp.search_method", P_MET searchMethod},
      {"pstudy.import_file", P_MET pstudyFilename},
      {"random_number_generator", P_MET rngName},
      {"replacement_type", P_MET replacementType},
      {"sub_method_name", P_MET subMethodName},
      {"sub_method_pointer", P_MET subMethodPointer},
      {"sub_model_pointer", P_MET subModelPointer},
      {"trial_type", P_MET trialType},
      {"generating_vector.file", P_MET generatingVectorFileName},
      {"generating_matrices.file", P_MET generatingMatricesFileName}
    },
    { /* model */
      {"advanced_options_file", P_MOD advancedOptionsFilename},
      {"dace_method_pointer", P_MOD subMethodPointer},
      {"id", P_MOD idModel},
      {"interface_pointer", P_MOD interfacePointer},
      {"nested.sub_method_pointer", P_MOD subMethodPointer},
      {"optional_interface_responses_pointer", P_MOD optionalInterfRespPointer},
      {"rf.propagation_model_pointer", P_MOD propagationModelPointer},
      {"rf_data_file", P_MOD rfDataFileName},
      {"simulation.cost_recovery_metadata", P_MOD costRecoveryMetadata},
      {"simulation.solution_level_control", P_MOD solutionLevelControl},
      {"surrogate.truth_model_pointer", P_MOD truthModelPointer},
      {"surrogate.challenge_points_file", P_MOD importChallengePtsFile},
      {"surrogate.decomp_cell_type", P_MOD decompCellType},
      {"surrogate.export_approx_points_file", P_MOD exportApproxPtsFile},
      {"surrogate.export_approx_variance_file", P_MOD exportApproxVarianceFile},
      {"surrogate.import_build_points_file", P_MOD importBuildPtsFile},
      {"surrogate.kriging_opt_method", P_MOD krigingOptMethod},
      {"surrogate.mars_interpolation", P_MOD marsInterpolation},
      {"surrogate.model_export_prefix", P_MOD modelExportPrefix},
      {"surrogate.model_import_prefix", P_MOD modelImportPrefix},
      {"surrogate.class_path_and_name", P_MOD moduleAndClassName},
      {"surrogate.point_reuse", P_MOD approxPointReuse},
      {"surrogate.refine_cv_metric", P_MOD refineCVMetric},
      {"surrogate.trend_order", P_MOD trendOrder},
      {"surrogate.type", P_MOD surrogateType},
      {"type", P_MOD modelType}
    },
    { /* variables */
      {"id", P_VAR idVariables}
    },
    { /* interface */
      {"algebraic_mappings", P_INT algebraicMappings},
      {"application.input_filter", P_INT inputFilter},
      {"application.output_filter", P_INT outputFilter},
      {"application.parameters_file", P_INT parametersFile},
      {"application.results_file", P_INT resultsFile},
      {"failure_capture.action", P_INT failAction},
      {"id", P_INT idInterface},
      {"plugin_library_path", P_INT pluginLibraryPath},
      {"workDir", P_INT workDir}
    },
    { /* responses */
      {"data_directory", P_RES dataPathPrefix},
      {"fd_gradient_step_type", P_RES fdGradStepType},
      {"fd_hessian_step_type", P_RES fdHessStepType},
      {"gradient_type", P_RES gradientType},
      {"hessian_type", P_RES hessianType},
      {"id", P_RES idResponses},
      {"interval_type", P_RES intervalType},
      {"method_source", P_RES methodSource},
      {"quasi_hessian_type", P_RES quasiHessianType},
      {"scalar_data_filename", P_RES scalarDataFileName}
    },
    entry_name, dbRep);
}


const Real& ProblemDescDB::get_real(const String& entry_name) const
{
  return get<const Real>
  ( "get_real()",
    { /* environment */ },
    { /* method */
      {"asynch_pattern_search.constraint_penalty", P_MET constrPenalty},
      {"asynch_pattern_search.contraction_factor", P_MET contractStepLength},
      {"asynch_pattern_search.initial_delta", P_MET initStepLength},
      {"asynch_pattern_search.smoothing_factor", P_MET smoothFactor},
      {"asynch_pattern_search.solution_target", P_MET solnTarget},
      {"coliny.contraction_factor", P_MET contractFactor},
      {"coliny.global_balance_parameter", P_MET globalBalanceParam},
      {"coliny.initial_delta", P_MET initDelta},
      {"coliny.local_balance_parameter", P_MET localBalanceParam},
      {"coliny.max_boxsize_limit", P_MET maxBoxSize},
      {"coliny.variable_tolerance", P_MET threshDelta},
      {"confidence_level", P_MET wilksConfidenceLevel},
      {"constraint_penalty", P_MET constraintPenalty},
      {"constraint_tolerance", P_MET constraintTolerance},
      {"convergence_tolerance", P_MET convergenceTolerance},
      {"crossover_rate", P_MET crossoverRate},
      {"dream.gr_threshold", P_MET grThreshold},
      {"function_precision", P_MET functionPrecision},
      {"gradient_tolerance", P_MET gradientTolerance},
      {"hybrid.local_search_probability", P_MET hybridLSProb},
      {"jega.fitness_limit", P_MET fitnessLimit},
      {"jega.percent_change", P_MET convergenceTolerance},
      {"jega.shrinkage_percentage", P_MET shrinkagePercent},
      {"mesh_adaptive_search.initial_delta", P_MET initMeshSize},
      {"mesh_adaptive_search.variable_neighborhood_search", P_MET vns},
      {"mesh_adaptive_search.variable_tolerance", P_MET minMeshSize},
      {"min_boxsize_limit", P_MET minBoxSize},
      {"mutation_rate", P_MET mutationRate},
      {"mutation_scale", P_MET mutationScale},
      {"nl2sol.absolute_conv_tol", P_MET absConvTol},
      {"nl2sol.false_conv_tol", P_MET falseConvTol},
      {"nl2sol.initial_trust_radius", P_MET initTRRadius},
      {"nl2sol.singular_conv_tol", P_MET singConvTol},
      {"nl2sol.singular_radius", P_MET singRadius},
      {"nond.am_scale", P_MET amScale},
      {"nond.c3function_train.solver_rounding_tolerance",
       P_MET solverRoundingTol},
      {"nond.c3function_train.solver_tolerance", P_MET solverTol},
      {"nond.c3function_train.stats_rounding_tolerance",
       P_MET statsRoundingTol},
      {"nond.collocation_ratio", P_MET collocationRatio},
      {"nond.collocation_ratio_terms_order", P_MET collocRatioTermsOrder},
      {"nond.dili_hess_tolerance", P_MET diliHessTolerance},
      {"nond.dili_lis_tolerance", P_MET diliLISTolerance},
      {"nond.dili_ses_abs_tol", P_MET diliSesAbsTol},
      {"nond.dili_ses_rel_tol", P_MET diliSesRelTol},
      {"nond.dr_scale", P_MET drScale},
      {"nond.estimator_variance_metric_norm_order",
       P_MET estVarMetricNormOrder},
      {"nond.mala_step_size", P_MET malaStepSize},
      {"nond.mlmcmc_greedy_resampling_factor", P_MET mlmcmcGreedyResamplingFactor},
      {"nond.mlmcmc_target_variance", P_MET mlmcmcTargetVariance},
      {"nond.multilevel_estimator_rate", P_MET multilevEstimatorRate},
      {"nond.rcond_tol_throttle", P_MET rCondTolThrottle},
      {"nond.regression_penalty", P_MET regressionL2Penalty},
      {"nond.relaxation.fixed_factor", P_MET relaxFixedFactor},
      {"nond.relaxation.recursive_factor", P_MET relaxRecursiveFactor},
      {"npsol.linesearch_tolerance", P_MET lineSearchTolerance},
      {"optpp.centering_parameter", P_MET centeringParam},
      {"optpp.max_step", P_MET maxStep},
      {"optpp.steplength_to_boundary", P_MET stepLenToBoundary},
      {"percent_variance_explained", P_MET percentVarianceExplained},
      {"prior_prop_cov_mult", P_MET priorPropCovMult},
      {"solution_target", P_MET solnTarget},
      {"ti_coverage", P_MET tiCoverage},
      {"ti_confidence_level", P_MET tiConfidenceLevel},
      {"trust_region.contract_threshold", P_MET trustRegionContractTrigger},
      {"trust_region.contraction_factor", P_MET trustRegionContract},
      {"trust_region.expand_threshold", P_MET trustRegionExpandTrigger},
      {"trust_region.expansion_factor", P_MET trustRegionExpand},
      {"trust_region.minimum_size", P_MET trustRegionMinSize},
      {"variable_tolerance", P_MET threshStepLength},
      {"vbd_drop_tolerance", P_MET vbdDropTolerance},
      {"verification.refinement_rate", P_MET refinementRate},
      {"volume_boxsize_limit", P_MET volBoxSize},
      {"x_conv_tol", P_MET xConvTol}
    },
    { /* model */
      {"active_subspace.cv.decrease_tolerance", P_MOD decreaseTolerance},
      {"active_subspace.cv.relative_tolerance", P_MOD relTolerance},
      {"active_subspace.truncation_method.energy.truncation_tolerance",
    	  P_MOD truncationTolerance},
      {"adapted_basis.collocation_ratio", P_MOD adaptedBasisCollocRatio},
      {"adapted_basis.truncation_tolerance", P_MOD adaptedBasisTruncationTolerance},
      {"c3function_train.collocation_ratio", P_MOD collocationRatio},
      {"c3function_train.solver_rounding_tolerance", P_MOD solverRoundingTol},
      {"c3function_train.solver_tolerance", P_MOD solverTol},
      {"c3function_train.stats_rounding_tolerance", P_MOD statsRoundingTol},
      {"convergence_tolerance", P_MOD convergenceTolerance},
      {"surrogate.discont_grad_thresh", P_MOD discontGradThresh},
      {"surrogate.discont_jump_thresh", P_MOD discontJumpThresh},
      {"surrogate.neural_network_range", P_MOD annRange},
      {"surrogate.nugget", P_MOD krigingNugget},
      {"surrogate.percent", P_MOD percentFold},
      {"surrogate.regression_penalty", P_MOD regressionL2Penalty},
      {"truncation_tolerance", P_MOD truncationTolerance}
    },
    { /* variables */ },
    { /* interface */
      {"nearby_evaluation_cache_tolerance", P_INT nearbyEvalCacheTol}
    },
    { /* responses */ },
    entry_name, dbRep);
}


int ProblemDescDB::get_int(const String& entry_name) const
{
  return get<int>
  ( "get_int()",
    { /* environment */
      {"output_precision", P_ENV outputPrecision},
      {"stop_restart", P_ENV stopRestart}
    },
    { /* method */
      {"batch_size", P_MET batchSize},
      {"batch_size.exploration", P_MET batchSizeExplore},
      {"build_samples", P_MET buildSamples},
      {"burn_in_samples", P_MET burnInSamples},
      {"coliny.contract_after_failure", P_MET contractAfterFail},
      {"coliny.expand_after_success", P_MET expandAfterSuccess},
      {"coliny.mutation_range", P_MET mutationRange},
      {"coliny.new_solutions_generated", P_MET newSolnsGenerated},
      {"coliny.number_retained", P_MET numberRetained},
      {"coliny.total_pattern_size", P_MET totalPatternSize},
      {"concurrent.random_jobs", P_MET concurrentRandomJobs},
      {"dream.crossover_chain_pairs", P_MET crossoverChainPairs},
      {"dream.jump_step", P_MET jumpStep},
      {"dream.num_chains", P_MET numChains},
      {"dream.num_cr", P_MET numCR},
      {"evidence_samples", P_MET evidenceSamples},
      {"fsu_cvt.num_trials", P_MET numTrials},
      {"iterator_servers", P_MET iteratorServers},
      {"max_hifi_evaluations", P_MET maxHifiEvals},
      {"mesh_adaptive_search.neighbor_order", P_MET neighborOrder},
      {"nl2sol.covariance", P_MET covarianceType},
      {"nond.am_period_num_steps", P_MET amPeriodNumSteps},
      {"nond.am_starting_step", P_MET amStartingStep},
      {"nond.c3function_train.max_cross_iterations", P_MET maxCrossIterations},
      {"nond.chain_samples", P_MET chainSamples},
      {"nond.dili_adapt_end", P_MET diliAdaptEnd},
      {"nond.dili_adapt_interval", P_MET diliAdaptInterval},
      {"nond.dili_adapt_start", P_MET diliAdaptStart},
      {"nond.dili_initial_weight", P_MET diliInitialWeight},
      {"nond.dili_ses_block_size", P_MET diliSesBlockSize},
      {"nond.dili_ses_exp_rank", P_MET diliSesExpRank},
      {"nond.dili_ses_num_eigs", P_MET diliSesNumEigs},
      {"nond.dili_ses_overs_factor", P_MET diliSesOversFactor},
      {"nond.dr_num_stages", P_MET drNumStages},
      {"nond.mlmcmc_initial_chain_samples", P_MET mlmcmcInitialChainSamples},
      {"nond.prop_cov_update_period", P_MET proposalCovUpdatePeriod},
      {"nond.pushforward_samples", P_MET numPushforwardSamples},
      {"nond.samples_on_emulator", P_MET samplesOnEmulator},
      {"nond.surrogate_order", P_MET emulatorOrder},
      {"npsol.verify_level", P_MET verifyLevel},
      {"optpp.search_scheme_size", P_MET searchSchemeSize},
      {"parameter_study.num_steps", P_MET numSteps},
      {"population_size", P_MET populationSize},
      {"processors_per_iterator", P_MET procsPerIterator},
      {"random_seed", P_MET randomSeed},
      {"samples", P_MET numSamples},
      {"sub_sampling_period", P_MET subSamplingPeriod},
      {"symbols", P_MET numSymbols},
      {"vbd_via_sampling_num_bins", P_MET vbdViaSamplingNumBins},
      {"m_max", P_MET log2MaxPoints},
      {"t_max", P_MET numberOfBits},
      {"t_scramble", P_MET scrambleSize}
    },
    { /* model */
      {"active_subspace.bootstrap_samples", P_MOD numReplicates},
      {"active_subspace.cv.max_rank", P_MOD subspaceCVMaxRank},
      {"c3function_train.max_cross_iterations", P_MOD maxCrossIterations},
      {"initial_samples", P_MOD initialSamples},
      {"nested.iterator_servers", P_MOD subMethodServers},
      {"nested.processors_per_iterator", P_MOD subMethodProcs},
      {"rf.expansion_bases", P_MOD subspaceDimension},
      {"soft_convergence_limit", P_MOD softConvergenceLimit},
      {"subspace.dimension", P_MOD subspaceDimension},
      {"surrogate.decomp_support_layers", P_MOD decompSupportLayers},
      {"surrogate.folds", P_MOD numFolds},
      {"surrogate.num_restarts", P_MOD numRestarts},
      {"surrogate.points_total", P_MOD pointsTotal},
      {"surrogate.refine_cv_folds", P_MOD refineCVFolds}
    },
    { /* variables */ },
    { /* interface */
      {"analysis_servers", P_INT analysisServers},
      {"asynch_local_analysis_concurrency", P_INT asynchLocalAnalysisConcurrency},
      {"asynch_local_evaluation_concurrency", P_INT asynchLocalEvalConcurrency},
      {"direct.processors_per_analysis", P_INT procsPerAnalysis},
      {"evaluation_servers", P_INT evalServers},
      {"failure_capture.retry_limit", P_INT retryLimit},
      {"processors_per_evaluation", P_INT procsPerEval}
    },
    { /* responses */ },
    entry_name, dbRep);
}


short ProblemDescDB::get_short(const String& entry_name) const
{
  return get<short>
  ( "get_short()",
    { /* environment */ },
    { /* method */
      {"iterator_scheduling", P_MET iteratorScheduling},
      {"nond.allocation_target", P_MET allocationTarget},
      {"nond.c3function_train.advancement_type", P_MET c3AdvanceType},
      {"nond.convergence_tolerance_target", P_MET convergenceToleranceTarget},
      {"nond.convergence_tolerance_type", P_MET convergenceToleranceType},
      {"nond.covariance_control", P_MET covarianceControl},
      {"nond.distribution", P_MET distributionType},
      {"nond.emulator", P_MET emulatorType},
      {"nond.ensemble_pilot_solution_mode", P_MET ensemblePilotSolnMode},
      {"nond.estimator_variance_metric", P_MET estVarMetricType},
      {"nond.expansion_basis_type", P_MET expansionBasisType},
      {"nond.expansion_refinement_control", P_MET refinementControl},
      {"nond.expansion_refinement_metric", P_MET refinementMetric},
      {"nond.expansion_refinement_type", P_MET refinementType},
      {"nond.expansion_type", P_MET expansionType},
      {"nond.final_moments", P_MET finalMomentsType},
      {"nond.final_statistics", P_MET finalStatsType},
      {"nond.group_throttle_type", P_MET groupThrottleType},
      {"nond.growth_override", P_MET growthOverride},
      {"nond.least_squares_regression_type", P_MET lsRegressionType},
      {"nond.model_discrepancy.polynomial_order", P_MET polynomialOrder},
      {"nond.multilevel_allocation_control", P_MET multilevAllocControl},
      {"nond.multilevel_discrepancy_emulation", P_MET multilevDiscrepEmulation},
      {"nond.nesting_override", P_MET nestingOverride},
      {"nond.pilot_samples.mode", P_MET pilotGroupSampling},
      {"nond.qoi_aggregation", P_MET qoiAggregation},
      {"nond.refinement_statistics_mode", P_MET statsMetricMode},
      {"nond.regression_type", P_MET regressionType},
      {"nond.response_level_target", P_MET responseLevelTarget},
      {"nond.response_level_target_reduce", P_MET responseLevelTargetReduce},
      {"nond.search_model_graphs.recursion", P_MET dagRecursionType},
      {"nond.search_model_graphs.selection", P_MET modelSelectType},
      {"optpp.merit_function", P_MET meritFn},
      {"output", P_MET methodOutput},
      {"sbl.acceptance_logic", P_MET surrBasedLocalAcceptLogic},
      {"sbl.constraint_relax", P_MET surrBasedLocalConstrRelax},
      {"sbl.merit_function", P_MET surrBasedLocalMeritFn},
      {"sbl.subproblem_constraints", P_MET surrBasedLocalSubProbCon},
      {"sbl.subproblem_objective", P_MET surrBasedLocalSubProbObj},
      {"synchronization", P_MET evalSynchronize},
      {"wilks.sided_interval", P_MET wilksSidedInterval}
    },
    { /* model */
      {"adapted_basis.rotation_method", P_MOD method_rotation},
      {"c3function_train.advancement_type", P_MOD c3AdvanceType},
      //{"c3function_train.refinement_control", P_MOD refinementControl},
      //{"c3function_train.refinement_type", P_MOD refinementType},
      {"nested.iterator_scheduling", P_MOD subMethodScheduling},
      {"surrogate.correction_order", P_MOD approxCorrectionOrder},
      {"surrogate.correction_type", P_MOD approxCorrectionType},
      {"surrogate.find_nugget", P_MOD krigingFindNugget},
      {"surrogate.kriging_max_trials", P_MOD krigingMaxTrials},
      {"surrogate.mars_max_bases", P_MOD marsMaxBases},
      {"surrogate.mls_weight_function", P_MOD mlsWeightFunction},
      {"surrogate.neural_network_nodes", P_MOD annNodes},
      {"surrogate.neural_network_random_weight", P_MOD annRandomWeight},
      {"surrogate.points_management", P_MOD pointsManagement},
      {"surrogate.polynomial_order", P_MOD polynomialOrder},
      {"surrogate.rbf_bases", P_MOD rbfBases},
      {"surrogate.rbf_max_pts", P_MOD rbfMaxPts},
      {"surrogate.rbf_max_subsets", P_MOD rbfMaxSubsets},
      {"surrogate.rbf_min_partition", P_MOD rbfMinPartition},
      {"surrogate.regression_type", P_MOD regressionType}
    },
    { /* variables */
      {"domain", P_VAR varsDomain},
      {"view", P_VAR varsView}
    },
    { /* interface */
      {"analysis_scheduling", P_INT analysisScheduling},
      {"evaluation_scheduling", P_INT evalScheduling},
      {"local_evaluation_scheduling", P_INT asynchLocalEvalScheduling}
    },
    { /* responses */},
    entry_name, dbRep);
}


unsigned short ProblemDescDB::get_ushort(const String& entry_name) const
{
  return get<unsigned short>
  ( "get_ushort()",
    { /* environment */
      {"interface_evals_selection", P_ENV interfEvalsSelection},
      {"model_evals_selection", P_ENV modelEvalsSelection},
      {"post_run_input_format", P_ENV postRunInputFormat},
      {"pre_run_output_format", P_ENV preRunOutputFormat},
      {"results_output_format", P_ENV resultsOutputFormat},
      {"tabular_format", P_ENV tabularFormat}
    },
    { /* method */
      {"algorithm", P_MET methodName},
      {"export_approx_format", P_MET exportApproxFormat},
      {"import_approx_format", P_MET importApproxFormat},
      {"import_build_format", P_MET importBuildFormat},
      {"import_candidate_format", P_MET importCandFormat},
      {"import_prediction_configs_format", P_MET importPredConfigFormat},
      {"model_export_format", P_MET modelExportFormat},
      {"nond.adapted_basis.advancements", P_MET adaptedBasisAdvancements},
      //{"nond.adapted_basis.initial_level", P_MET adaptedBasisInitLevel},
      {"nond.c3function_train.kick_order", P_MET kickOrder},
      {"nond.c3function_train.max_order", P_MET maxOrder},
      {"nond.c3function_train.start_order", P_MET startOrder},
      {"nond.calibrate_error_mode", P_MET calibrateErrorMode},
      {"nond.cross_validation.max_order_candidates",
       P_MET maxCVOrderCandidates},
      {"nond.cubature_integrand", P_MET cubIntOrder},
      {"nond.expansion_order", P_MET expansionOrder},
      {"nond.export_corrected_model_format", P_MET exportCorrModelFormat},
      {"nond.export_corrected_variance_format", P_MET exportCorrVarFormat},
      {"nond.export_discrep_format", P_MET exportDiscrepFormat},
      {"nond.export_samples_format", P_MET exportSamplesFormat},
      {"nond.graph_depth_limit", P_MET dagDepthLimit},
      {"nond.group_size_throttle", P_MET groupSizeThrottle},
      {"nond.integration_refinement", P_MET integrationRefine},
      {"nond.numerical_solve_mode", P_MET numericalSolveMode},
      {"nond.opt_subproblem_solver", P_MET optSubProbSolver},
      {"nond.quadrature_order", P_MET quadratureOrder},
    //{"nond.reliability_search_type", P_MET reliabilitySearchType},
      {"nond.sparse_grid_level", P_MET sparseGridLevel},
      {"nond.vbd_interaction_order", P_MET vbdOrder},
      {"order", P_MET wilksOrder},
      {"pstudy.import_format", P_MET pstudyFileFormat},
      {"sample_type", P_MET sampleType},
      {"soft_convergence_limit", P_MET softConvLimit},
      {"sub_method", P_MET subMethod},
      {"vbd_via_sampling_method", P_MET vbdViaSamplingMethod}
    },
    { /* model */
      {"active_subspace.cv.id_method", P_MOD subspaceIdCVMethod},
      {"active_subspace.normalization", P_MOD subspaceNormalization},
      {"active_subspace.sample_type", P_MOD subspaceSampleType},
      {"adapted_basis.expansion_order", P_MOD adaptedBasisExpOrder},
      {"adapted_basis.sparse_grid_level", P_MOD adaptedBasisSparseGridLev},
      {"c3function_train.cross_validation.max_order_candidates",
       P_MOD maxCVOrderCandidates},
      {"c3function_train.kick_order", P_MOD kickOrder},
      {"c3function_train.max_order", P_MOD maxOrder},
      {"c3function_train.start_order", P_MOD startOrder},
      {"rf.analytic_covariance", P_MOD analyticCovIdForm},
      {"rf.expansion_form", P_MOD randomFieldIdForm},
      {"surrogate.challenge_points_file_format", P_MOD importChallengeFormat},
      {"surrogate.export_approx_format", P_MOD exportApproxFormat},
      {"surrogate.export_approx_variance_format", P_MOD exportApproxVarianceFormat},
      {"surrogate.import_build_format", P_MOD importBuildFormat},
      {"surrogate.model_export_format", P_MOD modelExportFormat},
      {"surrogate.model_import_format", P_MOD modelImportFormat}
    },
    { /* variables */ },
    { /* interface */
      {"application.parameters_file_format", P_INT parametersFileFormat},
      {"application.results_file_format", P_INT resultsFileFormat},
      {"type", P_INT interfaceType}
    },
    { /* responses */
      {"scalar_data_format", P_RES scalarDataFormat}
    },
    entry_name, dbRep);
}


size_t ProblemDescDB::get_sizet(const String& entry_name) const
{
  // first handle special case for variable group queries

  std::string block, entry;
  std::tie(block, entry) = split_entry_name(entry_name, "get_sizet");

  if (block == "variables") {
    if (!dbRep)
      Null_rep("get_sizet()");
    if (dbRep->variablesDBLocked)
      Locked_db();

    // string for lookup key without the leading "variables."
    auto v_iter = dbRep->dataVariablesIter;
    if (entry == "aleatory_uncertain")
      return v_iter->aleatory_uncertain();
    else if (entry == "continuous")
      return v_iter->continuous_variables();
    else if (entry == "design")
      return v_iter->design();
    else if (entry == "discrete")
      return v_iter->discrete_variables();
    else if (entry == "epistemic_uncertain")
      return v_iter->epistemic_uncertain();
    else if (entry == "state")
      return v_iter->state();
    else if (entry == "total")
      return v_iter->total_variables();
    else if (entry == "uncertain")
      return v_iter->uncertain();
    // else fall through to normal queries
  }

  return get<size_t>
  ( "get_sizet()",
    { /* environment */ },
    { /* method */
      {"final_solutions", P_MET numFinalSolutions},
      {"jega.num_cross_points", P_MET numCrossPoints},
      {"jega.num_designs", P_MET numDesigns},
      {"jega.num_generations", P_MET numGenerations},
      {"jega.num_offspring", P_MET numOffspring},
      {"jega.num_parents", P_MET numParents},
      {"max_function_evaluations", P_MET maxFunctionEvals},
      {"max_iterations", P_MET maxIterations},
      {"nond.c3function_train.kick_rank", P_MET kickRank},
      {"nond.c3function_train.max_rank", P_MET maxRank},
      {"nond.c3function_train.start_rank", P_MET startRank},
      {"nond.collocation_points", P_MET collocationPoints},
      {"nond.cross_validation.max_rank_candidates", P_MET maxCVRankCandidates},
      {"nond.expansion_samples", P_MET expansionSamples},
      {"nond.max_refinement_iterations", P_MET maxRefineIterations},
      {"nond.max_solver_iterations", P_MET maxSolverIterations},
      {"nond.rcond_best_throttle", P_MET rCondBestThrottle},
      {"num_candidate_designs", P_MET numCandidateDesigns},
      {"num_candidates", P_MET numCandidates},
      {"num_prediction_configs", P_MET numPredConfigs}
    },
    { /* model */
      {"c3function_train.collocation_points", P_MOD collocationPoints},
      {"c3function_train.cross_validation.max_rank_candidates",
       P_MOD maxCVRankCandidates},
      {"c3function_train.kick_rank", P_MOD kickRank},
      {"c3function_train.max_rank", P_MOD maxRank},
      {"c3function_train.start_rank", P_MOD startRank},
      //{"c3function_train.verbosity", P_MOD verbosity},
      {"max_function_evals", P_MOD maxFunctionEvals},
      {"max_iterations", P_MOD maxIterations},
      {"max_solver_iterations", P_MOD maxSolverIterations}//,
    },
    { /* variables */
      {"beta_uncertain", P_VAR numBetaUncVars},
      {"binomial_uncertain", P_VAR numBinomialUncVars},
      {"continuous_design", P_VAR numContinuousDesVars},
      {"continuous_interval_uncertain", P_VAR numContinuousIntervalUncVars},
      {"continuous_state", P_VAR numContinuousStateVars},
      {"discrete_design_range", P_VAR numDiscreteDesRangeVars},
      {"discrete_design_set_int", P_VAR numDiscreteDesSetIntVars},
      {"discrete_design_set_real", P_VAR numDiscreteDesSetRealVars},
      {"discrete_design_set_string", P_VAR numDiscreteDesSetStrVars},
      {"discrete_interval_uncertain", P_VAR numDiscreteIntervalUncVars},
      {"discrete_state_range", P_VAR numDiscreteStateRangeVars},
      {"discrete_state_set_int", P_VAR numDiscreteStateSetIntVars},
      {"discrete_state_set_real", P_VAR numDiscreteStateSetRealVars},
      {"discrete_state_set_string", P_VAR numDiscreteStateSetStrVars},
      {"discrete_uncertain_set_int", P_VAR numDiscreteUncSetIntVars},
      {"discrete_uncertain_set_real", P_VAR numDiscreteUncSetRealVars},
      {"discrete_uncertain_set_string", P_VAR numDiscreteUncSetStrVars},
      {"exponential_uncertain", P_VAR numExponentialUncVars},
      {"frechet_uncertain", P_VAR numFrechetUncVars},
      {"gamma_uncertain", P_VAR numGammaUncVars},
      {"geometric_uncertain", P_VAR numGeometricUncVars},
      {"gumbel_uncertain", P_VAR numGumbelUncVars},
      {"histogram_uncertain.bin", P_VAR numHistogramBinUncVars},
      {"histogram_uncertain.point_int", P_VAR numHistogramPtIntUncVars},
      {"histogram_uncertain.point_real", P_VAR numHistogramPtRealUncVars},
      {"histogram_uncertain.point_string", P_VAR numHistogramPtStrUncVars},
      {"hypergeometric_uncertain", P_VAR numHyperGeomUncVars},
      {"lognormal_uncertain", P_VAR numLognormalUncVars},
      {"loguniform_uncertain", P_VAR numLoguniformUncVars},
      {"negative_binomial_uncertain", P_VAR numNegBinomialUncVars},
      {"normal_uncertain", P_VAR numNormalUncVars},
      {"poisson_uncertain", P_VAR numPoissonUncVars},
      {"triangular_uncertain", P_VAR numTriangularUncVars},
      {"uniform_uncertain", P_VAR numUniformUncVars},
      {"weibull_uncertain", P_VAR numWeibullUncVars}
    },
    { /* interface */ },
    { /* responses */
      {"num_calibration_terms", P_RES numLeastSqTerms},
      {"num_config_vars", P_RES numExpConfigVars},
      {"num_experiments", P_RES numExperiments},
      {"num_field_calibration_terms", P_RES numFieldLeastSqTerms},
      {"num_field_nonlinear_equality_constraints",
	  P_RES numFieldNonlinearEqConstraints},
      {"num_field_nonlinear_inequality_constraints",
	  P_RES numFieldNonlinearIneqConstraints},
      {"num_field_objectives", P_RES numFieldObjectiveFunctions},
      {"num_field_responses", P_RES numFieldResponseFunctions},
      {"num_nonlinear_equality_constraints", P_RES numNonlinearEqConstraints},
      {"num_nonlinear_inequality_constraints", P_RES numNonlinearIneqConstraints},
      {"num_objective_functions", P_RES numObjectiveFunctions},
      {"num_response_functions", P_RES numResponseFunctions},
      {"num_scalar_calibration_terms", P_RES numScalarLeastSqTerms},
      {"num_scalar_nonlinear_equality_constraints",
	  P_RES numScalarNonlinearEqConstraints},
      {"num_scalar_nonlinear_inequality_constraints",
	  P_RES numScalarNonlinearIneqConstraints},
      {"num_scalar_objectives", P_RES numScalarObjectiveFunctions},
      {"num_scalar_responses", P_RES numScalarResponseFunctions}
    },
    entry_name, dbRep);
}


bool ProblemDescDB::get_bool(const String& entry_name) const
{
  return get<bool>
  ( "get_bool()",
    { /* environment */
      {"check", P_ENV checkFlag},
      {"graphics", P_ENV graphicsFlag},
      {"post_run", P_ENV postRunFlag},
      {"pre_run", P_ENV preRunFlag},
      {"results_output", P_ENV resultsOutputFlag},
      {"run", P_ENV runFlag},
      {"tabular_graphics_data", P_ENV tabularDataFlag}
    },
    { /* method */
      {"backfill", P_MET backfillFlag},
      {"chain_diagnostics", P_MET chainDiagnostics},
      {"chain_diagnostics.confidence_intervals", P_MET chainDiagnosticsCI},
      {"coliny.constant_penalty", P_MET constantPenalty},
      {"coliny.expansion", P_MET expansionFlag},
      {"coliny.randomize", P_MET randomizeOrderFlag},
      {"coliny.show_misc_options", P_MET showMiscOptions},
      {"derivative_usage", P_MET methodUseDerivsFlag},
      {"export_surrogate", P_MET exportSurrogate},
      {"fixed_seed", P_MET fixedSeedFlag},
      {"fsu_quasi_mc.fixed_sequence", P_MET fixedSequenceFlag},
      {"import_approx_active_only", P_MET importApproxActive},
      {"import_build_active_only", P_MET importBuildActive},
      {"laplace_approx", P_MET modelEvidLaplace},
      {"latinize", P_MET latinizeFlag},
      {"main_effects", P_MET mainEffectsFlag},
      {"mc_approx", P_MET modelEvidMC},
      {"mesh_adaptive_search.display_all_evaluations", P_MET showAllEval},
      {"model_evidence", P_MET modelEvidence},
      {"mutation_adaptive", P_MET mutationAdaptive},
      {"nl2sol.regression_diagnostics", P_MET regressDiag},
      {"nond.adapt_exp_design", P_MET adaptExpDesign},
      {"nond.adaptive_posterior_refinement", P_MET adaptPosteriorRefine},
      {"nond.allocation_target.optimization", P_MET useTargetVarianceOptimizationFlag},
      {"nond.c3function_train.adapt_order", P_MET adaptOrder},
      {"nond.c3function_train.adapt_rank", P_MET adaptRank},
      {"nond.cross_validation", P_MET crossValidation},
      {"nond.cross_validation.noise_only", P_MET crossValidNoiseOnly},
      {"nond.d_optimal", P_MET dOptimal},
      {"nond.evaluate_posterior_density", P_MET evaluatePosteriorDensity},
      {"nond.export_sample_sequence", P_MET exportSampleSeqFlag},
      {"nond.generate_posterior_samples", P_MET generatePosteriorSamples},
      {"nond.gpmsa_normalize", P_MET gpmsaNormalize},
      {"nond.logit_transform", P_MET logitTransform},
      {"nond.model_discrepancy", P_MET calModelDiscrepancy},
      {"nond.mutual_info_ksg2", P_MET mutualInfoKSG2},
      {"nond.normalized", P_MET normalizedCoeffs},
      {"nond.piecewise_basis", P_MET piecewiseBasis},
      {"nond.relative_convergence_metric", P_MET relativeConvMetric},
      {"nond.response_scaling", P_MET respScalingFlag},
      {"nond.standardized_space", P_MET standardizedSpace},
      {"nond.tensor_grid", P_MET tensorGridFlag},
      {"nond.truth_fixed_by_pilot", P_MET truthPilotConstraint},
      {"posterior_stats.kde", P_MET posteriorStatsKDE},
      {"posterior_stats.kl_divergence", P_MET posteriorStatsKL},
      {"posterior_stats.mutual_info", P_MET posteriorStatsMutual},
      {"principal_components", P_MET pcaFlag},
      {"print_each_pop", P_MET printPopFlag},
      {"pstudy.import_active_only", P_MET pstudyFileActive},
      {"quality_metrics", P_MET volQualityFlag},
      {"sbg.replace_points", P_MET surrBasedGlobalReplacePts},
      {"sbl.truth_surrogate_bypass", P_MET surrBasedLocalLayerBypass},
      {"scaling", P_MET methodScaling},
      {"speculative", P_MET speculativeFlag},
      {"std_regression_coeffs", P_MET stdRegressionCoeffs},
      {"tolerance_intervals", P_MET toleranceIntervalsFlag},
      {"variance_based_decomp", P_MET vbdFlag},
      {"wilks", P_MET wilksFlag},
      {"rank_1_lattice", P_MET rank1LatticeFlag},
      {"no_random_shift", P_MET noRandomShiftFlag},
      {"kuo", P_MET kuo},
      {"cools_kuo_nuyens", P_MET cools_kuo_nuyens},
      {"ordering.natural", P_MET naturalOrdering},
      {"ordering.radical_inverse", P_MET radicalInverseOrdering},
      {"digital_net", P_MET digitalNetFlag},
      {"no_digital_shift", P_MET noDigitalShiftFlag},
      {"no_scrambling", P_MET noScramblingFlag},
      {"most_significant_bit_first", P_MET mostSignificantBitFirst},
      {"least_significant_bit_first", P_MET leastSignificantBitFirst},
      {"joe_kuo", P_MET joe_kuo},
      {"sobol_order_2", P_MET sobol_order_2},
      {"gray_code_ordering", P_MET grayCodeOrdering}
    },
    { /* model */
      {"active_subspace.build_surrogate", P_MOD subspaceBuildSurrogate},
      {"active_subspace.cv.incremental", P_MOD subspaceCVIncremental},
      {"active_subspace.truncation_method.bing_li", P_MOD subspaceIdBingLi},
      {"active_subspace.truncation_method.constantine", P_MOD subspaceIdConstantine},
      {"active_subspace.truncation_method.cv", P_MOD subspaceIdCV},
      {"active_subspace.truncation_method.energy", P_MOD subspaceIdEnergy},
      {"c3function_train.adapt_order", P_MOD adaptOrder},
      {"c3function_train.adapt_rank", P_MOD adaptRank},
      {"c3function_train.tensor_grid", P_MOD tensorGridFlag},
      {"hierarchical_tags", P_MOD hierarchicalTags},
      {"nested.identity_resp_map", P_MOD identityRespMap},
      {"surrogate.auto_refine", P_MOD autoRefine},
      {"surrogate.challenge_points_file_active", P_MOD importChallengeActive},
      {"surrogate.challenge_use_variable_labels", P_MOD importChalUseVariableLabels},
      {"surrogate.cross_validate", P_MOD crossValidateFlag},
      {"surrogate.decomp_discont_detect", P_MOD decompDiscontDetect},
      {"surrogate.derivative_usage", P_MOD modelUseDerivsFlag},
      {"surrogate.domain_decomp", P_MOD domainDecomp},
      {"surrogate.export_surrogate", P_MOD exportSurrogate},
      {"surrogate.import_build_active_only", P_MOD importBuildActive},
      {"surrogate.import_surrogate", P_MOD importSurrogate},
      {"surrogate.import_use_variable_labels", P_MOD importUseVariableLabels},
      {"surrogate.point_selection", P_MOD pointSelection},
      {"surrogate.press", P_MOD pressFlag},
      {"surrogate.response_scaling", P_MOD respScalingFlag}
    },
    { /* variables */
      {"uncertain.initial_point_flag", P_VAR uncertainVarsInitPt}
    },
    { /* interface */
      {"active_set_vector", P_INT activeSetVectorFlag},
      {"allow_existing_results", P_INT allowExistingResultsFlag},
      {"application.file_save", P_INT fileSaveFlag},
      {"application.file_tag", P_INT fileTagFlag},
      {"application.verbatim", P_INT verbatimFlag},
      {"asynch", P_INT asynchFlag},
      {"batch", P_INT batchEvalFlag},
      {"dirSave", P_INT dirSave},
      {"dirTag", P_INT dirTag},
      {"evaluation_cache", P_INT evalCacheFlag},
      {"labeled_results", P_INT dakotaResultsFileLabeled},
      {"nearby_evaluation_cache", P_INT nearbyEvalCacheFlag},
      {"python.numpy", P_INT numpyFlag},
      {"restart_file", P_INT restartFileFlag},
      {"templateReplace", P_INT templateReplace},
      {"useWorkdir", P_INT useWorkdir}
    },
    { /* responses */
      {"calibration_data", P_RES calibrationDataFlag},
      {"central_hess", P_RES centralHess},
      {"ignore_bounds", P_RES ignoreBounds},
      {"interpolate", P_RES interpolateFlag},
      {"read_field_coordinates", P_RES readFieldCoords}
    },
    entry_name, dbRep);
}

/** This special case involving pointers doesn't use generic lookups */
void** ProblemDescDB::get_voidss(const String& entry_name) const
{
  if (entry_name == "method.dl_solver.dlLib") {
    if (dbRep->methodDBLocked)
      Locked_db();
    return &dbRep->dataMethodIter->dataMethodRep->dlLib;
  }
  Bad_name(entry_name, "get_voidss");
  return abort_handler_t<void**>(PARSE_ERROR);
}


void ProblemDescDB::set(const String& entry_name, const RealVector& rv)
{
  RealVector& rep_rv = get<RealVector>
  ( "set(RealVector&)",
    { /* environment */ },
    { /* method */ 
      {"nond.scalarization_response_mapping", P_MET scalarizationRespCoeffs}
    },
    { /* model */
      {"nested.primary_response_mapping", P_MOD primaryRespCoeffs},
      {"nested.secondary_response_mapping", P_MOD secondaryRespCoeffs}
    },
    { /* variables */
      {"beta_uncertain.alphas", P_VAR betaUncAlphas},
      {"beta_uncertain.betas", P_VAR betaUncBetas},
      {"beta_uncertain.lower_bounds", P_VAR betaUncLowerBnds},
      {"beta_uncertain.upper_bounds", P_VAR betaUncUpperBnds},
      {"binomial_uncertain.prob_per_trial", P_VAR binomialUncProbPerTrial},
      {"continuous_aleatory_uncertain.initial_point",
	  P_VAR continuousAleatoryUncVars},
      {"continuous_aleatory_uncertain.lower_bounds",
	  P_VAR continuousAleatoryUncLowerBnds},
      {"continuous_aleatory_uncertain.upper_bounds",
	  P_VAR continuousAleatoryUncUpperBnds},
      {"continuous_design.initial_point", P_VAR continuousDesignVars},
      {"continuous_design.initial_point", P_VAR continuousDesignVars},
      {"continuous_design.lower_bounds", P_VAR continuousDesignLowerBnds},
      {"continuous_design.lower_bounds", P_VAR continuousDesignLowerBnds},
      {"continuous_design.scales", P_VAR continuousDesignScales},
      {"continuous_design.upper_bounds", P_VAR continuousDesignUpperBnds},
      {"continuous_design.upper_bounds", P_VAR continuousDesignUpperBnds},
      {"continuous_epistemic_uncertain.initial_point",
	  P_VAR continuousEpistemicUncVars},
      {"continuous_epistemic_uncertain.lower_bounds",
	  P_VAR continuousEpistemicUncLowerBnds},
      {"continuous_epistemic_uncertain.upper_bounds",
	  P_VAR continuousEpistemicUncUpperBnds},
      {"continuous_state.initial_state", P_VAR continuousStateVars},
      {"continuous_state.lower_bounds", P_VAR continuousStateLowerBnds},
      {"continuous_state.upper_bounds", P_VAR continuousStateUpperBnds},
      {"discrete_aleatory_uncertain_real.initial_point",
	  P_VAR discreteRealAleatoryUncVars},
      {"discrete_aleatory_uncertain_real.lower_bounds",
	  P_VAR discreteRealAleatoryUncLowerBnds},
      {"discrete_aleatory_uncertain_real.upper_bounds",
	  P_VAR discreteRealAleatoryUncUpperBnds},
      {"discrete_design_set_real.initial_point", P_VAR discreteDesignSetRealVars},
      {"discrete_design_set_real.initial_point", P_VAR discreteDesignSetRealVars},
      {"discrete_epistemic_uncertain_real.initial_point",
	  P_VAR discreteRealEpistemicUncVars},
      {"discrete_epistemic_uncertain_real.lower_bounds",
	  P_VAR discreteRealEpistemicUncLowerBnds},
      {"discrete_epistemic_uncertain_real.upper_bounds",
	  P_VAR discreteRealEpistemicUncUpperBnds},
      {"discrete_state_set_real.initial_state", P_VAR discreteStateSetRealVars},
      {"exponential_uncertain.betas", P_VAR exponentialUncBetas},
      {"frechet_uncertain.alphas", P_VAR frechetUncAlphas},
      {"frechet_uncertain.betas", P_VAR frechetUncBetas},
      {"gamma_uncertain.alphas", P_VAR gammaUncAlphas},
      {"gamma_uncertain.betas", P_VAR gammaUncBetas},
      {"geometric_uncertain.prob_per_trial", P_VAR geometricUncProbPerTrial},
      {"gumbel_uncertain.alphas", P_VAR gumbelUncAlphas},
      {"gumbel_uncertain.betas", P_VAR gumbelUncBetas},
      {"linear_equality_constraints", P_VAR linearEqConstraintCoeffs},
      {"linear_equality_scales", P_VAR linearEqScales},
      {"linear_equality_targets", P_VAR linearEqTargets},
      {"linear_inequality_constraints", P_VAR linearIneqConstraintCoeffs},
      {"linear_inequality_lower_bounds", P_VAR linearIneqLowerBnds},
      {"linear_inequality_scales", P_VAR linearIneqScales},
      {"linear_inequality_upper_bounds", P_VAR linearIneqUpperBnds},
      {"lognormal_uncertain.error_factors", P_VAR lognormalUncErrFacts},
      {"lognormal_uncertain.lambdas", P_VAR lognormalUncLambdas},
      {"lognormal_uncertain.lower_bounds", P_VAR lognormalUncLowerBnds},
      {"lognormal_uncertain.means", P_VAR lognormalUncMeans},
      {"lognormal_uncertain.std_deviations", P_VAR lognormalUncStdDevs},
      {"lognormal_uncertain.upper_bounds", P_VAR lognormalUncUpperBnds},
      {"lognormal_uncertain.zetas", P_VAR lognormalUncZetas},
      {"loguniform_uncertain.lower_bounds", P_VAR loguniformUncLowerBnds},
      {"loguniform_uncertain.upper_bounds", P_VAR loguniformUncUpperBnds},
      {"negative_binomial_uncertain.prob_per_trial",
	  P_VAR negBinomialUncProbPerTrial},
      {"normal_uncertain.lower_bounds", P_VAR normalUncLowerBnds},
      {"normal_uncertain.means", P_VAR normalUncMeans},
      {"normal_uncertain.std_deviations", P_VAR normalUncStdDevs},
      {"normal_uncertain.upper_bounds", P_VAR normalUncUpperBnds},
      {"poisson_uncertain.lambdas", P_VAR poissonUncLambdas},
      {"triangular_uncertain.lower_bounds", P_VAR triangularUncLowerBnds},
      {"triangular_uncertain.modes", P_VAR triangularUncModes},
      {"triangular_uncertain.upper_bounds", P_VAR triangularUncUpperBnds},
      {"uniform_uncertain.lower_bounds", P_VAR uniformUncLowerBnds},
      {"uniform_uncertain.upper_bounds", P_VAR uniformUncUpperBnds},
      {"weibull_uncertain.alphas", P_VAR weibullUncAlphas},
      {"weibull_uncertain.betas", P_VAR weibullUncBetas}
    },
    { /* interface */ },
    { /* responses */
      {"nonlinear_equality_scales", P_RES nonlinearEqScales},
      {"nonlinear_equality_targets", P_RES nonlinearEqTargets},
      {"nonlinear_inequality_lower_bounds", P_RES nonlinearIneqLowerBnds},
      {"nonlinear_inequality_scales", P_RES nonlinearIneqScales},
      {"nonlinear_inequality_upper_bounds", P_RES nonlinearIneqUpperBnds},
      {"primary_response_fn_scales", P_RES primaryRespFnScales},
      {"primary_response_fn_weights", P_RES primaryRespFnWeights}
    },
    entry_name, dbRep);

  rep_rv = rv;
}


void ProblemDescDB::set(const String& entry_name, const IntVector& iv)
{
  IntVector& rep_iv = get<IntVector>
  ( "set(IntVector&)",
    { /* environment */ },
    { /* method */
      {"generating_vector.inline", P_MET generatingVector},
      {"generating_matrices.inline", P_MET generatingMatrices}
    },
    { /* model */ },
    { /* variables */
      {"binomial_uncertain.num_trials", P_VAR binomialUncNumTrials},
      {"discrete_aleatory_uncertain_int.initial_point",
	  P_VAR discreteIntAleatoryUncVars},
      {"discrete_aleatory_uncertain_int.lower_bounds",
	  P_VAR discreteIntAleatoryUncLowerBnds},
      {"discrete_aleatory_uncertain_int.upper_bounds",
	  P_VAR discreteIntAleatoryUncUpperBnds},
      {"discrete_design_range.initial_point", P_VAR discreteDesignRangeVars},
      {"discrete_design_range.lower_bounds", P_VAR discreteDesignRangeLowerBnds},
      {"discrete_design_range.upper_bounds", P_VAR discreteDesignRangeUpperBnds},
      {"discrete_design_set_int.initial_point", P_VAR discreteDesignSetIntVars},
      {"discrete_epistemic_uncertain_int.initial_point",
	  P_VAR discreteIntEpistemicUncVars},
      {"discrete_epistemic_uncertain_int.lower_bounds",
	  P_VAR discreteIntEpistemicUncLowerBnds},
      {"discrete_epistemic_uncertain_int.upper_bounds",
	  P_VAR discreteIntEpistemicUncUpperBnds},
      {"discrete_state_range.initial_state", P_VAR discreteStateRangeVars},
      {"discrete_state_range.lower_bounds", P_VAR discreteStateRangeLowerBnds},
      {"discrete_state_range.upper_bounds", P_VAR discreteStateRangeUpperBnds},
      {"discrete_state_set_int.initial_state", P_VAR discreteStateSetIntVars},
      {"hypergeometric_uncertain.num_drawn", P_VAR hyperGeomUncNumDrawn},
      {"hypergeometric_uncertain.selected_population",
	  P_VAR hyperGeomUncSelectedPop},
      {"hypergeometric_uncertain.total_population", P_VAR hyperGeomUncTotalPop},
      {"negative_binomial_uncertain.num_trials", P_VAR negBinomialUncNumTrials}
    },
    { /* interface */ },
    { /* responses */ },
    entry_name, dbRep);

  rep_iv = iv;
}


void ProblemDescDB::set(const String& entry_name, const BitArray& ba)
{
  BitArray& rep_ba = get<BitArray>
  ( "set(BitArray&)",
    { /* environment */ },
    { /* method */ },
    { /* model */ },
    { /* variables */
      {"binomial_uncertain.categorical", P_VAR binomialUncCat},
      {"discrete_design_range.categorical", P_VAR discreteDesignRangeCat},
      {"discrete_design_set_int.categorical", P_VAR discreteDesignSetIntCat},
      {"discrete_design_set_real.categorical", P_VAR discreteDesignSetRealCat},
      {"discrete_interval_uncertain.categorical", P_VAR discreteIntervalUncCat},
      {"discrete_state_range.categorical", P_VAR discreteStateRangeCat},
      {"discrete_state_set_int.categorical", P_VAR discreteStateSetIntCat},
      {"discrete_state_set_real.categorical", P_VAR discreteStateSetRealCat},
      {"discrete_uncertain_set_int.categorical", P_VAR discreteUncSetIntCat},
      {"discrete_uncertain_set_real.categorical", P_VAR discreteUncSetRealCat},
      {"geometric_uncertain.categorical", P_VAR geometricUncCat},
      {"histogram_uncertain.point_int.categorical",
	  P_VAR histogramUncPointIntCat},
      {"histogram_uncertain.point_real.categorical",
	  P_VAR histogramUncPointRealCat},
      {"hypergeometric_uncertain.categorical", P_VAR hyperGeomUncCat},
      {"negative_binomial_uncertain.categorical", P_VAR negBinomialUncCat},
      {"poisson_uncertain.categorical", P_VAR poissonUncCat}
    },
    { /* interface */ },
    { /* responses */ },
    entry_name, dbRep);

  rep_ba = ba;
}


void ProblemDescDB::set(const String& entry_name, const RealSymMatrix& rsm)
{
  RealSymMatrix& rep_rsm = get<RealSymMatrix>
  ( "set(RealSymMatrix&)",
    { /* environment */ },
    { /* method */ },
    { /* model */ },
    { /* variables */
      {"uncertain.correlation_matrix", P_VAR uncertainCorrelations}
    },
    { /* interface */ },
    { /* responses */ },
    entry_name, dbRep);

  rep_rsm = rsm;
}


void ProblemDescDB::set(const String& entry_name, const RealVectorArray& rva)
{
  RealVectorArray& rep_rva = get<RealVectorArray>
  ( "set(RealVectorArray&)",
    { /* environment */ },
    { /* method */
      {"nond.gen_reliability_levels", P_MET genReliabilityLevels},
      {"nond.probability_levels", P_MET probabilityLevels},
      {"nond.reliability_levels", P_MET reliabilityLevels},
      {"nond.response_levels", P_MET responseLevels}
    },
    { /* model */ },
    { /* variables */ },
    { /* interface */ },
    { /* responses */ },
    entry_name, dbRep);

  rep_rva = rva;
}


void ProblemDescDB::set(const String& entry_name, const IntVectorArray& iva)
{
  IntVectorArray& rep_iva = get<IntVectorArray>
  ( "set(IntVectorArray&)",
    { /* environment */ },
    { /* method */ },
    { /* model */ },
    { /* variables */ },
    { /* interface */ },
    { /* responses */ },
    entry_name, dbRep);

  rep_iva = iva;
}


void ProblemDescDB::set(const String& entry_name, const IntSetArray& isa)
{
  IntSetArray& rep_isa = get<IntSetArray>
  ( "set(IntSetArray&)",
    { /* environment */ },
    { /* method */ },
    { /* model */ },
    { /* variables */
      {"discrete_design_set_int.values", P_VAR discreteDesignSetInt},
      {"discrete_state_set_int.values",  P_VAR discreteStateSetInt}
    },
    { /* interface */ },
    { /* responses */ },
    entry_name, dbRep);

  rep_isa = isa;
}


void ProblemDescDB::set(const String& entry_name, const RealSetArray& rsa)
{
  RealSetArray& rep_rsa = get<RealSetArray>
  ( "set(RealSetArray&)",
    { /* environment */ },
    { /* method */ },
    { /* model */ },
    { /* variables */
      {"discrete_design_set_real.values", P_VAR discreteDesignSetReal},
      {"discrete_state_set_real.values",  P_VAR discreteStateSetReal}
    },
    { /* interface */ },
    { /* responses */ },
    entry_name, dbRep);

  rep_rsa = rsa;
}


void ProblemDescDB::set(const String& entry_name, const IntRealMapArray& irma)
{
  IntRealMapArray& rep_irma = get<IntRealMapArray>
  ( "set(IntRealMapArray&)",
    { /* environment */ },
    { /* method */ },
    { /* model */ },
    { /* variables */
      {"discrete_uncertain_set_int.values_probs",
	  P_VAR discreteUncSetIntValuesProbs},
      {"histogram_uncertain.point_int_pairs", P_VAR histogramUncPointIntPairs}
    },
    { /* interface */ },
    { /* responses */ },
    entry_name, dbRep);

  rep_irma = irma;
}


void ProblemDescDB::set(const String& entry_name, const StringRealMapArray& srma)
{
  StringRealMapArray& rep_srma = get<StringRealMapArray>
  ( "set(StringRealMapArray&)",
    { /* environment */ },
    { /* method */ },
    { /* model */ },
    { /* variables */
      {"histogram_uncertain.point_string_pairs", P_VAR histogramUncPointStrPairs}
    },
    { /* interface */ },
    { /* responses */ },
    entry_name, dbRep);

  rep_srma = srma;
}


void ProblemDescDB::set(const String& entry_name, const RealRealMapArray& rrma)
{
  RealRealMapArray& rep_rrma = get<RealRealMapArray>
  ( "set(RealRealMapArray&)",
    { /* environment */ },
    { /* method */ },
    { /* model */ },
    { /* variables */
      {"discrete_uncertain_set_real.values_probs",
	  P_VAR discreteUncSetRealValuesProbs}
    },
    { /* interface */ },
    { /* responses */ },
    entry_name, dbRep);

  rep_rrma = rrma;
}

void ProblemDescDB::
set(const String& entry_name, const RealRealPairRealMapArray& rrrma)
{
  RealRealPairRealMapArray& rep_rrrma = get<RealRealPairRealMapArray>
  ( "set(RealRealPairRealMapArray&)",
    { /* environment */ },
    { /* method */ },
    { /* model */ },
    { /* variables */
      {"continuous_interval_uncertain.basic_probs",
	  P_VAR continuousIntervalUncBasicProbs}
    },
    { /* interface */ },
    { /* responses */ },
    entry_name, dbRep);

  rep_rrrma = rrrma;
}

void ProblemDescDB::
set(const String& entry_name, const IntIntPairRealMapArray& iirma)
{
  IntIntPairRealMapArray& rep_iirma = get<IntIntPairRealMapArray>
  ( "set(IntIntPairRealMapArray&)",
    { /* environment */ },
    { /* method */ },
    { /* model */ },
    { /* variables */
      {"discrete_interval_uncertain.basic_probs",
	  P_VAR discreteIntervalUncBasicProbs}
    },
    { /* interface */ },
    { /* responses */ },
    entry_name, dbRep);

  rep_iirma = iirma;
}


void ProblemDescDB::set(const String& entry_name, const StringArray& sa)
{
  StringArray& rep_sa = get<StringArray>
  ( "set(StringArray&)",
    { /* environment */ },
    { /* method */ },
    { /* model */
      {"diagnostics", P_MOD diagMetrics},
      {"nested.primary_variable_mapping", P_MOD primaryVarMaps},
      {"nested.secondary_variable_mapping", P_MOD secondaryVarMaps}
    },
    { /* variables */
      {"continuous_aleatory_uncertain.labels", P_VAR continuousAleatoryUncLabels},
      {"continuous_design.labels", P_VAR continuousDesignLabels},
      {"continuous_design.scale_types", P_VAR continuousDesignScaleTypes},
      {"continuous_epistemic_uncertain.labels",
	  P_VAR continuousEpistemicUncLabels},
      {"continuous_state.labels", P_VAR continuousStateLabels},
      {"discrete_aleatory_uncertain_int.labels",
	  P_VAR discreteIntAleatoryUncLabels},
      {"discrete_aleatory_uncertain_real.labels",
	  P_VAR discreteRealAleatoryUncLabels},
      {"discrete_design_range.labels", P_VAR discreteDesignRangeLabels},
      {"discrete_design_set_int.labels", P_VAR discreteDesignSetIntLabels},
      {"discrete_design_set_real.labels", P_VAR discreteDesignSetRealLabels},
      {"discrete_epistemic_uncertain_int.labels",
	  P_VAR discreteIntEpistemicUncLabels},
      {"discrete_epistemic_uncertain_real.labels",
	  P_VAR discreteRealEpistemicUncLabels},
      {"discrete_state_range.labels", P_VAR discreteStateRangeLabels},
      {"discrete_state_set_int.labels", P_VAR discreteStateSetIntLabels},
      {"discrete_state_set_real.labels", P_VAR discreteStateSetRealLabels},
      {"discrete_state_set_string.labels", P_VAR discreteStateSetStrLabels},
      {"linear_equality_scale_types", P_VAR linearEqScaleTypes},
      {"linear_inequality_scale_types", P_VAR linearIneqScaleTypes}
    },
    { /* interface */ },
    { /* responses */
      {"labels", P_RES responseLabels },
      {"nonlinear_equality_scale_types", P_RES nonlinearEqScaleTypes },
      {"nonlinear_inequality_scale_types", P_RES nonlinearIneqScaleTypes },
      {"primary_response_fn_scale_types", P_RES primaryRespFnScaleTypes }
    },
    entry_name, dbRep);

  rep_sa = sa;
}

<<<<<<< HEAD

void ProblemDescDB::echo_input_file(const std::string& dakota_input_file,
				    const std::string& dakota_input_string,
				    const std::string& tmpl_qualifier)
{
  if (!dakota_input_string.empty()) {
    size_t header_len = 23;
    std::string header(header_len, '-');
    Cout << header << '\n';
    Cout << "Begin DAKOTA input file" << tmpl_qualifier << "\n";
    if(dakota_input_file == "-")
      Cout << "(from standard input)\n";
    else
      Cout << "(from string)\n";
    Cout << header << std::endl;
    Cout << dakota_input_string << std::endl;
    Cout << "---------------------\n";
    Cout << "End DAKOTA input file\n";
    Cout << "---------------------\n" << std::endl;
  } else if(!dakota_input_file.empty()) {
      std::ifstream inputstream(dakota_input_file.c_str());
      if (!inputstream.good()) {
	Cerr << "\nError: Could not open input file '" << dakota_input_file
	     << "' for reading." << std::endl;
	abort_handler(IO_ERROR);
      }

      // BMA TODO: could enable this now
      // want to output FQ path, but only valid in BFS v3; need wrapper
      //std::filesystem::path bfs_file(dakota_input_file);
      //std::filesystem::path bfs_abs_path = bfs_file.absolute();

      // header to span the potentially long filename
      size_t header_len = std::max((size_t) 23,
				   dakota_input_file.size());
      std::string header(header_len, '-');
      Cout << header << '\n';
      Cout << "Begin DAKOTA input file" << tmpl_qualifier << "\n";
      Cout << dakota_input_file << "\n";
      Cout << header << std::endl;
      int inputchar = inputstream.get();
      while (inputstream.good()) {
	Cout << (char) inputchar;
	inputchar = inputstream.get();
      }
      Cout << "---------------------\n";
      Cout << "End DAKOTA input file\n";
      Cout << "---------------------\n" << std::endl;
  }
}

=======
>>>>>>> 5eccf452
/** Require string idenfitiers id_* to be unique across all blocks of
    each type (method, model, variables, interface, responses

    For now, this allows duplicate empty ID strings. Would be better
    to require unique IDs when more than one block of a given type
    appears in the input file (instead of use-the-last-parsed)
*/
void ProblemDescDB::enforce_unique_ids()
{
  bool found_error = false;
  std::multiset<String> block_ids;

  // Lambda to detect duplicate for the passed id, issuing error
  // message for the specified block_type. Modifies set of block_ids
  // and found_error status.
  auto check_unique = [&block_ids, &found_error] (String block_type, String id) {
    if (!id.empty()) {
      block_ids.insert(id);
      // (Only warn once per unique ID name)
      if (block_ids.count(id) == 2) {
	Cerr << "Error: id_" << block_type << " '" << id
	     << "' appears more than once.\n";
	found_error = true;
      }
    }
  };

  // This could be written more generically if the member was always
  // called idString instead of a different name (idMethod, idModel,
  // etc.) for each Data* class...; then the same code could apply to
  // all data*List
  for (auto data_cont : dataMethodList)
    check_unique("method", data_cont.data_rep()->idMethod);
  block_ids.clear();

  for (auto data_cont : dataModelList)
    check_unique("model", data_cont.data_rep()->idModel);
  block_ids.clear();

  for (auto data_cont : dataVariablesList)
    check_unique("variables", data_cont.data_rep()->idVariables);
  block_ids.clear();

  for (auto data_cont : dataInterfaceList)
    check_unique("interface", data_cont.data_rep()->idInterface);
  block_ids.clear();

  for (auto data_cont : dataResponsesList)
    check_unique("responses", data_cont.data_rep()->idResponses);
  block_ids.clear();

  if (found_error)
    abort_handler(PARSE_ERROR);
}


#undef P_ENV
#undef P_MET
#undef P_MOD
#undef P_VAR
#undef P_INT
#undef P_RES


} // namespace Dakota<|MERGE_RESOLUTION|>--- conflicted
+++ resolved
@@ -126,54 +126,10 @@
   else {
 
     // Only world rank 0 parses the input file.
-<<<<<<< HEAD
-    if (parallelLib.world_rank() == 0) {
-
-      if ( !prog_opts.input_file().empty() &&
-	   !prog_opts.input_string().empty() ) {
-	Cerr << "\nError: parse_inputs called with both input file and input "
-	     << "string." << std::endl;
-	abort_handler(PARSE_ERROR);
-      }
-
-      if (prog_opts.preproc_input()) {
-
-	if (prog_opts.echo_input()) {
-	  echo_input_file(prog_opts.input_file(), prog_opts.input_string(),
-			  " template");
-	  echo_input_file(prog_opts.preprocessed_file(), "");
-	}
-
-	// Parse the input file using one of the derived parser-specific classes
-	derived_parse_inputs(prog_opts.preprocessed_file(), "",
-			     prog_opts.parser_options());
-
-	// Remove file created by preprocessing input
-	std::filesystem::remove(prog_opts.preprocessed_file());
-      }
-      else {
-
-	if (prog_opts.echo_input())
-	  echo_input_file(prog_opts.input_file(), prog_opts.input_string());
-
-	// Parse the input file using one of the derived parser-specific classes
-	derived_parse_inputs(prog_opts.input_file(), prog_opts.input_string(),
-			     prog_opts.parser_options());
-
-      }
-
-      // Allow user input by callback function.
-
-      // BMA TODO: Is this comment true?
-      // Note: the DB is locked and the list iterators are not defined.  Thus,
-      // the user function must do something to put the DB in a usable set/get
-      // state (e.g., resolve_top_method() or set_db_list_nodes()).
-=======
     if (worldRank == 0) {
         // Parse the input file using one of the derived parser-specific classes
         derived_parse_inputs(input_string, parser_options, command_line_run);
     }
->>>>>>> 5eccf452
 
     // Allow user input by callback function.
 
@@ -952,13 +908,14 @@
 
 int ProblemDescDB::max_procs_per_ea()
 {
+  int world_size = (dbRep) ? dbRep->worldSize : worldSize;
   // Note: get_*() requires envelope execution (throws error if !dbRep)
 
   // TO DO: can we be more fine grained on parallel testers?
   //        default tester could get hidden by plug-in...
 
   int max_ppa = (get_ushort("interface.type") & DIRECT_INTERFACE_BIT) ?
-    worldSize : 1; // system/fork/spawn
+    world_size : 1; // system/fork/spawn
   // Note: DataInterfaceRep::procsPerAnalysis defaults to zero, which is used
   // when the processors_per_analysis spec is unreachable (system/fork/spawn)
   return max_procs_per_level(max_ppa,
@@ -2989,60 +2946,6 @@
   rep_sa = sa;
 }
 
-<<<<<<< HEAD
-
-void ProblemDescDB::echo_input_file(const std::string& dakota_input_file,
-				    const std::string& dakota_input_string,
-				    const std::string& tmpl_qualifier)
-{
-  if (!dakota_input_string.empty()) {
-    size_t header_len = 23;
-    std::string header(header_len, '-');
-    Cout << header << '\n';
-    Cout << "Begin DAKOTA input file" << tmpl_qualifier << "\n";
-    if(dakota_input_file == "-")
-      Cout << "(from standard input)\n";
-    else
-      Cout << "(from string)\n";
-    Cout << header << std::endl;
-    Cout << dakota_input_string << std::endl;
-    Cout << "---------------------\n";
-    Cout << "End DAKOTA input file\n";
-    Cout << "---------------------\n" << std::endl;
-  } else if(!dakota_input_file.empty()) {
-      std::ifstream inputstream(dakota_input_file.c_str());
-      if (!inputstream.good()) {
-	Cerr << "\nError: Could not open input file '" << dakota_input_file
-	     << "' for reading." << std::endl;
-	abort_handler(IO_ERROR);
-      }
-
-      // BMA TODO: could enable this now
-      // want to output FQ path, but only valid in BFS v3; need wrapper
-      //std::filesystem::path bfs_file(dakota_input_file);
-      //std::filesystem::path bfs_abs_path = bfs_file.absolute();
-
-      // header to span the potentially long filename
-      size_t header_len = std::max((size_t) 23,
-				   dakota_input_file.size());
-      std::string header(header_len, '-');
-      Cout << header << '\n';
-      Cout << "Begin DAKOTA input file" << tmpl_qualifier << "\n";
-      Cout << dakota_input_file << "\n";
-      Cout << header << std::endl;
-      int inputchar = inputstream.get();
-      while (inputstream.good()) {
-	Cout << (char) inputchar;
-	inputchar = inputstream.get();
-      }
-      Cout << "---------------------\n";
-      Cout << "End DAKOTA input file\n";
-      Cout << "---------------------\n" << std::endl;
-  }
-}
-
-=======
->>>>>>> 5eccf452
 /** Require string idenfitiers id_* to be unique across all blocks of
     each type (method, model, variables, interface, responses
 
