/*  _______________________________________________________________________

    DAKOTA: Design Analysis Kit for Optimization and Terascale Applications
    Copyright 2014-2020 National Technology & Engineering Solutions of Sandia, LLC (NTESS).
    This software is distributed under the GNU Lesser General Public License.
    For more information, see the README file in the top Dakota directory.
    _______________________________________________________________________ */

// Class:        ProblemDescDB
//- Description: Implementation code for the ProblemDescDB class.
//-              It provides storage for problem description database entries
//-              and defines the keyword handlers that yacc calls to populate
//-              the database based on the parsed input.
//- Owner:       Mike Eldred
//- Checked by:

#include "dakota_system_defs.hpp"
#include "dakota_preproc_util.hpp"
#include "ProblemDescDB.hpp"
#include "ParallelLibrary.hpp"
#include "NIDRProblemDescDB.hpp"
#include "ProgramOptions.hpp"
#include "DakotaIterator.hpp"
#include "DakotaInterface.hpp"
#include "WorkdirHelper.hpp"  // bfs utils and prepend_preferred_env_path
#include <boost/bind.hpp>
#include <boost/function.hpp>
#include <string>

//#define DEBUG
//#define MPI_DEBUG

static const char rcsId[]="@(#) $Id: ProblemDescDB.cpp 7007 2010-10-06 15:54:39Z wjbohnh $";


namespace Dakota {

extern ParallelLibrary dummy_lib; // defined in dakota_global_defs.cpp
extern ProblemDescDB *Dak_pddb;	  // defined in dakota_global_defs.cpp


/** This constructor is the one which must build the base class data for all
    derived classes.  get_db() instantiates a derived class letter and the
    derived constructor selects this base class constructor in its
    initialization list (to avoid the recursion of the base class constructor
    calling get_db() again).  Since the letter IS the representation, its
    representation pointer is set to NULL. */
ProblemDescDB::ProblemDescDB(BaseConstructor, ParallelLibrary& parallel_lib):
  parallelLib(parallel_lib), environmentCntr(0), methodDBLocked(true),
  modelDBLocked(true), variablesDBLocked(true), interfaceDBLocked(true),
  responsesDBLocked(true)
{ /* empty ctor */ }


/** The default constructor: dbRep is NULL in this case.  This makes
    it necessary to check for NULL in the copy constructor, assignment
    operator, and destructor. */
ProblemDescDB::ProblemDescDB(): parallelLib(dummy_lib)
{ /* empty ctor */ }


/** This is the envelope constructor which uses problem_db to build a
    fully populated db object.  It only needs to extract enough data
    to properly execute get_db(problem_db), since the constructor
    overloaded with BaseConstructor builds the actual base class data
    inherited by the derived classes. */
ProblemDescDB::ProblemDescDB(ParallelLibrary& parallel_lib):
  parallelLib(parallel_lib),
  // Set the rep pointer to the appropriate db type
  dbRep(get_db(parallel_lib))

{
  if (!dbRep) // bad settings or insufficient memory
    abort_handler(-1);
}


/** Initializes dbRep to the appropriate derived type.  The standard
    derived class constructors are invoked.  */
std::shared_ptr<ProblemDescDB>
ProblemDescDB::get_db(ParallelLibrary& parallel_lib)
{
  Dak_pddb = this;	// for use in abort_handler()

  //if (xml_flag)
  //  return new XMLProblemDescDB(parallel_lib);
  //else
  return std::make_shared<NIDRProblemDescDB>(parallel_lib);
}


/** Copy constructor manages sharing of dbRep */
ProblemDescDB::ProblemDescDB(const ProblemDescDB& db):
  parallelLib(db.parallel_library()),
  dbRep(db.dbRep)
{ /* empty ctor */ }


/** Assignment operator shares the dbRep. */
ProblemDescDB ProblemDescDB::operator=(const ProblemDescDB& db)
{
  dbRep = db.dbRep;
  return *this; // calls copy constructor since returned by value
}


/** dbRep only deleted when its reference count reaches zero. */
ProblemDescDB::~ProblemDescDB()
{
  if (this == Dak_pddb)
    Dak_pddb = NULL;
}


/** DB setup phase 1: parse the input file and execute callback
    functions if present.  Rank 0 only.

    DB setup phase 2: optionally insert additional data via late sets.
    Rank 0 only. */
void ProblemDescDB::
parse_inputs(ProgramOptions& prog_opts,
	     DbCallbackFunctionPtr callback, void *callback_data)
{
  if (dbRep) {
    dbRep->parse_inputs(prog_opts, callback, callback_data);
    // BMA TODO: Temporary workaround; can't get callback to work on
    // letter yet. Need to replace Null_rep* with forward to letter
    // and remove dbRep->, but initial cut didn't work.
    if (callback && dbRep->parallelLib.world_rank() == 0)
      (*callback)(this, callback_data);
  }
  else {

    // Only the master parses the input file.
    if (parallelLib.world_rank() == 0) {

      if ( !prog_opts.input_file().empty() &&
	   !prog_opts.input_string().empty() ) {
	Cerr << "\nError: parse_inputs called with both input file and input "
	     << "string." << std::endl;
	abort_handler(PARSE_ERROR);
      }

      // Read the input from stdin if the user provided "-" as the filename
      if(prog_opts.input_file() == "-") {
        Cout << "Reading Dakota input from standard input" << std::endl;
        String stdin_string;
        char in = std::cin.get();
        while(std::cin.good()) {
          stdin_string.push_back(in);
          in = std::cin.get();
        }
        prog_opts.input_string(stdin_string);
      }

      if (prog_opts.preproc_input()) {

	if (prog_opts.echo_input())
	  echo_input_file(prog_opts.input_file(), prog_opts.input_string(),
			  " template");

	std::string tmpl_file = prog_opts.input_file();
	if (!prog_opts.input_string().empty())
	  // must generate to file on disk for pyprepro
	  tmpl_file = string_to_tmpfile(prog_opts.input_string());

	// run the pre-processor on the file
	std::string preproc_file = pyprepro_input(tmpl_file,
						  prog_opts.preproc_cmd());

	if (prog_opts.echo_input())
	  echo_input_file(preproc_file, "");

	// Parse the input file using one of the derived parser-specific classes
	derived_parse_inputs(preproc_file, "", prog_opts.parser_options());

	boost::filesystem::remove(preproc_file);
	if (!prog_opts.input_string().empty())
	  boost::filesystem::remove(tmpl_file);
      }
      else {

	if (prog_opts.echo_input())
	  echo_input_file(prog_opts.input_file(), prog_opts.input_string());

	// Parse the input file using one of the derived parser-specific classes
	derived_parse_inputs(prog_opts.input_file(), prog_opts.input_string(),
			     prog_opts.parser_options());

      }

      // Allow user input by callback function.

      // BMA TODO: Is this comment true?
      // Note: the DB is locked and the list iterators are not defined.  Thus,
      // the user function must do something to put the DB in a usable set/get
      // state (e.g., resolve_top_method() or set_db_list_nodes()).

      // if (callback)
      // 	(*callback)(this, callback_data);

    }

  }
}


/** DB setup phase 3: perform basic checks on keywords counts in
    current DB state, then sync to all processors. */
void ProblemDescDB::check_and_broadcast(const ProgramOptions& prog_opts) {

  if (dbRep)
    dbRep->check_and_broadcast(prog_opts);
  else {

    // Check to make sure at least one of each of the keywords was found
    // in the problem specification file; checks only happen on Dakota rank 0
    if (parallelLib.world_rank() == 0)
      check_input();

    // bcast a minimal MPI buffer containing the input specification
    // data prior to post-processing
    broadcast();

    // After broadcast, perform post-processing on all processors to
    // size default variables/responses specification vectors (avoid
    // sending large vectors over an MPI buffer).
    post_process();

  }
}



void ProblemDescDB::broadcast()
{
  if (dbRep)
    dbRep->broadcast();
  else {
    // DAKOTA's old design for reading the input file was for the master to get
    // the input filename from cmd_line_handler (after MPI_Init) and broadcast
    // the character buffer to all other processors (having every processor
    // query the cmd_line_handler was failing because of the effect of MPI_Init
    // on argc and argv).  Then every processor yyparsed.  This worked fine but
    // was not scalable for MP machines with a limited number of I/O devices.

    // Now, rank 0 yyparse's and sends all the parsed data in a single buffer
    // to all other ranks.
    if (parallelLib.world_size() > 1) {
      if (parallelLib.world_rank() == 0) {
	enforce_unique_ids();
	derived_broadcast(); // pre-processor
	send_db_buffer();
#ifdef MPI_DEBUG
	Cout << "DB buffer to send on world rank " << parallelLib.world_rank()
	     << ":\n" << environmentSpec << dataMethodList << dataVariablesList
	     << dataInterfaceList << dataResponsesList << std::endl;
#endif // MPI_DEBUG
      }
      else {
	receive_db_buffer();
#ifdef MPI_DEBUG
	Cout << "DB buffer received on world rank " << parallelLib.world_rank()
	     << ":\n" << environmentSpec << dataMethodList << dataVariablesList
	     << dataInterfaceList << dataResponsesList << std::endl;
#endif // MPI_DEBUG
	//derived_broadcast(); // post-processor
      }
    }
    else {
#ifdef DEBUG
      Cout << "DB parsed data:\n" << environmentSpec << dataMethodList
	   << dataVariablesList << dataInterfaceList << dataResponsesList
	   << std::endl;
#endif // DEBUG
      enforce_unique_ids();
      derived_broadcast();
    }
  }
}


/** When using library mode in a parallel application, post_process()
    should be called on all processors following broadcast() of a
    minimal problem specification. */
void ProblemDescDB::post_process()
{
  // no base class post-processing operations to perform
  if (dbRep)
    dbRep->derived_post_process();
  else
    derived_post_process();
}


void ProblemDescDB::
derived_parse_inputs(const std::string& dakota_input_file,
		     const std::string& dakota_input_string,
		     const std::string& parser_options)
{
  if (dbRep)
    dbRep->derived_parse_inputs(dakota_input_file, dakota_input_string,
				parser_options);
  else { // this fn must be redefined
    Cerr << "Error: Letter lacking redefinition of virtual derived_parse_inputs"
	 << " function.\n       No default defined at base class." << std::endl;
    abort_handler(-1);
  }
}


void ProblemDescDB::derived_broadcast()
{
  if (dbRep)
    dbRep->derived_broadcast();
  // else do nothing: this fn is optional
}


void ProblemDescDB::derived_post_process()
{
  if (dbRep)
    dbRep->derived_post_process();
  // else do nothing: this fn is optional
}


/** NOTE: when using library mode in a parallel application,
    check_input() should either be called only on worldRank 0, or it
    should follow a matched send_db_buffer()/receive_db_buffer() pair. */
void ProblemDescDB::check_input()
{
  if (dbRep)
    dbRep->check_input();
  else {

    int num_errors = 0;
    //if (!environmentCntr) { // Allow environment omission
    //  Cerr << "No environment specification found in input file.\n";
    //  ++num_errors;
    //}
    if (environmentCntr > 1) {
      Cerr << "Multiple environment specifications not allowed in input "
	   << "file.\n";
      ++num_errors;
    }
    if (dataMethodList.empty()) {
      Cerr << "No method specification found in input file.\n";
      ++num_errors;
    }
    if (dataVariablesList.empty()) {
      Cerr << "No variables specification found in input file.\n";
      ++num_errors;
    }
    if (dataInterfaceList.empty()) {
      // interface spec may be omitted in case of global data fits
      bool interface_reqd = true;
      // global surrogate with data reuse from either restart or points_file
      for (std::list<DataModel>::iterator dm_iter = dataModelList.begin();
	   dm_iter!=dataModelList.end(); ++dm_iter)
	if ( strbegins(dm_iter->dataModelRep->surrogateType, "global_") &&
	     ( ( !dm_iter->dataModelRep->approxPointReuse.empty() &&
		  dm_iter->dataModelRep->approxPointReuse != "none" ) ||
	       !dm_iter->dataModelRep->importBuildPtsFile.empty() ) )
	  interface_reqd = false;
      if (interface_reqd)
	for (std::list<DataMethod>::iterator dm_iter = dataMethodList.begin();
	     dm_iter != dataMethodList.end(); ++dm_iter)
	  if (!dm_iter->dataMethodRep->importBuildPtsFile.empty())
	    interface_reqd = false;
      if (interface_reqd) {
	Cerr << "No interface specification found in input file.\n";
	++num_errors;
      }
      else {
	// needed for setting DB interface node to something; prevents errors
	// in any interface spec data lookups (e.g., Interface base class ctor
	// called from ApproximationInterface ctor)
	DataInterface data_interface; // use defaults
	dataInterfaceList.push_back(data_interface);
      }
    }
    if (dataResponsesList.empty()) {
      Cerr << "No responses specification found in input file.\n";
      ++num_errors;
    }
    if (dataModelList.empty()) { // Allow model omission
      DataModel data_model; // use defaults: modelType == "simulation"
      dataModelList.push_back(data_model);
    }

    if (parallelLib.command_line_user_modes()) {

      if (!parallelLib.command_line_pre_run_input().empty())
	Cerr << "Warning: pre-run input not implemented; ignored.\n";

      if (!parallelLib.command_line_pre_run_output().empty()) {
	if (dataMethodList.size() > 1) {
	  Cerr << "Error: pre-run output only allowed for single method.\n";
	  ++num_errors;
	}
	else if (!dataMethodList.empty()) {
	  // exactly one method
	  // TODO: Test for iterator concurrency
	  std::list<DataMethod>::iterator dm = dataMethodList.begin();
	  unsigned short method_name = dm->dataMethodRep->methodName;
	  if ( !(method_name & PSTUDYDACE_BIT) &&
	       !(method_name == RANDOM_SAMPLING) ) {
	    Cerr << "Error: pre-run output not supported for method "
		 << method_name << "\n       (supported for sampling, "
		 << "parameter study, DDACE, FSUDACE, and PSUADE methods)\n";
	    ++num_errors;
	  }
	}
      }

      if (!parallelLib.command_line_run_input().empty())
	Cerr << "Warning: run input not implemented; ignored.\n";

      if (!parallelLib.command_line_run_output().empty())
	Cerr << "Warning: run output not implemented; ignored.\n";

      if (!parallelLib.command_line_post_run_input().empty()) {
	if (dataMethodList.size() > 1) {
	  Cerr << "Error: post-run input only allowed for single method.\n";
	  ++num_errors;
	}
	else if (!dataMethodList.empty()) {
	  // exactly one method
	  // TODO: Test for iterator concurrency
	  std::list<DataMethod>::iterator dm = dataMethodList.begin();
	  unsigned short method_name = dm->dataMethodRep->methodName;
	  if ( !(method_name & PSTUDYDACE_BIT) &&
	       !(method_name == RANDOM_SAMPLING) ) {
	    Cerr << "Error: post-run input not supported for method "
		 << method_name << "\n       (supported for sampling, "
		 << "parameter study, DDACE, FSUDACE, and PSUADE methods)\n";
	    ++num_errors;
	  }
	}
      }

      if (!parallelLib.command_line_post_run_output().empty())
	Cerr << "Warning: post-run output not implemented; ignored.\n";

    }

    if (num_errors) {
      Cerr << num_errors << " input specification errors detected." <<std::endl;
      abort_handler(PARSE_ERROR);
    }
  }
}


void ProblemDescDB::set_db_list_nodes(const String& method_tag)
{
  if (dbRep)
    dbRep->set_db_list_nodes(method_tag);
  // for simplicity in client logic, allow NO_SPECIFICATION case to fall
  // through: do not update iterators or locks, such that previous
  // specification settings remain active (NO_SPECIFICATION instances
  // within a recursion do not alter list node sequencing).
  else if (!strbegins(method_tag, "NOSPEC_METHOD_ID_")) {
    set_db_method_node(method_tag);
    if (methodDBLocked) {
      modelDBLocked = variablesDBLocked = interfaceDBLocked
	= responsesDBLocked = true;
      // ensure consistency in get_db_{method,model}_node():
      //dataModelIter = dataModelList.end();
    }
    else
      set_db_model_nodes(dataMethodIter->dataMethodRep->modelPointer);
  }
}


void ProblemDescDB::set_db_list_nodes(size_t method_index)
{
  if (dbRep)
    dbRep->set_db_list_nodes(method_index);
  else {
    // Set the correct Index values for all Data class lists.
    set_db_method_node(method_index);
    if (methodDBLocked) {
      modelDBLocked = variablesDBLocked = interfaceDBLocked
	= responsesDBLocked = true;
      // ensure consistency in get_db_{method,model}_node():
      //dataModelIter = dataModelList.end();
    }
    else
      set_db_model_nodes(dataMethodIter->dataMethodRep->modelPointer);
  }
}


void ProblemDescDB::resolve_top_method(bool set_model_nodes)
{
  if (dbRep)
    dbRep->resolve_top_method(set_model_nodes);
  else { // deduce which method spec sits on top
    String& top_meth_ptr = environmentSpec.dataEnvRep->topMethodPointer;
    size_t num_method_spec = dataMethodList.size();
    if (num_method_spec == 1)
      dataMethodIter = dataMethodList.begin();
    else if (!top_meth_ptr.empty())
      dataMethodIter =
	std::find_if( dataMethodList.begin(), dataMethodList.end(),
		      boost::bind(DataMethod::id_compare, _1, top_meth_ptr) );
    else { // identify which id_method does not appear in a method_pointer
      // Collect list of all method id's (including empty ids)
      StringList method_ids;
      for (std::list<DataMethod>::iterator it=dataMethodList.begin();
	   it!=dataMethodList.end(); it++)
	method_ids.push_back(it->dataMethodRep->idMethod);
      // Eliminate sub-method pointers from method specs
      for (std::list<DataMethod>::iterator it=dataMethodList.begin();
	   it!=dataMethodList.end(); it++)
	if (!it->dataMethodRep->subMethodPointer.empty()) {
          StringList::iterator slit
            = std::find(method_ids.begin(), method_ids.end(),
                        it->dataMethodRep->subMethodPointer);
          if (slit != method_ids.end()) method_ids.erase(slit);
	}
      // Eliminate method_pointers from model specs
      for (std::list<DataModel>::iterator it=dataModelList.begin();
	   it!=dataModelList.end(); it++)
	if (!it->dataModelRep->subMethodPointer.empty()) {
          StringList::iterator slit
            = std::find(method_ids.begin(), method_ids.end(),
                        it->dataModelRep->subMethodPointer);
          if (slit != method_ids.end()) method_ids.erase(slit);
	}
      // by process of elimination, select the top method
      if (method_ids.empty() || method_ids.size() > 1) {
	Cerr << "\nError: ProblemDescDB::resolve_top_method() failed to "
	     << "determine active method specification.\n       Please resolve "
	     << "method pointer ambiguities." << std::endl;
	abort_handler(PARSE_ERROR);
      }
      else {
	const String& method_id = *method_ids.begin();
	dataMethodIter
	  = std::find_if( dataMethodList.begin(), dataMethodList.end(),
              boost::bind(DataMethod::id_compare, _1, method_id) );
      }
    }
    methodDBLocked = false; // unlock

    // set all subordinate list nodes for this method
    if (set_model_nodes)
      set_db_model_nodes(dataMethodIter->dataMethodRep->modelPointer);
  }
}


void ProblemDescDB::set_db_method_node(const String& method_tag)
{
  if (dbRep)
    dbRep->set_db_method_node(method_tag);
  // for simplicity in client logic, allow NO_SPECIFICATION case to fall
  // through: do not update dataMethodIter or methodDBLocked, such that
  // previous specification settings remain active (NO_SPECIFICATION
  // instances within a recursion do not alter list node sequencing).
  else if (!strbegins(method_tag, "NOSPEC_METHOD_ID_")) {
    // set the correct Index values for all Data class lists.
    if (method_tag.empty()) { // no pointer specification
      if (dataMethodList.size() == 1) // no ambiguity if only one spec
	dataMethodIter = dataMethodList.begin();
      else { // try to match to a method without an id
	dataMethodIter
	  = std::find_if( dataMethodList.begin(), dataMethodList.end(),
              boost::bind(DataMethod::id_compare, _1, method_tag) );
	if (dataMethodIter == dataMethodList.end()) {
	  if (parallelLib.world_rank() == 0)
	    Cerr << "\nWarning: empty method id string not found.\n         "
		 << "Last method specification parsed will be used.\n";
	  --dataMethodIter; // last entry in list
	}
	else if (parallelLib.world_rank() == 0 &&
		 std::count_if(dataMethodList.begin(), dataMethodList.end(),
                   boost::bind(DataMethod::id_compare, _1, method_tag)) > 1)
	  Cerr << "\nWarning: empty method id string is ambiguous.\n         "
	       << "First matching method specification will be used.\n";
      }
      methodDBLocked = false; // unlock
    }
    else {
      std::list<DataMethod>::iterator dm_it
	= std::find_if( dataMethodList.begin(), dataMethodList.end(),
            boost::bind(DataMethod::id_compare, _1, method_tag) );
      if (dm_it == dataMethodList.end()) {
	methodDBLocked = true; // lock (moot)
	Cerr << "\nError: " << method_tag
	     << " is not a valid method identifier string." << std::endl;
	abort_handler(PARSE_ERROR);
      }
      else {
	methodDBLocked = false; // unlock
	dataMethodIter = dm_it;
	if (parallelLib.world_rank() == 0 &&
	    std::count_if(dataMethodList.begin(), dataMethodList.end(),
			  boost::bind(DataMethod::id_compare,_1,method_tag))>1)
	  Cerr << "\nWarning: method id string " << method_tag
	       << " is ambiguous.\n         First matching method "
	       << "specification will be used.\n";
      }
    }
  }
}


void ProblemDescDB::set_db_method_node(size_t method_index)
{
  if (dbRep)
    dbRep->set_db_method_node(method_index);
  else if (method_index == _NPOS)
    methodDBLocked = true;
  else {
    size_t num_meth_spec = dataMethodList.size();
    // allow advancement up to but not past end()
    if (method_index > num_meth_spec) {
      Cerr << "\nError: method_index sent to set_db_method_node is out of "
	   << "range." << std::endl;
      abort_handler(PARSE_ERROR);
    }
    dataMethodIter = dataMethodList.begin();
    std::advance(dataMethodIter, method_index);
    // unlock if not advanced to end()
    methodDBLocked = (method_index == num_meth_spec);
  }
}


void ProblemDescDB::set_db_model_nodes(size_t model_index)
{
  if (dbRep)
    dbRep->set_db_model_nodes(model_index);
  else if (model_index == _NPOS)
    modelDBLocked = variablesDBLocked = interfaceDBLocked
      = responsesDBLocked = true;
  else {
    size_t num_model_spec = dataModelList.size();
    // allow advancement up to but not past end()
    if (model_index > num_model_spec) {
      Cerr << "\nError: model_index sent to set_db_model_nodes is out of range."
	   << std::endl;
      abort_handler(PARSE_ERROR);
    }
    dataModelIter = dataModelList.begin();
    std::advance(dataModelIter, model_index);
    // unlock if not advanced to end()
    if (model_index == num_model_spec)
      modelDBLocked = variablesDBLocked = interfaceDBLocked = responsesDBLocked
	= true;
    else {
      const DataModelRep& MoRep = *dataModelIter->dataModelRep;
      set_db_variables_node(MoRep.variablesPointer);
      if (model_has_interface(MoRep))
	set_db_interface_node(MoRep.interfacePointer);
      else
	interfaceDBLocked = true;
      set_db_responses_node(MoRep.responsesPointer);
    }
  }
}


void ProblemDescDB::set_db_model_nodes(const String& model_tag)
{
  if (dbRep)
    dbRep->set_db_model_nodes(model_tag);
  // for simplicity in client logic, allow NO_SPECIFICATION case to fall
  // through: do not update model iterators or locks, such that previous
  // specification settings remain active (NO_SPECIFICATION instances
  // within a recursion do not alter list node sequencing).
  else if (! (model_tag == "NO_SPECIFICATION" ||
        strbegins(model_tag, "NOSPEC_MODEL_ID_") ||
        strbegins(model_tag, "RECAST_"))) {
    // set dataModelIter from model_tag
    if (model_tag.empty() || model_tag == "NO_MODEL_ID") { // no pointer specification
      if (dataModelList.empty()) { // Note: check_input() prevents this
	DataModel data_model; // for library mode
	dataModelList.push_back(data_model);
      }
      if (dataModelList.size() == 1) // no ambiguity if only one spec
	dataModelIter = dataModelList.begin();
      else { // try to match to a model without an id
	dataModelIter
	  = std::find_if( dataModelList.begin(), dataModelList.end(),
              boost::bind(DataModel::id_compare, _1, model_tag) );
	if (dataModelIter == dataModelList.end()) {
	  if (parallelLib.world_rank() == 0)
	    Cerr << "\nWarning: empty model id string not found.\n         "
		 << "Last model specification parsed will be used.\n";
	  --dataModelIter; // last entry in list
	}
	else if (parallelLib.world_rank() == 0 &&
		 std::count_if(dataModelList.begin(), dataModelList.end(),
                   boost::bind(DataModel::id_compare, _1, model_tag)) > 1)
	  Cerr << "\nWarning: empty model id string is ambiguous.\n         "
	       << "First matching model specification will be used.\n";
      }
      modelDBLocked = false; // unlock
    }
    else {
      std::list<DataModel>::iterator dm_it
	= std::find_if( dataModelList.begin(), dataModelList.end(),
            boost::bind(DataModel::id_compare, _1, model_tag) );
      if (dm_it == dataModelList.end()) {
	modelDBLocked = true; // lock (moot)
	Cerr << "\nError: " << model_tag
	     << " is not a valid model identifier string." << std::endl;
	abort_handler(PARSE_ERROR);
      }
      else {
	modelDBLocked = false; // unlock
	dataModelIter = dm_it;
	if (parallelLib.world_rank() == 0 &&
	    std::count_if(dataModelList.begin(), dataModelList.end(),
			  boost::bind(DataModel::id_compare, _1, model_tag))>1)
	  Cerr << "\nWarning: model id string " << model_tag << " is ambiguous."
	       << "\n         First matching model specification will be used."
	       << '\n';
      }
    }

    if (modelDBLocked)
      variablesDBLocked = interfaceDBLocked = responsesDBLocked	= true;
    else {
      const DataModelRep& MoRep = *dataModelIter->dataModelRep;
      set_db_variables_node(MoRep.variablesPointer);
      if (model_has_interface(MoRep))
	set_db_interface_node(MoRep.interfacePointer);
      else
	interfaceDBLocked = true;
      set_db_responses_node(MoRep.responsesPointer);
    }
  }
}


void ProblemDescDB::set_db_variables_node(const String& variables_tag)
{
  if (dbRep)
    dbRep->set_db_variables_node(variables_tag);
  // for simplicity in client logic, allow NO_SPECIFICATION case to fall
  // through: do not update dataVariablesIter or variablesDBLocked, such
  // that previous specification remains active (NO_SPECIFICATION
  // instances within a recursion do not alter list node sequencing).
  else if (variables_tag != "NO_SPECIFICATION") { // not currently in use
    // set dataVariablesIter from variables_tag
    if (variables_tag.empty()) { // no pointer specification
      if (dataVariablesList.size() == 1) // no ambiguity if only one spec
	dataVariablesIter = dataVariablesList.begin();
      else { // try to match to a variables without an id
	dataVariablesIter
	  = std::find_if( dataVariablesList.begin(), dataVariablesList.end(),
              boost::bind(DataVariables::id_compare, _1, variables_tag) );
	if (dataVariablesIter == dataVariablesList.end()) {
	  if (parallelLib.world_rank() == 0)
	    Cerr << "\nWarning: empty variables id string not found.\n         "
		 << "Last variables specification parsed will be used.\n";
	  --dataVariablesIter; // last entry in list
	}
	else if (parallelLib.world_rank() == 0 &&
		 std::count_if(dataVariablesList.begin(),
			       dataVariablesList.end(),
			       boost::bind(DataVariables::id_compare, _1,
					   variables_tag)) > 1)
	  Cerr << "\nWarning: empty variables id string is ambiguous."
	       << "\n         First matching variables specification will be "
	       << "used.\n";
      }
      variablesDBLocked = false; // unlock
    }
    else {
      std::list<DataVariables>::iterator dv_it
	= std::find_if( dataVariablesList.begin(), dataVariablesList.end(),
            boost::bind(DataVariables::id_compare, _1, variables_tag) );
      if (dv_it == dataVariablesList.end()) {
	variablesDBLocked = true; // lock (moot)
	Cerr << "\nError: " << variables_tag
	     << " is not a valid variables identifier string." << std::endl;
	abort_handler(PARSE_ERROR);
      }
      else {
	variablesDBLocked = false; // unlock
	dataVariablesIter = dv_it;
	if (parallelLib.world_rank() == 0 &&
	    std::count_if(dataVariablesList.begin(), dataVariablesList.end(),
			  boost::bind(DataVariables::id_compare, _1,
				      variables_tag)) > 1)
	  Cerr << "\nWarning: variables id string " << variables_tag
	       << " is ambiguous.\n         First matching variables "
	       << "specification will be used.\n";
      }
    }
  }
}


void ProblemDescDB::set_db_interface_node(const String& interface_tag)
{
  if (dbRep)
    dbRep->set_db_interface_node(interface_tag);
  // for simplicity in client logic, allow NO_SPECIFICATION case to fall
  // through: do not update dataInterfaceIter or interfaceDBLocked, such
  // that previous specification remains active (NO_SPECIFICATION
  // instances within a recursion do not alter list node sequencing).
  else if (!strbegins(interface_tag, "NOSPEC_INTERFACE_ID_")) {
    const DataModelRep& MoRep = *dataModelIter->dataModelRep;
    // set dataInterfaceIter from interface_tag
    if (interface_tag.empty() || interface_tag == "NO_ID") { // no pointer specification
      if (dataInterfaceList.size() == 1) // no ambiguity if only one spec
	dataInterfaceIter = dataInterfaceList.begin();
      else { // try to match to a interface without an id
	dataInterfaceIter
	  = std::find_if( dataInterfaceList.begin(), dataInterfaceList.end(),
              boost::bind(DataInterface::id_compare, _1, interface_tag) );
	// echo warning if a default interface list entry will be used and more
	// than 1 interface specification is present.  Currently this can only
	// happen for simulation models, since surrogate model specifications
	// do not contain interface ptrs and the omission of an optional
	// interface ptr in nested models indicates the omission of an optional
	// interface (rather than the presence of an unidentified interface).
	if (dataInterfaceIter == dataInterfaceList.end()) {
	  if (parallelLib.world_rank() == 0 &&
	      MoRep.modelType == "simulation")
	    Cerr << "\nWarning: empty interface id string not found.\n         "
		 << "Last interface specification parsed will be used.\n";
	  --dataInterfaceIter; // last entry in list
	}
	else if (parallelLib.world_rank() == 0 &&
		 MoRep.modelType == "simulation"  &&
		 std::count_if(dataInterfaceList.begin(),
			       dataInterfaceList.end(),
			       boost::bind(DataInterface::id_compare, _1,
					   interface_tag)) > 1)
	  Cerr << "\nWarning: empty interface id string is ambiguous."
	       << "\n         First matching interface specification will be "
	       << "used.\n";
      }
      interfaceDBLocked = false; // unlock
    }
    else {
      std::list<DataInterface>::iterator di_it
	= std::find_if( dataInterfaceList.begin(), dataInterfaceList.end(),
            boost::bind(DataInterface::id_compare, _1, interface_tag) );
      if (di_it == dataInterfaceList.end()) {
	interfaceDBLocked = true; // lock (moot)
	Cerr << "\nError: " << interface_tag
	     << " is not a valid interface identifier string." << std::endl;
	abort_handler(PARSE_ERROR);
      }
      else {
	interfaceDBLocked = false; // unlock
	dataInterfaceIter = di_it;
	if (parallelLib.world_rank() == 0 &&
	    std::count_if(dataInterfaceList.begin(), dataInterfaceList.end(),
			  boost::bind(DataInterface::id_compare, _1,
				      interface_tag)) > 1)
	  Cerr << "\nWarning: interface id string " << interface_tag
	       << " is ambiguous.\n         First matching interface "
	       << "specification will be used.\n";
      }
    }
  }
}


void ProblemDescDB::set_db_responses_node(const String& responses_tag)
{
  if (dbRep)
    dbRep->set_db_responses_node(responses_tag);
  // for simplicity in client logic, allow NO_SPECIFICATION case to fall
  // through: do not update dataResponsesIter or responsesDBLocked,
  // such that previous specification remains active (NO_SPECIFICATION
  // instances within a recursion do not alter list node sequencing).
  else if (responses_tag != "NO_SPECIFICATION") {
    // set dataResponsesIter from responses_tag
    if (responses_tag.empty()) { // no pointer specification
      if (dataResponsesList.size() == 1) // no ambiguity if only one spec
	dataResponsesIter = dataResponsesList.begin();
      else { // try to match to a responses without an id
	dataResponsesIter
	  = std::find_if( dataResponsesList.begin(), dataResponsesList.end(),
              boost::bind(DataResponses::id_compare, _1, responses_tag) );
	if (dataResponsesIter == dataResponsesList.end()) {
	  if (parallelLib.world_rank() == 0)
	    Cerr << "\nWarning: empty responses id string not found.\n         "
		 << "Last responses specification parsed will be used.\n";
	  --dataResponsesIter; // last entry in list
	}
	else if (parallelLib.world_rank() == 0 &&
		 std::count_if(dataResponsesList.begin(),
			       dataResponsesList.end(),
			       boost::bind(DataResponses::id_compare, _1,
					   responses_tag)) > 1)
	  Cerr << "\nWarning: empty responses id string is ambiguous."
	       << "\n         First matching responses specification will be "
	       << "used.\n";
      }
      responsesDBLocked = false; // unlock
    }
    else {
      std::list<DataResponses>::iterator dr_it
	= std::find_if( dataResponsesList.begin(), dataResponsesList.end(),
            boost::bind(DataResponses::id_compare, _1, responses_tag) );
      if (dr_it == dataResponsesList.end()) {
	responsesDBLocked = true; // lock (moot)
	Cerr << "\nError: " << responses_tag
	     << " is not a valid responses identifier string." << std::endl;
	abort_handler(PARSE_ERROR);
      }
      else {
	responsesDBLocked = false; // unlock
	dataResponsesIter = dr_it;
	if (parallelLib.world_rank() == 0 &&
	    std::count_if(dataResponsesList.begin(), dataResponsesList.end(),
			  boost::bind(DataResponses::id_compare, _1,
				      responses_tag)) > 1)
	  Cerr << "\nWarning: responses id string " << responses_tag
	       << " is ambiguous.\n         First matching responses "
	       << "specification will be used.\n";
      }
    }
  }
}


void ProblemDescDB::send_db_buffer()
{
  MPIPackBuffer send_buffer;
  send_buffer << environmentSpec   << dataMethodList    << dataModelList
	      << dataVariablesList << dataInterfaceList << dataResponsesList;

  // Broadcast length of buffer so that slaves can allocate MPIUnpackBuffer
  int buffer_len = send_buffer.size();
  parallelLib.bcast_w(buffer_len);

  // Broadcast actual buffer
  parallelLib.bcast_w(send_buffer);
}


void ProblemDescDB::receive_db_buffer()
{
  // receive length of incoming buffer and allocate space for MPIUnpackBuffer
  int buffer_len;
  parallelLib.bcast_w(buffer_len);

  // receive incoming buffer
  MPIUnpackBuffer recv_buffer(buffer_len);
  parallelLib.bcast_w(recv_buffer);
  recv_buffer >> environmentSpec   >> dataMethodList    >> dataModelList
	      >> dataVariablesList >> dataInterfaceList >> dataResponsesList;
}


const Iterator& ProblemDescDB::get_iterator()
{
  // ProblemDescDB::get_<object> functions operate at the envelope level
  // so that any passing of *this provides the envelope object.
  if (!dbRep) {
    Cerr << "Error: ProblemDescDB::get_iterator() called for letter object."
	 << std::endl;
    abort_handler(PARSE_ERROR);
  }

  // In general, have to worry about loss of encapsulation and use of context
  // _above_ this specification.  However, any dependence on the environment
  // specification is OK since there is only one.  All other specifications
  // are identified via model_pointer.

  // The DB list nodes are set prior to calling get_iterator():
  // >    method_ptr spec -> id_method must be defined
  // > no method_ptr spec -> id_method is ignored, method spec is last parsed
  // Reuse logic works in both cases -> only a single unreferenced iterator
  // may exist, which corresponds to the last method spec and is reused for
  // all untagged instantiations.
  String id_method = dbRep->dataMethodIter->dataMethodRep->idMethod;
  if(id_method.empty())
    id_method = "NO_METHOD_ID";
  IterLIter i_it
    = std::find_if(dbRep->iteratorList.begin(), dbRep->iteratorList.end(),
                   boost::bind(&Iterator::method_id, _1) == id_method);
  if (i_it == dbRep->iteratorList.end()) {
    Iterator new_iterator(*this);
    dbRep->iteratorList.push_back(new_iterator);
    i_it = --dbRep->iteratorList.end();
  }
  return *i_it;
}


const Iterator& ProblemDescDB::get_iterator(Model& model)
{
  // ProblemDescDB::get_<object> functions operate at the envelope level
  // so that any passing of *this provides the envelope object.
  if (!dbRep) {
    Cerr << "Error: ProblemDescDB::get_iterator() called for letter object."
	 << std::endl;
    abort_handler(PARSE_ERROR);
  }

  String id_method = dbRep->dataMethodIter->dataMethodRep->idMethod;
  if(id_method.empty())
    id_method = "NO_METHOD_ID";
  IterLIter i_it
    = std::find_if(dbRep->iteratorList.begin(), dbRep->iteratorList.end(),
                   boost::bind(&Iterator::method_id, _1) == id_method);
  // if Iterator does not already exist, then create it
  if (i_it == dbRep->iteratorList.end()) {
    Iterator new_iterator(*this, model);
    dbRep->iteratorList.push_back(new_iterator);
    i_it = --dbRep->iteratorList.end();
  }
  // idMethod already exists, but check for same model.  If !same, instantiate
  // new rather than update (i_it->iterated_model(model)) all shared instances.
  else if (model != i_it->iterated_model()) {
    Iterator new_iterator(*this, model);
    dbRep->iteratorList.push_back(new_iterator);
    i_it = --dbRep->iteratorList.end();
  }
  return *i_it;
}


const Iterator& ProblemDescDB::
get_iterator(const String& method_name, Model& model)
{
  // ProblemDescDB::get_<object> functions operate at the envelope level
  // so that any passing of *this provides the envelope object.
  if (!dbRep) {
    Cerr << "Error: ProblemDescDB::get_iterator() called for letter object."
	 << std::endl;
    abort_handler(PARSE_ERROR);
  }

  IterLIter i_it
    = std::find_if(dbRep->iteratorByNameList.begin(),
		   dbRep->iteratorByNameList.end(),
                   boost::bind(&Iterator::method_string, _1) == method_name);
  // if Iterator does not already exist, then create it
  if (i_it == dbRep->iteratorByNameList.end()) {
    Iterator new_iterator(method_name, model);
    dbRep->iteratorByNameList.push_back(new_iterator);
    i_it = --dbRep->iteratorByNameList.end();
  }
  // method_name already exists, but check for same model. If !same, instantiate
  // new rather than update (i_it->iterated_model(model)) all shared instances.
  else if (model != i_it->iterated_model()) {
    Iterator new_iterator(method_name, model);
    dbRep->iteratorByNameList.push_back(new_iterator);
    i_it = --dbRep->iteratorByNameList.end();
  }
  return *i_it;
}


const Model& ProblemDescDB::get_model()
{
  // ProblemDescDB::get_<object> functions operate at the envelope level
  // so that any passing of *this provides the envelope object.
  if (!dbRep) {
    Cerr << "Error: ProblemDescDB::get_model() called for letter object."
         << std::endl;
    abort_handler(PARSE_ERROR);
  }

  // A model specification identifies its variables, interface, and responses.
  // Have to worry about loss of encapsulation and use of context _above_ this
  // specification, i.e., any dependence on an iterator specification
  // (dependence on the environment spec is OK since there is only one).
  // > method.output
  // > Constraints: variables view

  // The DB list nodes are set prior to calling get_model():
  // >    model_ptr spec -> id_model must be defined
  // > no model_ptr spec -> id_model is ignored, model spec is last parsed
  String id_model = dbRep->dataModelIter->dataModelRep->idModel;
  if(id_model.empty())
    id_model = "NO_MODEL_ID";
  ModelLIter m_it
    = std::find_if(dbRep->modelList.begin(), dbRep->modelList.end(),
                   boost::bind(&Model::model_id, _1) == id_model);
  if (m_it == dbRep->modelList.end()) {
    Model new_model(*this);
    dbRep->modelList.push_back(new_model);
    m_it = --dbRep->modelList.end();
  }
  return *m_it;
}


const Variables& ProblemDescDB::get_variables()
{
  // ProblemDescDB::get_<object> functions operate at the envelope level
  // so that any passing of *this provides the envelope object.
  if (!dbRep) {
    Cerr << "Error: ProblemDescDB::get_variables() called for letter object."
	 << std::endl;
    abort_handler(PARSE_ERROR);
  }

  // Have to worry about loss of encapsulation and use of context _above_ this
  // specification, i.e., any dependence on iterator/model/interface/responses
  // specifications (dependence on the environment specification is OK since
  // there is only one).
  // > variables view is method dependent

  // The DB list nodes are set prior to calling get_variables():
  // >    variables_ptr spec -> id_variables must be defined
  // > no variables_ptr spec -> id_variables ignored, vars spec = last parsed
  //const String& id_variables = dbRep->dataVariablesIter->idVariables;

  // Turn off variables reuse for now, since it is problematic with surrogates:
  // a top level variables set followed by a subModel eval which sets subModel
  // vars (where the subModel vars object is reused) results in a top level
  // eval with the wrong vars (e.g., surrogate auto-build in
  // dakota_textbook_lhs_approx.in).
  //
  // In general, variables object reuse should be fine for objects with peer
  // relationships, but are questionable for use among nested/layered levels.
  // Need a way to detect peer vs. nested/layered relationships.
  VarsLIter v_it;
  // = dbRep->variablesList.find(variables_id_compare, &id_variables);
  //if ( v_it == dbRep->variablesList.end() ||
  //     v_it->view() != v_it->get_view(*this) ) {
    Variables new_variables(*this);
    dbRep->variablesList.push_back(new_variables);
    v_it = --dbRep->variablesList.end();
  //}
  return *v_it;
}


const Interface& ProblemDescDB::get_interface()
{
  // ProblemDescDB::get_<object> functions operate at the envelope level
  // so that any passing of *this provides the envelope object.
  if (!dbRep) {
    Cerr << "Error: ProblemDescDB::get_interface() called for letter object."
	 << std::endl;
    abort_handler(PARSE_ERROR);
  }

  // Have to worry about loss of encapsulation and use of context _above_ this
  // specification, i.e., any dependence on iterator/model/variables/responses
  // specifications (dependence on the environment specification is OK since
  // there is only one):
  // > Interface: method.output
  // > ApplicationInterface: responses.gradient_type, responses.hessian_type,
  //     responses.gradients.mixed.id_analytic
  // > DakotaInterface: responses.labels

  // ApproximationInterfaces and related classes are OK, since they are
  // instantiated with assign_rep() for each unique DataFitSurrModel instance:
  // > ApproximationInterface: model.surrogate.function_ids
  // > Approximation: method.output, model.surrogate.type,
  //     model.surrogate.derivative_usage
  // > SurfpackApproximation: model.surrogate.polynomial_order,
  //     model.surrogate.kriging_correlations
  // > TaylorApproximation: model.surrogate.actual_model_pointer,
  //     responses.hessian_type
  // > OrthogPolyApproximation: method.nond.expansion_{terms,order}

  // The DB list nodes are set prior to calling get_interface():
  // >    interface_ptr spec -> id_interface must be defined
  // > no interface_ptr spec -> id_interf ignored, interf spec = last parsed
  String id_interface
    = dbRep->dataInterfaceIter->dataIfaceRep->idInterface;
  if(id_interface.empty())
    id_interface = "NO_ID";

  InterfLIter i_it
    = std::find_if(dbRep->interfaceList.begin(), dbRep->interfaceList.end(),
                   boost::bind(&Interface::interface_id, _1) == id_interface);
  if (i_it == dbRep->interfaceList.end()) {
    Interface new_interface(*this);
    dbRep->interfaceList.push_back(new_interface);
    i_it = --dbRep->interfaceList.end();
  }
  return *i_it;
}


const Response& ProblemDescDB::get_response(short type, const Variables& vars)
{
  // ProblemDescDB::get_<object> functions operate at the envelope level
  // so that any passing of *this provides the envelope object.
  if (!dbRep) {
    Cerr << "Error: ProblemDescDB::get_response() called for letter object."
	 << std::endl;
    abort_handler(PARSE_ERROR);
  }

  // Have to worry about loss of encapsulation and use of context _above_ this
  // specification, i.e., any dependence on iterator/model/variables/interface
  // specifications (dependence on the environment specification is OK since
  // there is only one).
  // > mismatch in vars attributes (cv(),continuous_variable_ids()) should be OK
  //   since derivative arrays are dynamically resized based on current active
  //   set content

  // The DB list nodes are set prior to calling get_response():
  // >    responses_ptr spec -> id_responses must be defined
  // > no responses_ptr spec -> id_responses ignored, resp spec = last parsed
  //const String& id_responses
  //  = dbRep->dataResponsesIter->dataRespRep->idResponses;

  // Turn off response reuse for now, even though it has not yet been
  // problematic.  In general, response object reuse should be fine for objects
  // with peer relationships, but are questionable for use among nested/layered
  // levels.  Need a way to detect peer vs. nested/layered relationships.
  RespLIter r_it;
  // = dbRep->responseList.find(responses_id_compare, &id_responses);
  //if (r_it == dbRep->responseList.end()) { // ||
    //r_it->active_set_derivative_vector() != vars.continuous_variable_ids()) {
    Response new_response(type, vars, *this);
    dbRep->responseList.push_back(new_response);
    r_it = --dbRep->responseList.end();
  //}}
  return *r_it;
}


inline int ProblemDescDB::min_procs_per_ea()
{
  // Note: get_*() requires envelope execution (throws error if !dbRep)

  // Note: DataInterfaceRep::procsPerAnalysis defaults to zero, which is used
  // when the processors_per_analysis spec is unreachable (system/fork/spawn)
  return min_procs_per_level(1, // min_ppa
    get_int("interface.direct.processors_per_analysis"), // 0 for non-direct
    get_int("interface.analysis_servers"));
}


int ProblemDescDB::max_procs_per_ea()
{
  // Note: get_*() requires envelope execution (throws error if !dbRep)

  // TO DO: can we be more fine grained on parallel testers?
  //        default tester could get hidden by plug-in...

  int max_ppa = (get_ushort("interface.type") & DIRECT_INTERFACE_BIT) ?
    parallelLib.world_size() : 1; // system/fork/spawn
  // Note: DataInterfaceRep::procsPerAnalysis defaults to zero, which is used
  // when the processors_per_analysis spec is unreachable (system/fork/spawn)
  return max_procs_per_level(max_ppa,
    get_int("interface.direct.processors_per_analysis"), // 0 for non-direct
    get_int("interface.analysis_servers"),
    get_short("interface.analysis_scheduling"),
    get_int("interface.asynch_local_analysis_concurrency"),
    false, // peer dynamic not supported
    std::max(1, (int)get_sa("interface.application.analysis_drivers").size()));
}


int ProblemDescDB::min_procs_per_ie()
{
  // Note: get_*() requires envelope execution (throws error if !dbRep)

  return min_procs_per_level(min_procs_per_ea(),
			     get_int("interface.processors_per_evaluation"),
			     get_int("interface.evaluation_servers"));
			   //get_short("interface.evaluation_scheduling"));
}


int ProblemDescDB::max_procs_per_ie(int max_eval_concurrency)
{
  // Note: get_*() requires envelope execution (throws error if !dbRep)

  // Define max_procs_per_iterator to estimate maximum processor usage
  // from all lower levels.  With default_config = PUSH_DOWN, this is
  // important to avoid pushing down more resources than can be utilized.
  // The primary input is algorithmic concurrency, but we also incorporate
  // explicit user overrides for _lower_ levels (user overrides for the
  // current level can be managed by resolve_inputs()).

  int max_ea   = max_procs_per_ea(),
      ppe_spec = get_int("interface.processors_per_evaluation"),
      max_pps  = (ppe_spec) ? ppe_spec : max_ea;
  // for peer dynamic, max_pps == 1 is imperfect in that it does not capture
  // all possibilities, but this is conservative and hopefully close enough
  // for this context (an upper bound estimate).
  bool peer_dynamic_avail = (get_short("interface.local_evaluation_scheduling")
			     != STATIC_SCHEDULING && max_pps == 1);

  return max_procs_per_level(max_ea, ppe_spec,
    get_int("interface.evaluation_servers"),
    get_short("interface.evaluation_scheduling"),
    get_int("interface.asynch_local_evaluation_concurrency"),
    peer_dynamic_avail, max_eval_concurrency);
}


 static void*
binsearch(void *kw, size_t kwsize, size_t n, const char* key)
{
	/* Binary search, based loosely on b_search.c in the */
	/* AMPL/solver interface library. */
	char *ow, *ow1, *s;
	int c;
	size_t n1;

	ow = (char*)kw;
	while(n > 0) {
		ow1 = ow + (n1 = n >> 1)*kwsize;
		s = *(char **)ow1;
        if ((c = std::strcmp(key, s)) == 0)
			return ow1;
		if (c < 0)
			n = n1;
		else {
			n -= n1 + 1;
			ow = ow1 + kwsize;
			}
		}
	return 0;
	}

 static const char*
Begins(const String &entry_name, const char *s)
{
	const char *t, *t0;
	t = entry_name.data();
	while(*t++ == *s++)
		if (!*s)
			return t;
	return 0;
	}

template<typename T, class A> struct KW {const char*key; T A::* p;};
#define Binsearch(t,s) binsearch(t, sizeof(t[0]), sizeof(t)/sizeof(t[0]), s)
// L is the length of the prefix already tested, e.g., 7 for "method."

static void Bad_name(String entry_name, const char *where)
{
  Cerr << "\nBad entry_name in ProblemDescDB::" << where << ":  "
       << entry_name << std::endl;
  abort_handler(PARSE_ERROR);
}

static void Locked_db()
{
  Cerr << "\nError: database is locked.  You must first unlock the database\n"
       << "       by setting the list nodes." << std::endl;
  abort_handler(PARSE_ERROR);
}

static void Null_rep(const char *who)
{
  Cerr << "\nError: ProblemDescDB::" << who
       << "() called with NULL representation." << std::endl;
  abort_handler(PARSE_ERROR);
}

static void Null_rep1(const char *who)
{
  Cerr << "\nError: ProblemDescDB::" << who
       << " called with NULL representation." << std::endl;
  abort_handler(PARSE_ERROR);
}

const RealMatrixArray& ProblemDescDB::get_rma(const String& entry_name) const
{
  const char *L;

  if (!dbRep)
	Null_rep("get_rma");
  if ((L = Begins(entry_name, "variables."))) {
    if (dbRep->variablesDBLocked)
	Locked_db();
    #define P &DataVariablesRep::
    static KW<RealMatrixArray, DataVariablesRep> RMAdv[] = {
      // must be sorted by string (key)
	{"discrete_design_set_int.adjacency_matrix", P discreteDesignSetIntAdj},
	{"discrete_design_set_real.adjacency_matrix", P discreteDesignSetRealAdj},
	{"discrete_design_set_str.adjacency_matrix", P discreteDesignSetStrAdj}
	};
    #undef P
    KW<RealMatrixArray, DataVariablesRep> *kw;
    if ((kw = (KW<RealMatrixArray, DataVariablesRep>*)Binsearch(RMAdv, L)))
	return dbRep->dataVariablesIter->dataVarsRep.get()->*kw->p;
  }
  Bad_name(entry_name, "get_rma");
  return abort_handler_t<const RealMatrixArray&>(PARSE_ERROR);
}


const RealVector& ProblemDescDB::get_rv(const String& entry_name) const
{
  const char *L;

  if (!dbRep)
	Null_rep("get_rv");
  if ((L = Begins(entry_name, "method."))) {
    if (dbRep->methodDBLocked)
	Locked_db();

    #define P &DataMethodRep::
    static KW<RealVector, DataMethodRep> RVdme[] = {
      // must be sorted by string (key)
	{"concurrent.parameter_sets", P concurrentParameterSets},
	{"jega.distance_vector", P distanceVector},
	{"jega.niche_vector", P nicheVector},
	{"nond.data_dist_covariance", P dataDistCovariance},
	{"nond.data_dist_means", P dataDistMeans},
	{"nond.dimension_preference", P anisoDimPref},
	{"nond.hyperprior_alphas", P hyperPriorAlphas},
	{"nond.hyperprior_betas", P hyperPriorBetas},
	{"nond.prediction_configs", P predictionConfigList},
	{"nond.proposal_covariance_data", P proposalCovData},
	{"nond.regression_noise_tolerance", P regressionNoiseTol},
	{"parameter_study.final_point", P finalPoint},
	{"parameter_study.list_of_points", P listOfPoints},
	{"parameter_study.step_vector", P stepVector},
	{"trust_region.initial_size", P trustRegionInitSize}};
    #undef P

    KW<RealVector, DataMethodRep> *kw;
    if ((kw = (KW<RealVector, DataMethodRep>*)Binsearch(RVdme, L)))
      return dbRep->dataMethodIter->dataMethodRep.get()->*kw->p;
  }
  else if ((L = Begins(entry_name, "model."))) {
    if (dbRep->methodDBLocked)
	Locked_db();

    #define P &DataModelRep::
    static KW<RealVector, DataModelRep> RVdmo[] = {
      // must be sorted by string (key)
	{"nested.primary_response_mapping", P primaryRespCoeffs},
	{"nested.secondary_response_mapping", P secondaryRespCoeffs},
	{"simulation.solution_level_cost", P solutionLevelCost},
	{"surrogate.kriging_correlations", P krigingCorrelations},
	{"surrogate.kriging_max_correlations", P krigingMaxCorrelations},
	{"surrogate.kriging_min_correlations", P krigingMinCorrelations}};
    #undef P

    KW<RealVector, DataModelRep> *kw;
    if ((kw = (KW<RealVector, DataModelRep>*)Binsearch(RVdmo, L)))
	return dbRep->dataModelIter->dataModelRep.get()->*kw->p;
  }
  else if ((L = Begins(entry_name, "variables."))) {

    #define P &DataVariablesRep::
    static KW<RealVector, DataVariablesRep> RVdv[] = {
      // must be sorted by string (key)
	{"beta_uncertain.alphas", P betaUncAlphas},
	{"beta_uncertain.betas", P betaUncBetas},
	{"beta_uncertain.lower_bounds", P betaUncLowerBnds},
	{"beta_uncertain.upper_bounds", P betaUncUpperBnds},
	{"binomial_uncertain.prob_per_trial", P binomialUncProbPerTrial},
	{"continuous_aleatory_uncertain.initial_point",
	 P continuousAleatoryUncVars},
	{"continuous_aleatory_uncertain.lower_bounds",
	 P continuousAleatoryUncLowerBnds},
	{"continuous_aleatory_uncertain.upper_bounds",
	 P continuousAleatoryUncUpperBnds},
	{"continuous_design.initial_point", P continuousDesignVars},
	{"continuous_design.lower_bounds", P continuousDesignLowerBnds},
	{"continuous_design.scales", P continuousDesignScales},
	{"continuous_design.upper_bounds", P continuousDesignUpperBnds},
	{"continuous_epistemic_uncertain.initial_point",
	 P continuousEpistemicUncVars},
	{"continuous_epistemic_uncertain.lower_bounds",
	 P continuousEpistemicUncLowerBnds},
	{"continuous_epistemic_uncertain.upper_bounds",
	 P continuousEpistemicUncUpperBnds},
	{"continuous_state.initial_state", P continuousStateVars},
	{"continuous_state.lower_bounds", P continuousStateLowerBnds},
	{"continuous_state.upper_bounds", P continuousStateUpperBnds},
	{"discrete_aleatory_uncertain_real.initial_point",
	 P discreteRealAleatoryUncVars},
	{"discrete_aleatory_uncertain_real.lower_bounds",
	 P discreteRealAleatoryUncLowerBnds},
	{"discrete_aleatory_uncertain_real.upper_bounds",
	 P discreteRealAleatoryUncUpperBnds},
	{"discrete_design_set_real.initial_point", P discreteDesignSetRealVars},
	{"discrete_design_set_real.lower_bounds",
	 P discreteDesignSetRealLowerBnds},
	{"discrete_design_set_real.upper_bounds",
	 P discreteDesignSetRealUpperBnds},
	{"discrete_epistemic_uncertain_real.initial_point",
	 P discreteRealEpistemicUncVars},
	{"discrete_epistemic_uncertain_real.lower_bounds",
	 P discreteRealEpistemicUncLowerBnds},
	{"discrete_epistemic_uncertain_real.upper_bounds",
	 P discreteRealEpistemicUncUpperBnds},
	{"discrete_state_set_real.initial_state", P discreteStateSetRealVars},
	{"discrete_state_set_real.lower_bounds",
	 P discreteStateSetRealLowerBnds},
	{"discrete_state_set_real.upper_bounds",
	 P discreteStateSetRealUpperBnds},
	{"exponential_uncertain.betas", P exponentialUncBetas},
	{"frechet_uncertain.alphas", P frechetUncAlphas},
	{"frechet_uncertain.betas", P frechetUncBetas},
	{"gamma_uncertain.alphas", P gammaUncAlphas},
	{"gamma_uncertain.betas", P gammaUncBetas},
	{"geometric_uncertain.prob_per_trial", P geometricUncProbPerTrial},
	{"gumbel_uncertain.alphas", P gumbelUncAlphas},
	{"gumbel_uncertain.betas", P gumbelUncBetas},
	{"linear_equality_constraints", P linearEqConstraintCoeffs},
	{"linear_equality_scales", P linearEqScales},
	{"linear_equality_targets", P linearEqTargets},
	{"linear_inequality_constraints", P linearIneqConstraintCoeffs},
	{"linear_inequality_lower_bounds", P linearIneqLowerBnds},
	{"linear_inequality_scales", P linearIneqScales},
	{"linear_inequality_upper_bounds", P linearIneqUpperBnds},
	{"lognormal_uncertain.error_factors", P lognormalUncErrFacts},
	{"lognormal_uncertain.lambdas", P lognormalUncLambdas},
	{"lognormal_uncertain.lower_bounds", P lognormalUncLowerBnds},
	{"lognormal_uncertain.means", P lognormalUncMeans},
	{"lognormal_uncertain.std_deviations", P lognormalUncStdDevs},
	{"lognormal_uncertain.upper_bounds", P lognormalUncUpperBnds},
	{"lognormal_uncertain.zetas", P lognormalUncZetas},
	{"loguniform_uncertain.lower_bounds", P loguniformUncLowerBnds},
	{"loguniform_uncertain.upper_bounds", P loguniformUncUpperBnds},
	{"negative_binomial_uncertain.prob_per_trial",
	 P negBinomialUncProbPerTrial},
	{"normal_uncertain.lower_bounds", P normalUncLowerBnds},
	{"normal_uncertain.means", P normalUncMeans},
	{"normal_uncertain.std_deviations", P normalUncStdDevs},
	{"normal_uncertain.upper_bounds", P normalUncUpperBnds},
	{"poisson_uncertain.lambdas", P poissonUncLambdas},
	{"triangular_uncertain.lower_bounds", P triangularUncLowerBnds},
	{"triangular_uncertain.modes", P triangularUncModes},
	{"triangular_uncertain.upper_bounds", P triangularUncUpperBnds},
	{"uniform_uncertain.lower_bounds", P uniformUncLowerBnds},
	{"uniform_uncertain.upper_bounds", P uniformUncUpperBnds},
	{"weibull_uncertain.alphas", P weibullUncAlphas},
	{"weibull_uncertain.betas", P weibullUncBetas}};
    #undef P

    KW<RealVector, DataVariablesRep> *kw;
    if ((kw = (KW<RealVector, DataVariablesRep>*)Binsearch(RVdv, L)))
	return dbRep->dataVariablesIter->dataVarsRep.get()->*kw->p;
  }
  else if (strbegins(entry_name, "interface.")) {
    if (dbRep->interfaceDBLocked)
	Locked_db();
    else if (strends(entry_name, "failure_capture.recovery_fn_vals"))
      return dbRep->dataInterfaceIter->dataIfaceRep->recoveryFnVals;
  }
  else if ((L = Begins(entry_name, "responses."))) {
    if (dbRep->responsesDBLocked)
	Locked_db();

    #define P &DataResponsesRep::
    static KW<RealVector, DataResponsesRep> RVdr[] = {
      // must be sorted by string (key)
	{"exp_config_variables", P expConfigVars},
	{"exp_observations", P expObservations},
	{"exp_std_deviations", P expStdDeviations},
	{"fd_gradient_step_size", P fdGradStepSize},
	{"fd_hessian_step_size", P fdHessStepSize},
	{"nonlinear_equality_scales", P nonlinearEqScales},
	{"nonlinear_equality_targets", P nonlinearEqTargets},
	{"nonlinear_inequality_lower_bounds", P nonlinearIneqLowerBnds},
	{"nonlinear_inequality_scales", P nonlinearIneqScales},
	{"nonlinear_inequality_upper_bounds", P nonlinearIneqUpperBnds},
	{"primary_response_fn_scales", P primaryRespFnScales},
	{"primary_response_fn_weights", P primaryRespFnWeights},
        {"simulation_variance", P simVariance}};
    #undef P

    KW<RealVector, DataResponsesRep> *kw;
    if ((kw = (KW<RealVector, DataResponsesRep>*)Binsearch(RVdr, L)))
	return dbRep->dataResponsesIter->dataRespRep.get()->*kw->p;
  }
  Bad_name(entry_name, "get_rv");
  return abort_handler_t<const RealVector&>(PARSE_ERROR);
}


const IntVector& ProblemDescDB::get_iv(const String& entry_name) const
{
  const char *L;

  if (!dbRep)
	Null_rep("get_iv");
  if ((L = Begins(entry_name, "variables."))) {
    if (dbRep->variablesDBLocked)
	Locked_db();
    #define P &DataVariablesRep::
    static KW<IntVector, DataVariablesRep> IVdv[] = {
      // must be sorted by string (key)
	{"binomial_uncertain.num_trials", P binomialUncNumTrials},
	{"discrete_aleatory_uncertain_int.initial_point",
	 P discreteIntAleatoryUncVars},
	{"discrete_aleatory_uncertain_int.lower_bounds",
	 P discreteIntAleatoryUncLowerBnds},
	{"discrete_aleatory_uncertain_int.upper_bounds",
	 P discreteIntAleatoryUncUpperBnds},
	{"discrete_design_range.initial_point", P discreteDesignRangeVars},
	{"discrete_design_range.lower_bounds", P discreteDesignRangeLowerBnds},
	{"discrete_design_range.upper_bounds", P discreteDesignRangeUpperBnds},
	{"discrete_design_set_int.initial_point", P discreteDesignSetIntVars},
	{"discrete_design_set_int.lower_bounds",
	 P discreteDesignSetIntLowerBnds},
	{"discrete_design_set_int.upper_bounds",
	 P discreteDesignSetIntUpperBnds},
	{"discrete_epistemic_uncertain_int.initial_point",
	 P discreteIntEpistemicUncVars},
	{"discrete_epistemic_uncertain_int.lower_bounds",
	 P discreteIntEpistemicUncLowerBnds},
	{"discrete_epistemic_uncertain_int.upper_bounds",
	 P discreteIntEpistemicUncUpperBnds},
	{"discrete_state_range.initial_state", P discreteStateRangeVars},
	{"discrete_state_range.lower_bounds", P discreteStateRangeLowerBnds},
	{"discrete_state_range.upper_bounds", P discreteStateRangeUpperBnds},
	{"discrete_state_set_int.initial_state", P discreteStateSetIntVars},
	{"discrete_state_set_int.lower_bounds", P discreteStateSetIntLowerBnds},
	{"discrete_state_set_int.upper_bounds", P discreteStateSetIntUpperBnds},
	{"hypergeometric_uncertain.num_drawn", P hyperGeomUncNumDrawn},
	{"hypergeometric_uncertain.selected_population",
	 P hyperGeomUncSelectedPop},
	{"hypergeometric_uncertain.total_population", P hyperGeomUncTotalPop},
	{"negative_binomial_uncertain.num_trials", P negBinomialUncNumTrials}};
    #undef P

    KW<IntVector, DataVariablesRep> *kw;
    if ((kw = (KW<IntVector, DataVariablesRep>*)Binsearch(IVdv, L)))
	return dbRep->dataVariablesIter->dataVarsRep.get()->*kw->p;
  }
  else if ((L = Begins(entry_name, "method."))) {
	if (dbRep->methodDBLocked)
		Locked_db();
    #define P &DataMethodRep::
    static KW<IntVector, DataMethodRep> IVdme[] = {
      // must be sorted by string (key)
	{"fsu_quasi_mc.primeBase", P primeBase},
	{"fsu_quasi_mc.sequenceLeap", P sequenceLeap},
	{"fsu_quasi_mc.sequenceStart", P sequenceStart},
	{"nond.refinement_samples", P refineSamples},
	{"parameter_study.steps_per_variable", P stepsPerVariable}};
    #undef P
    KW<IntVector, DataMethodRep> *kw;
    if ((kw = (KW<IntVector, DataMethodRep>*)Binsearch(IVdme, L)))
	return dbRep->dataMethodIter->dataMethodRep.get()->*kw->p;
  }
  else if ((L = Begins(entry_name, "model."))) {
    if (dbRep->modelDBLocked)
      Locked_db();
    #define P &DataModelRep::
    static KW<IntVector, DataModelRep> IVdr[] = {
      // must be sorted by string (key)
      {"refinement_samples", P refineSamples}};
    #undef P
    KW<IntVector, DataModelRep> *kw;
    if ((kw = (KW<IntVector, DataModelRep>*)Binsearch(IVdr, L)))
      return dbRep->dataModelIter->dataModelRep.get()->*kw->p;
  }
  else if ((L = Begins(entry_name, "responses."))) {
    if (dbRep->responsesDBLocked)
      Locked_db();
    #define P &DataResponsesRep::
    static KW<IntVector, DataResponsesRep> IVdr[] = {
      // must be sorted by string (key)
	{"lengths", P fieldLengths},
	{"num_coordinates_per_field", P numCoordsPerField}};
    #undef P
    KW<IntVector, DataResponsesRep> *kw;
    if ((kw = (KW<IntVector, DataResponsesRep>*)Binsearch(IVdr, L)))
      return dbRep->dataResponsesIter->dataRespRep.get()->*kw->p;
  }
  Bad_name(entry_name, "get_iv");
  return abort_handler_t<const IntVector&>(PARSE_ERROR);
}


const BitArray& ProblemDescDB::get_ba(const String& entry_name) const
{
  const char *L;

  if (!dbRep)
  	Null_rep("get_ba");
  if ((L = Begins(entry_name, "variables."))) {
    if (dbRep->variablesDBLocked)
	Locked_db();
    #define P &DataVariablesRep::
    static KW<BitArray, DataVariablesRep> BAdv[] = {
      // must be sorted by string (key)
	{"binomial_uncertain.categorical", P binomialUncCat},
	{"discrete_design_range.categorical", P discreteDesignRangeCat},
	{"discrete_design_set_int.categorical", P discreteDesignSetIntCat},
	{"discrete_design_set_real.categorical", P discreteDesignSetRealCat},
	{"discrete_interval_uncertain.categorical", P discreteIntervalUncCat},
	{"discrete_state_range.categorical", P discreteStateRangeCat},
	{"discrete_state_set_int.categorical", P discreteStateSetIntCat},
	{"discrete_state_set_real.categorical", P discreteStateSetRealCat},
	{"discrete_uncertain_set_int.categorical", P discreteUncSetIntCat},
	{"discrete_uncertain_set_real.categorical", P discreteUncSetRealCat},
	{"geometric_uncertain.categorical", P geometricUncCat},
	{"histogram_uncertain.point_int.categorical",
         P histogramUncPointIntCat},
	{"histogram_uncertain.point_real.categorical",
         P histogramUncPointRealCat},
	{"hypergeometric_uncertain.categorical", P hyperGeomUncCat},
	{"negative_binomial_uncertain.categorical", P negBinomialUncCat},
	{"poisson_uncertain.categorical", P poissonUncCat}};
    #undef P

    KW<BitArray, DataVariablesRep> *kw;
    if ((kw = (KW<BitArray, DataVariablesRep>*)Binsearch(BAdv, L)))
	return dbRep->dataVariablesIter->dataVarsRep.get()->*kw->p;
  }

  Bad_name(entry_name, "get_ba");
  return abort_handler_t<const BitArray&>(PARSE_ERROR);
}


const SizetArray& ProblemDescDB::get_sza(const String& entry_name) const
{
  const char *L;

  if (!dbRep)
  	Null_rep("get_sza");
  if ((L = Begins(entry_name, "method."))) {
    if (dbRep->methodDBLocked)
	Locked_db();
    #define P &DataMethodRep::
    static KW<SizetArray, DataMethodRep> SZAdme[] = {
      // must be sorted by string (key)
      {"nond.c3function_train.start_rank_sequence", P startRankSeq},
      {"nond.collocation_points", P collocationPointsSeq},
      {"nond.expansion_samples", P expansionSamplesSeq},
      {"nond.pilot_samples", P pilotSamples},
      {"random_seed_sequence", P randomSeedSeq}};
    #undef P

    KW<SizetArray, DataMethodRep> *kw;
    if ((kw = (KW<SizetArray, DataMethodRep>*)Binsearch(SZAdme, L)))
	return dbRep->dataMethodIter->dataMethodRep.get()->*kw->p;
  }

  Bad_name(entry_name, "get_sza");
  return abort_handler_t<const SizetArray&>(PARSE_ERROR);
}


const UShortArray& ProblemDescDB::get_usa(const String& entry_name) const
{
  const char *L;

  if (!dbRep)
  	Null_rep("get_usa");
  if ((L = Begins(entry_name, "method."))) {
    if (dbRep->methodDBLocked)
	Locked_db();
    #define P &DataMethodRep::
    static KW<UShortArray, DataMethodRep> USAdme[] = {
      // must be sorted by string (key)
	{"nond.c3function_train.start_order_sequence", P startOrderSeq},
	{"nond.expansion_order", P expansionOrderSeq},
	{"nond.quadrature_order", P quadratureOrderSeq},
	{"nond.sparse_grid_level", P sparseGridLevelSeq},
	{"nond.tensor_grid_order", P tensorGridOrder},
	{"partitions", P varPartitions}};
    #undef P

    KW<UShortArray, DataMethodRep> *kw;
    if ((kw = (KW<UShortArray, DataMethodRep>*)Binsearch(USAdme, L)))
	return dbRep->dataMethodIter->dataMethodRep.get()->*kw->p;
  }

  Bad_name(entry_name, "get_usa");
  return abort_handler_t<const UShortArray&>(PARSE_ERROR);
}


const RealSymMatrix& ProblemDescDB::get_rsm(const String& entry_name) const
{
  if (!dbRep)
	Null_rep("get_rsm");
  if (strbegins(entry_name, "variables.")) {
    if (dbRep->variablesDBLocked)
	Locked_db();
    if (strends(entry_name, "uncertain.correlation_matrix"))
      return dbRep->dataVariablesIter->dataVarsRep->uncertainCorrelations;
  }
  Bad_name(entry_name, "get_rsm");
  return abort_handler_t<const RealSymMatrix&>(PARSE_ERROR);
}


const RealVectorArray& ProblemDescDB::get_rva(const String& entry_name) const
{
  const char *L;

  if (!dbRep)
    Null_rep("get_rva");
  if ((L = Begins(entry_name, "method."))) {
    if (dbRep->methodDBLocked)
	Locked_db();
    #define P &DataMethodRep::
    static KW<RealVectorArray, DataMethodRep> RVAdme[] = {
      // must be sorted by string (key)
	{"nond.gen_reliability_levels", P genReliabilityLevels},
	{"nond.probability_levels", P probabilityLevels},
	{"nond.reliability_levels", P reliabilityLevels},
	{"nond.response_levels", P responseLevels}};
    #undef P

    KW<RealVectorArray, DataMethodRep> *kw;
    if ((kw = (KW<RealVectorArray, DataMethodRep>*)Binsearch(RVAdme, L)))
	return dbRep->dataMethodIter->dataMethodRep.get()->*kw->p;
  }

  Bad_name(entry_name, "get_rva");
  return abort_handler_t<const RealVectorArray&>(PARSE_ERROR);
}


const IntVectorArray& ProblemDescDB::get_iva(const String& entry_name) const
{
  const char *L;

  if (!dbRep)
    Null_rep("get_iva");
  // BMA: no current use cases
  Bad_name(entry_name, "get_iva");
  return abort_handler_t<const IntVectorArray&>(PARSE_ERROR);
}


const IntSet& ProblemDescDB::get_is(const String& entry_name) const
{
  const char *L;

  if (!dbRep)
	Null_rep("get_is");
  if (strbegins(entry_name, "model.")) {
    if (dbRep->modelDBLocked)
	Locked_db();
    if (strends(entry_name, "surrogate.function_indices"))
      return dbRep->dataModelIter->dataModelRep->surrogateFnIndices;
  }
  else if ((L = Begins(entry_name, "responses."))) {
    if (dbRep->responsesDBLocked)
	Locked_db();
    #define P &DataResponsesRep::
    static KW<IntSet, DataResponsesRep> ISdr[] = {
      // must be sorted by string (key)
	{"gradients.mixed.id_analytic", P idAnalyticGrads},
	{"gradients.mixed.id_numerical", P idNumericalGrads},
	{"hessians.mixed.id_analytic", P idAnalyticHessians},
	{"hessians.mixed.id_numerical", P idNumericalHessians},
	{"hessians.mixed.id_quasi", P idQuasiHessians}};
    #undef P

    KW<IntSet, DataResponsesRep> *kw;
    if ((kw = (KW<IntSet, DataResponsesRep>*)Binsearch(ISdr, L)))
	return dbRep->dataResponsesIter->dataRespRep.get()->*kw->p;
  }
  Bad_name(entry_name, "get_is");
  return abort_handler_t<const IntSet&>(PARSE_ERROR);
}


const IntSetArray& ProblemDescDB::get_isa(const String& entry_name) const
{
  const char *L;

  if (!dbRep)
	Null_rep("get_isa");
  if ((L = Begins(entry_name, "variables."))) {
    if (dbRep->variablesDBLocked)
	Locked_db();
    #define P &DataVariablesRep::
    static KW<IntSetArray, DataVariablesRep> ISAdv[] = {
      // must be sorted by string (key)
	{"discrete_design_set_int.values", P discreteDesignSetInt},
	{"discrete_state_set_int.values", P discreteStateSetInt}};
    #undef P

    KW<IntSetArray, DataVariablesRep> *kw;
    if ((kw = (KW<IntSetArray, DataVariablesRep>*)Binsearch(ISAdv, L)))
	return dbRep->dataVariablesIter->dataVarsRep.get()->*kw->p;
  }
  Bad_name(entry_name, "get_isa");
  return abort_handler_t<const IntSetArray&>(PARSE_ERROR);
}

const StringSetArray& ProblemDescDB::get_ssa(const String& entry_name) const
{
  const char *L;

  if (!dbRep)
	Null_rep("get_ssa");
  if ((L = Begins(entry_name, "variables."))) {
    if (dbRep->variablesDBLocked)
	Locked_db();
    #define P &DataVariablesRep::
    static KW<StringSetArray, DataVariablesRep> SSAdv[] = {
      // must be sorted by string (key)
      {"discrete_design_set_string.values", P discreteDesignSetStr},
      {"discrete_state_set_string.values", P discreteStateSetStr}};
    #undef P

    KW<StringSetArray, DataVariablesRep> *kw;
    if ((kw = (KW<StringSetArray, DataVariablesRep>*)Binsearch(SSAdv, L)))
	return dbRep->dataVariablesIter->dataVarsRep.get()->*kw->p;
  }
  Bad_name(entry_name, "get_ssa");
  return abort_handler_t<const StringSetArray&>(PARSE_ERROR);
}


const RealSetArray& ProblemDescDB::get_rsa(const String& entry_name) const
{
  const char *L;

  if (!dbRep)
	Null_rep("get_rsa()");
  if ((L = Begins(entry_name, "variables."))) {
    if (dbRep->variablesDBLocked)
	Locked_db();
    #define P &DataVariablesRep::
    static KW<RealSetArray, DataVariablesRep> RSAdv[] = {
      // must be sorted by string (key)
	{"discrete_design_set_real.values", P discreteDesignSetReal},
	{"discrete_state_set_real.values", P discreteStateSetReal}};
    #undef P

    KW<RealSetArray, DataVariablesRep> *kw;
    if ((kw = (KW<RealSetArray, DataVariablesRep>*)Binsearch(RSAdv, L)))
	return dbRep->dataVariablesIter->dataVarsRep.get()->*kw->p;
  }
  Bad_name(entry_name, "get_rsa");
  return abort_handler_t<const RealSetArray&>(PARSE_ERROR);
}


const IntRealMapArray& ProblemDescDB::get_irma(const String& entry_name) const
{
  const char *L;

  if (!dbRep)
	Null_rep("get_irma");
  if ((L = Begins(entry_name, "variables."))) {
    if (dbRep->variablesDBLocked)
	Locked_db();
    #define P &DataVariablesRep::
    static KW<IntRealMapArray, DataVariablesRep> IRMAdv[] = {
      // must be sorted by string (key)
	{"discrete_uncertain_set_int.values_probs",
	 P discreteUncSetIntValuesProbs},
	{"histogram_uncertain.point_int_pairs", P histogramUncPointIntPairs}};
    #undef P

    KW<IntRealMapArray, DataVariablesRep> *kw;
    if ((kw = (KW<IntRealMapArray, DataVariablesRep>*)Binsearch(IRMAdv, L)))
	return dbRep->dataVariablesIter->dataVarsRep.get()->*kw->p;
  }
  Bad_name(entry_name, "get_irma");
  return abort_handler_t<const IntRealMapArray&>(PARSE_ERROR);
}

const StringRealMapArray& ProblemDescDB::get_srma(const String& entry_name) const
{
  const char *L;

  if (!dbRep)
	Null_rep("get_srma");
  if ((L = Begins(entry_name, "variables."))) {
    if (dbRep->variablesDBLocked)
	Locked_db();
    #define P &DataVariablesRep::
    static KW<StringRealMapArray, DataVariablesRep> SRMAdv[] = {
      // must be sorted by string (key)
	{"discrete_uncertain_set_string.values_probs",
	 P discreteUncSetStrValuesProbs},
	{"histogram_uncertain.point_string_pairs", P histogramUncPointStrPairs}};
    #undef P

    KW<StringRealMapArray, DataVariablesRep> *kw;
    if ((kw = (KW<StringRealMapArray, DataVariablesRep>*)Binsearch(SRMAdv, L)))
	return dbRep->dataVariablesIter->dataVarsRep.get()->*kw->p;
  }
  Bad_name(entry_name, "get_srma");
  return abort_handler_t<const StringRealMapArray&>(PARSE_ERROR);
}


const RealRealMapArray& ProblemDescDB::get_rrma(const String& entry_name) const
{
  const char *L;

  if (!dbRep)
	Null_rep("get_rrma()");
  if ((L = Begins(entry_name, "variables."))) {
    if (dbRep->variablesDBLocked)
	Locked_db();
    #define P &DataVariablesRep::
    static KW<RealRealMapArray, DataVariablesRep> RRMAdv[] = {
      // must be sorted by string (key)
	{"discrete_uncertain_set_real.values_probs",
	 P discreteUncSetRealValuesProbs},
	{"histogram_uncertain.bin_pairs",   P histogramUncBinPairs},
	{"histogram_uncertain.point_real_pairs", P histogramUncPointRealPairs}};
    #undef P

    KW<RealRealMapArray, DataVariablesRep> *kw;
    if ((kw = (KW<RealRealMapArray, DataVariablesRep>*)Binsearch(RRMAdv, L)))
	return dbRep->dataVariablesIter->dataVarsRep.get()->*kw->p;
  }
  Bad_name(entry_name, "get_rrma");
  return abort_handler_t<const RealRealMapArray&>(PARSE_ERROR);
}


const RealRealPairRealMapArray& ProblemDescDB::
get_rrrma(const String& entry_name) const
{
  const char *L;

  if (!dbRep)
	Null_rep("get_rrrma()");
  if ((L = Begins(entry_name, "variables."))) {
    if (dbRep->variablesDBLocked)
	Locked_db();
    #define P &DataVariablesRep::
    static KW<RealRealPairRealMapArray, DataVariablesRep> RRRMAdv[] = {

      // must be sorted by string (key)
      {"continuous_interval_uncertain.basic_probs",
       P continuousIntervalUncBasicProbs}};
    #undef P

    KW<RealRealPairRealMapArray, DataVariablesRep> *kw;
    if ((kw = (KW<RealRealPairRealMapArray, DataVariablesRep>*)
	 Binsearch(RRRMAdv, L)))
	return dbRep->dataVariablesIter->dataVarsRep.get()->*kw->p;
  }
  Bad_name(entry_name, "get_rrrma");
  return abort_handler_t<const RealRealPairRealMapArray&>(PARSE_ERROR);
}


const IntIntPairRealMapArray& ProblemDescDB::
get_iirma(const String& entry_name) const
{
  const char *L;

  if (!dbRep)
	Null_rep("get_iirma()");
  if ((L = Begins(entry_name, "variables."))) {
    if (dbRep->variablesDBLocked)
	Locked_db();
    #define P &DataVariablesRep::
    static KW<IntIntPairRealMapArray, DataVariablesRep> IIRMAdv[] = {

      // must be sorted by string (key)
      {"discrete_interval_uncertain.basic_probs",
       P discreteIntervalUncBasicProbs}};
    #undef P

    KW<IntIntPairRealMapArray, DataVariablesRep> *kw;
    if ((kw = (KW<IntIntPairRealMapArray, DataVariablesRep>*)
	 Binsearch(IIRMAdv, L)))
	return dbRep->dataVariablesIter->dataVarsRep.get()->*kw->p;
  }
  Bad_name(entry_name, "get_iirma");
  return abort_handler_t<const IntIntPairRealMapArray&>(PARSE_ERROR);
}


const StringArray& ProblemDescDB::get_sa(const String& entry_name) const
{
  const char *L;

  if (!dbRep)
	Null_rep("get_sa");
  // if ((L = Begins(entry_name, "environment."))) {
  //   #define P &DataEnvironmentRep::
  //   static KW<StringArray, DataEnvironmentRep> SAenv[] = {
  //     // must be sorted by string (key)
  //     {"env_options", P envOptions}};
  //   #undef P

  //   KW<StringArray, DataEnvironmentRep> *kw;
  //   if ((kw = (KW<StringArray, DataEnvironmentRep>*)Binsearch(SAenv, L)))
  // 	return dbRep->environmentSpec.dataEnvRep.get()->*kw->p;
  // }
  // else
  if ((L = Begins(entry_name, "method."))) {
    if (dbRep->methodDBLocked)
	Locked_db();
    #define P &DataMethodRep::
    static KW<StringArray, DataMethodRep> SAds[] = {
      // must be sorted by string (key)
	{"coliny.misc_options", P miscOptions},
	{"hybrid.method_names", P hybridMethodNames},
	{"hybrid.method_pointers", P hybridMethodPointers},
	{"hybrid.model_pointers", P hybridModelPointers}};
    #undef P

    KW<StringArray, DataMethodRep> *kw;
    if ((kw = (KW<StringArray, DataMethodRep>*)Binsearch(SAds, L)))
	return dbRep->dataMethodIter->dataMethodRep.get()->*kw->p;
  }
  else if ((L = Begins(entry_name, "model."))) {
    if (dbRep->modelDBLocked)
	Locked_db();
    #define P &DataModelRep::
    static KW<StringArray, DataModelRep> SAdmo[] = {
      // must be sorted by string (key)
	{"metrics", P diagMetrics},
	{"nested.primary_variable_mapping", P primaryVarMaps},
	{"nested.secondary_variable_mapping", P secondaryVarMaps},
	{"surrogate.ordered_model_pointers", P orderedModelPointers}};
    #undef P

    KW<StringArray, DataModelRep> *kw;
    if ((kw = (KW<StringArray, DataModelRep>*)Binsearch(SAdmo, L)))
	return dbRep->dataModelIter->dataModelRep.get()->*kw->p;
  }
  else if ((L = Begins(entry_name, "variables."))) {
    if (dbRep->variablesDBLocked)
	Locked_db();
    #define P &DataVariablesRep::
    static KW<StringArray, DataVariablesRep> SAdv[] = {
      // must be sorted by string (key)
	{"continuous_aleatory_uncertain.labels", P continuousAleatoryUncLabels},
	{"continuous_design.labels", P continuousDesignLabels},
	{"continuous_design.scale_types", P continuousDesignScaleTypes},
	{"continuous_epistemic_uncertain.labels",
	 P continuousEpistemicUncLabels},
	{"continuous_state.labels", P continuousStateLabels},
	{"discrete_aleatory_uncertain_int.labels",
	 P discreteIntAleatoryUncLabels},
	{"discrete_aleatory_uncertain_real.labels",
	 P discreteRealAleatoryUncLabels},
	{"discrete_aleatory_uncertain_string.initial_point",
	 P discreteStrAleatoryUncVars},
	{"discrete_aleatory_uncertain_string.labels",
	 P discreteStrAleatoryUncLabels},
	{"discrete_aleatory_uncertain_string.lower_bounds",
	 P discreteStrAleatoryUncLowerBnds},
	{"discrete_aleatory_uncertain_string.upper_bounds",
	 P discreteStrAleatoryUncUpperBnds},
	{"discrete_design_range.labels", P discreteDesignRangeLabels},
	{"discrete_design_set_int.labels", P discreteDesignSetIntLabels},
	{"discrete_design_set_real.labels", P discreteDesignSetRealLabels},
	{"discrete_design_set_string.initial_point", P discreteDesignSetStrVars},
	{"discrete_design_set_string.labels", P discreteDesignSetStrLabels},
	{"discrete_design_set_string.lower_bounds", P discreteDesignSetStrLowerBnds},
	{"discrete_design_set_string.upper_bounds", P discreteDesignSetStrUpperBnds},
	{"discrete_epistemic_uncertain_int.labels",
	 P discreteIntEpistemicUncLabels},
	{"discrete_epistemic_uncertain_real.labels",
	 P discreteRealEpistemicUncLabels},
	{"discrete_epistemic_uncertain_string.initial_point",
	 P discreteStrEpistemicUncVars},
	{"discrete_epistemic_uncertain_string.labels",
	 P discreteStrEpistemicUncLabels},
	{"discrete_epistemic_uncertain_string.lower_bounds",
	 P discreteStrEpistemicUncLowerBnds},
	{"discrete_epistemic_uncertain_string.upper_bounds",
	 P discreteStrEpistemicUncUpperBnds},
	{"discrete_state_range.labels", P discreteStateRangeLabels},
	{"discrete_state_set_int.labels", P discreteStateSetIntLabels},
	{"discrete_state_set_real.labels", P discreteStateSetRealLabels},
	{"discrete_state_set_string.initial_state", P discreteStateSetStrVars},
	{"discrete_state_set_string.labels", P discreteStateSetStrLabels},
	{"discrete_state_set_string.lower_bounds", P discreteStateSetStrLowerBnds},
	{"discrete_state_set_string.upper_bounds", P discreteStateSetStrUpperBnds},
	{"discrete_uncertain_set_string.initial_point", P discreteUncSetStrVars},
	{"linear_equality_scale_types", P linearEqScaleTypes},
	{"linear_inequality_scale_types", P linearIneqScaleTypes}};
    #undef P

    KW<StringArray, DataVariablesRep> *kw;
    if ((kw = (KW<StringArray, DataVariablesRep>*)Binsearch(SAdv, L)))
	return dbRep->dataVariablesIter->dataVarsRep.get()->*kw->p;
  }
  else if ((L = Begins(entry_name, "interface."))) {
    if (dbRep->interfaceDBLocked)
	Locked_db();
    #define P &DataInterfaceRep::
    static KW<StringArray, DataInterfaceRep> SAdi[] = {
      // must be sorted by string (key)
	{ "application.analysis_drivers", P analysisDrivers},
	{ "copyFiles", P copyFiles},
	{ "linkFiles", P linkFiles}};
    #undef P

    KW<StringArray, DataInterfaceRep> *kw;
    if ((kw = (KW<StringArray, DataInterfaceRep>*)Binsearch(SAdi, L)))
	return dbRep->dataInterfaceIter->dataIfaceRep.get()->*kw->p;
  }
  else if ((L = Begins(entry_name, "responses."))) {
    if (dbRep->responsesDBLocked)
	Locked_db();
    #define P &DataResponsesRep::
    static KW<StringArray, DataResponsesRep> SAdr[] = {
      // must be sorted by string (key)
	{ "labels", P responseLabels},
	{ "nonlinear_equality_scale_types", P nonlinearEqScaleTypes},
	{ "nonlinear_inequality_scale_types", P nonlinearIneqScaleTypes},
	{ "primary_response_fn_scale_types", P primaryRespFnScaleTypes},
	{ "primary_response_fn_sense", P primaryRespFnSense},
	{ "variance_type", P varianceType}};
    #undef P

    KW<StringArray, DataResponsesRep> *kw;
    if ((kw = (KW<StringArray, DataResponsesRep>*)Binsearch(SAdr, L)))
	return dbRep->dataResponsesIter->dataRespRep.get()->*kw->p;
  }
  Bad_name(entry_name, "get_sa");
  return abort_handler_t<const StringArray&>(PARSE_ERROR);
}


const String2DArray& ProblemDescDB::get_s2a(const String& entry_name) const
{
  if (!dbRep)
	Null_rep("get_2sa");
  if (strbegins(entry_name, "interface.")) {
    if (dbRep->interfaceDBLocked)
	Locked_db();
    if (strends(entry_name, "application.analysis_components"))
      return dbRep->dataInterfaceIter->dataIfaceRep->analysisComponents;
  }
  Bad_name(entry_name, "get_s2a");
  return abort_handler_t<const String2DArray&>(PARSE_ERROR);
}


const String& ProblemDescDB::get_string(const String& entry_name) const
{
  const char *L;

  if (!dbRep)
	Null_rep("get_string");
  if ((L = Begins(entry_name, "environment."))) {
    #define P &DataEnvironmentRep::
    static KW<String, DataEnvironmentRep> Sde[] = {
      // must be sorted by string (key)
	{"error_file", P errorFile},
	{"output_file", P outputFile},
	{"post_run_input", P postRunInput},
	{"post_run_output", P postRunOutput},
	{"pre_run_input", P preRunInput},
	{"pre_run_output", P preRunOutput},
	{"read_restart", P readRestart},
	{"results_output_file", P resultsOutputFile},
	{"run_input", P runInput},
	{"run_output", P runOutput},
	{"tabular_graphics_file", P tabularDataFile},
	{"top_method_pointer", P topMethodPointer},
	{"write_restart", P writeRestart}};
    #undef P

    KW<String, DataEnvironmentRep> *kw;
    if ((kw = (KW<String, DataEnvironmentRep>*)Binsearch(Sde, L)))
      return dbRep->environmentSpec.dataEnvRep.get()->*kw->p;
  }
  else if ((L = Begins(entry_name, "method."))) {
    if (dbRep->methodDBLocked)
	Locked_db();
    #define P &DataMethodRep::
    static KW<String, DataMethodRep> Sdme[] = {
      // must be sorted by string (key)
	{"advanced_options_file", P advancedOptionsFilename},
	{"asynch_pattern_search.merit_function", P meritFunction},
	{"batch_selection", P batchSelectionType},
	{"coliny.beta_solver_name", P betaSolverName},
	{"coliny.division", P boxDivision},
	{"coliny.exploratory_moves", P exploratoryMoves},
	{"coliny.pattern_basis", P patternBasis},
	{"crossover_type", P crossoverType},
	{"dl_solver.dlDetails", P dlDetails},
	{"export_approx_points_file", P exportApproxPtsFile},
	{"fitness_metric", P fitnessMetricType},
	{"fitness_type", P fitnessType},
	{"flat_file", P flatFile},
	{"hybrid.global_method_name", P hybridGlobalMethodName},
	{"hybrid.global_method_pointer", P hybridGlobalMethodPointer},
	{"hybrid.global_model_pointer", P hybridGlobalModelPointer},
	{"hybrid.local_method_name", P hybridLocalMethodName},
	{"hybrid.local_method_pointer", P hybridLocalMethodPointer},
	{"hybrid.local_model_pointer", P hybridLocalModelPointer},
	{"id", P idMethod},
	{"import_approx_points_file", P importApproxPtsFile},
	{"import_build_points_file", P importBuildPtsFile},
	{"import_candidate_points_file", P importCandPtsFile},
	{"import_prediction_configs", P importPredConfigs},
	{"initialization_type", P initializationType},
	{"jega.convergence_type", P convergenceType},
	{"jega.niching_type", P nichingType},
	{"jega.postprocessor_type", P postProcessorType},
	{"lipschitz", P lipschitzType},
	{"log_file", P logFile},
	{"low_fidelity_model_pointer", P lowFidModelPointer},
	{"mesh_adaptive_search.display_format", P displayFormat},
	{"mesh_adaptive_search.history_file", P historyFile},
	{"mesh_adaptive_search.use_surrogate", P useSurrogate},
	{"model_export_prefix", P modelExportPrefix},
	{"model_pointer", P modelPointer},
	{"mutation_type", P mutationType},
	{"nond.data_dist_cov_type", P dataDistCovInputType},
        {"nond.data_dist_filename", P dataDistFile},
	{"nond.data_dist_type", P dataDistType},
	{"nond.discrepancy_type", P modelDiscrepancyType},
      //{"nond.expansion_sample_type", P expansionSampleType},
	{"nond.export_corrected_model_file", P exportCorrModelFile},
	{"nond.export_corrected_variance_file", P exportCorrVarFile},
	{"nond.export_discrepancy_file", P exportDiscrepFile},
	{"nond.export_expansion_file", P exportExpansionFile},
	{"nond.export_mcmc_points_file", P exportMCMCPtsFile},
	{"nond.import_expansion_file", P importExpansionFile},
	{"nond.mcmc_type", P mcmcType},
	{"nond.point_reuse", P pointReuse},
	{"nond.posterior_density_export_file", P posteriorDensityExportFilename},
	{"nond.posterior_samples_export_file", P posteriorSamplesExportFilename},
	{"nond.posterior_samples_import_file", P posteriorSamplesImportFilename},
	{"nond.proposal_covariance_filename", P proposalCovFile},
	{"nond.proposal_covariance_input_type", P proposalCovInputType},
	{"nond.proposal_covariance_type", P proposalCovType},
	{"nond.reliability_integration", P reliabilityIntegration},
	{"optpp.search_method", P searchMethod},
	{"pattern_search.synchronization", P evalSynchronize},
	{"pstudy.import_file", P pstudyFilename},
	{"random_number_generator", P rngName},
	{"replacement_type", P replacementType},
	{"sub_method_name", P subMethodName},
	{"sub_method_pointer", P subMethodPointer},
	{"sub_model_pointer", P subModelPointer},
	{"trial_type", P trialType}};
    #undef P

    KW<String, DataMethodRep> *kw;
    if ((kw = (KW<String, DataMethodRep>*)Binsearch(Sdme, L)))
	return dbRep->dataMethodIter->dataMethodRep.get()->*kw->p;
  }
  else if ((L = Begins(entry_name, "model."))) {
    if (dbRep->modelDBLocked)
	Locked_db();
    #define P &DataModelRep::
    static KW<String, DataModelRep> Sdmo[] = {
      // must be sorted by string (key)
	{"advanced_options_file", P advancedOptionsFilename},
	{"dace_method_pointer", P subMethodPointer},
	{"id", P idModel},
	{"interface_pointer", P interfacePointer},
	{"nested.sub_method_pointer", P subMethodPointer},
	{"optional_interface_responses_pointer", P optionalInterfRespPointer},
	{"rf.propagation_model_pointer", P propagationModelPointer},
	{"rf_data_file", P rfDataFileName},
	{"simulation.solution_level_control", P solutionLevelControl},
	{"surrogate.actual_model_pointer", P actualModelPointer},
	{"surrogate.challenge_points_file", P importChallengePtsFile},
	{"surrogate.decomp_cell_type", P decompCellType},
	{"surrogate.export_approx_points_file", P exportApproxPtsFile},
	{"surrogate.import_build_points_file", P importBuildPtsFile},
	{"surrogate.kriging_opt_method", P krigingOptMethod},
	{"surrogate.mars_interpolation", P marsInterpolation},
	{"surrogate.model_export_prefix", P modelExportPrefix},
	{"surrogate.point_reuse", P approxPointReuse},
	{"surrogate.refine_cv_metric", P refineCVMetric},
        {"surrogate.trend_order", P trendOrder},
	{"surrogate.type", P surrogateType},
	{"type", P modelType}};
    #undef P

    KW<String, DataModelRep> *kw;
    if ((kw = (KW<String, DataModelRep>*)Binsearch(Sdmo, L)))
	return dbRep->dataModelIter->dataModelRep.get()->*kw->p;
  }
  else if (strbegins(entry_name, "variables.")) {
    if (dbRep->variablesDBLocked)
	Locked_db();
    if (strends(entry_name, "id"))
      return dbRep->dataVariablesIter->dataVarsRep->idVariables;
  }
  else if ((L = Begins(entry_name, "interface."))) {
    if (dbRep->interfaceDBLocked)
	Locked_db();
    #define P &DataInterfaceRep::
    static KW<String, DataInterfaceRep> Sdi[] = {
      // must be sorted by string (key)
	{"algebraic_mappings", P algebraicMappings},
	{"application.input_filter", P inputFilter},
	{"application.output_filter", P outputFilter},
	{"application.parameters_file", P parametersFile},
	{"application.results_file", P resultsFile},
	{"failure_capture.action", P failAction},
	{"id", P idInterface},
	{"workDir", P workDir}};
    #undef P

    KW<String, DataInterfaceRep> *kw;
    if ((kw = (KW<String, DataInterfaceRep>*)Binsearch(Sdi, L)))
	return dbRep->dataInterfaceIter->dataIfaceRep.get()->*kw->p;
  }
  else if ((L = Begins(entry_name, "responses."))) {
    if (dbRep->responsesDBLocked)
	Locked_db();
    #define P &DataResponsesRep::
    static KW<String, DataResponsesRep> Sdr[] = {
      // must be sorted by string (key)
	{"fd_gradient_step_type", P fdGradStepType},
	{"fd_hessian_step_type", P fdHessStepType},
	{"gradient_type", P gradientType},
	{"hessian_type", P hessianType},
	{"id", P idResponses},
	{"interval_type", P intervalType},
	{"method_source", P methodSource},
	{"quasi_hessian_type", P quasiHessianType},
	{"scalar_data_filename", P scalarDataFileName}};
    #undef P

    KW<String, DataResponsesRep> *kw;
    if ((kw = (KW<String, DataResponsesRep>*)Binsearch(Sdr, L)))
	return dbRep->dataResponsesIter->dataRespRep.get()->*kw->p;

  }
  Bad_name(entry_name, "get_string");
  return abort_handler_t<const String&>(PARSE_ERROR);
}


const Real& ProblemDescDB::get_real(const String& entry_name) const
{
  const char *L;

  if (!dbRep)
	Null_rep("get_real");
  if ((L = Begins(entry_name, "method."))) {
    if (dbRep->methodDBLocked)
	Locked_db();
    #define P &DataMethodRep::
    static KW<Real, DataMethodRep> Rdme[] = {
      // must be sorted by string (key)
      {"asynch_pattern_search.constraint_penalty", P constrPenalty},
      {"asynch_pattern_search.contraction_factor", P contractStepLength},
      {"asynch_pattern_search.initial_delta", P initStepLength},
      {"asynch_pattern_search.smoothing_factor", P smoothFactor},
      {"asynch_pattern_search.solution_target", P solnTarget},
      {"coliny.contraction_factor", P contractFactor},
      {"coliny.global_balance_parameter", P globalBalanceParam},
      {"coliny.initial_delta", P initDelta},
      {"coliny.local_balance_parameter", P localBalanceParam},
      {"coliny.max_boxsize_limit", P maxBoxSize},
      {"coliny.variable_tolerance", P threshDelta},
      {"confidence_level", P wilksConfidenceLevel},
      {"constraint_penalty", P constraintPenalty},
      {"constraint_tolerance", P constraintTolerance},
      {"convergence_tolerance", P convergenceTolerance},
      {"crossover_rate", P crossoverRate},
      {"dream.gr_threshold", P grThreshold},
      {"function_precision", P functionPrecision},
      {"gradient_tolerance", P gradientTolerance},
      {"hybrid.local_search_probability", P hybridLSProb},
      {"jega.fitness_limit", P fitnessLimit},
      {"jega.percent_change", P convergenceTolerance},
      {"jega.shrinkage_percentage", P shrinkagePercent},
      {"mesh_adaptive_search.initial_delta", P initMeshSize},
      {"mesh_adaptive_search.variable_neighborhood_search", P vns},
      {"mesh_adaptive_search.variable_tolerance", P minMeshSize},
      {"min_boxsize_limit", P minBoxSize},
      {"mutation_rate", P mutationRate},
      {"mutation_scale", P mutationScale},
      {"nl2sol.absolute_conv_tol", P absConvTol},
      {"nl2sol.false_conv_tol", P falseConvTol},
      {"nl2sol.initial_trust_radius", P initTRRadius},
      {"nl2sol.singular_conv_tol", P singConvTol},
      {"nl2sol.singular_radius", P singRadius},
      {"nond.c3function_train.solver_rounding_tolerance", P solverRoundingTol},
      {"nond.c3function_train.solver_tolerance", P solverTol},
      {"nond.c3function_train.stats_rounding_tolerance", P statsRoundingTol},
      {"nond.collocation_ratio", P collocationRatio},
      {"nond.collocation_ratio_terms_order", P collocRatioTermsOrder},
      {"nond.multilevel_estimator_rate", P multilevEstimatorRate},
      {"nond.regression_penalty", P regressionL2Penalty},
      {"npsol.linesearch_tolerance", P lineSearchTolerance},
      {"optpp.centering_parameter", P centeringParam},
      {"optpp.max_step", P maxStep},
      {"optpp.steplength_to_boundary", P stepLenToBoundary},
      {"percent_variance_explained", P percentVarianceExplained},
      {"prior_prop_cov_mult", P priorPropCovMult},
      {"solution_target", P solnTarget},
      {"trust_region.contract_threshold", P trustRegionContractTrigger},
      {"trust_region.contraction_factor", P trustRegionContract},
      {"trust_region.expand_threshold", P trustRegionExpandTrigger},
      {"trust_region.expansion_factor", P trustRegionExpand},
      {"trust_region.minimum_size", P trustRegionMinSize},
      {"variable_tolerance", P threshStepLength},
      {"vbd_drop_tolerance", P vbdDropTolerance},
      {"verification.refinement_rate", P refinementRate},
      {"volume_boxsize_limit", P volBoxSize},
      {"x_conv_tol", P xConvTol}};
    #undef P

    KW<Real, DataMethodRep> *kw;
    if ((kw = (KW<Real, DataMethodRep>*)Binsearch(Rdme, L)))
	return dbRep->dataMethodIter->dataMethodRep.get()->*kw->p;
  }
  else if ((L = Begins(entry_name, "model."))) {
    if (dbRep->modelDBLocked)
	Locked_db();
    #define P &DataModelRep::
    static KW<Real, DataModelRep> Rdmo[] = {
      // must be sorted by string (key)
      {"active_subspace.cv.decrease_tolerance", P decreaseTolerance},
      {"active_subspace.cv.relative_tolerance", P relTolerance},
      {"active_subspace.truncation_method.energy.truncation_tolerance",
       P truncationTolerance},
      {"adapted_basis.collocation_ratio", P adaptedBasisCollocRatio},
      {"c3function_train.collocation_ratio", P collocationRatio},
      {"c3function_train.solver_rounding_tolerance", P solverRoundingTol},
      {"c3function_train.solver_tolerance", P solverTol},
      {"c3function_train.stats_rounding_tolerance", P statsRoundingTol},
      {"convergence_tolerance", P convergenceTolerance},
      {"surrogate.discont_grad_thresh", P discontGradThresh},
      {"surrogate.discont_jump_thresh", P discontJumpThresh},
      {"surrogate.neural_network_range", P annRange},
      {"surrogate.nugget", P krigingNugget},
      {"surrogate.percent", P percentFold},
      {"surrogate.regression_penalty", P regressionL2Penalty},
      {"truncation_tolerance", P truncationTolerance}};
    #undef P

    KW<Real, DataModelRep> *kw;
    if ((kw = (KW<Real, DataModelRep>*)Binsearch(Rdmo, L)))
	return dbRep->dataModelIter->dataModelRep.get()->*kw->p;
  }
  else if (strbegins(entry_name, "interface.")) {
    if (strends(entry_name, "nearby_evaluation_cache_tolerance"))
      return dbRep->dataInterfaceIter->dataIfaceRep->nearbyEvalCacheTol;
  }
  Bad_name(entry_name, "get_real");
  return abort_handler_t<const Real&>(PARSE_ERROR);
}


int ProblemDescDB::get_int(const String& entry_name) const
{
  const char *L;

  if (!dbRep)
	Null_rep("get_int");
  if ((L = Begins(entry_name, "environment."))) {
    #define P &DataEnvironmentRep::
    static KW<int, DataEnvironmentRep> Ide[] = {
      // must be sorted by string (key)
        {"output_precision", P outputPrecision},
        {"stop_restart", P stopRestart}};
    #undef P

    KW<int, DataEnvironmentRep> *kw;
    if ((kw = (KW<int, DataEnvironmentRep>*)Binsearch(Ide, L)))
      return dbRep->environmentSpec.dataEnvRep.get()->*kw->p;
  }
  else if ((L = Begins(entry_name, "method."))) {
    if (dbRep->methodDBLocked)
	Locked_db();
    #define P &DataMethodRep::
    static KW<int, DataMethodRep> Idme[] = {
      // must be sorted by string (key)
	{"batch_size", P batchSize},
	{"batch_size.exploration", P batchSizeExplore},
	{"build_samples", P buildSamples},
	{"burn_in_samples", P burnInSamples},
	{"coliny.contract_after_failure", P contractAfterFail},
	{"coliny.expand_after_success", P expandAfterSuccess},
	{"coliny.mutation_range", P mutationRange},
	{"coliny.new_solutions_generated", P newSolnsGenerated},
	{"coliny.number_retained", P numberRetained},
	{"coliny.total_pattern_size", P totalPatternSize},
	{"concurrent.random_jobs", P concurrentRandomJobs},
	{"dream.crossover_chain_pairs", P crossoverChainPairs},
	{"dream.jump_step", P jumpStep},
	{"dream.num_chains", P numChains},
	{"dream.num_cr", P numCR},
	{"evidence_samples", P evidenceSamples},
	{"fsu_cvt.num_trials", P numTrials},
	{"iterator_servers", P iteratorServers},
	{"max_function_evaluations", P maxFunctionEvaluations},
	{"max_hifi_evaluations", P maxHifiEvals},
	{"max_iterations", P maxIterations},
	{"mesh_adaptive_search.neighbor_order", P neighborOrder},
	{"nl2sol.covariance", P covarianceType},
        {"nond.c3function_train.max_cross_iterations", P maxCrossIterations},
	{"nond.chain_samples", P chainSamples},
	{"nond.max_refinement_iterations", P maxRefineIterations},
	{"nond.max_solver_iterations", P maxSolverIterations},
	{"nond.prop_cov_update_period", P proposalCovUpdatePeriod},
	{"nond.pushforward_samples", P numPushforwardSamples},
	{"nond.samples_on_emulator", P samplesOnEmulator},
  {"nond.surrogate_order", P emulatorOrder},
	{"npsol.verify_level", P verifyLevel},
	{"optpp.search_scheme_size", P searchSchemeSize},
	{"parameter_study.num_steps", P numSteps},
	{"population_size", P populationSize},
	{"processors_per_iterator", P procsPerIterator},
	{"random_seed", P randomSeed},
	{"samples", P numSamples},
	{"sub_sampling_period", P subSamplingPeriod},
	{"symbols", P numSymbols}};
    #undef P

    KW<int, DataMethodRep> *kw;
    if ((kw = (KW<int, DataMethodRep>*)Binsearch(Idme, L)))
	return dbRep->dataMethodIter->dataMethodRep.get()->*kw->p;
  }
  else if ((L = Begins(entry_name, "model."))) {
    if (dbRep->modelDBLocked)
	Locked_db();
    #define P &DataModelRep::
    static KW<int, DataModelRep> Idmo[] = {
      // must be sorted by string (key)
        {"active_subspace.bootstrap_samples", P numReplicates},
        {"active_subspace.cv.max_rank", P subspaceCVMaxRank},
        {"active_subspace.dimension", P subspaceDimension},
        {"c3function_train.max_cross_iterations", P maxCrossIterations},
        {"initial_samples", P initialSamples},
        {"max_function_evals", P maxFunctionEvals},
        {"max_iterations", P maxIterations},
	{"max_solver_iterations", P maxSolverIterations},
        {"nested.iterator_servers", P subMethodServers},
        {"nested.processors_per_iterator", P subMethodProcs},
        {"rf.expansion_bases", P subspaceDimension},
        {"soft_convergence_limit", P softConvergenceLimit},
        {"surrogate.decomp_support_layers", P decompSupportLayers},
        {"surrogate.folds", P numFolds},
        {"surrogate.num_restarts", P numRestarts},
        {"surrogate.points_total", P pointsTotal},
        {"surrogate.refine_cv_folds", P refineCVFolds}};
    #undef P

    KW<int, DataModelRep> *kw;
    if ((kw = (KW<int, DataModelRep>*)Binsearch(Idmo, L)))
	return dbRep->dataModelIter->dataModelRep.get()->*kw->p;
  }
  else if ((L = Begins(entry_name, "interface."))) {
    if (dbRep->interfaceDBLocked)
	Locked_db();
    #define P &DataInterfaceRep::
    static KW<int, DataInterfaceRep> Idi[] = {
      // must be sorted by string (key)
	{"analysis_servers", P analysisServers},
	{"asynch_local_analysis_concurrency", P asynchLocalAnalysisConcurrency},
	{"asynch_local_evaluation_concurrency", P asynchLocalEvalConcurrency},
	{"direct.processors_per_analysis", P procsPerAnalysis},
	{"evaluation_servers", P evalServers},
	{"failure_capture.retry_limit", P retryLimit},
	{"processors_per_evaluation", P procsPerEval}};
    #undef P

    KW<int, DataInterfaceRep> *kw;
    if ((kw = (KW<int, DataInterfaceRep>*)Binsearch(Idi, L)))
	return dbRep->dataInterfaceIter->dataIfaceRep.get()->*kw->p;
  }
  Bad_name(entry_name, "get_int");
  return abort_handler_t<int>(PARSE_ERROR);
}


short ProblemDescDB::get_short(const String& entry_name) const
{
  const char *L;

  if (!dbRep)
	Null_rep("get_short");
  if ((L = Begins(entry_name, "method."))) {
    if (dbRep->methodDBLocked)
	Locked_db();
    #define P &DataMethodRep::
    static KW<short, DataMethodRep> Shdme[] = {
      // must be sorted by string (key)
	{"iterator_scheduling", P iteratorScheduling},
	{"nond.allocation_target", P allocationTarget},
        {"nond.c3function_train.advancement_type", P c3AdvanceType},
	{"nond.correction_order", P approxCorrectionOrder},
	{"nond.covariance_control", P covarianceControl},
	{"nond.distribution", P distributionType},
	{"nond.emulator", P emulatorType},
	{"nond.expansion_basis_type", P expansionBasisType},
	{"nond.expansion_refinement_control", P refinementControl},
	{"nond.expansion_refinement_type", P refinementType},
	{"nond.expansion_type", P expansionType},
	{"nond.final_moments", P finalMomentsType},
	{"nond.growth_override", P growthOverride},
	{"nond.least_squares_regression_type", P lsRegressionType},
	{"nond.multilevel_allocation_control", P multilevAllocControl},
	{"nond.multilevel_discrepancy_emulation", P multilevDiscrepEmulation},
	{"nond.nesting_override", P nestingOverride},
	{"nond.qoi_aggregation", P qoiAggregation},
	{"nond.refinement_statistics_mode", P statsMetricMode},
	{"nond.regression_type", P regressionType},
	{"nond.response_level_target", P responseLevelTarget},
	{"nond.response_level_target_reduce", P responseLevelTargetReduce},
	{"optpp.merit_function", P meritFn},
	{"output", P methodOutput},
	{"sbl.acceptance_logic", P surrBasedLocalAcceptLogic},
	{"sbl.constraint_relax", P surrBasedLocalConstrRelax},
	{"sbl.merit_function", P surrBasedLocalMeritFn},
	{"sbl.subproblem_constraints", P surrBasedLocalSubProbCon},
	{"sbl.subproblem_objective", P surrBasedLocalSubProbObj},
	{"wilks.sided_interval", P wilksSidedInterval}};
    #undef P

    KW<short, DataMethodRep> *kw;
    if ((kw = (KW<short, DataMethodRep>*)Binsearch(Shdme, L)))
	return dbRep->dataMethodIter->dataMethodRep.get()->*kw->p;
  }
  else if ((L = Begins(entry_name, "model."))) {
    if (dbRep->modelDBLocked)
	Locked_db();
    #define P &DataModelRep::
    static KW<short, DataModelRep> Shdmo[] = {
      // must be sorted by string (key)
<<<<<<< HEAD
        {"c3function_train.advancement_type", P c3AdvanceType},
	{"c3function_train.refinement_control", P refinementControl},
	{"c3function_train.refinement_type", P refinementType},
=======
      //{"c3function_train.refinement_control", P refinementControl},
      //{"c3function_train.refinement_type", P refinementType},
      //{"c3function_train.uniform_refinement_type", P c3RefineType},
>>>>>>> 90dbe57a
	{"nested.iterator_scheduling", P subMethodScheduling},
	{"surrogate.correction_order", P approxCorrectionOrder},
	{"surrogate.correction_type", P approxCorrectionType},
	{"surrogate.find_nugget", P krigingFindNugget},
	{"surrogate.kriging_max_trials", P krigingMaxTrials},
	{"surrogate.mars_max_bases", P marsMaxBases},
	{"surrogate.mls_weight_function", P mlsWeightFunction},
	{"surrogate.neural_network_nodes", P annNodes},
	{"surrogate.neural_network_random_weight", P annRandomWeight},
	{"surrogate.points_management", P pointsManagement},
	{"surrogate.polynomial_order", P polynomialOrder},
	{"surrogate.rbf_bases", P rbfBases},
	{"surrogate.rbf_max_pts", P rbfMaxPts},
	{"surrogate.rbf_max_subsets", P rbfMaxSubsets},
	{"surrogate.rbf_min_partition", P rbfMinPartition},
	{"surrogate.regression_type", P regressionType}
    };
    #undef P

    KW<short, DataModelRep> *kw;
    if ((kw = (KW<short, DataModelRep>*)Binsearch(Shdmo, L)))
	return dbRep->dataModelIter->dataModelRep.get()->*kw->p;
  }
  else if ((L = Begins(entry_name, "variables."))) {
    if (dbRep->variablesDBLocked)
	Locked_db();
    #define P &DataVariablesRep::
    static KW<short, DataVariablesRep> Shdv[] = {
      // must be sorted by string (key)
	{"domain", P varsDomain},
	{"view", P varsView}};
    #undef P

    KW<short, DataVariablesRep> *kw;
    if ((kw = (KW<short, DataVariablesRep>*)Binsearch(Shdv, L)))
	return dbRep->dataVariablesIter->dataVarsRep.get()->*kw->p;
  }
  else if ((L = Begins(entry_name, "interface."))) {
    if (dbRep->interfaceDBLocked)
	Locked_db();
    #define P &DataInterfaceRep::
    static KW<short, DataInterfaceRep> Shdi[] = {
      // must be sorted by string (key)
	{"analysis_scheduling", P analysisScheduling},
	{"evaluation_scheduling", P evalScheduling},
	{"local_evaluation_scheduling", P asynchLocalEvalScheduling}};
    #undef P

    KW<short, DataInterfaceRep> *kw;
    if ((kw = (KW<short, DataInterfaceRep>*)Binsearch(Shdi, L)))
	return dbRep->dataInterfaceIter->dataIfaceRep.get()->*kw->p;
  }
  Bad_name(entry_name, "get_short");
  return abort_handler_t<short>(PARSE_ERROR);
}


unsigned short ProblemDescDB::get_ushort(const String& entry_name) const
{
  const char *L;

  if (!dbRep)
	Null_rep("get_ushort");
  if ((L = Begins(entry_name, "environment."))) {
    #define P &DataEnvironmentRep::
    static KW<unsigned short, DataEnvironmentRep> UShde[] = {
      // must be sorted by string (key)
        {"interface_evals_selection", P interfEvalsSelection},
        {"model_evals_selection", P modelEvalsSelection},
        {"post_run_input_format", P postRunInputFormat},
        {"pre_run_output_format", P preRunOutputFormat},
        {"results_output_format", P resultsOutputFormat},
        {"tabular_format", P tabularFormat}};
    #undef P

    KW<unsigned short, DataEnvironmentRep> *kw;
    if ((kw = (KW<unsigned short, DataEnvironmentRep>*)Binsearch(UShde, L)))
      return dbRep->environmentSpec.dataEnvRep.get()->*kw->p;
  }
  else if ((L = Begins(entry_name, "method."))) {
    if (dbRep->methodDBLocked)
	Locked_db();
    #define P &DataMethodRep::
    static KW<unsigned short, DataMethodRep> UShdme[] = {
      // must be sorted by string (key)
	{"algorithm", P methodName},
	{"export_approx_format", P exportApproxFormat},
	{"import_approx_format", P importApproxFormat},
	{"import_build_format", P importBuildFormat},
	{"import_candidate_format", P importCandFormat},
	{"import_prediction_configs_format", P importPredConfigFormat},
	{"model_export_format", P modelExportFormat},
	{"nond.adapted_basis.advancements", P adaptedBasisAdvancements},
      //{"nond.adapted_basis.initial_level", P adaptedBasisInitLevel},
        {"nond.c3function_train.kick_order", P kickOrder},
        {"nond.c3function_train.max_order", P maxOrder},
        {"nond.c3function_train.start_order", P startOrder},
	{"nond.calibrate_error_mode", P calibrateErrorMode},
	{"nond.cubature_integrand", P cubIntOrder},
	{"nond.expansion_order", P expansionOrder},
	{"nond.export_corrected_model_format", P exportCorrModelFormat},
	{"nond.export_corrected_variance_format", P exportCorrVarFormat},
	{"nond.export_discrep_format", P exportDiscrepFormat},
	{"nond.export_samples_format", P exportSamplesFormat},
	{"nond.integration_refinement", P integrationRefine},
	{"nond.pre_solve_method", P preSolveMethod},
	{"nond.quadrature_order", P quadratureOrder},
	{"nond.reliability_search_type", P reliabilitySearchType},
	{"nond.sparse_grid_level", P sparseGridLevel},
	{"nond.vbd_interaction_order", P vbdOrder},
	{"order", P wilksOrder},
	{"pstudy.import_format", P pstudyFileFormat},
	{"sample_type", P sampleType},
	{"soft_convergence_limit", P softConvLimit},
	{"sub_method", P subMethod}};
    #undef P

    KW<unsigned short, DataMethodRep> *kw;
    if ((kw = (KW<unsigned short, DataMethodRep>*)Binsearch(UShdme, L)))
	return dbRep->dataMethodIter->dataMethodRep.get()->*kw->p;
  }
  else if ((L = Begins(entry_name, "model."))) {
    if (dbRep->modelDBLocked)
	Locked_db();
    #define P &DataModelRep::
    static KW<unsigned short, DataModelRep> UShdmo[] = {
      // must be sorted by string (key)
	{"active_subspace.cv.id_method", P subspaceIdCVMethod},
	{"active_subspace.normalization", P subspaceNormalization},
	{"active_subspace.sample_type", P subspaceSampleType},
	{"adapted_basis.expansion_order", P adaptedBasisExpOrder},
	{"adapted_basis.sparse_grid_level", P adaptedBasisSparseGridLev},
        {"c3function_train.kick_order", P kickOrder},
        {"c3function_train.max_order", P maxOrder},
        {"c3function_train.start_order", P startOrder},
	{"rf.analytic_covariance", P analyticCovIdForm},
	{"rf.expansion_form", P randomFieldIdForm},
	{"surrogate.challenge_points_file_format", P importChallengeFormat},
	{"surrogate.export_approx_format", P exportApproxFormat},
	{"surrogate.import_build_format", P importBuildFormat},
	{"surrogate.model_export_format", P modelExportFormat}};
    #undef P

    KW<unsigned short, DataModelRep> *kw;
    if ((kw = (KW<unsigned short, DataModelRep>*)Binsearch(UShdmo, L)))
	return dbRep->dataModelIter->dataModelRep.get()->*kw->p;
  }
  else if ((L = Begins(entry_name, "interface."))) {
    if (dbRep->interfaceDBLocked)
	Locked_db();
    #define P &DataInterfaceRep::
    static KW<unsigned short, DataInterfaceRep> UShdi[] = {
      // must be sorted by string (key)
	{"application.results_file_format", P resultsFileFormat},
        {"type", P interfaceType}};
    #undef P

    KW<unsigned short, DataInterfaceRep> *kw;
    if ((kw = (KW<unsigned short, DataInterfaceRep>*)Binsearch(UShdi, L)))
	return dbRep->dataInterfaceIter->dataIfaceRep.get()->*kw->p;
  }
  else if ((L = Begins(entry_name, "responses."))) {
    if (dbRep->responsesDBLocked)
	Locked_db();
    #define P &DataResponsesRep::
    static KW<unsigned short, DataResponsesRep> UShdr[] = {
      // must be sorted by string (key)
        {"scalar_data_format", P scalarDataFormat}};
    #undef P

    KW<unsigned short, DataResponsesRep> *kw;
    if ((kw = (KW<unsigned short, DataResponsesRep>*)Binsearch(UShdr, L)))
	return dbRep->dataResponsesIter->dataRespRep.get()->*kw->p;
  }
  Bad_name(entry_name, "get_ushort");
  return abort_handler_t<unsigned short>(PARSE_ERROR);
}


size_t ProblemDescDB::get_sizet(const String& entry_name) const
{
  const char *L;

  if (!dbRep)
	Null_rep("get_sizet");
  if ((L = Begins(entry_name, "method."))) {
    if (dbRep->methodDBLocked)
	Locked_db();
    #define P &DataMethodRep::
    static KW<size_t, DataMethodRep> Szdmo[] = {
      // must be sorted by string (key)
	{"final_solutions", P numFinalSolutions},
	{"jega.num_cross_points", P numCrossPoints},
	{"jega.num_designs", P numDesigns},
	{"jega.num_generations", P numGenerations},
	{"jega.num_offspring", P numOffspring},
	{"jega.num_parents", P numParents},
        {"nond.c3function_train.kick_rank", P kickRank},
      	{"nond.c3function_train.max_rank", P maxRank},
        {"nond.c3function_train.start_rank", P startRank},
	{"nond.collocation_points", P collocationPoints},
	{"nond.expansion_samples", P expansionSamples},
	{"num_candidate_designs", P numCandidateDesigns},
	{"num_candidates", P numCandidates},
	{"num_prediction_configs", P numPredConfigs}
    };
    #undef P

    KW<size_t, DataMethodRep> *kw;
    if ((kw = (KW<size_t, DataMethodRep>*)Binsearch(Szdmo, L)))
	return dbRep->dataMethodIter->dataMethodRep.get()->*kw->p;
  }
  else if ((L = Begins(entry_name, "model."))) {
    if (dbRep->modelDBLocked)
	Locked_db();
    #define P &DataModelRep::
    static KW<size_t, DataModelRep> Szmo[] = {
      // must be sorted by string (key)
      // must be sorted by string (key)
	{"c3function_train.collocation_points", P collocationPoints},
        {"c3function_train.kick_rank", P kickRank},
      	{"c3function_train.max_rank", P maxRank},
        {"c3function_train.start_rank", P startRank}//,
      //{"c3function_train.verbosity", P verbosity}
    };
    #undef P

    KW<size_t, DataModelRep> *kw;
    if ((kw = (KW<size_t, DataModelRep>*)Binsearch(Szmo, L)))
	return dbRep->dataModelIter->dataModelRep.get()->*kw->p;
  }
  else if ((L = Begins(entry_name, "variables."))) {
    if (dbRep->variablesDBLocked)
	Locked_db();
    std::list<DataVariables>::iterator v_iter = dbRep->dataVariablesIter;
    DataVariablesRep* VRep = v_iter->dataVarsRep.get();

    // DataVariables helper functions
    struct HelperFcn { const char *name; int no; };
    static HelperFcn hf[] = {
	{"aleatory_uncertain", 0},
	{"continuous", 1},
	{"design", 2},
	{"discrete", 3},
	{"epistemic_uncertain", 4},
	{"state", 5},
	{"total", 6},
	{"uncertain", 7}};

    // normal DB lookups
    #define P &DataVariablesRep::
    static KW<size_t, DataVariablesRep> Szdv[] = {
      // must be sorted by string (key)
	{"beta_uncertain", P numBetaUncVars},
	{"binomial_uncertain", P numBinomialUncVars},
	{"continuous_design", P numContinuousDesVars},
	{"continuous_interval_uncertain", P numContinuousIntervalUncVars},
	{"continuous_state", P numContinuousStateVars},
	{"discrete_design_range", P numDiscreteDesRangeVars},
	{"discrete_design_set_int", P numDiscreteDesSetIntVars},
	{"discrete_design_set_real", P numDiscreteDesSetRealVars},
	{"discrete_design_set_string", P numDiscreteDesSetStrVars},
	{"discrete_interval_uncertain", P numDiscreteIntervalUncVars},
	{"discrete_state_range", P numDiscreteStateRangeVars},
	{"discrete_state_set_int", P numDiscreteStateSetIntVars},
	{"discrete_state_set_real", P numDiscreteStateSetRealVars},
	{"discrete_state_set_string", P numDiscreteStateSetStrVars},
	{"discrete_uncertain_set_int", P numDiscreteUncSetIntVars},
	{"discrete_uncertain_set_real", P numDiscreteUncSetRealVars},
	{"discrete_uncertain_set_string", P numDiscreteUncSetStrVars},
	{"exponential_uncertain", P numExponentialUncVars},
	{"frechet_uncertain", P numFrechetUncVars},
	{"gamma_uncertain", P numGammaUncVars},
	{"geometric_uncertain", P numGeometricUncVars},
	{"gumbel_uncertain", P numGumbelUncVars},
	{"histogram_uncertain.bin", P numHistogramBinUncVars},
	{"histogram_uncertain.point_int", P numHistogramPtIntUncVars},
	{"histogram_uncertain.point_real", P numHistogramPtRealUncVars},
	{"histogram_uncertain.point_string", P numHistogramPtStrUncVars},
	{"hypergeometric_uncertain", P numHyperGeomUncVars},
	{"lognormal_uncertain", P numLognormalUncVars},
	{"loguniform_uncertain", P numLoguniformUncVars},
	{"negative_binomial_uncertain", P numNegBinomialUncVars},
	{"normal_uncertain", P numNormalUncVars},
	{"poisson_uncertain", P numPoissonUncVars},
	{"triangular_uncertain", P numTriangularUncVars},
	{"uniform_uncertain", P numUniformUncVars},
	{"weibull_uncertain", P numWeibullUncVars}};
    #undef P

    HelperFcn *kwh;
    KW<size_t, DataVariablesRep> *kw;

    if ((kwh = (HelperFcn*)Binsearch(hf, L)))
	switch(kwh->no) {
	  case 0: return v_iter->aleatory_uncertain();
	  case 1: return v_iter->continuous_variables();
	  case 2: return v_iter->design();
	  case 3: return v_iter->discrete_variables();
	  case 4: return v_iter->epistemic_uncertain();
	  case 5: return v_iter->state();
	  case 6: return v_iter->total_variables();
	  case 7: return v_iter->uncertain();
	  }
    else if ((kw = (KW<size_t, DataVariablesRep>*)Binsearch(Szdv, L)))
	return VRep->*kw->p;
  }
  else if ((L = Begins(entry_name, "responses.num_"))) {
    if (dbRep->responsesDBLocked)
	Locked_db();
    #define P &DataResponsesRep::
    static KW<size_t, DataResponsesRep> Szdr[] = {
      // must be sorted by string (key)
	{"calibration_terms", P numLeastSqTerms},
	{"config_vars", P numExpConfigVars},
	{"experiments", P numExperiments},
	{"field_calibration_terms", P numFieldLeastSqTerms},
	{"field_nonlinear_equality_constraints",
	 P numFieldNonlinearEqConstraints},
	{"field_nonlinear_inequality_constraints",
	 P numFieldNonlinearIneqConstraints},
	{"field_objectives", P numFieldObjectiveFunctions},
	{"field_responses", P numFieldResponseFunctions},
	{"nonlinear_equality_constraints", P numNonlinearEqConstraints},
	{"nonlinear_inequality_constraints", P numNonlinearIneqConstraints},
	{"objective_functions", P numObjectiveFunctions},
	{"response_functions", P numResponseFunctions},
	{"scalar_calibration_terms", P numScalarLeastSqTerms},
	{"scalar_nonlinear_equality_constraints",
	 P numScalarNonlinearEqConstraints},
	{"scalar_nonlinear_inequality_constraints",
	 P numScalarNonlinearIneqConstraints},
	{"scalar_objectives", P numScalarObjectiveFunctions},
	{"scalar_responses", P numScalarResponseFunctions}};
    #undef P

    KW<size_t, DataResponsesRep> *kw;
    if ((kw = (KW<size_t, DataResponsesRep>*)Binsearch(Szdr, L)))
	return dbRep->dataResponsesIter->dataRespRep.get()->*kw->p;
  }
  Bad_name(entry_name, "get_sizet");
  return abort_handler_t<size_t>(PARSE_ERROR);
}


bool ProblemDescDB::get_bool(const String& entry_name) const
{
  const char *L;
  if (!dbRep)
	Null_rep("get_bool");
  if ((L = Begins(entry_name, "environment."))) {
    #define P &DataEnvironmentRep::
    static KW<bool, DataEnvironmentRep> Bde[] = {
      // must be sorted by string (key)
	{"check", P checkFlag},
	{"graphics", P graphicsFlag},
	{"post_run", P postRunFlag},
	{"pre_run", P preRunFlag},
	{"results_output", P resultsOutputFlag},
	{"run", P runFlag},
	{"tabular_graphics_data", P tabularDataFlag}};
    #undef P

    KW<bool, DataEnvironmentRep> *kw;
    if ((kw = (KW<bool, DataEnvironmentRep>*)Binsearch(Bde, L)))
      return dbRep->environmentSpec.dataEnvRep.get()->*kw->p;
  }
  else if ((L = Begins(entry_name, "method."))) {
    if (dbRep->methodDBLocked)
	Locked_db();
    #define P &DataMethodRep::
    static KW<bool, DataMethodRep> Bdme[] = {
      // must be sorted by string (key)
	{"backfill", P backfillFlag},
        {"chain_diagnostics", P chainDiagnostics},
        {"chain_diagnostics.confidence_intervals", P chainDiagnosticsCI},
	{"coliny.constant_penalty", P constantPenalty},
	{"coliny.expansion", P expansionFlag},
	{"coliny.randomize", P randomizeOrderFlag},
	{"coliny.show_misc_options", P showMiscOptions},
	{"derivative_usage", P methodUseDerivsFlag},
	{"export_surrogate", P exportSurrogate},
	{"fixed_seed", P fixedSeedFlag},
	{"fsu_quasi_mc.fixed_sequence", P fixedSequenceFlag},
	{"import_approx_active_only", P importApproxActive},
	{"import_build_active_only", P importBuildActive},
        {"laplace_approx", P modelEvidLaplace},
	{"latinize", P latinizeFlag},
	{"main_effects", P mainEffectsFlag},
        {"mc_approx", P modelEvidMC},
	{"mesh_adaptive_search.display_all_evaluations", P showAllEval},
        {"model_evidence", P modelEvidence},
	{"mutation_adaptive", P mutationAdaptive},
	{"nl2sol.regression_diagnostics", P regressDiag},
	{"nond.adapt_exp_design", P adaptExpDesign},
	{"nond.adaptive_posterior_refinement", P adaptPosteriorRefine},
	{"nond.allocation_target.variance.optimization", P useTargetVarianceOptimizationFlag},
	{"nond.c3function_train.adapt_order", P adaptOrder},
	{"nond.c3function_train.adapt_rank", P adaptRank},
	{"nond.cross_validation", P crossValidation},
	{"nond.cross_validation.noise_only", P crossValidNoiseOnly},
	{"nond.d_optimal", P dOptimal},
	{"nond.evaluate_posterior_density", P evaluatePosteriorDensity},
	{"nond.export_sample_sequence", P exportSampleSeqFlag},
	{"nond.generate_posterior_samples", P generatePosteriorSamples},
	{"nond.gpmsa_normalize", P gpmsaNormalize},
	{"nond.logit_transform", P logitTransform},
	{"nond.model_discrepancy", P calModelDiscrepancy},
	{"nond.mutual_info_ksg2", P mutualInfoKSG2},
	{"nond.normalized", P normalizedCoeffs},
	{"nond.piecewise_basis", P piecewiseBasis},
	{"nond.relative_convergence_metric", P relativeConvMetric},
	{"nond.standardized_space", P standardizedSpace},
	{"nond.tensor_grid", P tensorGridFlag},
	{"posterior_stats.kde", P posteriorStatsKDE},
	{"posterior_stats.kl_divergence", P posteriorStatsKL},
	{"posterior_stats.mutual_info", P posteriorStatsMutual},
	{"principal_components", P pcaFlag},
	{"print_each_pop", P printPopFlag},
	{"pstudy.import_active_only", P pstudyFileActive},
	{"quality_metrics", P volQualityFlag},
	{"sbg.replace_points", P surrBasedGlobalReplacePts},
	{"sbl.truth_surrogate_bypass", P surrBasedLocalLayerBypass},
	{"scaling", P methodScaling},
	{"speculative", P speculativeFlag},
	{"variance_based_decomp", P vbdFlag},
	{"wilks", P wilksFlag}};
    #undef P

    KW<bool, DataMethodRep> *kw;
    if ((kw = (KW<bool, DataMethodRep>*)Binsearch(Bdme, L)))
	return dbRep->dataMethodIter->dataMethodRep.get()->*kw->p;
  }
  else if ((L = Begins(entry_name, "model."))) {
    if (dbRep->modelDBLocked)
	Locked_db();
    #define P &DataModelRep::
    static KW<bool, DataModelRep> Bdmo[] = {
      // must be sorted by string (key)
	{"active_subspace.build_surrogate", P subspaceBuildSurrogate},
	{"active_subspace.cv.incremental", P subspaceCVIncremental},
	{"active_subspace.truncation_method.bing_li", P subspaceIdBingLi},
	{"active_subspace.truncation_method.constantine", P subspaceIdConstantine},
	{"active_subspace.truncation_method.cv", P subspaceIdCV},
	{"active_subspace.truncation_method.energy", P subspaceIdEnergy},
        {"c3function_train.adapt_order", P adaptOrder},
        {"c3function_train.adapt_rank", P adaptRank},
	{"c3function_train.tensor_grid", P tensorGridFlag},
	{"hierarchical_tags", P hierarchicalTags},
	{"nested.identity_resp_map", P identityRespMap},
	{"surrogate.auto_refine", P autoRefine},
	{"surrogate.challenge_points_file_active", P importChallengeActive},
	{"surrogate.challenge_use_variable_labels", P importChalUseVariableLabels},
	{"surrogate.cross_validate", P crossValidateFlag},
	{"surrogate.decomp_discont_detect", P decompDiscontDetect},
	{"surrogate.derivative_usage", P modelUseDerivsFlag},
	{"surrogate.domain_decomp", P domainDecomp},
	{"surrogate.export_surrogate", P exportSurrogate},
	{"surrogate.import_build_active_only", P importBuildActive},
	{"surrogate.import_use_variable_labels", P importUseVariableLabels},
	{"surrogate.point_selection", P pointSelection},
	{"surrogate.press", P pressFlag}};
    #undef P

    KW<bool, DataModelRep> *kw;
    if ((kw = (KW<bool, DataModelRep>*)Binsearch(Bdmo, L)))
	return dbRep->dataModelIter->dataModelRep.get()->*kw->p;
  }
  else if ((L = Begins(entry_name, "variables."))) {
    if (dbRep->variablesDBLocked)
	Locked_db();
    #define P &DataVariablesRep::
    static KW<bool, DataVariablesRep> Bdv[] = {
      // must be sorted by string (key)
	{"uncertain.initial_point_flag", P uncertainVarsInitPt}};
    #undef P

    KW<bool, DataVariablesRep> *kw;
    if ((kw = (KW<bool, DataVariablesRep>*)Binsearch(Bdv, L)))
	return dbRep->dataVariablesIter->dataVarsRep.get()->*kw->p;
  }
  else if ((L = Begins(entry_name, "interface."))) {
    if (dbRep->interfaceDBLocked)
	Locked_db();
    #define P &DataInterfaceRep::
    static KW<bool, DataInterfaceRep> Bdi[] = {
      // must be sorted by string (key)
	{"active_set_vector", P activeSetVectorFlag},
	{"allow_existing_results", P allowExistingResultsFlag},
	{"application.aprepro", P apreproFlag},
	{"application.file_save", P fileSaveFlag},
	{"application.file_tag", P fileTagFlag},
	{"application.verbatim", P verbatimFlag},
        {"asynch", P asynchFlag},
        {"batch", P batchEvalFlag},
	{"dirSave", P dirSave},
	{"dirTag", P dirTag},
	{"evaluation_cache", P evalCacheFlag},
	{"nearby_evaluation_cache", P nearbyEvalCacheFlag},
	{"python.numpy", P numpyFlag},
	{"restart_file", P restartFileFlag},
	{"templateReplace", P templateReplace},
	{"useWorkdir", P useWorkdir}};
    #undef P

    KW<bool, DataInterfaceRep> *kw;
    if ((kw = (KW<bool, DataInterfaceRep>*)Binsearch(Bdi, L)))
	return dbRep->dataInterfaceIter->dataIfaceRep.get()->*kw->p;
  }
  else if ((L = Begins(entry_name, "responses."))) {
    if (dbRep->responsesDBLocked)
	Locked_db();
    #define P &DataResponsesRep::
    static KW<bool, DataResponsesRep> Bdr[] = {
      // must be sorted by string (key)
	{"calibration_data", P calibrationDataFlag},
	{"central_hess", P centralHess},
	{"ignore_bounds", P ignoreBounds},
	{"interpolate", P interpolateFlag},
	{"read_field_coordinates", P readFieldCoords}};
    #undef P

    KW<bool, DataResponsesRep> *kw;
    if ((kw = (KW<bool, DataResponsesRep>*)Binsearch(Bdr, L)))
	return dbRep->dataResponsesIter->dataRespRep.get()->*kw->p;
  }
  Bad_name(entry_name, "get_bool");
  return abort_handler_t<bool>(PARSE_ERROR);
}

void** ProblemDescDB::get_voidss(const String& entry_name) const
{
	if (entry_name == "method.dl_solver.dlLib") {
		if (dbRep->methodDBLocked)
			Locked_db();
		return &dbRep->dataMethodIter->dataMethodRep->dlLib;
		}
	Bad_name(entry_name, "get_voidss");
	return abort_handler_t<void**>(PARSE_ERROR);
	}

void ProblemDescDB::set(const String& entry_name, const RealVector& rv)
{
  const char *L;
  if (!dbRep)
	Null_rep1("set(RealVector&)");
  if ((L = Begins(entry_name, "model.nested."))) {
    if (dbRep->modelDBLocked)
	Locked_db();
    #define P &DataModelRep::
    static KW<RealVector, DataModelRep> RVdmo[] = {
      // must be sorted by string (key)
	{"primary_response_mapping", P primaryRespCoeffs},
	{"secondary_response_mapping", P secondaryRespCoeffs}};
    #undef P

    KW<RealVector, DataModelRep> *kw;
    if ((kw = (KW<RealVector, DataModelRep>*)Binsearch(RVdmo, L))) {
	dbRep->dataModelIter->dataModelRep.get()->*kw->p = rv;
	return;
	}
  }
  else if ((L = Begins(entry_name, "variables."))) {
    if (dbRep->variablesDBLocked)
	Locked_db();
    #define P &DataVariablesRep::
    static KW<RealVector, DataVariablesRep> RVdv[] = {
      // must be sorted by string (key)
	{"beta_uncertain.alphas", P betaUncAlphas},
	{"beta_uncertain.betas", P betaUncBetas},
	{"beta_uncertain.lower_bounds", P betaUncLowerBnds},
	{"beta_uncertain.upper_bounds", P betaUncUpperBnds},
	{"binomial_uncertain.prob_per_trial", P binomialUncProbPerTrial},
	{"continuous_aleatory_uncertain.initial_point",
	 P continuousAleatoryUncVars},
	{"continuous_aleatory_uncertain.lower_bounds",
	 P continuousAleatoryUncLowerBnds},
	{"continuous_aleatory_uncertain.upper_bounds",
	 P continuousAleatoryUncUpperBnds},
	{"continuous_design.initial_point", P continuousDesignVars},
	{"continuous_design.initial_point", P continuousDesignVars},
	{"continuous_design.lower_bounds", P continuousDesignLowerBnds},
	{"continuous_design.lower_bounds", P continuousDesignLowerBnds},
	{"continuous_design.scales", P continuousDesignScales},
	{"continuous_design.upper_bounds", P continuousDesignUpperBnds},
	{"continuous_design.upper_bounds", P continuousDesignUpperBnds},
	{"continuous_epistemic_uncertain.initial_point",
	 P continuousEpistemicUncVars},
	{"continuous_epistemic_uncertain.lower_bounds",
	 P continuousEpistemicUncLowerBnds},
	{"continuous_epistemic_uncertain.upper_bounds",
	 P continuousEpistemicUncUpperBnds},
	{"continuous_state.initial_state", P continuousStateVars},
	{"continuous_state.lower_bounds", P continuousStateLowerBnds},
	{"continuous_state.upper_bounds", P continuousStateUpperBnds},
	{"discrete_aleatory_uncertain_real.initial_point",
	 P discreteRealAleatoryUncVars},
	{"discrete_aleatory_uncertain_real.lower_bounds",
	 P discreteRealAleatoryUncLowerBnds},
	{"discrete_aleatory_uncertain_real.upper_bounds",
	 P discreteRealAleatoryUncUpperBnds},
	{"discrete_design_set_real.initial_point", P discreteDesignSetRealVars},
	{"discrete_design_set_real.initial_point", P discreteDesignSetRealVars},
	{"discrete_epistemic_uncertain_real.initial_point",
	 P discreteRealEpistemicUncVars},
	{"discrete_epistemic_uncertain_real.lower_bounds",
	 P discreteRealEpistemicUncLowerBnds},
	{"discrete_epistemic_uncertain_real.upper_bounds",
	 P discreteRealEpistemicUncUpperBnds},
	{"discrete_state_set_real.initial_state", P discreteStateSetRealVars},
	{"exponential_uncertain.betas", P exponentialUncBetas},
	{"frechet_uncertain.alphas", P frechetUncAlphas},
	{"frechet_uncertain.betas", P frechetUncBetas},
	{"gamma_uncertain.alphas", P gammaUncAlphas},
	{"gamma_uncertain.betas", P gammaUncBetas},
	{"geometric_uncertain.prob_per_trial", P geometricUncProbPerTrial},
	{"gumbel_uncertain.alphas", P gumbelUncAlphas},
	{"gumbel_uncertain.betas", P gumbelUncBetas},
	{"linear_equality_constraints", P linearEqConstraintCoeffs},
	{"linear_equality_scales", P linearEqScales},
	{"linear_equality_targets", P linearEqTargets},
	{"linear_inequality_constraints", P linearIneqConstraintCoeffs},
	{"linear_inequality_lower_bounds", P linearIneqLowerBnds},
	{"linear_inequality_scales", P linearIneqScales},
	{"linear_inequality_upper_bounds", P linearIneqUpperBnds},
	{"lognormal_uncertain.error_factors", P lognormalUncErrFacts},
	{"lognormal_uncertain.lambdas", P lognormalUncLambdas},
	{"lognormal_uncertain.lower_bounds", P lognormalUncLowerBnds},
	{"lognormal_uncertain.means", P lognormalUncMeans},
	{"lognormal_uncertain.std_deviations", P lognormalUncStdDevs},
	{"lognormal_uncertain.upper_bounds", P lognormalUncUpperBnds},
	{"lognormal_uncertain.zetas", P lognormalUncZetas},
	{"loguniform_uncertain.lower_bounds", P loguniformUncLowerBnds},
	{"loguniform_uncertain.upper_bounds", P loguniformUncUpperBnds},
	{"negative_binomial_uncertain.prob_per_trial",
	 P negBinomialUncProbPerTrial},
	{"normal_uncertain.lower_bounds", P normalUncLowerBnds},
	{"normal_uncertain.means", P normalUncMeans},
	{"normal_uncertain.std_deviations", P normalUncStdDevs},
	{"normal_uncertain.upper_bounds", P normalUncUpperBnds},
	{"poisson_uncertain.lambdas", P poissonUncLambdas},
	{"triangular_uncertain.lower_bounds", P triangularUncLowerBnds},
	{"triangular_uncertain.modes", P triangularUncModes},
	{"triangular_uncertain.upper_bounds", P triangularUncUpperBnds},
	{"uniform_uncertain.lower_bounds", P uniformUncLowerBnds},
	{"uniform_uncertain.upper_bounds", P uniformUncUpperBnds},
	{"weibull_uncertain.alphas", P weibullUncAlphas},
	{"weibull_uncertain.betas", P weibullUncBetas}};
    #undef P

    KW<RealVector, DataVariablesRep> *kw;
    if ((kw = (KW<RealVector, DataVariablesRep>*)Binsearch(RVdv, L))) {
	dbRep->dataVariablesIter->dataVarsRep.get()->*kw->p = rv;
	return;
	}
  }
  else if ((L = Begins(entry_name, "responses."))) {
    if (dbRep->responsesDBLocked)
	Locked_db();
    #define P &DataResponsesRep::
    static KW<RealVector, DataResponsesRep> RVdr[] = {
      // must be sorted by string (key)
	{"nonlinear_equality_scales", P nonlinearEqScales},
	{"nonlinear_equality_targets", P nonlinearEqTargets},
	{"nonlinear_inequality_lower_bounds", P nonlinearIneqLowerBnds},
	{"nonlinear_inequality_scales", P nonlinearIneqScales},
	{"nonlinear_inequality_upper_bounds", P nonlinearIneqUpperBnds},
	{"primary_response_fn_scales", P primaryRespFnScales},
	{"primary_response_fn_weights", P primaryRespFnWeights}};
    #undef P

    KW<RealVector, DataResponsesRep> *kw;
    if ((kw = (KW<RealVector, DataResponsesRep>*)Binsearch(RVdr, L))) {
	dbRep->dataResponsesIter->dataRespRep.get()->*kw->p = rv;
	return;
	}
  }
  Bad_name(entry_name, "set(RealVector&)");
}


void ProblemDescDB::set(const String& entry_name, const IntVector& iv)
{
  const char *L;
  if (!dbRep)
	Null_rep1("set(IntVector&)");
  if ((L = Begins(entry_name, "variables."))) {
    if (dbRep->variablesDBLocked)
	Locked_db();
    #define P &DataVariablesRep::
    static KW<IntVector, DataVariablesRep> IVdv[] = {
      // must be sorted by string (key)
	{"binomial_uncertain.num_trials", P binomialUncNumTrials},
	{"discrete_aleatory_uncertain_int.initial_point",
	 P discreteIntAleatoryUncVars},
	{"discrete_aleatory_uncertain_int.lower_bounds",
	 P discreteIntAleatoryUncLowerBnds},
	{"discrete_aleatory_uncertain_int.upper_bounds",
	 P discreteIntAleatoryUncUpperBnds},
	{"discrete_design_range.initial_point", P discreteDesignRangeVars},
	{"discrete_design_range.lower_bounds", P discreteDesignRangeLowerBnds},
	{"discrete_design_range.upper_bounds", P discreteDesignRangeUpperBnds},
	{"discrete_design_set_int.initial_point", P discreteDesignSetIntVars},
	{"discrete_epistemic_uncertain_int.initial_point",
	 P discreteIntEpistemicUncVars},
	{"discrete_epistemic_uncertain_int.lower_bounds",
	 P discreteIntEpistemicUncLowerBnds},
	{"discrete_epistemic_uncertain_int.upper_bounds",
	 P discreteIntEpistemicUncUpperBnds},
	{"discrete_state_range.initial_state", P discreteStateRangeVars},
	{"discrete_state_range.lower_bounds", P discreteStateRangeLowerBnds},
	{"discrete_state_range.upper_bounds", P discreteStateRangeUpperBnds},
	{"discrete_state_set_int.initial_state", P discreteStateSetIntVars},
	{"hypergeometric_uncertain.num_drawn", P hyperGeomUncNumDrawn},
	{"hypergeometric_uncertain.selected_population",
	 P hyperGeomUncSelectedPop},
	{"hypergeometric_uncertain.total_population", P hyperGeomUncTotalPop},
	{"negative_binomial_uncertain.num_trials", P negBinomialUncNumTrials}};
    #undef P

    KW<IntVector, DataVariablesRep> *kw;
    if ((kw = (KW<IntVector, DataVariablesRep>*)Binsearch(IVdv, L))) {
	dbRep->dataVariablesIter->dataVarsRep.get()->*kw->p = iv;
	return;
	}
  }
  Bad_name(entry_name, "set(IntVector&)");
}


void ProblemDescDB::set(const String& entry_name, const BitArray& ba)
{
  const char *L;
  if (!dbRep)
	Null_rep1("set(BitArray&)");
  if ((L = Begins(entry_name, "variables."))) {
    if (dbRep->variablesDBLocked)
	Locked_db();
    #define P &DataVariablesRep::
    static KW<BitArray, DataVariablesRep> BAdv[] = {
      // must be sorted by string (key)
	{"binomial_uncertain.categorical", P binomialUncCat},
	{"discrete_design_range.categorical", P discreteDesignRangeCat},
	{"discrete_design_set_int.categorical", P discreteDesignSetIntCat},
	{"discrete_design_set_real.categorical", P discreteDesignSetRealCat},
	{"discrete_interval_uncertain.categorical", P discreteIntervalUncCat},
	{"discrete_state_range.categorical", P discreteStateRangeCat},
	{"discrete_state_set_int.categorical", P discreteStateSetIntCat},
	{"discrete_state_set_real.categorical", P discreteStateSetRealCat},
	{"discrete_uncertain_set_int.categorical", P discreteUncSetIntCat},
	{"discrete_uncertain_set_real.categorical", P discreteUncSetRealCat},
	{"geometric_uncertain.categorical", P geometricUncCat},
	{"histogram_uncertain.point_int.categorical",
         P histogramUncPointIntCat},
	{"histogram_uncertain.point_real.categorical",
         P histogramUncPointRealCat},
	{"hypergeometric_uncertain.categorical", P hyperGeomUncCat},
	{"negative_binomial_uncertain.categorical", P negBinomialUncCat},
	{"poisson_uncertain.categorical", P poissonUncCat}};
    #undef P

    KW<BitArray, DataVariablesRep> *kw;
    if ((kw = (KW<BitArray, DataVariablesRep>*)Binsearch(BAdv, L))) {
	dbRep->dataVariablesIter->dataVarsRep.get()->*kw->p = ba;
	return;
	}
  }
  Bad_name(entry_name, "set(BitArray&)");
}


void ProblemDescDB::set(const String& entry_name, const RealSymMatrix& rsm)
{
  if (!dbRep)
	Null_rep1("set(RealSymMatrix&)");
  if (strbegins(entry_name, "variables.")) {
    if (dbRep->variablesDBLocked)
	Locked_db();
    if (strends(entry_name, "uncertain.correlation_matrix")) {
	dbRep->dataVariablesIter->dataVarsRep->uncertainCorrelations = rsm;
	return;
	}
  }
  Bad_name(entry_name, "set(RealSymMatrix&)");
}


void ProblemDescDB::set(const String& entry_name, const RealVectorArray& rva)
{
  const char *L;
  if (!dbRep)
    Null_rep1("set(RealVectorArray&)");
  if ((L = Begins(entry_name, "method.nond."))) {
    if (dbRep->methodDBLocked)
      Locked_db();
    #define P &DataMethodRep::
    static KW<RealVectorArray, DataMethodRep> RVAdme[] = {
      // must be sorted by string (key)
	{"gen_reliability_levels", P genReliabilityLevels},
	{"probability_levels", P probabilityLevels},
	{"reliability_levels", P reliabilityLevels},
	{"response_levels", P responseLevels}};
    #undef P

    KW<RealVectorArray, DataMethodRep> *kw;
    if ((kw = (KW<RealVectorArray, DataMethodRep>*)Binsearch(RVAdme, L))) {
      dbRep->dataMethodIter->dataMethodRep.get()->*kw->p = rva;
      return;
    }
  }
  Bad_name(entry_name, "set(RealVectorArray&)");
}


void ProblemDescDB::set(const String& entry_name, const IntVectorArray& iva)
{
  const char *L;
  if (!dbRep)
    Null_rep1("set(IntVectorArray&)");
  // BMA: No current use cases
  Bad_name(entry_name, "set(IntVectorArray&)");
}


void ProblemDescDB::set(const String& entry_name, const IntSetArray& isa)
{
  const char *L;
  if (!dbRep)
    Null_rep1("set(IntSetArray&)");
  if ((L = Begins(entry_name, "variables."))) {
    if (dbRep->variablesDBLocked)
      Locked_db();
    #define P &DataVariablesRep::
    static KW<IntSetArray, DataVariablesRep> ISAdv[] = {
      // must be sorted by string (key)
	{"discrete_design_set_int.values", P discreteDesignSetInt},
	{"discrete_state_set_int.values",  P discreteStateSetInt}};
    #undef P

    KW<IntSetArray, DataVariablesRep> *kw;
    if ((kw = (KW<IntSetArray, DataVariablesRep>*)Binsearch(ISAdv, L))) {
      dbRep->dataVariablesIter->dataVarsRep.get()->*kw->p = isa;
      return;
    }
  }
  Bad_name(entry_name, "set(IntSetArray&)");
}


void ProblemDescDB::set(const String& entry_name, const RealSetArray& rsa)
{
  const char *L;
  if (!dbRep)
    Null_rep1("set(RealSetArray&)");
  if ((L = Begins(entry_name, "variables."))) {
    if (dbRep->variablesDBLocked)
      Locked_db();
    #define P &DataVariablesRep::
    static KW<RealSetArray, DataVariablesRep> RSAdv[] = {
      // must be sorted by string (key)
	{"discrete_design_set_real.values", P discreteDesignSetReal},
	{"discrete_state_set_real.values",  P discreteStateSetReal}};
    #undef P

    KW<RealSetArray, DataVariablesRep> *kw;
    if ((kw = (KW<RealSetArray, DataVariablesRep>*)Binsearch(RSAdv, L))) {
      dbRep->dataVariablesIter->dataVarsRep.get()->*kw->p = rsa;
      return;
    }
  }
  Bad_name(entry_name, "set(RealSetArray&)");
}


void ProblemDescDB::set(const String& entry_name, const IntRealMapArray& irma)
{
  const char *L;
  if (!dbRep)
    Null_rep1("set(IntRealMapArray&)");
  if ((L = Begins(entry_name, "variables."))) {
    if (dbRep->variablesDBLocked)
      Locked_db();
    #define P &DataVariablesRep::
    static KW<IntRealMapArray, DataVariablesRep> IRMAdv[] = {
      // must be sorted by string (key)
	{"discrete_uncertain_set_int.values_probs",
	 P discreteUncSetIntValuesProbs},
	{"histogram_uncertain.point_int_pairs", P histogramUncPointIntPairs}};
    #undef P

    KW<IntRealMapArray, DataVariablesRep> *kw;
    if ((kw = (KW<IntRealMapArray, DataVariablesRep>*)Binsearch(IRMAdv, L))) {
      dbRep->dataVariablesIter->dataVarsRep.get()->*kw->p = irma;
      return;
    }
  }
  Bad_name(entry_name, "set(IntRealMapArray&)");
}


void ProblemDescDB::set(const String& entry_name, const StringRealMapArray& srma)
{
  const char *L;
  if (!dbRep)
    Null_rep1("set(StringRealMapArray&)");
  if ((L = Begins(entry_name, "variables."))) {
    if (dbRep->variablesDBLocked)
      Locked_db();
    #define P &DataVariablesRep::
    static KW<StringRealMapArray, DataVariablesRep> SRMAdv[] = {
      // must be sorted by string (key)
	{"histogram_uncertain.point_string_pairs", P histogramUncPointStrPairs}};
    #undef P

    KW<StringRealMapArray, DataVariablesRep> *kw;
    if ((kw = (KW<StringRealMapArray, DataVariablesRep>*)Binsearch(SRMAdv, L))) {
      dbRep->dataVariablesIter->dataVarsRep.get()->*kw->p = srma;
      return;
    }
  }
  Bad_name(entry_name, "set(StringRealMapArray&)");
}


void ProblemDescDB::set(const String& entry_name, const RealRealMapArray& rrma)
{
  const char *L;
  if (!dbRep)
    Null_rep1("set(RealRealMapArray&)");
  if ((L = Begins(entry_name, "variables."))) {
    if (dbRep->variablesDBLocked)
      Locked_db();
    #define P &DataVariablesRep::
    static KW<RealRealMapArray, DataVariablesRep> RRMAdv[] = {
      // must be sorted by string (key)
	{"discrete_uncertain_set_real.values_probs",
	 P discreteUncSetRealValuesProbs}};
    #undef P

    KW<RealRealMapArray, DataVariablesRep> *kw;
    if ((kw = (KW<RealRealMapArray, DataVariablesRep>*)Binsearch(RRMAdv, L))) {
      dbRep->dataVariablesIter->dataVarsRep.get()->*kw->p = rrma;
      return;
    }
  }
  Bad_name(entry_name, "set(RealRealMapArray&)");
}

void ProblemDescDB::
set(const String& entry_name, const RealRealPairRealMapArray& rrrma)
{
  const char *L;
  if (!dbRep)
    Null_rep1("set(RealRealPairRealMapArray&)");
  if ((L = Begins(entry_name, "variables."))) {
    if (dbRep->variablesDBLocked)
      Locked_db();
    #define P &DataVariablesRep::
    static KW<RealRealPairRealMapArray, DataVariablesRep> RRRMAdv[] = {
      // must be sorted by string (key)
	{"continuous_interval_uncertain.basic_probs",
	 P continuousIntervalUncBasicProbs}};
    #undef P

    KW<RealRealPairRealMapArray, DataVariablesRep> *kw;
    if ((kw = (KW<RealRealPairRealMapArray, DataVariablesRep>*)Binsearch(RRRMAdv, L))) {
      dbRep->dataVariablesIter->dataVarsRep.get()->*kw->p = rrrma;
      return;
    }
  }
  Bad_name(entry_name, "set(RealRealPairRealMapArray&)");
}

void ProblemDescDB::
set(const String& entry_name, const IntIntPairRealMapArray& iirma)
{
  const char *L;
  if (!dbRep)
    Null_rep1("set(IntIntPairRealMapArray&)");
  if ((L = Begins(entry_name, "variables."))) {
    if (dbRep->variablesDBLocked)
      Locked_db();
    #define P &DataVariablesRep::
    static KW<IntIntPairRealMapArray, DataVariablesRep> IIRMAdv[] = {
      // must be sorted by string (key)
	{"discrete_interval_uncertain.basic_probs",
	 P discreteIntervalUncBasicProbs}};
    #undef P

    KW<IntIntPairRealMapArray, DataVariablesRep> *kw;
    if ((kw = (KW<IntIntPairRealMapArray, DataVariablesRep>*)Binsearch(IIRMAdv, L))) {
      dbRep->dataVariablesIter->dataVarsRep.get()->*kw->p = iirma;
      return;
    }
  }
  Bad_name(entry_name, "set(IntIntPairRealMapArray&)");
}


void ProblemDescDB::set(const String& entry_name, const StringArray& sa)
{
  const char *L;
  if (!dbRep)
	Null_rep1("set(StringArray&)");
  if ((L = Begins(entry_name, "model."))) {
    if (dbRep->modelDBLocked)
	Locked_db();
    #define P &DataModelRep::
    static KW<StringArray, DataModelRep> SAdmo[] = {
      // must be sorted by string (key)
	{"diagnostics", P diagMetrics},
	{"nested.primary_variable_mapping", P primaryVarMaps},
	{"nested.secondary_variable_mapping", P secondaryVarMaps}};
    #undef P

    KW<StringArray, DataModelRep> *kw;
    if ((kw = (KW<StringArray, DataModelRep>*)Binsearch(SAdmo, L))) {
	dbRep->dataModelIter->dataModelRep.get()->*kw->p = sa;
	return;
	}
  }
  else if ((L = Begins(entry_name, "variables."))) {
    if (dbRep->variablesDBLocked)
	Locked_db();
    #define P &DataVariablesRep::
    static KW<StringArray, DataVariablesRep> SAdv[] = {
      // must be sorted by string (key)
	{"continuous_aleatory_uncertain.labels", P continuousAleatoryUncLabels},
	{"continuous_design.labels", P continuousDesignLabels},
	{"continuous_design.scale_types", P continuousDesignScaleTypes},
	{"continuous_epistemic_uncertain.labels",
	 P continuousEpistemicUncLabels},
	{"continuous_state.labels", P continuousStateLabels},
	{"discrete_aleatory_uncertain_int.labels",
	 P discreteIntAleatoryUncLabels},
	{"discrete_aleatory_uncertain_real.labels",
	 P discreteRealAleatoryUncLabels},
	{"discrete_design_range.labels", P discreteDesignRangeLabels},
	{"discrete_design_set_int.labels", P discreteDesignSetIntLabels},
	{"discrete_design_set_real.labels", P discreteDesignSetRealLabels},
	{"discrete_epistemic_uncertain_int.labels",
	 P discreteIntEpistemicUncLabels},
	{"discrete_epistemic_uncertain_real.labels",
	 P discreteRealEpistemicUncLabels},
	{"discrete_state_range.labels", P discreteStateRangeLabels},
	{"discrete_state_set_int.labels", P discreteStateSetIntLabels},
	{"discrete_state_set_real.labels", P discreteStateSetRealLabels},
	{"discrete_state_set_string.labels", P discreteStateSetStrLabels},
	{"linear_equality_scale_types", P linearEqScaleTypes},
	{"linear_inequality_scale_types", P linearIneqScaleTypes}};
    #undef P

    KW<StringArray, DataVariablesRep> *kw;
    if ((kw = (KW<StringArray, DataVariablesRep>*)Binsearch(SAdv, L))) {
	dbRep->dataVariablesIter->dataVarsRep.get()->*kw->p = sa;
	return;
	}
  }
  else if ((L = Begins(entry_name, "responses."))) {
    if (dbRep->responsesDBLocked)
	Locked_db();
    #define P &DataResponsesRep::
    static KW<StringArray, DataResponsesRep> SAdr[] = {
      // must be sorted by string (key)
	{"labels", P responseLabels },
	{"nonlinear_equality_scale_types", P nonlinearEqScaleTypes },
	{"nonlinear_inequality_scale_types", P nonlinearIneqScaleTypes },
	{"primary_response_fn_scale_types", P primaryRespFnScaleTypes }};
    #undef P

    KW<StringArray, DataResponsesRep> *kw;
    if ((kw = (KW<StringArray, DataResponsesRep>*)Binsearch(SAdr, L))) {
	dbRep->dataResponsesIter->dataRespRep.get()->*kw->p = sa;
	return;
	}
  }
  Bad_name(entry_name, "set(StringArray&)");
}


void ProblemDescDB::echo_input_file(const std::string& dakota_input_file,
				    const std::string& dakota_input_string,
				    const std::string& tmpl_qualifier)
{
  if (!dakota_input_string.empty()) {
    size_t header_len = 23;
    std::string header(header_len, '-');
    Cout << header << '\n';
    Cout << "Begin DAKOTA input file" << tmpl_qualifier << "\n";
    if(dakota_input_file == "-")
      Cout << "(from standard input)\n";
    else
      Cout << "(from string)\n";
    Cout << header << std::endl;
    Cout << dakota_input_string << std::endl;
    Cout << "---------------------\n";
    Cout << "End DAKOTA input file\n";
    Cout << "---------------------\n" << std::endl;
  } else if(!dakota_input_file.empty()) {
      std::ifstream inputstream(dakota_input_file.c_str());
      if (!inputstream.good()) {
	Cerr << "\nError: Could not open input file '" << dakota_input_file
	     << "' for reading." << std::endl;
	abort_handler(IO_ERROR);
      }

      // BMA TODO: could enable this now
      // want to output FQ path, but only valid in BFS v3; need wrapper
      //boost::filesystem::path bfs_file(dakota_input_file);
      //boost::filesystem::path bfs_abs_path = bfs_file.absolute();

      // header to span the potentially long filename
      size_t header_len = std::max((size_t) 23,
				   dakota_input_file.size());
      std::string header(header_len, '-');
      Cout << header << '\n';
      Cout << "Begin DAKOTA input file" << tmpl_qualifier << "\n";
      Cout << dakota_input_file << "\n";
      Cout << header << std::endl;
      int inputchar = inputstream.get();
      while (inputstream.good()) {
	Cout << (char) inputchar;
	inputchar = inputstream.get();
      }
      Cout << "---------------------\n";
      Cout << "End DAKOTA input file\n";
      Cout << "---------------------\n" << std::endl;
  }
}

/** Require string idenfitiers id_* to be unique across all blocks of
    each type (method, model, variables, interface, responses

    For now, this allows duplicate empty ID strings. Would be better
    to require unique IDs when more than one block of a given type
    appears in the input file (instead of use-the-last-parsed)
*/
void ProblemDescDB::enforce_unique_ids()
{
  bool found_error = false;
  std::multiset<String> block_ids;

  // Lambda to detect duplicate for the passed id, issuing error
  // message for the specified block_type. Modifies set of block_ids
  // and found_error status.
  auto check_unique = [&block_ids, &found_error] (String block_type, String id) {
    if (!id.empty()) {
      block_ids.insert(id);
      // (Only warn once per unique ID name)
      if (block_ids.count(id) == 2) {
	Cerr << "Error: id_" << block_type << " '" << id
	     << "' appears more than once.\n";
	found_error = true;
      }
    }
  };

  // This could be written more generically if the member was always
  // called idString instead of a different name (idMethod, idModel,
  // etc.) for each Data* class...; then the same code could apply to
  // all data*List
  for (auto data_cont : dataMethodList)
    check_unique("method", data_cont.data_rep()->idMethod);
  block_ids.clear();

  for (auto data_cont : dataModelList)
    check_unique("model", data_cont.data_rep()->idModel);
  block_ids.clear();

  for (auto data_cont : dataVariablesList)
    check_unique("variables", data_cont.data_rep()->idVariables);
  block_ids.clear();

  for (auto data_cont : dataInterfaceList)
    check_unique("interface", data_cont.data_rep()->idInterface);
  block_ids.clear();

  for (auto data_cont : dataResponsesList)
    check_unique("responses", data_cont.data_rep()->idResponses);
  block_ids.clear();

  if (found_error)
    abort_handler(PARSE_ERROR);
}

} // namespace Dakota<|MERGE_RESOLUTION|>--- conflicted
+++ resolved
@@ -2718,15 +2718,9 @@
     #define P &DataModelRep::
     static KW<short, DataModelRep> Shdmo[] = {
       // must be sorted by string (key)
-<<<<<<< HEAD
         {"c3function_train.advancement_type", P c3AdvanceType},
-	{"c3function_train.refinement_control", P refinementControl},
-	{"c3function_train.refinement_type", P refinementType},
-=======
       //{"c3function_train.refinement_control", P refinementControl},
       //{"c3function_train.refinement_type", P refinementType},
-      //{"c3function_train.uniform_refinement_type", P c3RefineType},
->>>>>>> 90dbe57a
 	{"nested.iterator_scheduling", P subMethodScheduling},
 	{"surrogate.correction_order", P approxCorrectionOrder},
 	{"surrogate.correction_type", P approxCorrectionType},
