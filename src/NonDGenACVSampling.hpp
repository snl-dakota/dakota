/*  _______________________________________________________________________

    Dakota: Explore and predict with confidence.
    Copyright 2014-2024
    National Technology & Engineering Solutions of Sandia, LLC (NTESS).
    This software is distributed under the GNU Lesser General Public License.
    For more information, see the README file in the top Dakota directory.
    _______________________________________________________________________ */

#ifndef NOND_GEN_ACV_SAMPLING_H
#define NOND_GEN_ACV_SAMPLING_H

#include "NonDACVSampling.hpp"
//#include "DataMethod.hpp"


namespace Dakota {


/// Perform Generalized Approximate Control Variate Monte Carlo sampling.

/** Generalized versions of Approximate Control Variate (ACV) that
    enumerate different model graphs (CV inter-relationships) and
    different model memberships. (Bomarito et al., 2022, JCP) */

class NonDGenACVSampling: public NonDACVSampling
{
public:

  //
  //- Heading: Constructors and destructor
  //

  /// standard constructor
  NonDGenACVSampling(ProblemDescDB& problem_db, std::shared_ptr<Model> model);
  /// destructor
  ~NonDGenACVSampling() override;

protected:

  //
  //- Heading: Virtual function redefinitions
  //

  void pre_run() override;
  void core_run() override;
<<<<<<< HEAD
  //void post_run(std::ostream& s) override;
  //void print_results(std::ostream& s,
  //                   short results_state = FINAL_RESULTS) override;
=======
  //void post_run(std::ostream& s);
  //void print_results(std::ostream& s, short results_state = FINAL_RESULTS);
>>>>>>> 057c005b

  void numerical_solution_counts(size_t& num_cdv, size_t& num_lin_con,
				 size_t& num_nln_con) override;
  void numerical_solution_bounds_constraints(const MFSolutionData& soln,
    RealVector& x0, RealVector& x_lb, RealVector& x_ub,
    RealVector& lin_ineq_lb, RealVector& lin_ineq_ub, RealVector& lin_eq_tgt,
    RealVector& nln_ineq_lb, RealVector& nln_ineq_ub, RealVector& nln_eq_tgt,
    RealMatrix& lin_ineq_coeffs, RealMatrix& lin_eq_coeffs) override;

<<<<<<< HEAD
  void minimizer_results_to_solution_data(const RealVector& cv_star,
					  const RealVector& fn_star,
					  MFSolutionData& soln) override;

  Real linear_model_cost(const RealVector& N_vec) override;
  Real nonlinear_model_cost(const RealVector& r_and_N) override;
  void linear_model_cost_gradient(const RealVector& N_vec,
				  RealVector& grad_c) override;
=======
  void recover_results(const RealVector& cv_star, const RealVector& fn_star,
		       MFSolutionData& soln) override;

  Real linear_model_cost(const RealVector& N_vec) override;
  Real nonlinear_model_cost(const RealVector& r_and_N) override;
  void linear_model_cost_gradient(const RealVector& N_vec,RealVector& grad_c) override;
>>>>>>> 057c005b
  void nonlinear_model_cost_gradient(const RealVector& r_and_N,
				     RealVector& grad_c) override;

  size_t num_approximations() const override;

<<<<<<< HEAD
  const MFSolutionData& final_solution_data() const override;

  void print_variance_reduction(std::ostream& s) const override;

  void estimator_variance_ratios(const RealVector& cd_vars,
=======
  Real estimator_accuracy_metric() override;
  //Real estimator_cost_metric();

  void print_variance_reduction(std::ostream& s) override;

  void estimator_variance_ratios(const RealVector& N_vec,
>>>>>>> 057c005b
				 RealVector& estvar_ratios) override;

  void augment_linear_ineq_constraints(RealMatrix& lin_ineq_coeffs,
				       RealVector& lin_ineq_lb,
				       RealVector& lin_ineq_ub) override;
  Real augmented_linear_ineq_violations(const RealVector& cd_vars,
					const RealMatrix& lin_ineq_coeffs,
					const RealVector& lin_ineq_lb,
					const RealVector& lin_ineq_ub) override;

  //
  //- Heading: member functions
  //

private:

  //
  //- Heading: Helper functions
  //

  /// generate sets of DAGs for the relevant combinations of active
  /// approximations
  void generate_ensembles_dags();
  /// generate a set of DAGs for the provided root and subordinate nodes
  void generate_dags(unsigned short root, const UShortArray& nodes,
		     UShortArraySet& dag_set);
  /// recursively generate sub-trees for current root and subordinate nodes
  void generate_sub_trees(unsigned short root, const UShortArray& nodes,
			  unsigned short depth, UShortArray& dag,
			  UShortArraySet& model_dags);
  /// recursively generate sub-trees for current root and subordinate nodes,
  /// restricted to hierarchical DAGs (width = 1)
  void generate_hierarchical_sub_trees(unsigned short root,
				       const UShortArray& nodes,
				       unsigned short depth, UShortArray& dag,
				       UShortArraySet& model_dags);
  /// for the given DAG and active approimation set, generate the sets
  /// of source nodes that point to given targets
  void generate_reverse_dag(const UShortArray& approx_set,
			    const UShortArray& dag);
  /// create an ordered list of roots that enable ordered sample increments
  /// by ensuring that root sample levels are defined
  void unroll_reverse_dag_from_root(unsigned short root,
				    UShortList& ordered_list);
  /// create an ordered list of roots that enable ordered sample increments
  /// by ensuring that root sample levels are defined
  void unroll_reverse_dag_from_root(unsigned short root,
				    UShortArray& group);
  /// create an ordered list of roots that enable ordered sample increments
  /// by ensuring that root sample levels are defined (overloaded version
  /// factors in the over-sample ratios)
  void unroll_reverse_dag_from_root(unsigned short root,
				    const RealVector& avg_eval_ratios,
				    UShortList& root_list);

  void generalized_acv_online_pilot();
  void generalized_acv_offline_pilot();
  void generalized_acv_pilot_projection();

  void approx_increments(IntRealMatrixMap& sum_L_baseline,
			 const SizetArray& N_H_actual, size_t N_H_alloc,
			 IntRealMatrixMap& sum_L_shared,
			 Sizet2DArray& N_L_actual_shared,
			 IntRealMatrixMap& sum_L_refined,
			 Sizet2DArray& N_L_actual_refined,
			 SizetArray& N_L_alloc_refined,
			 const MFSolutionData& soln);

  void update_model_groups();
  void update_model_groups(const UShortList& root_list);

  void precompute_allocations();
  void compute_allocations(const RealMatrix& var_L, MFSolutionData& solution);

  void genacv_raw_moments(const IntRealMatrixMap& sum_L_covar,
			  const IntRealVectorMap& sum_H_covar,
			  const IntRealSymMatrixArrayMap& sum_LL_covar,
			  const IntRealMatrixMap& sum_LH_covar,
			  const SizetArray& N_covar,
			  const IntRealVectorMap& sum_H_baseline,
			  const SizetArray& N_baseline,
			  const IntRealMatrixMap& sum_L_shared,
			  const Sizet2DArray& N_L_shared, 
			  const IntRealMatrixMap& sum_L_refined,
			  const Sizet2DArray& N_L_refined,
			  const MFSolutionData& soln);

  void precompute_genacv_controls(const RealVector& soln_vars);

  void compute_genacv_control(const RealMatrix& sum_L_m, Real sum_H_mq,
			      const RealSymMatrix& sum_LL_mq,
			      const RealMatrix& sum_LH_m, size_t N_shared_q,
			      size_t mom, size_t qoi,
			      const UShortArray& approx_set, RealVector& beta);

  void analytic_initialization_from_mfmc(const UShortArray& approx_set,
					 const RealMatrix& rho2_LH,
					 Real avg_N_H, MFSolutionData& soln);
  void analytic_initialization_from_ensemble_cvmc(const UShortArray& approx_set,
						  const UShortArray& dag,
						  const UShortList& root_list,
						  const RealMatrix& rho2_LH,
						  Real avg_N_H,
						  MFSolutionData& soln);
  void cvmc_ensemble_solutions(const RealSymMatrixArray& cov_LL,
			       const RealMatrix& cov_LH,
			       const RealVector& var_H, const RealVector& cost,
			       const UShortArray& approx_set,
			       const UShortArray& dag,
			       const UShortList& root_list,
			       RealVector& avg_eval_ratios);

  void compute_parameterized_G_g(const RealVector& N_vec);
  void unroll_z1_z2(const RealVector& N_vec, RealVector& z1, RealVector& z2);

  /*
  void invert_C_G_matrix(const RealSymMatrix& C, const RealSymMatrix& G,
			 RealSymMatrix& C_G_inv);
  void compute_c_g_vector(const RealMatrix& c, size_t qoi, const RealVector& g,
			  RealVector& c_g);
  Real compute_R_sq(const RealSymMatrix& C_G_inv, const RealVector& c_g,
		    Real var_H_q, Real N_H);
  */
  void compute_C_G_c_g(const RealSymMatrix& C, const RealSymMatrix& G,
		       const RealMatrix&    c, const RealVector& g,
		       size_t qoi,             const UShortArray& approx_set,
		       RealSymMatrix& C_G,     RealVector& c_g);
  void solve_for_C_G_c_g(RealSymMatrix& C_G, RealVector& c_g, RealVector& lhs,
			 bool copy_C_G = true, bool copy_c_g = true);
  Real solve_for_triple_product(const RealSymMatrix& C,	const RealSymMatrix& G,
				const RealMatrix&    c, const RealVector& g,
				size_t qoi, const UShortArray& approx_set);
  Real compute_R_sq(const RealSymMatrix& C, const RealSymMatrix& G,
		    const RealMatrix&    c, const RealVector& g, size_t qoi,
		    const UShortArray& approx_set, Real var_H_q, Real N_H);

  void accumulate_genacv_sums(IntRealMatrixMap& sum_L_shared,
			      IntRealMatrixMap& sum_L_refined,
			      Sizet2DArray& N_L_shared,
			      Sizet2DArray& N_L_refined, unsigned short root,
			      const UShortSet& reverse_dag);
  void accumulate_genacv_sums(IntRealMatrixMap& sum_L_shared,
			      IntRealMatrixMap& sum_L_refined,
			      Sizet2DArray& N_L_shared,
			      Sizet2DArray& N_L_refined,
			      const SizetArray& approx_sequence,
			      size_t sequence_start, size_t sequence_end);

  //bool genacv_approx_increment(const MFSolutionData& soln,
  // 			         const Sizet2DArray& N_L_actual_refined,
  // 			         SizetArray& N_L_alloc_refined,
  // 			         size_t iter, const SizetArray& approx_sequence,
  // 			         size_t start, size_t end);

  void solve_for_genacv_control(const RealSymMatrix& cov_LL,
				const RealSymMatrix& G,
				const RealMatrix& cov_LH, const RealVector& g,
				size_t qoi, const UShortArray& approx_set,
				RealVector& beta);

  void scale_to_target(Real avg_N_H, const RealVector& cost,
		       RealVector& avg_eval_ratios, Real& avg_hf_target,
		       const UShortArray& approx_set,
		       const UShortList& root_list, Real budget,
		       Real offline_N_lwr = 1.);
  void enforce_linear_ineq_constraints(RealVector& avg_eval_ratios,
				       const UShortArray& approx_set,
				       const UShortList& root_list);

  void update_best(MFSolutionData& solution);
  void restore_best();
  //void reset_acv();

  void inflate_approx_set(const UShortArray& approx_set, SizetArray& index_map);
  void inflate_variables(const RealVector& cd_vars, RealVector& N_vec,
			 const UShortArray& approx_set);

  // pretty-print DAG using right arrows from approx set
  void print_dag(const UShortArray& dag, const UShortArray& approx_set) const;

  //
  //- Heading: Data
  //

  /// the "G" matrix in Bomarito et al.
  RealSymMatrix GMat;
  /// the "g" vector in Bomarito et al.
  RealVector gVec;

  /// type of tunable recursion for defining set of DAGs: KL, partial, or full
  short dagRecursionType;
  /// depth throttle for constraining set from generate_dags()
  unsigned short dagDepthLimit;
  /// width throttle for constraining set from generate_dags()
  /// (used only for MFMC with width = 1)
  unsigned short dagWidthLimit;
  /// option to enumerate combinations of approximation models
  short modelSelectType;

  /// mapping from a key of active model nodes to the set of admissible DAGs
  /// that define the control variate targets for each model in the ensemble
  std::map<UShortArray, UShortArraySet> modelDAGs;
  /// the active instance from enumeration of UShortArray keys in modelDAGs
  std::map<UShortArray, UShortArraySet>::const_iterator activeModelSetIter;
  /// the active instance from enumeration of UShortArraySets for each key
  /// in modelDAGs
  UShortArraySet::const_iterator activeDAGIter;

  /// reverse of active DAG: for each model, the set of models that point to it
  UShortSetArray reverseActiveDAG;
  /// an ordered set of root nodes that ensures targets are defined when
  /// unrolling dependent sources; allows unrolling of z^1,z^2 sample sets
  UShortList orderedRootList;

  /// the best performing model graph among the set from generate_dags()
  std::map<UShortArray, UShortArraySet>::const_iterator bestModelSetIter;
  /// the best performing model graph among the set from generate_dags()
  UShortArraySet::const_iterator bestDAGIter;
  /// the merit function value for the best solution, incorporating both
  /// estimator variance and budget (objective and constraint in some order)
  Real meritFnStar;

  /// book-keeping of previous numerical optimization solutions for each DAG;
  /// used for warm starting
  std::map<std::pair<UShortArray, UShortArray>, MFSolutionData> dagSolns;
};


inline size_t NonDGenACVSampling::num_approximations() const
{ return activeModelSetIter->first.size(); }


inline const MFSolutionData& NonDGenACVSampling::final_solution_data() const
{
  std::pair<UShortArray, UShortArray>
    key(activeModelSetIter->first, *activeDAGIter);
  return dagSolns.at(key);
}


inline void NonDGenACVSampling::print_variance_reduction(std::ostream& s) const
{ print_estimator_performance(s, final_solution_data()); }


/*
inline void NonDGenACVSampling::
invert_C_G_matrix(const RealSymMatrix& C, const RealSymMatrix& G,
		  RealSymMatrix& C_G_inv)
{
  size_t i, j, n = C.numRows();
  if (C_G_inv.empty()) C_G_inv.shapeUninitialized(n);

  for (i=0; i<n; ++i)
    for (j=0; j<n; ++j)
      C_G_inv(i,j) = C(i,j) * G(i,j); // Ok for RealSymMatrix

  RealSpdSolver spd_solver;
  spd_solver.setMatrix(Teuchos::rcp(&C_G_inv, false));
  // Note: equilibration should not be used outside of the solve() context,
  // as the resulting inverse would be for the equilibrated matrix.  See
  // discussion in NonDMultilevBLUESampling::compute_C_inverse().
  int code = spd_solver.invert(); // inverts in place using factorization
  if (code) {
    Cerr << "Error: serial dense matrix inversion failure (LAPACK error code "
	 << code << ") in NonDGenACVSampling::invert_C_G_matrix()."<<std::endl;
    abort_handler(METHOD_ERROR);
  }
}


inline void NonDGenACVSampling::
compute_c_g_vector(const RealMatrix& c, size_t qoi, const RealVector& g,
		   RealVector& c_g)
{
  size_t i, num_approx = g.length();
  if (c_g.length() != num_approx) c_g.sizeUninitialized(num_approx);

  for (i=0; i<num_approx; ++i) // {g} o {c}
    c_g[i] = c(qoi, i) * g[i];
}


inline Real NonDGenACVSampling::
compute_R_sq(const RealSymMatrix& C_G_inv, const RealVector& c_g,
	     Real var_H_q, Real N_H)
{
  //RealSymMatrix trip(1, false);
  //Teuchos::matTripleProduct(Teuchos::TRANS, 1./var_H_q, CF_inv, A, trip);
  //R_sq_q = trip(0,0);

  // compute triple product: Cov(\Delta,\hat{Q}_H)^T Cov(\Delta,\Delta)
  //                         Cov(\Delta,\hat{Q}_H) = c_g^T C_G_inv c_g
  // Est var = Var(\hat{Q}_H) - triple product = var_H_q / N_H - triple product
  // Est var = var_H_q / N_H ( 1 - N_H * triple product / var_H_q )
  // R^2     = N_H * triple product / var_H_q
  size_t i, j, num_approx = c_g.length();  Real sum, trip_prod = 0.;
  for (i=0; i<num_approx; ++i) {
    sum = 0.;
    for (j=0; j<num_approx; ++j)
      sum += C_G_inv(i,j) * c_g[j];
    trip_prod += c_g[i] * sum;
  }
  return trip_prod * N_H / var_H_q;
}


inline void NonDGenACVSampling::
compute_genacv_control(const RealSymMatrix& cov_LL, const RealSymMatrix& G,
		       const RealMatrix& cov_LH, const RealVector& g,
		       size_t qoi, RealVector& beta)
{
  RealSymMatrix C_G_inv;  invert_C_G_matrix(covLL[qoi], G, C_G_inv);
  //Cout << "compute_genacv_control qoi " << qoi+1 << ": C_G_inv\n" << C_G_inv;
  RealVector c_g;      compute_c_g_vector(covLH, qoi, g, c_g);
  //Cout << "compute_genacv_control qoi " << qoi+1 << ": c_g\n" << c_g;

  size_t n = G.numRows();
  if (beta.length() != n) beta.size(n);
  beta.multiply(Teuchos::NO_TRANS, Teuchos::NO_TRANS, 1., C_G_inv, c_g, 0.);
  //Cout << "compute_acv_control qoi " << qoi+1 << ": beta\n" << beta;
}


inline void NonDGenACVSampling::
compute_C_G_c_g(const RealSymMatrix& C, const RealSymMatrix& G,
		const RealMatrix&    c, const RealVector& g,
		size_t qoi, RealSymMatrix& C_G, RealVector& c_g)
{
  size_t i, j, n = C.numRows();
  C_G.shapeUninitialized(n);  c_g.sizeUninitialized(n);
  for (i=0; i<n; ++i) {
    c_g[i] = c(qoi, i) * g[i];
    for (j=0; j<=i; ++j)
      C_G(i,j) = C(i,j) * G(i,j); // Ok for RealSymMatrix
  }
}
*/


inline void NonDGenACVSampling::
inflate_approx_set(const UShortArray& approx_set, SizetArray& index_map)
{
  // inflate from compact approx_set to index_map[0,numApprox)
  size_t i, num_approx_set = approx_set.size();
  index_map.assign(numApprox, SZ_MAX);
  for (i=0; i<num_approx_set; ++i)
    index_map[approx_set[i]] = i; // maps src/tgt from inflated to compact
}


inline void NonDGenACVSampling::
inflate_variables(const RealVector& cd_vars, RealVector& N_vec,
		  const UShortArray& approx_set)
{
  size_t i, num_approx = approx_set.size(), num_cdv = cd_vars.length();
  if  (N_vec.length() == numGroups) N_vec = 0.;
  else N_vec.size(numGroups);
  for (i=0; i<num_approx; ++i)
    N_vec[approx_set[i]] = cd_vars[i];
  if (num_cdv == num_approx + 1)
    N_vec[numApprox] = cd_vars[num_approx];
  else {
    // N_H not provided so pull from latest counter values
    size_t hf_form_index, hf_lev_index;
    hf_indices(hf_form_index, hf_lev_index);
    // estimator_variance_metric() uses actual (not alloc) to sync with varH
    // so use same prior to defining G,g in precompute_genacv_controls() and
    // estimator_variance_ratios()
    N_vec[numApprox] = //(backfillFailures) ?
      average(NLevActual[hf_form_index][hf_lev_index]);// :
      //NLevAlloc[hf_form_index][hf_lev_index];
  }
}


inline void NonDGenACVSampling::
compute_C_G_c_g(const RealSymMatrix& C, const RealSymMatrix& G,
		const RealMatrix&    c, const RealVector& g,
		size_t qoi,             const UShortArray& approx_set,
		RealSymMatrix& C_G,     RealVector& c_g)
{
  size_t i, j, n = G.numRows();  unsigned short approx_i;
  C_G.shapeUninitialized(n);  c_g.sizeUninitialized(n);
  for (i=0; i<n; ++i) {
    approx_i = approx_set[i];
    c_g[i] = c(qoi, approx_i) * g[i];
    for (j=0; j<=i; ++j)
      C_G(i,j) = C(approx_i,approx_set[j]) * G(i,j); // Ok for RealSymMatrix
  }
}


inline void NonDGenACVSampling::
solve_for_C_G_c_g(RealSymMatrix& C_G, RealVector& c_g, RealVector& lhs,
		  bool copy_C_G, bool copy_c_g)
{
  // The idea behind this approach is to leverage both the solution refinement
  // in solve() and equilibration during factorization (inverting C_G in place
  // can only leverage the latter).

  size_t n = c_g.length();
  if (lhs.length() != n) lhs.size(n); // not sure if initialization matters

  RealSpdSolver spd_solver;  RealSymMatrix C_G_copy;  RealVector c_g_copy;
  // Matrix & RHS get altered by equilibration --> make copies if needed later
  if (copy_C_G) {
    C_G_copy = C_G; // Teuchos::Copy by default
    spd_solver.setMatrix(Teuchos::rcp(&C_G_copy, false));
  }
  else // Ok to modify C_G in place
    spd_solver.setMatrix(Teuchos::rcp(&C_G, false));
  if (copy_c_g) {
    c_g_copy = c_g; // Teuchos::Copy by default
    spd_solver.setVectors(Teuchos::rcp(&lhs, false),
			  Teuchos::rcp(&c_g_copy, false));
  }
  else // Ok to modify c_g in place
    spd_solver.setVectors(Teuchos::rcp(&lhs, false), Teuchos::rcp(&c_g, false));

  if (spd_solver.shouldEquilibrate())
    spd_solver.factorWithEquilibration(true);
  spd_solver.solveToRefinedSolution(true);
  int code = spd_solver.solve();
  if (code) {
    Cerr << "Error: serial dense solver failure (LAPACK error code " << code
	 << ") in GenACV::solve_for_C_G_c_g()." << std::endl;
    abort_handler(METHOD_ERROR);
  }
}


inline Real NonDGenACVSampling::
solve_for_triple_product(const RealSymMatrix& C, const RealSymMatrix& G,
			 const RealMatrix&    c, const RealVector& g,
			 size_t qoi, const UShortArray& approx_set)
{
  RealSymMatrix C_G;  RealVector c_g, lhs;
  compute_C_G_c_g(C, G, c, g, qoi, approx_set, C_G, c_g);
  solve_for_C_G_c_g(C_G, c_g, lhs, false, true); // retain c_g for use below

  size_t i, n = G.numRows();
  Real trip_prod = 0.;
  for (i=0; i<n; ++i)
    trip_prod += c_g(i) * lhs(i);
  //if (outputLevel >= DEBUG_OUTPUT)
  //  Cout << "GenACV::solve_for_triple_product(): C-G =\n" << C_G
  // 	   << "RHS c-g =\n" << c_g << "LHS soln =\n" << lhs
  // 	   << "triple product = " << trip_prod << std::endl;
  return trip_prod;
}


inline Real NonDGenACVSampling::
compute_R_sq(const RealSymMatrix& C, const RealSymMatrix& G,
	     const RealMatrix& c, const RealVector& g, size_t qoi,
	     const UShortArray& approx_set, Real var_H_q, Real N_H)
{ return solve_for_triple_product(C, G, c, g, qoi, approx_set) * N_H / var_H_q;}


inline void NonDGenACVSampling::
precompute_genacv_controls(const RealVector& soln_vars)
{
  // Note: while G,g have a more explicit dependence on N_shared[qoi] than F,
  // we mirror the averaged sample allocations and compute G,g once
  RealVector inflate_soln_vars;
  inflate_variables(soln_vars, inflate_soln_vars, activeModelSetIter->first);
  compute_parameterized_G_g(inflate_soln_vars);
}


inline void NonDGenACVSampling::
solve_for_genacv_control(const RealSymMatrix& cov_LL, const RealSymMatrix& G,
			 const RealMatrix& cov_LH, const RealVector& g,
			 size_t qoi, const UShortArray& approx_set,
			 RealVector& beta)
{
  RealSymMatrix C_G;  RealVector c_g;
  compute_C_G_c_g(cov_LL, G, cov_LH, g, qoi, approx_set, C_G, c_g);
  solve_for_C_G_c_g(C_G, c_g, beta, false, false); // Ok to modify C_G,c_g

  //Cout << "compute_genacv_control qoi " << qoi+1 << ": C_G\n" << C_G
  //     << "c_g\n" << c_g << "beta\n" << beta;
}


inline void NonDGenACVSampling::
compute_genacv_control(const RealMatrix& sum_L_m, Real sum_H_mq,
		       const RealSymMatrix& sum_LL_mq,
		       const RealMatrix& sum_LH_m, size_t N_shared_q,
		       size_t mom, size_t qoi, const UShortArray& approx_set,
		       RealVector& beta)
{
  if (mom == 1) // online|offline covariances available for mean
    solve_for_genacv_control(covLL[qoi], GMat, covLH, gVec, qoi,
			     approx_set, beta);
  else { // compute variances/covariances for higher-order moment estimators
    // compute cov_LL, cov_LH, var_H across numApprox for a particular QoI
    // > cov_LH is sized for all qoi but only 1 row is used
    RealSymMatrix cov_LL_mq; RealMatrix cov_LH_m;
    compute_acv_control_covariances(sum_L_m, sum_H_mq, sum_LL_mq, sum_LH_m,
				    N_shared_q, qoi, cov_LL_mq, cov_LH_m);
    solve_for_genacv_control(cov_LL_mq, GMat, cov_LH_m, gVec, qoi,
			     approx_set, beta);
  }
}


/*
inline void NonDGenACVSampling::reset_acv()
{
  // from pre_run() up the hierarchy:
  mlmfIter = numLHSRuns = deltaNActualHF = 0;
  equivHFEvals = deltaEquivHF = 0.;
  seedSpec = randomSeed = seed_sequence(0); // (re)set seeds to sequence

  // Moved inside main loop:
  //numSamples = pilotSamples[numApprox];
  // Note: other sample counters are reset at top of each acv_*_pilot() call
}
*/


inline void NonDGenACVSampling::
print_dag(const UShortArray& dag, const UShortArray& approx_set) const
{
  size_t a, num_approx = approx_set.size();
  for (a=0; a<num_approx; ++a)
    Cout << "                     " << approx_set[a] << " -> " << dag[a] <<'\n';
  //Cout << std::endl;
}

} // namespace Dakota

#endif<|MERGE_RESOLUTION|>--- conflicted
+++ resolved
@@ -44,14 +44,9 @@
 
   void pre_run() override;
   void core_run() override;
-<<<<<<< HEAD
   //void post_run(std::ostream& s) override;
   //void print_results(std::ostream& s,
   //                   short results_state = FINAL_RESULTS) override;
-=======
-  //void post_run(std::ostream& s);
-  //void print_results(std::ostream& s, short results_state = FINAL_RESULTS);
->>>>>>> 057c005b
 
   void numerical_solution_counts(size_t& num_cdv, size_t& num_lin_con,
 				 size_t& num_nln_con) override;
@@ -61,7 +56,6 @@
     RealVector& nln_ineq_lb, RealVector& nln_ineq_ub, RealVector& nln_eq_tgt,
     RealMatrix& lin_ineq_coeffs, RealMatrix& lin_eq_coeffs) override;
 
-<<<<<<< HEAD
   void minimizer_results_to_solution_data(const RealVector& cv_star,
 					  const RealVector& fn_star,
 					  MFSolutionData& soln) override;
@@ -70,42 +64,29 @@
   Real nonlinear_model_cost(const RealVector& r_and_N) override;
   void linear_model_cost_gradient(const RealVector& N_vec,
 				  RealVector& grad_c) override;
-=======
-  void recover_results(const RealVector& cv_star, const RealVector& fn_star,
-		       MFSolutionData& soln) override;
-
-  Real linear_model_cost(const RealVector& N_vec) override;
-  Real nonlinear_model_cost(const RealVector& r_and_N) override;
-  void linear_model_cost_gradient(const RealVector& N_vec,RealVector& grad_c) override;
->>>>>>> 057c005b
   void nonlinear_model_cost_gradient(const RealVector& r_and_N,
 				     RealVector& grad_c) override;
+				     
 
   size_t num_approximations() const override;
-
-<<<<<<< HEAD
+  
+
   const MFSolutionData& final_solution_data() const override;
 
   void print_variance_reduction(std::ostream& s) const override;
 
   void estimator_variance_ratios(const RealVector& cd_vars,
-=======
-  Real estimator_accuracy_metric() override;
-  //Real estimator_cost_metric();
-
-  void print_variance_reduction(std::ostream& s) override;
-
-  void estimator_variance_ratios(const RealVector& N_vec,
->>>>>>> 057c005b
 				 RealVector& estvar_ratios) override;
 
   void augment_linear_ineq_constraints(RealMatrix& lin_ineq_coeffs,
 				       RealVector& lin_ineq_lb,
 				       RealVector& lin_ineq_ub) override;
+				       
   Real augmented_linear_ineq_violations(const RealVector& cd_vars,
 					const RealMatrix& lin_ineq_coeffs,
 					const RealVector& lin_ineq_lb,
 					const RealVector& lin_ineq_ub) override;
+					
 
   //
   //- Heading: member functions
