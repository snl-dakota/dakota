/*  _______________________________________________________________________

    DAKOTA: Design Analysis Kit for Optimization and Terascale Applications
    Copyright 2014-2022
    National Technology & Engineering Solutions of Sandia, LLC (NTESS).
    This software is distributed under the GNU Lesser General Public License.
    For more information, see the README file in the top Dakota directory.
    _______________________________________________________________________ */


#include "dakota_stat_util.hpp"
#include "SurrogatesPolynomialRegression.hpp"
#include "util_common.hpp"
#include "util_metrics.hpp"
#include <string>

#define BOOST_TEST_MODULE dakota_global_sa_metrics
#include <boost/test/included/unit_test.hpp>

using VectorMap = Eigen::Map<Eigen::VectorXd>;
using MatrixMap = Eigen::Map<Eigen::MatrixXd>;

using namespace Dakota;

namespace {

  MatrixXd create_samples()
  {
    const int NVARS = 4;
    const int NSAMP = 20;
    MatrixXd samplesXd(NSAMP, NVARS);
    samplesXd << 0.680375,    -0.967399,  0.05349,     -0.52344,
                 -0.211234,   -0.514226,  0.539828,    0.941268,
                 0.566198,    -0.725537,  -0.199543,   0.804416,
                 0.59688,     0.608354,   0.783059,    0.70184,
                 0.823295,    -0.686642,  -0.433371,   -0.466669,
                 -0.604897,   -0.198111,  -0.295083,   0.0795207,
                 -0.329554,   -0.740419,  0.615449,    -0.249586,
                 0.536459,    -0.782382,  0.838053,    0.520497,
                 -0.444451,   0.997849,   -0.860489,   0.0250707,
                 0.10794,     -0.563486,  0.898654,    0.335448,
                 -0.0452059,  0.0258648,  0.0519907,   0.0632129,
                 0.257742,    0.678224,   -0.827888,   -0.921439,
                 -0.270431,   0.22528,    -0.615572,   -0.124725,
                 0.0268018,   -0.407937,  0.326454,    0.86367,
                 0.904459,    0.275105,   0.780465,    0.86162,
                 0.83239,     0.0485744,  -0.302214,   0.441905,
                 0.271423,    -0.012834,  -0.871657,   -0.431413,
                 0.434594,    0.94555,    -0.959954,   0.477069,
                 -0.716795,   -0.414966,  -0.0845965,  0.279958,
                 0.213938,    0.542715,   -0.873808,   -0.291903;

    return samplesXd;
  }

}

//----------------------------------------------------------------

BOOST_AUTO_TEST_CASE(test_standard_reg_coeffs)
{
  MatrixXd samplesXd = create_samples();
  const int NVARS = samplesXd.cols();
  const int NSAMP = samplesXd.rows();

  RealMatrix samples;
  copy_data(samplesXd, samples);

  MatrixXd fn_coeffs(NVARS, 1);
  fn_coeffs << 10.0, 1.0, 0.1, 0.01;

  RealMatrix responses(NSAMP, 1);
  for( int i=0; i<NSAMP; ++i ) {
    responses(i,0) = 0.0;
    for( int v=0; v<NVARS; ++v )
      responses(i,0) += fn_coeffs(v,0)*samples(i,v);
  }

  /////////////////////  What we want to test --> Reg. Coeffs. (not standardized)
  RealMatrix rcoeffs;
  RealVector cods;
  compute_regression_coeffs(samples, responses, rcoeffs, cods);
  MatrixMap test_rcs(rcoeffs.values(), NVARS, 1);
  BOOST_CHECK(dakota::util::matrix_equals(fn_coeffs, test_rcs, 1.0e-10));
  // Coefficient of determination, R^2
  // ... should be 1.0 because we fit the surrogate using exact polynomial objective values
  BOOST_CHECK_CLOSE(cods(0), 1.0, 1.e-13 /* NB this is a percent-based tol */);
  //double polynomial_intercept = pr.get_polynomial_intercept(); // not used or needed? - RWH
  ///////////////////////////  What we want to test ///////////////////////////

  MatrixXd gold_srcs(NVARS, 1);
  /*
   * The gold Standard Regression Coefficients can be obtained by dumping
   * samples and responses to files "samples.txt" and "responses.txt",
   * respectively, and then running the following script:

     #!/usr/bin/env python3
     import numpy as np
     import statsmodels.api as sm
     from scipy.stats.mstats import zscore
     samp = np.genfromtxt("samples.txt", skip_header=0, unpack=False)
     resp = np.genfromtxt("responses.txt", skip_header=0, unpack=False)
     print(sm.OLS(zscore(resp), zscore(samp)).fit().summary())
     
   * Note that the stddevs used within the zscore values correspond to:

     print(samp.std(axis=0, ddof=1))
     print(resp.std(axis=0, ddof=1))

   */
  gold_srcs << 0.996027, 0.122718, 0.0131245, 0.0010858;

  /////////////////////  What we want to test --> Reg. Coeffs. (not standardized)
  RealMatrix std_rcoeffs;
  compute_std_regression_coeffs(samples, responses, std_rcoeffs, cods);
  MatrixMap test_srcs(std_rcoeffs.values(), NVARS, 1);
  BOOST_CHECK(dakota::util::matrix_equals(gold_srcs, test_srcs, 1.0e-6));
  // Coefficient of determination, R^2 is the same value as the one above
  BOOST_CHECK_CLOSE(cods(0), 1.0, 1.e-13 /* NB this is a percent-based tol */);
  ///////////////////////////  What we want to test ///////////////////////////
}

//----------------------------------------------------------------

BOOST_AUTO_TEST_CASE(test_reg_coeffs_edge_cases)
{
  // Test for no samples
  RealMatrix samples;
  RealMatrix responses;

  /////////////////////  What we want to test --> No Responses
  RealMatrix rcoeffs;
  RealVector cods;
  compute_regression_coeffs(samples, responses, rcoeffs, cods);
  BOOST_CHECK(0 == cods.length());
  compute_std_regression_coeffs(samples, responses, rcoeffs, cods);
  BOOST_CHECK(0 == cods.length());
  ///////////////////////////  What we want to test ///////////////////////////


  // Test for 0 stddev
  MatrixXd samplesXd = create_samples();
  const int NVARS = samplesXd.cols();
  const int NSAMP = samplesXd.rows();

  copy_data(samplesXd, samples);

  responses.reshape(NSAMP, 1);
  for( int i=0; i<NSAMP; ++i ) {
    responses(i,0) = 1.0;
  }

  /////////////////////  What we want to test --> Response stddev = 0
  compute_regression_coeffs(samples, responses, rcoeffs, cods);
  BOOST_CHECK(std::numeric_limits<Real>::infinity() == cods(0));
  compute_std_regression_coeffs(samples, responses, rcoeffs, cods);
  BOOST_CHECK(std::numeric_limits<Real>::infinity() == cods(0));
  ///////////////////////////  What we want to test ///////////////////////////

}

//----------------------------------------------------------------

BOOST_AUTO_TEST_CASE(test_standard_reg_coeffs_multi_resp)
{
  MatrixXd samplesXd = create_samples();
  const int NVARS = samplesXd.cols();
  const int NSAMP = samplesXd.rows();

  RealMatrix samples;
  copy_data(samplesXd, samples);

  MatrixXd fn_coeffs(NVARS, 1);
  fn_coeffs << 10.0, 1.0, 0.1, 0.01;

  RealMatrix responses(NSAMP, 3);
  for( int i=0; i<NSAMP; ++i ) {
    responses(i,0) = 2.5;
    responses(i,1) = 0.0;
    responses(i,2) = 0.0;
    for( int v=0; v<NVARS; ++v ) {
      responses(i,1) += 2.5*fn_coeffs(v  ,0)*samples(i,v);
      responses(i,2) +=     fn_coeffs(v  ,0)*samples(i,v);
    }
  }

  Real bad = std::numeric_limits<Real>::infinity();
  MatrixXd gold_srcs(NVARS, 3);
  gold_srcs << bad, 0.996027,  0.996027,  
               bad, 0.122718,  0.122718,  
               bad, 0.0131245, 0.0131245, 
               bad, 0.0010858, 0.0010858;

  /////////////////////  What we want to test - multiple responses
  RealMatrix std_rcoeffs;
  RealVector cods;
  compute_std_regression_coeffs(samples, responses, std_rcoeffs, cods);
  MatrixMap test_srcs(std_rcoeffs.values(), NVARS, 3);
<<<<<<< HEAD
=======
  test_srcs = test_srcs.array().abs();
>>>>>>> 92a700b1
  BOOST_CHECK(dakota::util::matrix_equals(gold_srcs, test_srcs, 1.0e-5));
  BOOST_CHECK(std::numeric_limits<Real>::infinity() == cods(0));
  BOOST_CHECK_CLOSE(cods(1), 1.0, 1.e-13 /* NB this is a percent-based tol */);
  BOOST_CHECK_CLOSE(cods(2), 1.0, 1.e-13 /* NB this is a percent-based tol */);
  ///////////////////////////  What we want to test ///////////////////////////
}

//----------------------------------------------------------------<|MERGE_RESOLUTION|>--- conflicted
+++ resolved
@@ -196,10 +196,7 @@
   RealVector cods;
   compute_std_regression_coeffs(samples, responses, std_rcoeffs, cods);
   MatrixMap test_srcs(std_rcoeffs.values(), NVARS, 3);
-<<<<<<< HEAD
-=======
   test_srcs = test_srcs.array().abs();
->>>>>>> 92a700b1
   BOOST_CHECK(dakota::util::matrix_equals(gold_srcs, test_srcs, 1.0e-5));
   BOOST_CHECK(std::numeric_limits<Real>::infinity() == cods(0));
   BOOST_CHECK_CLOSE(cods(1), 1.0, 1.e-13 /* NB this is a percent-based tol */);
