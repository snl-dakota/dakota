/*  _______________________________________________________________________

    Dakota: Explore and predict with confidence.
    Copyright 2014-2024
    National Technology & Engineering Solutions of Sandia, LLC (NTESS).
    This software is distributed under the GNU Lesser General Public License.
    For more information, see the README file in the top Dakota directory.
    _______________________________________________________________________ */

#ifndef NESTED_MODEL_H
#define NESTED_MODEL_H

#include "DakotaModel.hpp"
#include "DakotaInterface.hpp"
#include "DakotaIterator.hpp"
#include "ParallelLibrary.hpp"
#include "DataModel.hpp"
#include "PRPMultiIndex.hpp"
#include "IteratorScheduler.hpp"


namespace Dakota {

/// Derived model class which performs a complete sub-iterator
/// execution within every evaluation of the model.

/** The NestedModel class nests a sub-iterator execution within every
    model evaluation.  This capability is most commonly used for
    optimization under uncertainty, in which a nondeterministic
    iterator is executed on every optimization function evaluation.
    The NestedModel also contains an optional interface, for portions
    of the model evaluation which are independent from the
    sub-iterator, and a set of mappings for combining sub-iterator and
    optional interface data into a top level response for the model. */

class NestedModel: public Model
{
  //
  //- Heading: Friends
  //

  /// protect scheduler callback functions from general access
  friend class IteratorScheduler;

public:
  
  //
  //- Heading: Constructors and destructor
  //

  NestedModel(ProblemDescDB& problem_db); ///< constructor

  void declare_sources() override;

protected:

  //
  //- Heading: Virtual function redefinitions
  //

  //bool initialize_mapping(ParLevLIter pl_iter);
  //bool finalize_mapping();

  // Perform the response computation portions specific to this derived class.
  // In this case, this involves running the subIterator on the subModel.

  /// portion of evaluate() specific to NestedModel
  void derived_evaluate(const ActiveSet& set) override;
  /// portion of evaluate_nowait() specific to NestedModel
  void derived_evaluate_nowait(const ActiveSet& set) override;
  /// portion of synchronize() specific to NestedModel
  const IntResponseMap& derived_synchronize() override;
  // portion of synchronize_nowait() specific to NestedModel
  //const IntResponseMap& derived_synchronize_nowait();

  /// return subIterator
  std::shared_ptr<Iterator> subordinate_iterator() override;
  /// return subModel
  std::shared_ptr<Model> subordinate_model() override;
  /// return subModel
  void derived_subordinate_models(ModelList& ml, bool recurse_flag) override;
  /// return optionalInterface
  std::shared_ptr<Interface> derived_interface() override;
  void derived_interface(std::shared_ptr<Interface>) override;

  /// retrieve error estimates corresponding to the subIterator's response
  /// results (e.g., statistical MSE for subordinate UQ).
  const RealVector& error_estimates() override;

  /// pass a bypass request on to the subModel for any lower-level surrogates
  void surrogate_response_mode(short mode) override;

  /// update component parallel mode for supporting parallelism in
  /// optionalInterface and subModel
  void component_parallel_mode(short mode) override;

  /// return subIteratorSched.miPLIndex
  size_t mi_parallel_level_index() const override;

  /// return optionalInterface synchronization setting
  short local_eval_synchronization() override;
  /// return optionalInterface asynchronous evaluation concurrency
  int local_eval_concurrency() override;
  /// flag which prevents overloading the scheduler with a multiprocessor
  /// evaluation (forwarded to optionalInterface)
  bool derived_scheduler_overload() const override;

  IntIntPair estimate_partition_bounds(int max_eval_concurrency) override;

  /// set up optionalInterface and subModel for parallel operations
  void derived_init_communicators(ParLevLIter pl_iter, int max_eval_concurrency,
				  bool recurse_flag = true) override;
  /// set up optionalInterface and subModel for serial operations.
  void derived_init_serial() override;
  /// set active parallel configuration within subModel
  void derived_set_communicators(ParLevLIter pl_iter, int max_eval_concurrency,
				 bool recurse_flag = true) override;
  /// deallocate communicator partitions for the NestedModel
  /// (forwarded to optionalInterface and subModel)
  void derived_free_communicators(ParLevLIter pl_iter, int max_eval_concurrency,
				  bool recurse_flag = true) override;

  /// Service optionalInterface and subModel job requests received from
  /// the scheduler.  Completes when a termination message is received from
  /// stop_servers().
  void serve_run(ParLevLIter pl_iter, int max_eval_concurrency) override;
  /// Executed by the scheduler to terminate server operations for subModel and
  /// optionalInterface when iteration on the NestedModel is complete.
  void stop_servers() override;

  /// return the optionalInterface identifier
  const String& interface_id() const override;
  /// Return the current evaluation id for the NestedModel
  int derived_evaluation_id() const override;

  /// set the evaluation counter reference points for the NestedModel
  /// (request forwarded to optionalInterface and subModel)
  void set_evaluation_reference() override;
  /// request fine-grained evaluation reporting within optionalInterface
  /// and subModel
  void fine_grained_evaluation_counters() override;
  /// print the evaluation summary for the NestedModel
  /// (request forwarded to optionalInterface and subModel)
  void print_evaluation_summary(std::ostream& s, bool minimal_header = false,
				bool relative_count = true) const override;

  /// set the warm start flag, including actualModel
  void warm_start_flag(const bool flag) override;

  //
  //- Heading: Member functions
  //

  void initialize_iterator(int job_index);
  void pack_parameters_buffer(MPIPackBuffer& send_buffer, int job_index);
  void unpack_parameters_buffer(MPIUnpackBuffer& recv_buffer, int job_index);
  void unpack_parameters_initialize(MPIUnpackBuffer& recv_buffer,
				    int job_index);
  void pack_results_buffer(MPIPackBuffer& send_buffer, int job_index);
  void unpack_results_buffer(MPIUnpackBuffer& recv_buffer, int job_index);
  void update_local_results(int job_index);

  ActiveSet default_interface_active_set();

private:

  //
  //- Heading: Convenience member functions
  //

  /// init subIterator-based counts and init subModel with mapping data
  void init_sub_iterator();

  /// convert job_index to an eval_id through subIteratorIdMap and
  /// eval_id to a subIteratorPRPQueue queue iterator
  PRPQueueIter job_index_to_queue_iterator(int job_index);
  /// lower level function shared by initialize_iterator(int) and
  /// unpack_parameters_initialize()
  void initialize_iterator(const Variables& vars, const ActiveSet& set,
			   int eval_id);
  /// lower level function shared by unpack_parameters_buffer() and
  /// unpack_parameters_initialize()
  void unpack(MPIUnpackBuffer& recv_buffer, int job_index, Variables& vars,
	      ActiveSet& set, int& eval_id);

  /// compute variable mapping indices corresponding to map1 and update
  /// inactive view if necessary
  void resolve_map1(const String& map1, size_t& ac_index1, size_t& adi_index1,
		    size_t& ads_index1, size_t& adr_index1, size_t curr_index,
		    short& inactive_sm_view);

  /// for a named real mapping, resolve primary index and secondary target
  void resolve_real_variable_mapping(const String& map1, const String& map2,
				     size_t curr_index,
				     short& inactive_sm_view);
  /// for a named integer mapping, resolve primary index and secondary target
  void resolve_integer_variable_mapping(const String& map1, const String& map2,
					size_t curr_index,
					short& inactive_sm_view);
  /// for a named string mapping, resolve primary index and secondary target
  void resolve_string_variable_mapping(const String& map1, const String& map2,
				       size_t curr_index,
				       short& inactive_sm_view);

  /// insert r_var into appropriate recipient
  void real_variable_mapping(Real r_var, size_t av_index, short svm_target);
  /// insert i_var into appropriate recipient
  void integer_variable_mapping(int i_var, size_t av_index, short svm_target);
  /// insert s_var into appropriate recipient
  void string_variable_mapping(const String& s_var, size_t av_index,
			       short svm_target);

  /// define the evaluation requirements for the optionalInterface
  /// (interface_set) and the subIterator (sub_iterator_set) from the
  /// total model evaluation requirements (mapped_set)
  void set_mapping(const ActiveSet& mapped_set, ActiveSet& interface_set,
		   bool& opt_interface_map,     ActiveSet& sub_iterator_set,
		   bool& sub_iterator_map);

  /// combine the response from the optional interface evaluation with the
  /// response from the sub-iteration using the primaryCoeffs/secondaryCoeffs
  /// mappings to create the total response for the model
  void response_mapping(const Response& interface_response,
			const Response& sub_iterator_response,
			Response& mapped_response);
  /// assign the response from the optional interface evaluation
  /// within the total response for the model
  void interface_response_overlay(const Response& opt_interface_response,
				  Response& mapped_response);
  /// overlay the sub-iteration response within the total response for
  /// the model using the primaryCoeffs/secondaryCoeffs mappings
  void iterator_response_overlay(const Response& sub_iterator_response,
				 Response& mapped_response);
  /// combine error estimates from the sub-iteration to define
  /// mappedErrorEstimates
  void iterator_error_estimation(const RealSymMatrix& sub_iterator_errors,
				 RealVector& mapped_errors);

  /// locate existing or allocate new entry in nestedResponseMap
  Response& nested_response(int nested_cntr);
  /// check function counts for the mapped_asv
  void check_response_map(const ShortArray& mapped_asv);

  /// update inactive variables view for subIterator based on new_view
  void update_inactive_view(short new_view, short& view);
  /// update inactive variables view for subIterator based on type
  void update_inactive_view(unsigned short type, short& view);

  /// update subModel with current variable values/bounds/labels
  void update_sub_model(const Variables& vars, const Constraints& cons);

  //
  //- Heading: Data members
  //

  /// number of calls to derived_evaluate()/derived_evaluate_nowait()
  int nestedModelEvalCntr;
  /// boolean to trigger one-time updates on first call to update_sub_model()
  bool firstUpdate;

  /// used to return a map of nested responses (including subIterator
  /// and optionalInterface contributions) for aggregation and rekeying
  /// at the base class level
  IntResponseMap nestedResponseMap;

  /// mapping of subIterator->response_error_estimates() through
  /// primary and secondary mappings
  RealVector mappedErrorEstimates;

  /// the miPLIndex for the outer parallelism context, prior to any
  /// subIterator partitioning
  size_t outerMIPLIndex;

  // attributes pertaining to the subIterator/subModel pair:
  //
  /// the sub-iterator that is executed on every evaluation of this model
  std::shared_ptr<Iterator> subIterator;
  /// the sub-model used in sub-iterator evaluations
  /** There are no restrictions on subModel, so arbitrary nestings are
      possible.  This is commonly used to support surrogate-based
      optimization under uncertainty by having NestedModels contain
      SurrogateModels and vice versa. */
  std::shared_ptr<Model> subModel;
  /// job queue for asynchronous execution of subIterator jobs
  PRPQueue subIteratorPRPQueue;
  /// scheduling object for concurrent iterator parallelism
  IteratorScheduler subIteratorSched;
  /// the sub-method pointer from the nested model specification
  String subMethodPointer;
  /// subIterator job counter since last synchronize()
  int subIteratorJobCntr;
  /// mapping from subIterator evaluation counter to nested model counter
  /// (different when subIterator evaluations do not occur on every nested
  /// model evaluation due to variable ASV content)
  IntIntMap subIteratorIdMap;
  /// number of sub-iterator response functions prior to mapping
  size_t numSubIterFns = 0;
  /// number of top-level inequality constraints mapped from the
  /// sub-iteration results
  size_t numSubIterMappedIneqCon = 0;
  /// number of top-level equality constraints mapped from the
  /// sub-iteration results
  size_t numSubIterMappedEqCon = 0;

  // Attributes pertaining to optionalInterface:
  //
  /// the optional interface contributes nonnested response data to
  /// the total model response
  std::shared_ptr<Interface> optionalInterface;
  /// the optional interface pointer from the nested model specification
  String optInterfacePointer;
  /// the response object resulting from optional interface evaluations
  Response optInterfaceResponse;
  /// mapping from optionalInterface evaluation counter to nested model
  /// counter (different when optionalInterface evaluations do not occur
  /// on every nested model evaluation due to variable ASV content)
  IntIntMap optInterfaceIdMap;
  /// number of primary response functions (objective/least squares/generic
  /// functions) resulting from optional interface evaluations
  size_t numOptInterfPrimary = 0;
  /// number of inequality constraints resulting from optional
  /// interface evaluations
  size_t numOptInterfIneqCon = 0;
  /// number of equality constraints resulting from the optional
  /// interface evaluations
  size_t numOptInterfEqCon = 0;

  /// analytic IDs for mixed gradients on the optional interface
  IntSet optInterfGradIdAnalytic;
  /// analytic IDs for mixed Hessians on the optional interface
  IntSet optInterfHessIdAnalytic;
  /// Gradient type for the optional interface
  String optInterfGradientType;
  /// Hessian type for the optional interface
  String optInterfHessianType;

  // Attributes pertaining to variables mapping
  //
  /// "primary" variable mappings for inserting active continuous
  /// currentVariables within all continuous subModel variables.  If
  /// there are no secondary mappings defined, then the insertions
  /// replace the subModel variable values.
  SizetArray active1ACVarMapIndices;
  /// "primary" variable mappings for inserting active discrete int
  /// currentVariables within all discrete int subModel variables.  No
  /// secondary mappings are defined for discrete int variables, so the
  /// active variables replace the subModel variable values.
  SizetArray active1ADIVarMapIndices;
  /// "primary" variable mappings for inserting active discrete string
  /// currentVariables within all discrete string subModel variables.  No
  /// secondary mappings are defined for discrete string variables, so the
  /// active variables replace the subModel variable values.
  SizetArray active1ADSVarMapIndices;
  /// "primary" variable mappings for inserting active discrete real
  /// currentVariables within all discrete real subModel variables.  No
  /// secondary mappings are defined for discrete real variables, so the
  /// active variables replace the subModel variable values.
  SizetArray active1ADRVarMapIndices;
  //
  /// "secondary" variable mappings for inserting active continuous
  /// currentVariables into sub-parameters (e.g., distribution parameters
  /// for uncertain variables or bounds for continuous design/state
  /// variables) within all continuous subModel variables.
  ShortArray active2ACVarMapTargets;
  /// "secondary" variable mappings for inserting active discrete int
  /// currentVariables into sub-parameters (e.g., bounds for discrete
  /// design/state variables) within all discrete int subModel variables.
  ShortArray active2ADIVarMapTargets;
  /// "secondary" variable mappings for inserting active discrete string
  /// currentVariables into sub-parameters (e.g., bounds for discrete
  /// design/state variables) within all discrete string subModel variables.
  ShortArray active2ADSVarMapTargets;
  /// "secondary" variable mappings for inserting active discrete real
  /// currentVariables into sub-parameters (e.g., bounds for discrete
  /// design/state variables) within all discrete real subModel variables.
  ShortArray active2ADRVarMapTargets;
  //
  /// "primary" variable mappings for inserting the complement of the active
  /// continuous currentVariables within all continuous subModel variables
  SizetArray complement1ACVarMapIndices;
  /// "primary" variable mappings for inserting the complement of the active
  /// discrete int currentVariables within all discrete int subModel variables
  SizetArray complement1ADIVarMapIndices;
  /// "primary" variable mappings for inserting the complement of the active
  /// discrete string currentVariables within all discrete string subModel
  /// variables
  SizetArray complement1ADSVarMapIndices;
  /// "primary" variable mappings for inserting the complement of the active
  /// discrete real currentVariables within all discrete real subModel variables
  SizetArray complement1ADRVarMapIndices;
  //
  /// flags for updating subModel continuous bounds and labels, one
  /// for each active continuous variable in currentVariables
  BitArray extraCVarsData;
  /// flags for updating subModel discrete int bounds and labels, one
  /// for each active discrete int variable in currentVariables
  BitArray extraDIVarsData;
  /// flags for updating subModel discrete string labels, one for each
  /// active discrete string variable in currentVariables
  BitArray extraDSVarsData;
  /// flags for updating subModel discrete real bounds and labels, one
  /// for each active discrete real variable in currentVariables
  BitArray extraDRVarsData;

  // Attributes pertaining to response_mapping (NOTE: these are opt.
  // specific for now -> generalize for UOO and others):
  //
  /// whether identity response mapping is active
  bool identityRespMap = false;
  /// number of sub-iterator results functions mapped to nested model
  /// primary functions (cached for use with identity case)
  size_t subIterMappedPri = 0;
  /// number of sub-iterator results functions mapped to nested model
  /// secondary functions (cached for use with identity case)
  size_t subIterMappedSec = 0;
  /// "primary" response_mapping matrix applied to the sub-iterator response
  /// functions.  For OUU, the matrix is applied to UQ statistics to create
  /// contributions to the top-level objective functions/least squares/
  /// generic response terms.
  RealMatrix primaryRespCoeffs;
  /// "secondary" response_mapping matrix applied to the sub-iterator response
  /// functions.  For OUU, the matrix is applied to UQ statistics to create
  /// contributions to the top-level inequality and equality constraints.
  RealMatrix secondaryRespCoeffs;
};


/*
inline bool NestedModel::initialize_mapping(ParLevLIter pl_iter)
{
  Model::initialize_mapping(pl_iter);

  // DON'T RECUR: allow subIterator to invoke subModel::initialize_mapping()
  //              at its run time
  //bool sub_model_resize = subModel.initialize_mapping(pl_iter);
  //update_sub_model(currentVariables, userDefinedConstraints);

  // update message lengths for send/receive of parallel jobs (normally
  // performed once in Model::init_communicators() just after construct time)
  //if (sub_model_resize)
  //  estimate_message_lengths();

  return false;//sub_model_resize;
}


inline bool NestedModel::finalize_mapping()
{
  // DON'T RECUR: allow subIterator to invoke subModel::initialize_mapping()
  //              at its run time
  //bool sub_model_resize = subModel.finalize_mapping();

  Model::finalize_mapping();
  return false;//sub_model_resize;
}
*/


inline std::shared_ptr<Iterator> NestedModel::subordinate_iterator()
{ return subIterator; }


inline std::shared_ptr<Model> NestedModel::subordinate_model()
{ return subModel; }


inline void NestedModel::
derived_subordinate_models(ModelList& ml, bool recurse_flag)
{
  ml.push_back(subModel);
  if (recurse_flag)
    subModel->derived_subordinate_models(ml, true);
}


inline std::shared_ptr<Interface> NestedModel::derived_interface()
{ return optionalInterface; }

inline void NestedModel::derived_interface(std::shared_ptr<Interface> di)
{ optionalInterface = di; }


inline const RealVector& NestedModel::error_estimates()
{
  // For now, assume no error contributions from optional interface, e.g.,
  // these are deterministic mappings and have no estimator variance.

  // *** TO DO: integrate with evaluate and evaluate_nowait()

  iterator_error_estimation(subIterator->response_error_estimates(),
			    mappedErrorEstimates);
  return mappedErrorEstimates; 
}


inline void NestedModel::surrogate_response_mode(short mode)
{ if (mode == BYPASS_SURROGATE) subModel->surrogate_response_mode(mode); }


/** Used in setting Model::asynchEvalFlag.  subModel synchronization
    is used for setting asynchEvalFlag within subModel. */
inline short NestedModel::local_eval_synchronization()
{
  return ( optInterfacePointer.empty() ||
	   optionalInterface->asynch_local_evaluation_concurrency() == 1 ) ?
    SYNCHRONOUS_INTERFACE : optionalInterface->interface_synchronization();
}


/** Used in setting Model::evaluationCapacity.  subModel concurrency
    is used for setting evaluationCapacity within subModel. */
inline int NestedModel::local_eval_concurrency()
{
  return ( optInterfacePointer.empty() ) ? 0 :
    optionalInterface->asynch_local_evaluation_concurrency();
}


/** Derived scheduler overload for subModel is handled separately in
    subModel.evaluate() within subIterator->run(). */
inline bool NestedModel::derived_scheduler_overload() const
{
  bool oi_overload = ( !optInterfacePointer.empty() &&
<<<<<<< HEAD
		       optionalInterface->iterator_eval_dedicated_master() && 
		       optionalInterface->multi_proc_eval() ),
    si_overload = ( subIterator &&
		    subIteratorSched.iteratorScheduling == MASTER_SCHEDULING && 
=======
		       optionalInterface.iterator_eval_dedicated_scheduler() && 
		       optionalInterface.multi_proc_eval() ),
    si_overload = ( subIterator && subIteratorSched.iteratorScheduling ==
		    DEDICATED_SCHEDULER_DYNAMIC && 
>>>>>>> a0b2f276
		    subIteratorSched.procsPerIterator > 1 );
  return (oi_overload || si_overload);
}


inline IntIntPair NestedModel::
estimate_partition_bounds(int max_eval_concurrency)
{
  // extract scheduling data for this level prior to dive
  int ppi       = probDescDB.get_int("model.nested.processors_per_iterator"),
    i_servers   = probDescDB.get_int("model.nested.iterator_servers");
  short i_sched = probDescDB.get_short("model.nested.iterator_scheduling");

  int oi_min_procs, oi_max_procs;
  if (optInterfacePointer.empty())
    oi_min_procs = oi_max_procs = 1;
  else {
    oi_min_procs = probDescDB.min_procs_per_ie();
    oi_max_procs = probDescDB.max_procs_per_ie(max_eval_concurrency);
  }

  String empty_str;
  subIteratorSched.construct_sub_iterator(probDescDB, subIterator, subModel,
    subMethodPointer, empty_str, empty_str);
  IntIntPair min_max, si_min_max = subIterator->estimate_partition_bounds();

  // apply multiplier from concurrent iterator scheduling overrides
  min_max.first = ProblemDescDB::min_procs_per_level(
    std::min(oi_min_procs, si_min_max.first), ppi, i_servers);
  min_max.second = ProblemDescDB::max_procs_per_level(
    std::max(oi_max_procs, si_min_max.second), ppi, i_servers, i_sched, 1,
    false, max_eval_concurrency);
  return min_max;
}


inline void NestedModel::derived_init_serial()
{
  // serial instantiation of subIterator
  size_t method_index = probDescDB.get_db_method_node(),
         model_index  = probDescDB.get_db_model_node(); // for restoration
  probDescDB.set_db_list_nodes(subMethodPointer);       // even if empty
  subIterator = probDescDB.get_iterator(subModel);
  probDescDB.set_db_method_node(method_index); // restore method only
  probDescDB.set_db_model_nodes(model_index);  // restore all model nodes

  init_sub_iterator();

  // initialize optionalInterface and subModel for serial operations
  // (e.g., num servers = 1 instead of the 0 default used by
  // ParallelLibrary::resolve_inputs())
  if (!optInterfacePointer.empty())
    optionalInterface->init_serial();
  subModel->init_serial();
}


inline size_t NestedModel::mi_parallel_level_index() const
{ return subIteratorSched.miPLIndex; }


inline void NestedModel::stop_servers()
{ component_parallel_mode(0); }


inline Response& NestedModel::nested_response(int nested_cntr)
{
  IntRespMIter r_it = nestedResponseMap.find(nested_cntr);
  if (r_it == nestedResponseMap.end()) {
    //nestedVarsMap[nestedModelEvalCntr] = currentVariables.copy();
    Response& nested_resp = nestedResponseMap[nested_cntr]; // empty handle
    nested_resp = currentResponse.copy(); nested_resp.reset();
    return nested_resp;
  }
  else
    return r_it->second;
}


/** In the OUU case,
\verbatim
optionalInterface fns = {f}, {g} (deterministic primary functions, constraints)
subIterator fns       = {S}      (UQ response statistics)

Problem formulation for mapped functions:
                  minimize    {f} + [W]{S}
                  subject to  {g_l} <= {g}    <= {g_u}
                              {a_l} <= [A]{S} <= {a_u}
                              {g}    == {g_t}
                              [A]{S} == {a_t}
\endverbatim

where [W] is the primary_mapping_matrix user input (primaryRespCoeffs
class attribute), [A] is the secondary_mapping_matrix user input
(secondaryRespCoeffs class attribute), {{g_l},{a_l}} are the top level
inequality constraint lower bounds, {{g_u},{a_u}} are the top level
inequality constraint upper bounds, and {{g_t},{a_t}} are the top
level equality constraint targets.

NOTE: optionalInterface/subIterator primary fns (obj/lsq/generic fns)
overlap but optionalInterface/subIterator secondary fns (ineq/eq 
constraints) do not.  The [W] matrix can be specified so as to allow

\li some purely deterministic primary functions and some combined:
    [W] filled and [W].num_rows() < {f}.length() [combined first] 
    \e or [W].num_rows() == {f}.length() and [W] contains rows of 
    zeros [combined last]
\li some combined and some purely stochastic primary functions:
    [W] filled and [W].num_rows() > {f}.length()
\li separate deterministic and stochastic primary functions:
    [W].num_rows() > {f}.length() and [W] contains {f}.length()
    rows of zeros.

If the need arises, could change constraint definition to allow overlap
as well: {g_l} <= {g} + [A]{S} <= {g_u} with [A] usage the same as for
[W] above.

In the UOO case, things are simpler, just compute statistics of each 
optimization response function: [W] = [I], {f}/{g}/[A] are empty. */
inline void NestedModel::
response_mapping(const Response& opt_interface_response,
		 const Response& sub_iterator_response,
		 Response& mapped_response)
{
  check_response_map(mapped_response.active_set_request_vector());
  interface_response_overlay(opt_interface_response, mapped_response);
  iterator_response_overlay(sub_iterator_response, mapped_response);
}


inline const String& NestedModel::interface_id() const
{ return optionalInterface ? optionalInterface->interface_id() : Dakota::ModelUtils::empty_string; }


/** return the top level nested evaluation count.  To get the lower level
    eval count, the subModel must be explicitly queried.  This is
    consistent with the eval counter definitions in surrogate models. */
inline int NestedModel::derived_evaluation_id() const
{ return nestedModelEvalCntr; }


inline void NestedModel::set_evaluation_reference()
{
  if (!optInterfacePointer.empty())
    optionalInterface->set_evaluation_reference();

  // don't recurse this, since the eval reference is for the top level iteration
  //subModel.set_evaluation_reference();

  // may want to add this in time
  //nestedModelEvalRef = nestedModelEvalCntr;
}


inline void NestedModel::fine_grained_evaluation_counters()
{
  if (!optInterfacePointer.empty()) {
    size_t num_oi_fns
      = numOptInterfPrimary + numOptInterfIneqCon + numOptInterfEqCon;
    optionalInterface->fine_grained_evaluation_counters(num_oi_fns);
  }
  subModel->fine_grained_evaluation_counters();
}


inline void NestedModel::
print_evaluation_summary(std::ostream& s, bool minimal_header,
			 bool relative_count) const
{
  if (!optInterfacePointer.empty())
    optionalInterface->print_evaluation_summary(s, minimal_header,
					       relative_count);
  // subIterator will reset evaluation references, so do not use relative counts
  subModel->print_evaluation_summary(s, minimal_header, false);
}


inline void NestedModel::warm_start_flag(const bool flag)
{
  warmStartFlag = flag;
  subModel->warm_start_flag(flag);
}


inline PRPQueueIter NestedModel::job_index_to_queue_iterator(int job_index)
{
  // This approach is insufficient on remote servers with local PRPQueues:
  //PRPQueueIter prp_it = subIteratorPRPQueue.begin();
  //std::advance(prp_it, job_index);

  // map from job_index to nestedModelEvalCntr:
  IntIntMIter id_it = subIteratorIdMap.find(job_index+1); // index to id
  if (id_it == subIteratorIdMap.end()) {
    Cerr << "Error: map lookup failure for job index " << job_index
	 << " in NestedModel::job_index_to_queue_iterator()" << std::endl;
    abort_handler(MODEL_ERROR);
  }
  // map from nestedModelEvalCntr to queue iterator:
  PRPQueueIter q_it = lookup_by_eval_id(subIteratorPRPQueue, id_it->second);
  if (q_it == subIteratorPRPQueue.end()) {
    Cerr << "Error: queue lookup failure for evaluation id " << id_it->second
	 << " in NestedModel::job_index_to_queue_iterator()" << std::endl;
    abort_handler(MODEL_ERROR);
  }
  return q_it;
}


inline void NestedModel::initialize_iterator(int job_index)
{
  PRPQueueIter q_it = job_index_to_queue_iterator(job_index);
  initialize_iterator(q_it->variables(), q_it->active_set(), q_it->eval_id());
}


inline void NestedModel::
initialize_iterator(const Variables& vars, const ActiveSet& set, int eval_id)
{
  update_sub_model(vars, userDefinedConstraints);
  subIterator->response_results_active_set(set);
  if (hierarchicalTagging) {
    // unique id from nested eval cntr
    String eval_tag = evalTagPrefix + '.' + std::to_string(eval_id);
    subIterator->eval_tag_prefix(eval_tag);
  }
}


inline void NestedModel::
pack_parameters_buffer(MPIPackBuffer& send_buffer, int job_index)
{
  PRPQueueIter q_it = job_index_to_queue_iterator(job_index);
  send_buffer << q_it->variables() << q_it->active_set() << q_it->eval_id();
}


inline void NestedModel::
unpack(MPIUnpackBuffer& recv_buffer, int job_index, Variables& vars,
       ActiveSet& set, int& eval_id)
{
  recv_buffer >> vars >> set >> eval_id;

  // map from job id (index+1) to nestedModelEvalCntr (insert or overwrite)
  subIteratorIdMap[job_index+1] = eval_id;

  // add new job to local queue
  Response resp = subIterator->response_results().copy();
  resp.active_set(set);
  ParamResponsePair pair(vars, subIterator->method_id(), resp, eval_id, false);
  subIteratorPRPQueue.insert(pair);
}


inline void NestedModel::
unpack_parameters_buffer(MPIUnpackBuffer& recv_buffer, int job_index)
{
  Variables vars; ActiveSet set; int eval_id;
  unpack(recv_buffer, job_index, vars, set, eval_id);
}


inline void NestedModel::
unpack_parameters_initialize(MPIUnpackBuffer& recv_buffer, int job_index)
{
  Variables vars; ActiveSet set; int eval_id;
  unpack(recv_buffer, job_index, vars, set, eval_id);
  initialize_iterator(vars, set, eval_id);
}


inline void NestedModel::
pack_results_buffer(MPIPackBuffer& send_buffer, int job_index)
{
  PRPQueueIter q_it = job_index_to_queue_iterator(job_index);
  send_buffer << q_it->response();

  // local job complete: clean up
  subIteratorIdMap.erase(job_index+1);
  subIteratorPRPQueue.erase(q_it);
}


inline void NestedModel::
unpack_results_buffer(MPIUnpackBuffer& recv_buffer, int job_index)
{
  PRPQueueIter q_it = job_index_to_queue_iterator(job_index);

  // Bypassing PRPQueue const-ness is OK for the PRP response since this
  // should not affect hash-by-value ordering
  Response resp = q_it->response(); // shallow copy
  recv_buffer >> resp;
}


inline void NestedModel::update_local_results(int job_index)
{
  PRPQueueIter q_it = job_index_to_queue_iterator(job_index);

  // Can't do this since it affects Queue hash-by-value ordering
  //q_it->variables(subIterator->variables_results());

  // Bypassing PRPQueue const-ness is OK for the PRP response since
  // this should not affect hash-by-value ordering
  Response resp = q_it->response(); // shallow copy
  resp.update(subIterator->response_results());
}

} // namespace Dakota

#endif<|MERGE_RESOLUTION|>--- conflicted
+++ resolved
@@ -521,17 +521,10 @@
 inline bool NestedModel::derived_scheduler_overload() const
 {
   bool oi_overload = ( !optInterfacePointer.empty() &&
-<<<<<<< HEAD
-		       optionalInterface->iterator_eval_dedicated_master() && 
+		       optionalInterface->iterator_eval_dedicated_scheduler() && 
 		       optionalInterface->multi_proc_eval() ),
-    si_overload = ( subIterator &&
-		    subIteratorSched.iteratorScheduling == MASTER_SCHEDULING && 
-=======
-		       optionalInterface.iterator_eval_dedicated_scheduler() && 
-		       optionalInterface.multi_proc_eval() ),
     si_overload = ( subIterator && subIteratorSched.iteratorScheduling ==
 		    DEDICATED_SCHEDULER_DYNAMIC && 
->>>>>>> a0b2f276
 		    subIteratorSched.procsPerIterator > 1 );
   return (oi_overload || si_overload);
 }
