--- conflicted
+++ resolved
@@ -540,62 +540,6 @@
   return (oi_overload || si_overload);
 }
 
-
-<<<<<<< HEAD
-inline IntIntPair NestedModel::
-estimate_partition_bounds(int max_eval_concurrency)
-{
-  // extract scheduling data for this level prior to dive
-  int ppi       = probDescDB.get_int("model.nested.processors_per_iterator"),
-    i_servers   = probDescDB.get_int("model.nested.iterator_servers");
-  short i_sched = probDescDB.get_short("model.nested.iterator_scheduling");
-
-  int oi_min_procs, oi_max_procs;
-  if (optionalInterface) {
-    oi_min_procs = probDescDB.min_procs_per_ie();
-    oi_max_procs = probDescDB.max_procs_per_ie(max_eval_concurrency);
-  }
-  else
-    oi_min_procs = oi_max_procs = 1;
-
-  String empty_str;
-  subIteratorSched.construct_sub_iterator(probDescDB, subIterator, subModel,
-    subMethodPointer, empty_str, empty_str);
-  IntIntPair min_max, si_min_max = subIterator->estimate_partition_bounds();
-
-  // apply multiplier from concurrent iterator scheduling overrides
-  min_max.first = ProblemDescDB::min_procs_per_level(
-    std::min(oi_min_procs, si_min_max.first), ppi, i_servers);
-  min_max.second = ProblemDescDB::max_procs_per_level(
-    std::max(oi_max_procs, si_min_max.second), ppi, i_servers, i_sched, 1,
-    false, max_eval_concurrency);
-  return min_max;
-}
-
-
-inline void NestedModel::derived_init_serial()
-{
-  // serial instantiation of subIterator
-  size_t method_index = probDescDB.get_db_method_node(),
-         model_index  = probDescDB.get_db_model_node(); // for restoration
-  probDescDB.set_db_list_nodes(subMethodPointer);       // even if empty
-  subIterator = probDescDB.get_iterator(subModel);
-  probDescDB.set_db_method_node(method_index); // restore method only
-  probDescDB.set_db_model_nodes(model_index);  // restore all model nodes
-
-  init_sub_iterator();
-
-  // initialize optionalInterface and subModel for serial operations
-  // (e.g., num servers = 1 instead of the 0 default used by
-  // ParallelLibrary::resolve_inputs())
-  if (optionalInterface)
-    optionalInterface->init_serial();
-  subModel->init_serial();
-}
-
-
-=======
->>>>>>> 5eccf452
 inline size_t NestedModel::mi_parallel_level_index() const
 { return subIteratorSched.miPLIndex; }
 
