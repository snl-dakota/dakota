#  _______________________________________________________________________
#
#  DAKOTA: Design Analysis Kit for Optimization and Terascale Applications
#  Copyright 2014-2020 National Technology & Engineering Solutions of Sandia, LLC (NTESS).
#  This software is distributed under the GNU Lesser General Public License.
#  For more information, see the README file in the top Dakota directory.
#  _______________________________________________________________________

# BMA TODO: helpers to manage all these test registration steps

include(DakotaUnitTest)

# List of test files to copy into this directory
set(surrogates_unit_test_copied_files)

dakota_add_unit_test(NAME GaussianProcessTest SOURCES
  teuchos_unit_test_driver.cpp
  GaussianProcessTest.cpp
  # To force linking against fortran runtime needed to teuchosnumerics
  # dependence on BLAS/LAPACK (TODO: root cause the link chain)
  empty.f90
)

dakota_add_unit_test(NAME PolynomialRegressionTest SOURCES
  PolynomialRegressionTest.cpp
)

dakota_add_unit_test(NAME SurrogatesToolsTest SOURCES
  teuchos_unit_test_driver.cpp
  SurrogatesToolsTest.cpp
)

dakota_add_unit_test(NAME EvalMetricsCrossValTest SOURCES
  teuchos_unit_test_driver.cpp
  EvalMetricsCrossValTest.cpp
  # To force linking against fortran runtime needed to teuchosnumerics
  # dependence on BLAS/LAPACK (TODO: root cause the link chain)
  empty.f90
)

<<<<<<< HEAD
if(DAKOTA_PYBIND11)
  add_test(NAME surrogates_python
    COMMAND ${PYTHON_EXECUTABLE} ${CMAKE_CURRENT_SOURCE_DIR}/test_surrogate.py
    $<TARGET_FILE_DIR:dakmod>
    )
  set_tests_properties(surrogates_python PROPERTIES LABELS UnitTest)
endif()

# BMA NOTE: I think we only need state the immediate deps? So no dakota_util
=======
# Rationale: These all include Teuchos headers and need to link to the
# unit test system or ParameterList components
>>>>>>> f01e9523
target_include_directories(GaussianProcessTest PRIVATE "${Teuchos_INCLUDE_DIRS}")
target_include_directories(PolynomialRegressionTest PRIVATE "${Teuchos_INCLUDE_DIRS}")
target_include_directories(SurrogatesToolsTest PRIVATE "${Teuchos_INCLUDE_DIRS}")
target_include_directories(EvalMetricsCrossValTest PRIVATE "${Teuchos_INCLUDE_DIRS}")

target_link_libraries(GaussianProcessTest PRIVATE dakota_surrogates
  ${Teuchos_LIBRARIES} Boost::filesystem Boost::serialization)
target_link_libraries(PolynomialRegressionTest PRIVATE dakota_surrogates
  ${Teuchos_LIBRARIES} Boost::filesystem Boost::serialization Boost::boost)
target_link_libraries(SurrogatesToolsTest PRIVATE dakota_surrogates
  ${Teuchos_LIBRARIES})
target_link_libraries(EvalMetricsCrossValTest PRIVATE dakota_surrogates
  ${Teuchos_LIBRARIES})

dakota_copy_test_file("${CMAKE_CURRENT_SOURCE_DIR}/gp_test_data"
  "${CMAKE_CURRENT_BINARY_DIR}/gp_test_data"
  surrogates_unit_test_copied_files
  )

dakota_copy_test_file("${CMAKE_CURRENT_SOURCE_DIR}/pr_test_data"
  "${CMAKE_CURRENT_BINARY_DIR}/pr_test_data"
  surrogates_unit_test_copied_files
  )

# Add a single target for all copied files
add_custom_target(surrogates_unit_test_files ALL
  DEPENDS ${surrogates_unit_test_copied_files})<|MERGE_RESOLUTION|>--- conflicted
+++ resolved
@@ -38,7 +38,6 @@
   empty.f90
 )
 
-<<<<<<< HEAD
 if(DAKOTA_PYBIND11)
   add_test(NAME surrogates_python
     COMMAND ${PYTHON_EXECUTABLE} ${CMAKE_CURRENT_SOURCE_DIR}/test_surrogate.py
@@ -47,11 +46,8 @@
   set_tests_properties(surrogates_python PROPERTIES LABELS UnitTest)
 endif()
 
-# BMA NOTE: I think we only need state the immediate deps? So no dakota_util
-=======
 # Rationale: These all include Teuchos headers and need to link to the
 # unit test system or ParameterList components
->>>>>>> f01e9523
 target_include_directories(GaussianProcessTest PRIVATE "${Teuchos_INCLUDE_DIRS}")
 target_include_directories(PolynomialRegressionTest PRIVATE "${Teuchos_INCLUDE_DIRS}")
 target_include_directories(SurrogatesToolsTest PRIVATE "${Teuchos_INCLUDE_DIRS}")
