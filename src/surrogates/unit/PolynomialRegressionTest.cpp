--- conflicted
+++ resolved
@@ -106,11 +106,6 @@
 
 } // namespace
 
-<<<<<<< HEAD
-// This needs to be outside the anonymous namespace to make Boost happy - RWH
-=======
-
->>>>>>> 80bb82a6
 int test_main( int argc, char* argv[] ) // note the name!
 {
   PolynomialRegressionSurrogate_getters_and_setters();
@@ -120,8 +115,4 @@
   BOOST_CHECK( run_result == 0 || run_result == boost::exit_success );
 
   return boost::exit_success;
-<<<<<<< HEAD
-}
-=======
-}
->>>>>>> 80bb82a6
+}