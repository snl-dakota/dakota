--- conflicted
+++ resolved
@@ -175,11 +175,6 @@
   }
 }
 
-<<<<<<< HEAD
- // ------------------------------------------------------------
-
-=======
->>>>>>> 0923a435
 void
 cubic_bivariate_function(const MatrixXd & samples, MatrixXd & func_vals)
 {
@@ -198,10 +193,6 @@
       std::pow(x,3) + std::pow(y,3);
   }
 }
-<<<<<<< HEAD
-
-=======
->>>>>>> 0923a435
 
   // ------------------------------------------------------------
 
@@ -364,47 +355,6 @@
   BOOST_CHECK( matrix_equals(gold_hessian, hessian, 1.0e-4) );
 }
 
-void
-PolynomialRegressionSurrogate_gradient_and_hessian()
-{
-  int num_vars    = 2,
-      num_samples = 20,
-      degree      = 3;
-
-  MatrixXd samples, responses;
-  get_samples(num_vars, num_samples, samples);
-  cubic_bivariate_function(samples, responses);
-
-  PolynomialRegression pr(degree, num_vars);
-  pr.set_samples(samples);
-  pr.set_polynomial_order(degree);
-  pr.set_response(responses);
-  pr.set_scaler_type(dakota::util::SCALER_TYPE::NONE);
-  pr.set_solver(dakota::util::SOLVER_TYPE::SVD_LEAST_SQ_REGRESSION);
-  pr.build_surrogate();
-
-  MatrixXd gradient, hessian;
-  pr.gradient(samples.topRows(2), gradient);
-  pr.hessian(samples.topRows(1), hessian);
-
-  /*
-  std::cout << "samples" << std::endl;
-  std::cout << samples.topRows(2) << std::endl;
-  std::cout << "\n";
-  */
-
-  MatrixXd gold_gradient(2,2);
-  gold_gradient << 1.59711,  1.06684, 
-                   0.691654, 2.90352;
-
-  MatrixXd gold_hessian(2,2);
-  gold_hessian << -2.75852, 0.04462,
-                   0.04462, -1.83287;
-
-  BOOST_CHECK( matrix_equals(gold_hessian, hessian, 1.0e-4) );
-}
-
-
 } // namespace
 
 // --------------------------------------------------------------------------------
