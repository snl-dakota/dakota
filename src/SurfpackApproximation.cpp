/*  _______________________________________________________________________

    DAKOTA: Design Analysis Kit for Optimization and Terascale Applications
    Copyright 2014-2020 National Technology & Engineering Solutions of Sandia, LLC (NTESS).
    This software is distributed under the GNU Lesser General Public License.
    For more information, see the README file in the top Dakota directory.
    _______________________________________________________________________ */

//- Class:        SurfpackApproximation
//- Description:  Class implementation of Surfpack response surface 
//-               
//- Owner:        Brian Adams

#include <stdexcept>
#include <typeinfo>

#include "SurfpackApproximation.hpp"
#include "SharedSurfpackApproxData.hpp"
#include "ProblemDescDB.hpp"
#include "DakotaVariables.hpp"
#include "dakota_data_io.hpp"

// Headers from Surfpack
#include "SurfData.h"
// for Hessian data
#include "SurfpackMatrix.h"
#include "ModelFactory.h"
#include "ModelFitness.h"
#include "surfaces/SurfpackModel.h"
#include "SurfpackInterface.h"
 
#include <algorithm>


namespace Dakota {

using surfpack::toString;
using surfpack::fromVec;

/** Initialize the embedded Surfpack surface object and configure it
    using the specifications from the input file.  Data for the
    surface is created later. */
SurfpackApproximation::
SurfpackApproximation(const ProblemDescDB& problem_db,
		      const SharedApproxData& shared_data,
                      const String& approx_label):
  Approximation(BaseConstructor(), problem_db, shared_data, approx_label), //surface(NULL),
  surfData(NULL), model(NULL), factory(NULL)
  //sharedDataRep((SharedSurfpackApproxData*)shared_data.data_rep())
{
  std::shared_ptr<SharedSurfpackApproxData> shared_surf_data_rep
    = std::static_pointer_cast<SharedSurfpackApproxData>(sharedDataRep);

  ParamMap args;

  args["verbosity"] = toString<short>(sharedDataRep->outputLevel);
  args["ndims"] = toString<size_t>(sharedDataRep->numVars);

  // For now, not exposing Surfpack random seed in the DAKOTA UI;
  // instead fixing at an arbitrary value (treated as int in Surfpack)
  args["seed"] = "8147";

  // For Polynomial surface fits
  if (sharedDataRep->approxType == "global_polynomial") {
    args["type"] = "polynomial";
    args["order"] = toString<unsigned short>(shared_surf_data_rep->approxOrder);
    // TO DO: activate derivative-based regression
  }

  // For Kriging surface fits
  else if (sharedDataRep->approxType == "global_kriging") {

    args["type"]  = "kriging";
    args["order"] = toString<unsigned short>(shared_surf_data_rep->approxOrder);
    args["reduced_polynomial"] =
      (problem_db.get_string("model.surrogate.trend_order") == "quadratic") ?
      toString<bool>(false) : toString<bool>(true);

    // activate derivative information if available
    unsigned short surfpack_derivative_order = 0;
    short bdo = sharedDataRep->buildDataOrder;
    if (bdo & 2)
      surfpack_derivative_order = 1;
    if (bdo & 4) {
      if (bdo & 2)
	surfpack_derivative_order = 2;
      else {
	Cerr << "\nError (global_kriging): Hessian information only used "
	     << "if gradients present.\nbuildDataOrder = " << bdo << std::endl;
	abort_handler(-1);
      }
    }
    args["derivative_order"] = 
      toString<unsigned short>(surfpack_derivative_order);

    // optimization options are none | sample | local | global (default)
    args["optimization_method"] = "global";
    const String& optimization_method = 
      problem_db.get_string("model.surrogate.kriging_opt_method");
    if (!optimization_method.empty()) {
      if (optimization_method == "none" || optimization_method == "sampling" 
	  || optimization_method == "local" 
	  || optimization_method == "global")
	args["optimization_method"] = optimization_method;
      else {
	Cerr << "Error (global_kriging): invalid optimization method "
	     << optimization_method << "; valid options are " 
	     << "none, sampling, local, or global" << std::endl;
	abort_handler(-1);
      }
    }

    short max_trials
      = problem_db.get_short("model.surrogate.kriging_max_trials");
    if (max_trials > 0)
      args["max_trials"] = toString<short>(max_trials);

    // NIDR support for RealArray (aka std::vector) would eliminate xtra copy!
    // old parameters
    Real nugget = problem_db.get_real("model.surrogate.nugget");
    short find_nugget = problem_db.get_short("model.surrogate.find_nugget");
    if (nugget > 0) {
      args["nugget"] = toString<Real>(nugget);
    } 
    else { 
      if (find_nugget > 0) {
	if (find_nugget == 1)  
	  args["find_nugget"] = toString<bool>(false);
	else if (find_nugget == 2)  
	  args["find_nugget"] = toString<bool>(true);
	else {
	  Cerr << " find_nugget must be 1 or 2" << '\n'; 
	  abort_handler(-1);
	}
      }
    }

    const RealVector& correlation_rv
      = problem_db.get_rv("model.surrogate.kriging_correlations");
    if (!correlation_rv.empty()) {
      RealArray correlation_ra; //std::vector<double>
      copy_data(correlation_rv, correlation_ra);
      args["correlation_lengths"] = fromVec<Real>(correlation_ra);
      args["optimization_method"] = "none";
    }

    /*
    const RealVector& max_correlations_rv 
      = problem_db.get_rv("model.surrogate.kriging_max_correlations");
    if (!max_correlations_rv.empty()) {
      RealArray max_correlation_ra; //std::vector<double>
      copy_data(max_correlations_rv, max_correlation_ra);
      args["max_correlations"] = fromVec<Real>(max_correlation_ra);
    }

    const RealVector& min_correlations_rv 
      = problem_db.get_rv("model.surrogate.kriging_min_correlations");
    if (!min_correlations_rv.empty()) {
      RealArray min_correlation_ra; //std::vector<double>
      copy_data(min_correlations_rv, min_correlation_ra);
      args["min_correlations"] = fromVec<Real>(min_correlation_ra);
    }

    // bounds set at run time within build()
    if (!sharedDataRep->approxCLowerBnds.empty()) {
      RealArray alb_ra;
      copy_data(sharedDataRep->approxCLowerBnds, alb_ra);
      args["lower_bounds"] = fromVec<Real>(alb_ra);
    }
    if (!sharedDataRep->approxCUpperBnds.empty()) {
      RealArray aub_ra;
      copy_data(sharedDataRep->approxCUpperBnds, aub_ra);
      args["upper_bounds"] = fromVec<Real>(aub_ra);
    }
    */

    // unused for now
    IntVector dimension_groups_iv;
    if (!dimension_groups_iv.empty()) {
      IntArray dg_ra;
      copy_data(dimension_groups_iv, dg_ra);
      args["dimension_groups"] = fromVec<int>(dg_ra);
    }

  }

  // For ANN surface fits
  else if (sharedDataRep->approxType == "global_neural_network") {
    args["type"] = "ann";
    short random_weight
      = problem_db.get_short("model.surrogate.neural_network_random_weight");
    if (random_weight > 0) {
      args["random_weight"] = toString<short>(random_weight);
    }
    short nodes
      = problem_db.get_short("model.surrogate.neural_network_nodes");
    if (nodes > 0) {
      args["nodes"] = toString<short>(nodes);
    }
    const Real& range
      = problem_db.get_real("model.surrogate.neural_network_range");
    if (range > 0) {
      args["range"] = toString<Real>(range);
    }
  }

  //// For moving least squares
  else if (sharedDataRep->approxType == "global_moving_least_squares") {
    args["type"] = "mls";
    short weight
      = problem_db.get_short("model.surrogate.mls_weight_function");
    if (weight > 0) {
      args["weight"] = toString<short>(weight);
    }
    short order = problem_db.get_short("model.surrogate.polynomial_order");
    if (order > 0) {
      args["order"] = toString<short>(order);
    }
  }

  //// For radial basis function networks
  else if (sharedDataRep->approxType == "global_radial_basis") {
    args["type"] = "rbf";
    // mapping number bases to number of centers
    short bases = problem_db.get_short("model.surrogate.rbf_bases");
    if (bases > 0) {
      args["centers"] = toString<short>(bases);
    }
    short min_partition
      = problem_db.get_short("model.surrogate.rbf_min_partition");
    if (min_partition > 0) {
      args["min_partition"] = toString<short>(min_partition);
    }
    short max_subsets
      = problem_db.get_short("model.surrogate.rbf_max_subsets");
    if (max_subsets > 0) {
      args["max_iter"] = toString<short>(max_subsets);
    }
    // mapping max_pts to cvt_pts
    short max_pts = problem_db.get_short("model.surrogate.rbf_max_pts");
    if (max_pts > 0) {
      args["cvt_pts"] = toString<short>(max_pts);
    }
  }

  //// For Mars surface fits
  else if (sharedDataRep->approxType == "global_mars") {
    args["type"] = "mars";
    short max_bases = problem_db.get_short("model.surrogate.mars_max_bases");
    if (max_bases > 0) {
      args["max_bases"] = toString<short>(max_bases);
    }
    const String& interpolation
      = problem_db.get_string("model.surrogate.mars_interpolation");
    if (interpolation != "") {
      args["interpolation"] = interpolation; 
    }
  }
  //Cout << "PARAMETERS: " << std::endl;
  //for (ParamMap::iterator itr = args.begin(); itr != args.end(); itr++)
  //   Cout << "     " << itr->first << ": " << itr->second << std::endl;

  factory = ModelFactory::createModelFactory(args);

  //catch(...) {
  //  Cout << "Exception caught in attempt to create Surface object"
  //       << std::endl;
  //  abort_handler(-1);
  //}

  // validate diagnostic settings (preliminary); TODO: do more at
  // run time and move to both ctors
  std::set<std::string> allowed_metrics =
    { "sum_squared", "mean_squared", "root_mean_squared",
      "sum_abs", "mean_abs", "max_abs",
      "rsquared" };
  shared_surf_data_rep->validate_metrics(allowed_metrics);
}


/// On-the-fly constructor which uses mostly Surfpack model defaults
SurfpackApproximation::
SurfpackApproximation(const SharedApproxData& shared_data):
  Approximation(NoDBBaseConstructor(), shared_data),
  surfData(NULL), model(NULL), factory(NULL)
  //sharedDataRep((SharedSurfpackApproxData*)shared_data.data_rep())
{
  std::shared_ptr<SharedSurfpackApproxData> shared_surf_data_rep
    = std::static_pointer_cast<SharedSurfpackApproxData>(sharedDataRep);

  ParamMap args;
  args["verbosity"] = toString<short>(sharedDataRep->outputLevel);
  args["ndims"]     = toString<size_t>(sharedDataRep->numVars);
  args["seed"]      = "8147";

  if (sharedDataRep->approxType == "global_polynomial") {
    args["type"] = "polynomial";
    args["order"] = toString<unsigned short>(shared_surf_data_rep->approxOrder);
  }
  else if (sharedDataRep->approxType == "global_kriging") {

    args["type"] = "kriging";
    args["order"] = toString<unsigned short>(shared_surf_data_rep->approxOrder);
    args["reduced_polynomial"] = toString<bool>(true);
    /*
    // bounds set at run time within build():
    if (!sharedDataRep->approxCLowerBnds.empty()) {
      RealArray alb_ra;
      copy_data(sharedDataRep->approxCLowerBnds, alb_ra);
      args["lower_bounds"] = fromVec<Real>(alb_ra);
    }
    if (!sharedDataRep->approxCUpperBnds.empty()) {
      RealArray aub_ra;
      copy_data(sharedDataRep->approxCUpperBnds, aub_ra);
      args["upper_bounds"] = fromVec<Real>(aub_ra);
    }
    */
    //size_t krig_max_trials=(2*num_vars+1)*(num_vars+1)*10;
    //size_t krig_max_trials=20*(2*num_vars+1)*
      //(1+num_vars+((num_vars+1)*num_vars)/2); //#der0 + #der1 + #der2
    //if(krig_max_trials>10000)
      //krig_max_trials=10000;
    //size_t krig_max_trials=1000;
    //args["max_trials"] = toString<size_t>(krig_max_trials);
    args["max_trials"] = toString<size_t>(5000);
    
    // activate derivative information if available
    unsigned short surfpack_derivative_order = 0;
    short bdo = sharedDataRep->buildDataOrder;
    if (bdo == 1)      surfpack_derivative_order = 0;
    else if (bdo == 3) surfpack_derivative_order = 1;
    else if (bdo == 7) surfpack_derivative_order = 2;
    else {
      Cerr << "\nError (global_kriging): Unsupported buildDataOrder = " << bdo
	   << std::endl;
      abort_handler(-1);
    }
    args["derivative_order"] = 
      toString<unsigned short>(surfpack_derivative_order);

  }
  else if (sharedDataRep->approxType == "global_neural_network")
    args["type"] = "ann";
  else if (sharedDataRep->approxType == "global_moving_least_squares") {
    args["type"] = "mls";
    args["order"] = toString<unsigned short>(shared_surf_data_rep->approxOrder);
  }
  else if (sharedDataRep->approxType == "global_radial_basis")
    args["type"] = "rbf";
  else if (sharedDataRep->approxType == "global_mars")
    args["type"] = "mars";
  
  factory = ModelFactory::createModelFactory(args);
}



// Embedded Surfpack objects will need to be deleted
SurfpackApproximation::~SurfpackApproximation()
{
  delete surfData;
  delete model;
  delete factory;
}


int SurfpackApproximation::min_coefficients() const
{
  assert(factory);
  return factory->minPointsRequired();
}


int SurfpackApproximation::recommended_coefficients() const
{
  assert(factory);
  return factory->recommendedNumPoints();
}


void SurfpackApproximation::build()
{
  // base class implementation checks data set against min required
  Approximation::build();

  // Surface object should have been created in constructor
  if (!factory) { 
    Cerr << "Error: surface is null in SurfpackApproximation::build()."
	 << std::endl;  
    abort_handler(-1);
  }

  std::shared_ptr<SharedSurfpackApproxData> shared_surf_data_rep
    = std::static_pointer_cast<SharedSurfpackApproxData>(sharedDataRep);

  /// surfData will be deleted in dtor
  /// \todo Right now, we're completely deleting the old data and then
  /// recopying the current data into a SurfData object.  This was just
  /// the easiest way to arrive at a solution that would build and run.
  /// This function is frequently called from addPoint rebuild, however,
  /// and it's not good to go through this whole process every time one
  /// more data point is added.
  try {
    if (surfData) {
      delete surfData;
      surfData = NULL;
    }
    surfData = surrogates_to_surf_data();
 
    // set bounds at run time since they are updated by some methods (e.g., SBO)
    if (!sharedDataRep->approxCLowerBnds.empty() ||
	!sharedDataRep->approxDILowerBnds.empty() ||
	!sharedDataRep->approxDRLowerBnds.empty()) {
      RealArray lb(sharedDataRep->numVars);
      shared_surf_data_rep->merge_variable_arrays(
	sharedDataRep->approxCLowerBnds, sharedDataRep->approxDILowerBnds,
	sharedDataRep->approxDRLowerBnds, lb);
      factory->add("lower_bounds", fromVec<Real>(lb));
    }
    if (!sharedDataRep->approxCUpperBnds.empty() ||
	!sharedDataRep->approxDIUpperBnds.empty() ||
	!sharedDataRep->approxDRUpperBnds.empty()) {
      RealArray ub(sharedDataRep->numVars);
      shared_surf_data_rep->merge_variable_arrays(
	sharedDataRep->approxCUpperBnds, sharedDataRep->approxDIUpperBnds,
	sharedDataRep->approxDRUpperBnds, ub);
      factory->add("upper_bounds", fromVec<Real>(ub));
    }

    if (model) {
      delete model;
      model = NULL;
    }
    model = factory->Build(*surfData); 
    // TO DO: extract coefficients array
  }
  catch (std::runtime_error& e) {
    Cerr << e.what() << std::endl;
    Cerr << typeid(e).name() << std::endl;
    abort_handler(-1);
  }
  catch (std::string& e) {
    Cerr << "Error: exception with no recourse caught trying to build model:\n"
	 << e << std::endl;
    abort_handler(-1);
  }
  catch (...) {
    Cerr << "Error: exception caught trying to build model" << std::endl;
    abort_handler(-1);
  }

/*  if (!shared_surf_data_rep->exportModelName.empty() &&
      SurfpackInterface::HasFeature("model_save")) {
    if (sharedDataRep->outputLevel >= VERBOSE_OUTPUT)
      Cout << "\nSaving surrogate model to file "
	   << shared_surf_data_rep->exportModelName << std::endl;
    SurfpackInterface::Save(model, shared_surf_data_rep->exportModelName);
  }*/
}


void SurfpackApproximation::export_model(const String& fn_label,
 					 const String& export_prefix, 
                                         const unsigned short export_format)
{
  String without_extension;
  unsigned short formats;
  if(export_format) {
    without_extension = export_prefix + "." + fn_label;
    formats = export_format;
  } else {
    without_extension = sharedDataRep->modelExportPrefix + "." + approxLabel;
    formats = sharedDataRep->modelExportFormat;
  }
  //unsigned short formats = export_format; 
  const bool &can_save = SurfpackInterface::HasFeature("model_save");
  // Saving to text archive
  if(formats & TEXT_ARCHIVE) {
    if(can_save) {
      String filename = without_extension + ".sps";
      SurfpackInterface::Save(model,filename);
    } else
        Cerr << "\nRequested surrogate export to text archive failed: "
		<< "Surfpack lacks support for model saving.\n";
  }
  // Saving to binary archive
  if(formats & BINARY_ARCHIVE) {
    if(can_save) {
      String filename = without_extension + ".bsps";
      SurfpackInterface::Save(model,filename);
    } else
        Cerr << "\nRequested surrogate export to binary archive failed: "
	        << "Surfpack lacks support for model saving.\n";
  }
  // Saving to algebraic file
  if(formats & ALGEBRAIC_FILE) {
    String filename = without_extension + ".alg";
    std::ofstream af(filename.c_str(),std::ofstream::out);
    af << "Model for response " << fn_label << ":\n" << model->asString();
    af.close();
    Cout << "Model saved in algebraic format to file '" << filename << "'.\n";
  }
  // Writing in algebraic format to screen
  if(formats & ALGEBRAIC_CONSOLE) {
    Cout << "\nModel for response " << fn_label << ":\n";
    Cout << model->asString();
  }    
}

Real SurfpackApproximation::value(const Variables& vars)
{ 
  //static int times_called = 0;
  if (!model) { 
    Cerr << "Error: surface is null in SurfpackApproximation::value()"
	 << std::endl;  
    abort_handler(-1);
  }

<<<<<<< HEAD
  RealArray x_array(sharedDataRep->numVars);
  ((SharedSurfpackApproxData*)sharedDataRep)->vars_to_realarray(vars, x_array);
=======
  RealArray x_array;
  std::static_pointer_cast<SharedSurfpackApproxData>(sharedDataRep)->
    vars_to_realarray(vars, x_array);
>>>>>>> ec8d7cac
  return (*model)(x_array);
}


const RealVector& SurfpackApproximation::gradient(const Variables& vars)
{
  approxGradient.sizeUninitialized(vars.cv());
  try {
<<<<<<< HEAD
    RealArray x_array(sharedDataRep->numVars);
    ((SharedSurfpackApproxData*)sharedDataRep)
      ->vars_to_realarray(vars, x_array);
=======
    RealArray x_array;
    std::static_pointer_cast<SharedSurfpackApproxData>(sharedDataRep)->
      vars_to_realarray(vars, x_array);
>>>>>>> ec8d7cac
    VecDbl local_grad = model->gradient(x_array);
    for (unsigned i = 0; i < surfData->xSize(); i++)
      approxGradient[i] = local_grad[i];
  }
  catch (...) {
    Cerr << "Error: gradient() not available for this approximation type."
	 << std::endl;
    abort_handler(-1);
  }
  return approxGradient;
}


const RealSymMatrix& SurfpackApproximation::hessian(const Variables& vars)
{
  size_t num_cv = vars.cv();
  approxHessian.reshape(num_cv);
  try {
    if (sharedDataRep->approxType == "global_moving_least_squares") {
      Cerr << "Have not implemented analytical hessians in this surfpack class"
	   << std::endl;
      abort_handler(-1);
    }
<<<<<<< HEAD
    RealArray x_array(sharedDataRep->numVars);
    ((SharedSurfpackApproxData*)sharedDataRep)
      ->vars_to_realarray(vars, x_array);
=======
    RealArray x_array;
    std::static_pointer_cast<SharedSurfpackApproxData>(sharedDataRep)->
      vars_to_realarray(vars, x_array);
>>>>>>> ec8d7cac
    MtxDbl sm = model->hessian(x_array);
    ///\todo Make this acceptably efficient
    for (size_t i = 0; i < num_cv; i++)
      for(size_t j = 0; j < num_cv; j++)
        approxHessian(i,j) = sm(i,j);
  }
  catch (...) {
    Cerr << "Error: hessian() not available for this approximation type."
	 << std::endl;
    abort_handler(-1);
  }
  return approxHessian;
}


Real SurfpackApproximation::prediction_variance(const Variables& vars)
{
  try {
<<<<<<< HEAD
    RealArray x_array(sharedDataRep->numVars);
    ((SharedSurfpackApproxData*)sharedDataRep)
      ->vars_to_realarray(vars, x_array);
=======
    RealArray x_array;
    std::static_pointer_cast<SharedSurfpackApproxData>(sharedDataRep)->
      vars_to_realarray(vars, x_array);
>>>>>>> ec8d7cac
    return model->variance(x_array);
  }
  catch (...) {
    Cerr << "Error: prediction_variance() not available for this "
	 << "approximation type." << std::endl;
    abort_handler(-1);
  }
}

Real SurfpackApproximation::value(const RealVector& c_vars)
{
    //static int times_called = 0;
    if (!model) {
        Cerr << "Error: surface is null in SurfpackApproximation::value()"
        << std::endl;
        abort_handler(-1);
    }
        
    RealArray x_array;
    size_t num_vars = c_vars.length();
    for (size_t i = 0; i < num_vars; i++) x_array.push_back(c_vars[i]);
    return (*model)(x_array);
}
    
    
const RealVector& SurfpackApproximation::gradient(const RealVector& c_vars)
{
    approxGradient.sizeUninitialized(c_vars.length());
    try {
        RealArray x_array;
        size_t num_vars = c_vars.length();
        for (size_t i = 0; i < num_vars; i++) x_array.push_back(c_vars[i]);
        
        VecDbl local_grad = model->gradient(x_array);
        for (unsigned i = 0; i < surfData->xSize(); i++)
            approxGradient[i] = local_grad[i];
    }
    catch (...) {
        Cerr << "Error: gradient() not available for this approximation type."
        << std::endl;
        abort_handler(-1);
    }
    return approxGradient;
}
    
    
const RealSymMatrix& SurfpackApproximation::hessian(const RealVector& c_vars)
{
    size_t num_cv = c_vars.length();
    approxHessian.reshape(num_cv);
    try {
        if (sharedDataRep->approxType == "global_moving_least_squares") {
            Cerr << "Have not implemented analytical hessians in this surfpack class"
            << std::endl;
            abort_handler(-1);
        }
        RealArray x_array;
        for (size_t i = 0; i < num_cv; i++) x_array.push_back(c_vars[i]);
        
        MtxDbl sm = model->hessian(x_array);
        ///\todo Make this acceptably efficient
        for (size_t i = 0; i < num_cv; i++)
            for(size_t j = 0; j < num_cv; j++)
                approxHessian(i,j) = sm(i,j);
    }
    catch (...) {
        Cerr << "Error: hessian() not available for this approximation type."
        << std::endl;
        abort_handler(-1);
    }
    return approxHessian;
}
    
    
Real SurfpackApproximation::prediction_variance(const RealVector& c_vars)
{
    try {
        RealArray x_array;
        size_t num_vars = c_vars.length();
        for (size_t i = 0; i < num_vars; i++) x_array.push_back(c_vars[i]);
        return model->variance(x_array);
    }
    catch (...) {
        Cerr << "Error: prediction_variance() not available for this "
        << "approximation type." << std::endl;
        abort_handler(-1);
    }
}


Real SurfpackApproximation::diagnostic(const String& metric_type)
{ 
  if (!model) { 
    Cerr << "Error: surface is null in SurfpackApproximation::diagnostic()"
         << std::endl;  
    abort_handler(-1);
  }

  return diagnostic(metric_type, *model, *surfData);
}


Real SurfpackApproximation::diagnostic(const String& metric_type,
				       const SurfpackModel& sp_model,
				       const SurfData& s_data)
{ 
  Real approx_diag;
  try {
    ModelFitness* SS_fitness = ModelFitness::Create(metric_type);
    approx_diag = (*SS_fitness)(sp_model, s_data);
    delete SS_fitness;
  }
  catch (const std::string& msg) {
    Cerr << "Error evaluating surrogate metric: " << msg << std::endl;
    abort_handler(-1);
  }

  Cout << std::setw(20) << metric_type << "  " << approx_diag << '\n';
  return approx_diag;
}


void SurfpackApproximation::primary_diagnostics(int fn_index)
{
<<<<<<< HEAD
  String func_description = approxLabel.empty() ?
    "function " + std::to_string(fn_index+1) : approxLabel;
  SharedSurfpackApproxData* shared_surf_data_rep
    = (SharedSurfpackApproxData*)sharedDataRep;
=======
  String func_description = approxLabel.empty() ? 
    "function " + boost::lexical_cast<std::string>(fn_index+1) : approxLabel;  
  std::shared_ptr<SharedSurfpackApproxData> shared_surf_data_rep
    = std::static_pointer_cast<SharedSurfpackApproxData>(sharedDataRep);
>>>>>>> ec8d7cac
  const StringArray& diag_set = shared_surf_data_rep->diagnosticSet;
  if (diag_set.empty()) {
    // conditionally print default diagnostics
    if (sharedDataRep->outputLevel > NORMAL_OUTPUT) {
      Cout << "\nSurrogate quality metrics at build (training) points for "
	   << func_description << ":\n";
      for (const auto& req_diag : {"root_mean_squared", "mean_abs", "rsquared"})
	diagnostic(req_diag);
    }
  }
  else {
    Cout << "\nSurrogate quality metrics at build (training) points for "
	 << func_description << ":\n";
    for (const auto& req_diag : diag_set)
      diagnostic(req_diag);
   
    // BMA TODO: at runtime verify (though Surfpack will too) 
    if (shared_surf_data_rep->crossValidateFlag) {
      unsigned num_folds = shared_surf_data_rep->numFolds;
      Cout << "\nSurrogate quality metrics (" << num_folds << "-fold CV) for " 
           << func_description << ":\n";
      RealArray cv_metrics = cv_diagnostic(diag_set, num_folds);
      for (int j = 0; j < diag_set.size(); ++j) {
        const String& metric_type = diag_set[j];
        if (metric_type == "rsquared")
          Cout << std::setw(20) << metric_type
               << std::setw(20) << std::numeric_limits<Real>::quiet_NaN()
               << "  (n/a for cross-validation)" 
               << std::endl;
        else
          Cout << std::setw(20) << metric_type << std::setw(20) << cv_metrics[j] 
               << std::endl;
      }
    }
    if (shared_surf_data_rep->pressFlag) {
      Cout << "\nSurrogate quality metrics (PRESS/leave-one-out) for " 
           << func_description << ":\n";
      // perform press as CV with N folds
      RealArray cv_metrics = cv_diagnostic(diag_set, surfData->size());
      for (int j = 0; j < diag_set.size(); ++j) {
        const String& metric_type = diag_set[j];
        if (metric_type == "rsquared")
          Cout << std::setw(20) << metric_type 
               << std::setw(20) << std::numeric_limits<Real>::quiet_NaN()
               << "  (n/a for PRESS)" << std::endl;
        else
          Cout << std::setw(20) << metric_type << std::setw(20) << cv_metrics[j] 
               << std::endl;
      }

    }
  }
}


void SurfpackApproximation::
challenge_diagnostics(int fn_index, const RealMatrix& challenge_points,
                      const RealVector& challenge_responses)
{
  if (!model) { 
    Cerr << "Error: surface is null in SurfpackApproximation::diagnostic()"
	 << std::endl;  
    abort_handler(-1);
  }
  
  String func_description = approxLabel.empty() ? 
<<<<<<< HEAD
    "function " + std::to_string(fn_index+1) : approxLabel;
  StringArray diag_set = 
    ((SharedSurfpackApproxData*)sharedDataRep)->diagnosticSet;
  // conditionally print default diagnostics
  if (diag_set.empty() && sharedDataRep->outputLevel > NORMAL_OUTPUT) {
    diag_set.push_back("root_mean_squared");
    diag_set.push_back("mean_abs");
    diag_set.push_back("rsquared");
  }
  Cout << "\nSurrogate quality metrics at challenge (test) points for "
       << func_description << ":\n";
  challenge_diagnostic(diag_set, challenge_points, challenge_responses);
=======
    "function " + boost::lexical_cast<std::string>(fn_index+1) : approxLabel;  

  // copy
  std::shared_ptr<SharedSurfpackApproxData> shared_surf_data_rep
    = std::static_pointer_cast<SharedSurfpackApproxData>(sharedDataRep);
  StringArray diag_set = shared_surf_data_rep->diagnosticSet;
  if (diag_set.empty()) {
    // conditionally print default diagnostics
    if (sharedDataRep->outputLevel > NORMAL_OUTPUT) {
      Cout << "\nSurrogate quality metrics (challenge data) for " 
	   << func_description << ":\n";
      diag_set.push_back("root_mean_squared");	
      diag_set.push_back("mean_abs");
      diag_set.push_back("rsquared");
      challenge_diagnostic(diag_set, challenge_points, challenge_responses);
    }
  }
  else {
    Cout << "\nSurrogate quality metrics (challenge data) for " 
	 << func_description << ":\n";
    challenge_diagnostic(diag_set, challenge_points, challenge_responses);
  }

>>>>>>> ec8d7cac
}


RealArray SurfpackApproximation::cv_diagnostic(const StringArray& metric_types, 
                                               unsigned num_folds) {
  CrossValidationFitness CV_fitness(num_folds);
  VecDbl cv_metrics;
  try {
    CV_fitness.eval_metrics(cv_metrics, *model, *surfData, metric_types);
  } catch(String cv_error) {
    Cerr << "Error: Exception caught while computing CV score:\n" << cv_error << std::endl;
    cv_metrics.resize(metric_types.size());
    std::fill(cv_metrics.begin(), cv_metrics.end(), std::numeric_limits<Real>::quiet_NaN());
  }
  return cv_metrics;
}


RealArray SurfpackApproximation::challenge_diagnostic(const StringArray& metric_types,
			    const RealMatrix& challenge_points,
                            const RealVector& challenge_responses) {
  // JAS: painful but probably unavoidable data copy on every call.
  SurfData chal_data;
  RealArray chal_metrics;
  size_t num_v = sharedDataRep->numVars;
  for (size_t row=0; row<challenge_points.numRows(); ++row) {
    RealArray x(num_v);
    for (size_t col=0; col<num_v; ++col)
      x[col] = challenge_points[col][row];
    Real f = challenge_responses[row];
    chal_data.addPoint(SurfPoint(x, f));
  }
  for (int j = 0; j < metric_types.size(); ++j)
    chal_metrics.push_back(diagnostic(metric_types[j], *model, chal_data));
  return chal_metrics;
}


/** Copy the data stored in Dakota-style SurrogateData into
    Surfpack-style SurfPoint and SurfData objects. */
SurfData* SurfpackApproximation::surrogates_to_surf_data()
{
  SurfData* surf_data = new SurfData();

  // screen approximation data for failures
  approxData.data_checks();
  // add the remaining surrogate data points
  if (sharedDataRep->outputLevel >= DEBUG_OUTPUT)
    Cout << "Requested build data order is " << sharedDataRep->buildDataOrder
	 << '\n';

  std::shared_ptr<SharedSurfpackApproxData> data_rep
    = std::static_pointer_cast<SharedSurfpackApproxData>(sharedDataRep);
  size_t i, num_data_pts = approxData.points();
  const Pecos::SDVArray& sdv_array = approxData.variables_data();
  const Pecos::SDRArray& sdr_array = approxData.response_data();
  const Pecos::SizetShortMap& failed_resp = approxData.failed_response_data();
  Pecos::SizetShortMap::const_iterator fit = failed_resp.begin();

  // some surrogates, e.g., global_polynomials and kriging, treat the anchor
  // point specially as a constraint; other treat as a regular data point
  size_t constr_index = approxData.anchor_index();
  if (factory->supports_constraints() && constr_index != _NPOS) {
    for (i=0; i<num_data_pts; ++i) {
      short fail_code = 0;
      if (fit != failed_resp.end() && fit->first == i)
	{ fail_code = fit->second; ++fit; }
      if (i == constr_index)
	add_constraints_to_surfdata(sdv_array[i], sdr_array[i], fail_code,
				    *surf_data);
      else
	data_rep->
	  add_sd_to_surfdata(sdv_array[i], sdr_array[i], fail_code, *surf_data);
    }
  }
  else
    for (i=0; i<num_data_pts; ++i) {
      short fail_code = 0;
      if (fit != failed_resp.end() && fit->first == i)
	{ fail_code = fit->second; ++fit; }
      data_rep->add_sd_to_surfdata(sdv_array[i], sdr_array[i], fail_code,
				   *surf_data);
    }

  return surf_data;
}


/** If there is an anchor point, add an equality constraint for its response
    value.  Also add constraints for gradient and hessian, if applicable. */
void SurfpackApproximation::
add_constraints_to_surfdata(const Pecos::SurrogateDataVars& anchor_vars,
			    const Pecos::SurrogateDataResp& anchor_resp,
			    short fail_code, SurfData& surf_data)
{
  // coarse-grained fault tolerance for now: any failure qualifies for omission
  if (fail_code)
    return;

  // Surfpack's RealArray is std::vector<double>
  RealArray x(sharedDataRep->numVars);
  Real f;
  RealArray gradient;
  SurfpackMatrix<Real> hessian;

  // Print out the anchor continuous variables
  std::shared_ptr<SharedSurfpackApproxData> data_rep
    = std::static_pointer_cast<SharedSurfpackApproxData>(sharedDataRep);
  data_rep->sdv_to_realarray(anchor_vars, x);
  if (sharedDataRep->outputLevel > NORMAL_OUTPUT)
    Cout << "Anchor point vars\n" << x;

  // At a minimum, there should be a response value
  unsigned short anchor_data_order = 1;
  f = anchor_resp.response_function();
  if (sharedDataRep->outputLevel > NORMAL_OUTPUT)
    Cout << "Anchor response: " << f << '\n';

  // Check for gradient in anchor point
  const RealVector& anchor_grad = anchor_resp.response_gradient();
  if (!anchor_grad.empty()) {
    anchor_data_order |= 2;
    copy_data(anchor_grad, gradient);
    if (sharedDataRep->outputLevel > NORMAL_OUTPUT) {
      Cout << "Anchor gradient:\n" << anchor_grad;
    }
  }

  // Check for hessian in anchor point
  const RealSymMatrix& anchor_hess = anchor_resp.response_hessian();
  if (!anchor_hess.empty()) {
    anchor_data_order |= 4;
    data_rep->copy_matrix(anchor_hess, hessian);
    if (sharedDataRep->outputLevel > NORMAL_OUTPUT) {
      Cout << "Anchor hessian:\n";
      write_data(Cout, anchor_hess, false, true, true);
    }
  }

  if (sharedDataRep->outputLevel > NORMAL_OUTPUT)
    Cout << "Requested constraint data order is " << anchor_data_order
	 << '\n';

  // for now only allow builds from exactly 1, 3=1+2, or 7=1+2+4; use
  // different set functions so the SurfPoint data remains empty if
  // not present
  switch (anchor_data_order) {

  case 1:
    surf_data.setConstraintPoint(SurfPoint(x, f));
    break;

  case 3:
    surf_data.setConstraintPoint(SurfPoint(x, f, gradient));
    break;

  case 7:
    surf_data.setConstraintPoint(SurfPoint(x, f, gradient, hessian));
    break;

  default:
    Cerr << "\nError (SurfpackApproximation): derivative data may only be used"
	 << "if all\nlower-order information is also present. Specified "
	 << "anchor_data_order is " << anchor_data_order << "."  << std::endl; 
    abort_handler(-1);
    break;

  }

}

} // namespace Dakota<|MERGE_RESOLUTION|>--- conflicted
+++ resolved
@@ -48,8 +48,8 @@
   surfData(NULL), model(NULL), factory(NULL)
   //sharedDataRep((SharedSurfpackApproxData*)shared_data.data_rep())
 {
-  std::shared_ptr<SharedSurfpackApproxData> shared_surf_data_rep
-    = std::static_pointer_cast<SharedSurfpackApproxData>(sharedDataRep);
+  std::shared_ptr<SharedSurfpackApproxData> shared_surf_data_rep =
+    std::static_pointer_cast<SharedSurfpackApproxData>(sharedDataRep);
 
   ParamMap args;
 
@@ -285,8 +285,8 @@
   surfData(NULL), model(NULL), factory(NULL)
   //sharedDataRep((SharedSurfpackApproxData*)shared_data.data_rep())
 {
-  std::shared_ptr<SharedSurfpackApproxData> shared_surf_data_rep
-    = std::static_pointer_cast<SharedSurfpackApproxData>(sharedDataRep);
+  std::shared_ptr<SharedSurfpackApproxData> shared_surf_data_rep =
+    std::static_pointer_cast<SharedSurfpackApproxData>(sharedDataRep);
 
   ParamMap args;
   args["verbosity"] = toString<short>(sharedDataRep->outputLevel);
@@ -390,8 +390,8 @@
     abort_handler(-1);
   }
 
-  std::shared_ptr<SharedSurfpackApproxData> shared_surf_data_rep
-    = std::static_pointer_cast<SharedSurfpackApproxData>(sharedDataRep);
+  std::shared_ptr<SharedSurfpackApproxData> shared_surf_data_rep =
+    std::static_pointer_cast<SharedSurfpackApproxData>(sharedDataRep);
 
   /// surfData will be deleted in dtor
   /// \todo Right now, we're completely deleting the old data and then
@@ -516,14 +516,9 @@
     abort_handler(-1);
   }
 
-<<<<<<< HEAD
   RealArray x_array(sharedDataRep->numVars);
-  ((SharedSurfpackApproxData*)sharedDataRep)->vars_to_realarray(vars, x_array);
-=======
-  RealArray x_array;
   std::static_pointer_cast<SharedSurfpackApproxData>(sharedDataRep)->
     vars_to_realarray(vars, x_array);
->>>>>>> ec8d7cac
   return (*model)(x_array);
 }
 
@@ -532,15 +527,9 @@
 {
   approxGradient.sizeUninitialized(vars.cv());
   try {
-<<<<<<< HEAD
     RealArray x_array(sharedDataRep->numVars);
-    ((SharedSurfpackApproxData*)sharedDataRep)
-      ->vars_to_realarray(vars, x_array);
-=======
-    RealArray x_array;
     std::static_pointer_cast<SharedSurfpackApproxData>(sharedDataRep)->
       vars_to_realarray(vars, x_array);
->>>>>>> ec8d7cac
     VecDbl local_grad = model->gradient(x_array);
     for (unsigned i = 0; i < surfData->xSize(); i++)
       approxGradient[i] = local_grad[i];
@@ -564,15 +553,9 @@
 	   << std::endl;
       abort_handler(-1);
     }
-<<<<<<< HEAD
     RealArray x_array(sharedDataRep->numVars);
-    ((SharedSurfpackApproxData*)sharedDataRep)
-      ->vars_to_realarray(vars, x_array);
-=======
-    RealArray x_array;
     std::static_pointer_cast<SharedSurfpackApproxData>(sharedDataRep)->
       vars_to_realarray(vars, x_array);
->>>>>>> ec8d7cac
     MtxDbl sm = model->hessian(x_array);
     ///\todo Make this acceptably efficient
     for (size_t i = 0; i < num_cv; i++)
@@ -591,15 +574,9 @@
 Real SurfpackApproximation::prediction_variance(const Variables& vars)
 {
   try {
-<<<<<<< HEAD
     RealArray x_array(sharedDataRep->numVars);
-    ((SharedSurfpackApproxData*)sharedDataRep)
-      ->vars_to_realarray(vars, x_array);
-=======
-    RealArray x_array;
     std::static_pointer_cast<SharedSurfpackApproxData>(sharedDataRep)->
       vars_to_realarray(vars, x_array);
->>>>>>> ec8d7cac
     return model->variance(x_array);
   }
   catch (...) {
@@ -724,17 +701,10 @@
 
 void SurfpackApproximation::primary_diagnostics(int fn_index)
 {
-<<<<<<< HEAD
   String func_description = approxLabel.empty() ?
     "function " + std::to_string(fn_index+1) : approxLabel;
-  SharedSurfpackApproxData* shared_surf_data_rep
-    = (SharedSurfpackApproxData*)sharedDataRep;
-=======
-  String func_description = approxLabel.empty() ? 
-    "function " + boost::lexical_cast<std::string>(fn_index+1) : approxLabel;  
-  std::shared_ptr<SharedSurfpackApproxData> shared_surf_data_rep
-    = std::static_pointer_cast<SharedSurfpackApproxData>(sharedDataRep);
->>>>>>> ec8d7cac
+  std::shared_ptr<SharedSurfpackApproxData> shared_surf_data_rep =
+    std::static_pointer_cast<SharedSurfpackApproxData>(sharedDataRep);
   const StringArray& diag_set = shared_surf_data_rep->diagnosticSet;
   if (diag_set.empty()) {
     // conditionally print default diagnostics
@@ -801,10 +771,10 @@
   }
   
   String func_description = approxLabel.empty() ? 
-<<<<<<< HEAD
     "function " + std::to_string(fn_index+1) : approxLabel;
-  StringArray diag_set = 
-    ((SharedSurfpackApproxData*)sharedDataRep)->diagnosticSet;
+  std::shared_ptr<SharedSurfpackApproxData> shared_surf_data_rep =
+    std::static_pointer_cast<SharedSurfpackApproxData>(sharedDataRep);
+  StringArray diag_set = shared_surf_data_rep->diagnosticSet;
   // conditionally print default diagnostics
   if (diag_set.empty() && sharedDataRep->outputLevel > NORMAL_OUTPUT) {
     diag_set.push_back("root_mean_squared");
@@ -814,31 +784,6 @@
   Cout << "\nSurrogate quality metrics at challenge (test) points for "
        << func_description << ":\n";
   challenge_diagnostic(diag_set, challenge_points, challenge_responses);
-=======
-    "function " + boost::lexical_cast<std::string>(fn_index+1) : approxLabel;  
-
-  // copy
-  std::shared_ptr<SharedSurfpackApproxData> shared_surf_data_rep
-    = std::static_pointer_cast<SharedSurfpackApproxData>(sharedDataRep);
-  StringArray diag_set = shared_surf_data_rep->diagnosticSet;
-  if (diag_set.empty()) {
-    // conditionally print default diagnostics
-    if (sharedDataRep->outputLevel > NORMAL_OUTPUT) {
-      Cout << "\nSurrogate quality metrics (challenge data) for " 
-	   << func_description << ":\n";
-      diag_set.push_back("root_mean_squared");	
-      diag_set.push_back("mean_abs");
-      diag_set.push_back("rsquared");
-      challenge_diagnostic(diag_set, challenge_points, challenge_responses);
-    }
-  }
-  else {
-    Cout << "\nSurrogate quality metrics (challenge data) for " 
-	 << func_description << ":\n";
-    challenge_diagnostic(diag_set, challenge_points, challenge_responses);
-  }
-
->>>>>>> ec8d7cac
 }
 
 
@@ -890,8 +835,8 @@
     Cout << "Requested build data order is " << sharedDataRep->buildDataOrder
 	 << '\n';
 
-  std::shared_ptr<SharedSurfpackApproxData> data_rep
-    = std::static_pointer_cast<SharedSurfpackApproxData>(sharedDataRep);
+  std::shared_ptr<SharedSurfpackApproxData> data_rep =
+    std::static_pointer_cast<SharedSurfpackApproxData>(sharedDataRep);
   size_t i, num_data_pts = approxData.points();
   const Pecos::SDVArray& sdv_array = approxData.variables_data();
   const Pecos::SDRArray& sdr_array = approxData.response_data();
@@ -945,8 +890,8 @@
   SurfpackMatrix<Real> hessian;
 
   // Print out the anchor continuous variables
-  std::shared_ptr<SharedSurfpackApproxData> data_rep
-    = std::static_pointer_cast<SharedSurfpackApproxData>(sharedDataRep);
+  std::shared_ptr<SharedSurfpackApproxData> data_rep =
+    std::static_pointer_cast<SharedSurfpackApproxData>(sharedDataRep);
   data_rep->sdv_to_realarray(anchor_vars, x);
   if (sharedDataRep->outputLevel > NORMAL_OUTPUT)
     Cout << "Anchor point vars\n" << x;
