--- conflicted
+++ resolved
@@ -238,13 +238,8 @@
 
   /// Uses samplerDriver to generate a set of samples from the
   /// distributions/bounds defined in the incoming model.
-<<<<<<< HEAD
   void get_parameter_sets(Model& model) override;
-  /// Uses lhsDriver to generate a set of samples from the
-=======
-  void get_parameter_sets(Model& model);
   /// Uses samplerDriver to generate a set of samples from the
->>>>>>> 7d147125
   /// distributions/bounds defined in the incoming model and populates
   /// the specified design matrix.
   void get_parameter_sets(Model& model, const size_t num_samples, 
