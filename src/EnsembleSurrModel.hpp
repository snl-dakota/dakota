/*  _______________________________________________________________________

    Dakota: Explore and predict with confidence.
    Copyright 2014-2024
    National Technology & Engineering Solutions of Sandia, LLC (NTESS).
    This software is distributed under the GNU Lesser General Public License.
    For more information, see the README file in the top Dakota directory.
    _______________________________________________________________________ */

#ifndef ENSEMBLE_SURR_MODEL_H
#define ENSEMBLE_SURR_MODEL_H

#include "SurrogateModel.hpp"
#include "ParallelLibrary.hpp"
#include "DataModel.hpp"

namespace Dakota {

enum { DEFAULT_CORRECTION = 0, SINGLE_CORRECTION, FULL_MODEL_FORM_CORRECTION,
       FULL_SOLUTION_LEVEL_CORRECTION, SEQUENCE_CORRECTION };


/// Derived model class within the surrogate model branch for managing
/// a truth model alongside approximation models of varying fidelity.

/** The EnsembleSurrModel class manages subordinate models of varying
    fidelity.  The class contains a truth model and an array of
    approximation models, where each model form may also contain a set
    of solution levels (space/time discretization, convergence
    tolerances, etc.). */

class EnsembleSurrModel: public SurrogateModel
{
public:

  //
  //- Heading: Constructors and destructor
  //

  EnsembleSurrModel(ProblemDescDB& problem_db); ///< constructor
  ~EnsembleSurrModel() override;                         ///< destructor

  //
  //- Heading: Member functions
  //


protected:

  //
  //- Heading: Virtual function redefinitions
  //

  bool initialize_mapping(ParLevLIter pl_iter) override;
  bool finalize_mapping() override;

  void derived_evaluate(const ActiveSet& set) override;
  void derived_evaluate_nowait(const ActiveSet& set) override;

  size_t qoi() const override;

  void init_model(Model& model) override;

  void nested_variable_mappings(const SizetArray& c_index1,
				const SizetArray& di_index1,
				const SizetArray& ds_index1,
				const SizetArray& dr_index1,
				const ShortArray& c_target2,
				const ShortArray& di_target2,
				const ShortArray& ds_target2,
				const ShortArray& dr_target2) override;

  const SizetArray& nested_acv1_indices() const override;
  const ShortArray& nested_acv2_targets() const override;
  short query_distribution_parameter_derivatives() const override;

  void check_submodel_compatibility(const Model& sub_model) override;

  const IntResponseMap& derived_synchronize() override;
  const IntResponseMap& derived_synchronize_nowait() override;

  void stop_servers() override;

  bool multifidelity() const override;
  bool multilevel() const override;
  bool multilevel_multifidelity() const override;

  short ensemble_precedence() const override;
  void ensemble_precedence(short mlmf_prec, bool update_default = true) override;

  /// set responseMode and pass any bypass request on to the high
  /// fidelity model for any lower-level surrogate recursions
  void surrogate_response_mode(short mode) override;

  /// (re)set the surrogate index set in SurrogateModel::surrogateFnIndices
  void surrogate_function_indices(const SizetSet& surr_fn_indices) override;

  // return truthModel interface identifier?
  //const String& interface_id() const;

  /// set the evaluation counter reference points for the EnsembleSurrModel
  /// (request forwarded to truth and surrogate models)
  void set_evaluation_reference() override;

  void create_tabular_datastream() override;
  void derived_auto_graphics(const Variables& vars, const Response& resp) override;

  size_t insert_response_start(size_t position) override;
  void insert_metadata(const RealArray& md, size_t position,
		       Response& agg_response) override;

  DiscrepancyCorrection& discrepancy_correction() override;
  void correction_type(short corr_type) override;
  unsigned short correction_mode() const override;
  void correction_mode(unsigned short corr_mode) override;

  bool force_rebuild() override;

  /// use the high fidelity model to compute the truth values needed for
  /// correction of the low fidelity model results
  void build_approximation() override;
  // Uses the c_vars/response anchor point to define highFidResponse
  //bool build_approximation(const RealVector& c_vars,const Response& response);

  /// return approxModels[i]
  Model& surrogate_model(size_t i = _NPOS) override;
  /// return approxModels[i]
  const Model& surrogate_model(size_t i = _NPOS) const override;
  /// return truthModel
  Model& truth_model() override;
  /// return truthModel
  const Model& truth_model() const override;

  /// return the model form corresponding to surrModelKeys[i]
  unsigned short active_surrogate_model_form(size_t i) const override;
  /// return the model form corresponding to truthModelKey
  unsigned short active_truth_model_form() const override;

  /// return the model corresponding to surrModelKeys[i] (spanning either
  /// model forms or resolutions)
  Model& active_surrogate_model(size_t i = _NPOS) override;
  /// return the model corresponding to surrModelKeys[i] (spanning either
  /// model forms or resolutions)
  const Model& active_surrogate_model(size_t i = _NPOS) const override;
  /// return the model corresponding to truthModelKey
  Model& active_truth_model() override;
  /// return the model corresponding to truthModelKey
  const Model& active_truth_model() const override;

  /// return true if there is an active truth model indicated by truthModelKey
  bool active_truth_key() const override;
  /// return the number of active surrogate models indicated by surrModelKeys
  size_t active_surrogate_keys() const override;

  /// define the active model key and extract {truth,surr}ModelKeys
  void active_model_key(const Pecos::ActiveKey& key) override;
  /// remove keys for any approximations underlying {truth,approx}Models
  void clear_model_keys() override;

  /// return {approxModels,truthModel} and, optionally, their
  /// sub-model recursions
  void derived_subordinate_models(ModelList& ml, bool recurse_flag) override;

  /// resize currentResponse if needed when one of the subordinate
  /// models has been resized
  void resize_from_subordinate_model(size_t depth = SZ_MAX) override;
  /// update currentVariables using non-active data from the passed model
  /// (one of {approxModels,truthModel})
  void update_from_subordinate_model(size_t depth = SZ_MAX) override;

  /// set the relative weightings for multiple objective functions or least
  /// squares terms and optionally recurses into LF/HF models
  void primary_response_fn_weights(const RealVector& wts,
                                   bool recurse_flag = true) override;

  /// update component parallel mode for supporting parallelism in
  /// the low ad high fidelity models
  void component_parallel_mode(short mode) override;

  IntIntPair estimate_partition_bounds(int max_eval_concurrency) override;

  /// set up parallel operations for the array of subordinate models
  /// {approxModels,truthModel}
  void derived_init_communicators(ParLevLIter pl_iter, int max_eval_concurrency,
                                  bool recurse_flag = true) override;
  /// set up serial operations for the array of subordinate models
  /// {approxModels,truthModel}
  void derived_init_serial() override;
  /// set active parallel configuration within the current low and
  /// high fidelity models identified by {low,high}FidelityKey
  void derived_set_communicators(ParLevLIter pl_iter, int max_eval_concurrency,
                                 bool recurse_flag = true) override;
  /// deallocate communicator partitions for the EnsembleSurrModel
  /// (request forwarded to the the array of subordinate models
  /// {approxModels,truthModel})
  void derived_free_communicators(ParLevLIter pl_iter, int max_eval_concurrency,
                                  bool recurse_flag = true) override;

  /// Service the low and high fidelity model job requests received from the
  /// master; completes when termination message received from stop_servers().
  void serve_run(ParLevLIter pl_iter, int max_eval_concurrency) override;

  /// update the Model's inactive view based on higher level (nested)
  /// context and optionally recurse into
  void inactive_view(short view, bool recurse_flag = true) override;

  /// if recurse_flag, return true if evaluation cache usage in
  /// subordinate models {approxModels,truthModel}
  bool evaluation_cache(bool recurse_flag = true) const override;
  /// if recurse_flag, return true if restart file usage in
  /// subordinate models {approxModels,truthModel}
  bool restart_file(bool recurse_flag = true) const override;

  /// request fine-grained evaluation reporting within the low and high
  /// fidelity models
  void fine_grained_evaluation_counters() override;
  /// print the evaluation summary for the EnsembleSurrModel
  /// (request forwarded to the low and high fidelity models)
  void print_evaluation_summary(std::ostream& s, bool minimal_header = false,
                                bool relative_count = true) const override;

  /// set the warm start flag, including for the subordinate models
  /// {approxModels,truthModel}
  void warm_start_flag(const bool flag) override;

  //
  //- Heading: member functions
  //

  void derived_synchronize_sequential(
    IntResponseMapArray& model_resp_maps_rekey, bool block);
  void derived_synchronize_combine(IntResponseMapArray& model_resp_maps,
    IntResponseMap& combined_resp_map);
  void derived_synchronize_combine_nowait(IntResponseMapArray& model_resp_maps,
    IntResponseMap& combined_resp_map);

  /// return the model from {approxModels,truthModel} corresponding to m_index
  Model& model_from_index(unsigned short m_index);
  /// return the model from {approxModels,truthModel} corresponding to m_index
  const Model& model_from_index(unsigned short m_index) const;
  /// return approxModels[m_index]
  Model& approx_model_from_index(unsigned short m_index);
  /// return approxModels[m_index]
  const Model& approx_model_from_index(unsigned short m_index) const;

  /// return the key from {truthModel,surrModel}Key{,s} corresponding to k_index
  Pecos::ActiveKey& key_from_index(size_t k_index);

  /// identify whether a model form is currently included within active keys
  bool find_model_in_keys(unsigned short m_index);

  /// distributes the incoming orig_asv among actual_asv and approx_asv
  void asv_split(const ShortArray& orig_asv, ShortArray& approx_asv,
		 ShortArray& actual_asv, bool build_flag = false);
  /// distributes the incoming orig_asv among actual_asv and approx_asv
  void asv_split(const ShortArray& orig_asv, Short2DArray& indiv_asv);

  /// initialize truth and surrogate model keys to default values
  void assign_default_keys(short mode);
  /// size id_maps and cached_resp_maps arrays according to responseMode
  void resize_maps();
  /// resize currentResponse based on responseMode
  void resize_response(bool use_virtual_counts = true);

  /// initialize model variables that corresponsd to nested mappings that could
  /// change once per set of evaluations (e.g., an outer iterator execution)
  void init_model_mapped_variables(Model& model);

  /// called from derived_synchronize() for case of distinct models/interfaces
  /// with competing LF/HF job queues
  void derived_synchronize_competing();

  /// helper to select among Variables::all_discrete_{int,string,real}_
  /// variable_labels() for exporting a solution control variable label
  const String& solution_control_label(const Model& model);

  /// helper to select among Model::solution_level_{int,string,real}_value()
  /// for exporting a scalar solution level value
  void add_tabular_solution_level_value(Model& model);

  //
  //- Heading: Data members
  //

  /// the single truth reference model
  Model truthModel;
  Model* pTruthModel;
  /// set of model approximations
  ModelArray approxModels;
  std::vector<Model*> pApproxModels;

  /// key defining active model form / resolution level for the truth model
  Pecos::ActiveKey truthModelKey;
  /// keys defining model forms / resolution levels for the active set of
  /// approximations
  std::vector<Pecos::ActiveKey> surrModelKeys;

  /// flag indicating that the {low,high}FidelityKey correspond to the
  /// same model instance, requiring modifications to updating and evaluation
  /// scheduling processes
  bool sameModelInstance;
  /// flag indicating that the models identified by {low,high}FidelityKey
  /// employ the same interface instance, requiring modifications to evaluation
  /// scheduling processes
  bool sameInterfaceInstance;
  /// index of solution control variable within all variables
  size_t solnCntlAVIndex;
  /// precedence tie breaker for type of 1D,2D model hierarchy when model forms
  /// and resolution levels are present
  short ensemblePrecedence;

  // store aggregate model key that is active in component_parallel_mode()
  //Pecos::ActiveKey componentParallelKey;
  /// size of MPI buffer containing responseMode and an aggregated activeKey
  int modeKeyBufferSize;

  /// map from evaluation ids of truthModel/approxModels to
  /// EnsembleSurrModel ids
  IntIntMapArray modelIdMaps;
  /// maps of responses retrieved in derived_synchronize_nowait() that
  /// could not be returned since corresponding response portions were
  /// still pending, blocking response aggregation
  IntResponseMapArray cachedRespMaps;

  /// "primary" all continuous variable mapping indices flowed down
  /// from higher level iteration
  SizetArray primaryACVarMapIndices;
  /// "primary" all discrete int variable mapping indices flowed down from
  /// higher level iteration
  SizetArray primaryADIVarMapIndices;
  /// "primary" all discrete string variable mapping indices flowed down from
  /// higher level iteration
  SizetArray primaryADSVarMapIndices;
  /// "primary" all discrete real variable mapping indices flowed down from
  /// higher level iteration
  SizetArray primaryADRVarMapIndices;
  // "secondary" all continuous variable mapping targets flowed down
  // from higher level iteration
  //ShortArray secondaryACVarMapTargets;
  // "secondary" all discrete int variable mapping targets flowed down
  // from higher level iteration
  //ShortArray secondaryADIVarMapTargets;
  // "secondary" all discrete string variable mapping targets flowed down
  // from higher level iteration
  //ShortArray secondaryADSVarMapTargets;
  // "secondary" all discrete real variable mapping targets flowed down
  // from higher level iteration
  //ShortArray secondaryADRVarMapTargets;

private:

  //
  //- Heading: Convenience functions
  //

  /// synchronize the HF model's solution level control with truthModelKey
  void assign_truth_key();
  /// synchronize the LF model's solution level control with surrModelKey
  void assign_surrogate_key(size_t i);
  // assign the resolution level for the model form indicated by the key
  //void assign_key(const Pecos::ActiveKey& key);
  /// assign the resolution level for the i-th model key
  void assign_key(size_t i);

  /// define truth and surrogate keys from incoming active key.  In case of
  /// singleton, use responseMode to disambiguate.
  void extract_truth_key(const Pecos::ActiveKey& active_key,
			 Pecos::ActiveKey& truth_key);
  /// define truth and surrogate keys from incoming active key.  In case of
  /// singleton, use responseMode to disambiguate.
  void extract_subordinate_keys(const Pecos::ActiveKey& active_key,
				std::vector<Pecos::ActiveKey>& surr_keys,
				Pecos::ActiveKey& truth_key);
  // define truth and surrogate keys from incoming active key.  In case of
  // singleton, use component parallel mode to disambiguate.
  //void extract_subordinate_keys(const Pecos::ActiveKey& active_key,
  //			          std::vector<Pecos::ActiveKey>& surr_keys,
  //			          Pecos::ActiveKey& truth_key,
  //			          short parallel_mode);

  /// check for matching interface ids among active truth/surrogate models
  /// (varies based on active keys)
  bool matching_active_interface_ids();
  /// check for matching interface ids across full set of models (invariant)
  bool matching_all_interface_ids();
  /// update sameInterfaceInstance based on interface ids for models
  /// identified by current {low,high}FidelityKey
  void check_model_interface_instance();

  /// compute modeKeyBufferSize
  int server_buffer_size(short mode, const Pecos::ActiveKey& key);
  /// initialize deltaCorr[activeKey]
  void initialize_correction();

  /// stop the servers for the model instance identified by the passed id
  void stop_model(short model_id);

  /// replicate a label array when resizing a response
  void inflate(const StringArray& labels, size_t num_replicates,
	       StringArray& new_labels) const;

  /// check whether incoming ASV has any active content
  bool test_asv(const ShortArray& asv);

  // check whether there are any non-empty maps
  bool test_id_maps(const IntIntMapArray& id_maps);
  // count number of non-empty maps
  size_t count_id_maps(const IntIntMapArray& id_maps);

  /// helper function used in the AUTO_CORRECTED_SURROGATE responseMode
  /// for computing a correction and applying it to lf_resp_map
  void compute_apply_delta(IntResponseMap& lf_resp_map);

  /// helper function for applying a single response correction corresponding
  /// to deltaCorr[paired_key]
  void single_apply(const Variables& vars, Response& resp,
		    const Pecos::ActiveKey& paired_key) override;
  /// helper function for applying a correction across a sequence of
  /// model forms or discretization levels
  void recursive_apply(const Variables& vars, Response& resp) override;

  //
  //- Heading: Data
  //

  /// manages construction and application of correction functions that are
  /// applied to a surrogate model in order to reproduce high fidelity data
  std::map<Pecos::ActiveKey, DiscrepancyCorrection> deltaCorr;
  /// one of {DEFAULT,SINGLE,FULL_SOLUTION_LEVEL,FULL_MODEL_FORM}_CORRECTION
  unsigned short correctionMode;
  // sequence of discrepancy corrections to apply in SEQUENCE_CORRECTION mode
  //std::vector<Pecos::ActiveKey> corrSequence;

  /// map of reference truth (high fidelity) responses computed in
  /// build_approximation() and used for calculating corrections
  std::map<Pecos::ActiveKey, Response> truthResponseRef;

  /// stores a reference copy of the inactive continuous variables when the
  /// approximation is built using a Distinct view; used to detect when a
  /// rebuild is required.
  std::map<Pecos::ActiveKey, RealVector> referenceICVars;
  /// stores a reference copy of the inactive discrete int variables when
  /// the approximation is built using a Distinct view; used to detect when
  /// a rebuild is required.
  std::map<Pecos::ActiveKey, IntVector> referenceIDIVars;
  /// stores a reference copy of the inactive discrete string variables when
  /// the approximation is built using a Distinct view; used to detect when
  /// a rebuild is required.
  std::map<Pecos::ActiveKey, StringMultiArray> referenceIDSVars;
  /// stores a reference copy of the inactive discrete real variables when
  /// the approximation is built using a Distinct view; used to detect when
  /// a rebuild is required.
  std::map<Pecos::ActiveKey, RealVector> referenceIDRVars;

  /// stores a reference copy of active continuous lower bounds when the
  /// approximation is built; used to detect when a rebuild is required.
  std::map<Pecos::ActiveKey, RealVector> referenceCLBnds;
  /// stores a reference copy of active continuous upper bounds when the
  /// approximation is built; used to detect when a rebuild is required.
  std::map<Pecos::ActiveKey, RealVector> referenceCUBnds;
  /// stores a reference copy of active discrete int lower bounds when the
  /// approximation is built; used to detect when a rebuild is required.
  std::map<Pecos::ActiveKey, IntVector> referenceDILBnds;
  /// stores a reference copy of active discrete int upper bounds when the
  /// approximation is built; used to detect when a rebuild is required.
  std::map<Pecos::ActiveKey, IntVector> referenceDIUBnds;
  /// stores a reference copy of active discrete real lower bounds when the
  /// approximation is built; used to detect when a rebuild is required.
  std::map<Pecos::ActiveKey, RealVector> referenceDRLBnds;
  /// stores a reference copy of active discrete real upper bounds when the
  /// approximation is built; used to detect when a rebuild is required.
  std::map<Pecos::ActiveKey, RealVector> referenceDRUBnds;
};


inline EnsembleSurrModel::~EnsembleSurrModel()
{ }


inline size_t EnsembleSurrModel::qoi() const
{
  // resize_response() aggregates {truth,approx} model response fns
  switch (responseMode) {
  case AGGREGATED_MODELS:  case AGGREGATED_MODEL_PAIR:
    return pTruthModel->qoi();  break;
  default:
    return current_response().num_functions();   break;
  }
}


inline void EnsembleSurrModel::
inflate(const StringArray& labels, size_t num_replicates,
	StringArray& new_labels) const
{
  size_t i, num_labels = labels.size(), num_new = num_labels * num_replicates;
  new_labels.resize(num_new);
  for (size_t i=0; i<num_new; ++i)
    new_labels[i] = labels[i % num_labels];
}


inline void EnsembleSurrModel::
nested_variable_mappings(const SizetArray& c_index1,
			 const SizetArray& di_index1,
			 const SizetArray& ds_index1,
			 const SizetArray& dr_index1,
			 const ShortArray& c_target2,
			 const ShortArray& di_target2,
			 const ShortArray& ds_target2,
			 const ShortArray& dr_target2)
{
  primaryACVarMapIndices  = c_index1;
  primaryADIVarMapIndices = di_index1;
  primaryADSVarMapIndices = ds_index1;
  primaryADRVarMapIndices = dr_index1;
  //secondaryACVarMapTargets  = c_target2;
  //secondaryADIVarMapTargets = di_target2;
  //secondaryADSVarMapTargets = ds_target2;
  //secondaryADRVarMapTargets = dr_target2;

  size_t i, num_approx = pApproxModels.size();
  for (i=0; i<num_approx; ++i)
    pApproxModels[i]->nested_variable_mappings(c_index1, di_index1, ds_index1,
					     dr_index1, c_target2, di_target2,
					     ds_target2, dr_target2);

  pTruthModel->nested_variable_mappings(c_index1, di_index1, ds_index1,
				      dr_index1, c_target2, di_target2,
				      ds_target2, dr_target2);
}


inline const SizetArray& EnsembleSurrModel::nested_acv1_indices() const
{ return primaryACVarMapIndices; }


inline const ShortArray& EnsembleSurrModel::nested_acv2_targets() const
{ return pTruthModel->nested_acv2_targets(); }//secondaryACVarMapTargets


inline short EnsembleSurrModel::
query_distribution_parameter_derivatives() const
{ return pTruthModel->query_distribution_parameter_derivatives(); }


inline bool EnsembleSurrModel::force_rebuild()
{
  return check_rebuild(referenceICVars[truthModelKey],
    referenceIDIVars[truthModelKey], referenceIDSVars[truthModelKey],
    referenceIDRVars[truthModelKey], referenceCLBnds[truthModelKey],
    referenceCUBnds[truthModelKey],  referenceDILBnds[truthModelKey],
    referenceDIUBnds[truthModelKey], referenceDRLBnds[truthModelKey],
    referenceDRUBnds[truthModelKey]);
}


inline void EnsembleSurrModel::
check_submodel_compatibility(const Model& sub_model)
{
  bool err1 = check_active_variables(sub_model),
       err2 = check_inactive_variables(sub_model),
       err3 = check_response_qoi(sub_model);

  if (err1 || err2 || err3)
    abort_handler(MODEL_ERROR);
}


inline bool EnsembleSurrModel::multifidelity() const
{
  // This function is used when we don't want to alter logic at run-time based
  // on a deactivated key (as for same{Model,Interface}Instance)
  // > we rely on ensemblePrecedence passed from NonDExpansion::
  //   configure_sequence() based on the ML/MF algorithm selection;
  //   otherwise defaults to true

  return ( pApproxModels.size() &&
	   ( ensemblePrecedence == MULTIFIDELITY_PRECEDENCE ||
	     pTruthModel->solution_levels() <= 1 ) );
}


inline bool EnsembleSurrModel::multilevel() const
{
  return ( pTruthModel->solution_levels() > 1 &&
	   ( ensemblePrecedence == MULTILEVEL_PRECEDENCE ||
	     pApproxModels.empty() ) );
}


inline bool EnsembleSurrModel::multilevel_multifidelity() const
{
  return ( !pApproxModels.empty() && pTruthModel->solution_levels() > 1 &&
	   ( ensemblePrecedence != MULTILEVEL_PRECEDENCE &&
	     ensemblePrecedence != MULTIFIDELITY_PRECEDENCE) );
}


inline short EnsembleSurrModel::ensemble_precedence() const
{ return ensemblePrecedence; }


inline void EnsembleSurrModel::
ensemble_precedence(short mlmf_prec, bool update_default)
{
  if (ensemblePrecedence != mlmf_prec) {
    ensemblePrecedence = mlmf_prec;
    if (update_default) assign_default_keys(responseMode);
  }
}


inline void EnsembleSurrModel::set_evaluation_reference()
{
  //surrogate_model().set_evaluation_reference();

  // don't recurse this, since the eval reference is for the top level iteration
  //if (responseMode == BYPASS_SURROGATE)
  //  truthModel.set_evaluation_reference();

  // may want to add this in time
  //surrModelEvalRef = surrModelEvalCntr;
}


inline bool EnsembleSurrModel::test_id_maps(const IntIntMapArray& id_maps)
{
  size_t i, num_map = id_maps.size();
  for (i=0; i<num_map; ++i)
    if (!id_maps[i].empty())
      return true;
  return false;
}


inline size_t EnsembleSurrModel::count_id_maps(const IntIntMapArray& id_maps)
{
  size_t i, num_map = id_maps.size(), cntr = 0;
  for (i=0; i<num_map; ++i)
    if (!id_maps[i].empty())
      ++cntr;
  return cntr;
}


inline void EnsembleSurrModel::
surrogate_response_mode(short mode)//, bool update_keys)
{
  if (responseMode == mode) return;

  // Note: resize_{response,maps} can require information from {truth,surr}
  // model keys, so we defer resizing until active_model_key(), which
  // generally occurs downstream from (sometimes immediately after) this
  // function.  Iterator::initialize_graphics() --> EnsembleSurrModel::
  // create_tabular_datastream() requires care due to this ordering.
  //
  // tests for outgoing mode:
  //bool resize_for_mode = false;
  //if (responseMode == AGGREGATED_MODELS ||
  //    responseMode == AGGREGATED_MODEL_PAIR)
  //  resize_for_mode = true;

  // now assign new mode
  responseMode = mode;

  // updates for incoming mode:
  switch (mode) {
  case AUTO_CORRECTED_SURROGATE: case MODEL_DISCREPANCY:
    // Trap the omission of a correction specification
    if (!corrType) {
      Cerr << "Error: activation of mode ";
      if (mode == AUTO_CORRECTED_SURROGATE) Cerr << "AUTO_CORRECTED_SURROGATE";
      else                                  Cerr << "MODEL_DISCREPANCY";
      Cerr << " requires specification of a correction type." << std::endl;
      abort_handler(MODEL_ERROR);
    }
    break;
  case BYPASS_SURROGATE:
    // don't propagate to approx models since point of a surrogate bypass
    // is to get a surrogate-free truth evaluation
    pTruthModel->surrogate_response_mode(mode);  break;
  //case AGGREGATED_MODELS: case AGGREGATED_MODEL_PAIR:
  //  resize_for_mode = true;                    break;
  }

  // if no keys yet, assign default ones for purposes of initialization;
  // these will be replaced at run time
  // > unnecessary if ctor call to assign_default_keys() is active
  //if (update_keys)
  if (truthModelKey.empty() && surrModelKeys.empty())
    assign_default_keys(mode);

  // Defer: surrogate_response_mode() generally precedes activation of keys
  //if (resize_for_mode)
  //  { resize_response(); resize_maps(); }
}


inline int EnsembleSurrModel::
server_buffer_size(short mode, const Pecos::ActiveKey& key)
{
  MPIPackBuffer send_buff;
  send_buff << mode << key; // serve_run() recvs single | aggregate key
  return send_buff.size();
}


inline void EnsembleSurrModel::initialize_correction()
{
  // Correction is required for some responseModes.  Enforcement of a
  // correction type for these modes occurs in surrogate_response_mode().
  if (corrType) { // initialize DiscrepancyCorrection using active key
    DiscrepancyCorrection& delta_corr = deltaCorr[activeKey]; // per data group
    if (!delta_corr.initialized())
      delta_corr.initialize(active_surrogate_model(0), surrogateFnIndices,
			    corrType, corrOrder);
  }
  //truthResponseRef[truthModelKey] = currentResponse.copy();
}


inline void EnsembleSurrModel::
surrogate_function_indices(const SizetSet& surr_fn_indices)
{ surrogateFnIndices = surr_fn_indices; }


inline void EnsembleSurrModel::stop_servers()
{ component_parallel_mode(0); }


inline bool EnsembleSurrModel::matching_all_interface_ids()
{
  size_t i, num_approx = pApproxModels.size();
  const String& hf_id  = pTruthModel->interface_id();
  for (i=0; i<num_approx; ++i)
    if (pApproxModels[i]->interface_id() != hf_id)
      return false;
  return true;
}


inline bool EnsembleSurrModel::matching_active_interface_ids()
{
  size_t i, num_approx = surrModelKeys.size();  unsigned short lf_form;
  const String& hf_id  = pTruthModel->interface_id();
  for (i=0; i<num_approx; ++i) {
    lf_form = surrModelKeys[i].retrieve_model_form();
    if (model_from_index(lf_form).interface_id() != hf_id)
      return false;
  }
  return true;
}


inline void EnsembleSurrModel::check_model_interface_instance()
{
  unsigned short hf_form = truthModelKey.retrieve_model_form();

  size_t i, num_approx = surrModelKeys.size();
  if (hf_form == USHRT_MAX || num_approx == 0)
    sameModelInstance = sameInterfaceInstance = false;
  else {
    sameModelInstance = true;
    for (i=0; i<num_approx; ++i)
      if (surrModelKeys[i].retrieve_model_form() != hf_form)
	{ sameModelInstance = false; break; }
    sameInterfaceInstance = (sameModelInstance) ? true :
      matching_active_interface_ids();
  }
}


inline size_t EnsembleSurrModel::insert_response_start(size_t position)
{
  size_t i, start = 0, num_approx = surrModelKeys.size();
  if (position > num_approx) {
    Cerr << "Error: invalid position (" << position << ") in EnsembleSurrModel"
	 << "::insert_response_start()" << std::endl;
    abort_handler(MODEL_ERROR);
  }
  for (i=0; i<position; ++i) {
    unsigned short form = surrModelKeys[i].retrieve_model_form();
    Model& model_i = model_from_index(form);
    start += model_i.current_response().active_set_request_vector().size();
  }
  return start;
}


inline void EnsembleSurrModel::
insert_metadata(const RealArray& md, size_t position, Response& agg_response)
{
  size_t i, start = 0, num_approx = surrModelKeys.size();
  if (position > num_approx) {
    Cerr << "Error: invalid position (" << position << ") in EnsembleSurrModel"
	 << "::insert_response_start()" << std::endl;
    abort_handler(MODEL_ERROR);
  }
  for (i=0; i<position; ++i) {
    unsigned short form = surrModelKeys[i].retrieve_model_form();
    Model& model_i = model_from_index(form);
    start += model_i.current_response().metadata().size();
  }
  agg_response.metadata(md, start);
}


inline Pecos::ActiveKey& EnsembleSurrModel::key_from_index(size_t k_index)
{
  size_t num_approx = surrModelKeys.size();
  if      (k_index <  num_approx) return surrModelKeys[k_index];
  else if (k_index == num_approx) return truthModelKey;
  else { // includes _NPOS
    Cerr << "Error: key index (" << k_index << ") out of range in "
	 << "EnsembleSurrModel::key_from_index()" << std::endl;
<<<<<<< HEAD
    abort_handler(MODEL_ERROR);
  }
}


inline Model& EnsembleSurrModel::model_from_index(unsigned short m_index)
{
  size_t num_approx = pApproxModels.size();
  if      (m_index <  num_approx) return *pApproxModels[m_index];
  else if (m_index == num_approx) return *pTruthModel;
  else { // includes _NPOS
    Cerr << "Error: model index (" << m_index << ") out of range in "
	 << "EnsembleSurrModel::model_from_index()" << std::endl;
    abort_handler(MODEL_ERROR);
  }
}


inline const Model& EnsembleSurrModel::
model_from_index(unsigned short m_index) const
{
  size_t num_approx = pApproxModels.size();
  if      (m_index <  num_approx) return *pApproxModels[m_index];
  else if (m_index == num_approx) return *pTruthModel;
  else { // includes _NPOS
    Cerr << "Error: model index (" << m_index << ") out of range in "
	 << "EnsembleSurrModel::model_from_index()" << std::endl;
    abort_handler(MODEL_ERROR);
  }
}


inline Model& EnsembleSurrModel::approx_model_from_index(unsigned short m_index)
{
  size_t num_approx = pApproxModels.size();
  if (m_index <  num_approx) return *pApproxModels[m_index];
  else { // includes _NPOS
    Cerr << "Error: model index (" << m_index << ") out of range in "
	 << "EnsembleSurrModel::approx_model_from_index()" << std::endl;
    abort_handler(MODEL_ERROR);
  }
}


inline const Model& EnsembleSurrModel::
approx_model_from_index(unsigned short m_index) const
{
  size_t num_approx = pApproxModels.size();
  if (m_index <  num_approx) return *pApproxModels[m_index];
  else { // includes _NPOS
    Cerr << "Error: model index (" << m_index << ") out of range in "
	 << "EnsembleSurrModel::approx_model_from_index()" << std::endl;
    abort_handler(MODEL_ERROR);
  }
}

=======
    abort_handler(MODEL_ERROR);  return truthModelKey;
  }
}


>>>>>>> 7d147125

inline bool EnsembleSurrModel::find_model_in_keys(unsigned short m_index)
{
  if (!truthModelKey.empty() && truthModelKey.retrieve_model_form() == m_index)
    return true;
  size_t k, num_k = surrModelKeys.size();
  for (k=0; k<num_k; ++k)
    if (surrModelKeys[k].retrieve_model_form() == m_index)
      return true;

  return false;
}


/* active cases are Key-based */
inline unsigned short EnsembleSurrModel::
active_surrogate_model_form(size_t i) const
{
  if (i == _NPOS)
    return USHRT_MAX; // defer error/warning/mitigation to calling code
  else if (i >= surrModelKeys.size()) { // hard error
    Cerr << "Error: model form index (" << i << ") out of range ("
	 << surrModelKeys.size() << " active surrogate models) in "
	 << "EnsembleSurrModel::active_surrogate_model_form()" << std::endl;
    abort_handler(MODEL_ERROR);
  }
  return surrModelKeys[i].retrieve_model_form();
}


inline Model& EnsembleSurrModel::surrogate_model(size_t i)
{
  return (i == _NPOS) ? approx_model_from_index(0)
                      : approx_model_from_index(i);
}


inline const Model& EnsembleSurrModel::surrogate_model(size_t i) const
{
  return (i == _NPOS) ? approx_model_from_index(0)
                      : approx_model_from_index(i);
}


inline unsigned short EnsembleSurrModel::active_truth_model_form() const
{ return truthModelKey.retrieve_model_form(); }


inline Model& EnsembleSurrModel::active_truth_model()
{
  // In ensemble cases, truthModelKey will return truthModel
  // In paired cases, truthModelKey will return the active HF in the pair
  //return truthModel;

  unsigned short hf_form = active_truth_model_form();
  if (hf_form == USHRT_MAX) { // should not happen
    Cerr << "Warning: resorting to default model form in EnsembleSurrModel::"
	 << "truth_model()" << std::endl;
    return *pTruthModel;
  }
  else return model_from_index(hf_form);
}


inline const Model& EnsembleSurrModel::active_truth_model() const
{
  unsigned short hf_form = active_truth_model_form();
  if (hf_form == USHRT_MAX) { // should not happen
    Cerr << "Warning: resorting to default model form in EnsembleSurrModel::"
	 << "truth_model()" << std::endl;
    return *pTruthModel;
  }
  else return model_from_index(hf_form);
}


inline bool EnsembleSurrModel::active_truth_key() const
{ return !truthModelKey.empty(); }


inline size_t EnsembleSurrModel::active_surrogate_keys() const
{ return surrModelKeys.size(); }


inline Model& EnsembleSurrModel::truth_model()
{ return *pTruthModel; }


inline const Model& EnsembleSurrModel::truth_model() const
{ return *pTruthModel; }


inline void EnsembleSurrModel::assign_truth_key()
{
  unsigned short hf_form = truthModelKey.retrieve_model_form();
  if (hf_form != USHRT_MAX)
    model_from_index(hf_form).solution_level_cost_index(
      truthModelKey.retrieve_resolution_level());
}


inline void EnsembleSurrModel::assign_surrogate_key(size_t i)
{
  unsigned short lf_form = surrModelKeys[i].retrieve_model_form();
  if (lf_form != USHRT_MAX)
    model_from_index(lf_form).solution_level_cost_index(
      surrModelKeys[i].retrieve_resolution_level());
}


/*
inline void EnsembleSurrModel::assign_key(const Pecos::ActiveKey& key)
{
  unsigned short form = key.retrieve_model_form();
  if (form != USHRT_MAX)
    model_from_index(form).solution_level_cost_index(
      key.retrieve_resolution_level());
}
*/


inline void EnsembleSurrModel::assign_key(size_t i)
{
  if      (i  < surrModelKeys.size()) assign_surrogate_key(i);
  else if (i != _NPOS)                assign_truth_key();
}


inline void EnsembleSurrModel::clear_model_keys()
{
  size_t i, num_approx = pApproxModels.size();
  for (i=0; i<num_approx; ++i)
    pApproxModels[i]->clear_model_keys();
  pTruthModel->clear_model_keys();
}


inline void EnsembleSurrModel::
extract_subordinate_keys(const Pecos::ActiveKey& active_key,
			 std::vector<Pecos::ActiveKey>& surr_keys,
			 Pecos::ActiveKey& truth_key)
{
  if (active_key.aggregated()) // AGGREGATED_MODELS, MODEL_DISCREPANCY
    active_key.extract_keys(surr_keys, truth_key);
  else // singleton key: assign to truth | surr based on responseMode
    switch (responseMode) {
    case UNCORRECTED_SURROGATE: case AUTO_CORRECTED_SURROGATE:
      surr_keys.assign(1, active_key); truth_key.clear();  break;
    default: // {BYPASS,NO}_SURROGATE
      truth_key = active_key;          surr_keys.clear();  break;
    }
}


inline void EnsembleSurrModel::
extract_truth_key(const Pecos::ActiveKey& active_key,
		  Pecos::ActiveKey& truth_key)
{
  if (active_key.aggregated()) { // AGGREGATED_MODELS, MODEL_DISCREPANCY
    size_t truth_index = active_key.data_size() - 1; // last key for #keys > 1
    active_key.extract_key(truth_index, truth_key);
  }
  else // singleton key: assign to truth based on responseMode
    switch (responseMode) {
    case UNCORRECTED_SURROGATE: case AUTO_CORRECTED_SURROGATE:
      truth_key.clear();      break;
    default: // {BYPASS,NO}_SURROGATE
      truth_key = active_key; break;
    }
}


/*
inline void EnsembleSurrModel::
extract_subordinate_keys(const Pecos::ActiveKey& active_key,
			 std::vector<Pecos::ActiveKey>& surr_keys,
			 Pecos::ActiveKey& truth_key, short parallel_mode)
{
  if (active_key.aggregated())
    active_key.extract_keys(surr_keys, truth_key);
  else// single key: this version assigns to truth | surr based on parallel mode
    switch (parallel_mode) {
    case SURROGATE_MODEL_MODE:
      surr_key.assign(1, active_key);  truth_key.clear();  break;
    case TRUTH_MODEL_MODE:
      truth_key = active_key;          surr_keys.clear();  break;
    }
}


inline bool EnsembleSurrModel::multilevel_from_keys() const
{
  bool ml = true;
  unsigned short hf_form = truthModelKey.retrieve_model_form();
  //if (hf_lev == SZ_MAX) return false;

  size_t         hf_lev  = truthModelKey.retrieve_resolution_level(),
    i, num_approx = surrModelKeys.size();
  for (i=0; i<num_approx; ++i) {
    const Pecos::ActiveKey& surr_key = surrModelKeys[i];
    if (surr_key.retrieve_model_form()       == hf_form &&
	surr_key.retrieve_resolution_level() != hf_lev)
      return true;
  }
  return false;
}
*/


inline void EnsembleSurrModel::resize_maps()
{
  size_t num_steps = surrModelKeys.size();
  if (!truthModelKey.empty()) num_steps += 1;
  if (modelIdMaps.size()    != num_steps)    modelIdMaps.resize(num_steps);
  if (cachedRespMaps.size() != num_steps) cachedRespMaps.resize(num_steps);
}


inline bool EnsembleSurrModel::test_asv(const ShortArray& asv)
{
  size_t i, num_fns = asv.size();
  for (i=0; i<num_fns; ++i)
    if (asv[i])
      return true;
  return false;
}


inline void EnsembleSurrModel::
derived_subordinate_models(ModelList& ml, bool recurse_flag)
{
  size_t i, num_approx = pApproxModels.size();
  for (i=0; i<num_approx; ++i) {
    ml.push_back(*pApproxModels[i]);
    if (recurse_flag)
      pApproxModels[i]->derived_subordinate_models(ml, true);
  }
  // models are ordered low to high, so append truth last
  ml.push_back(*pTruthModel);
  if (recurse_flag)
    pTruthModel->derived_subordinate_models(ml, true);
}


inline void EnsembleSurrModel::resize_from_subordinate_model(size_t depth)
{
  bool all_approx_resize = false, approx0_resize = false, truth_resize = false;
  switch (responseMode) {
  case AGGREGATED_MODELS:
    all_approx_resize = truth_resize = true; break;
  case BYPASS_SURROGATE: case NO_SURROGATE:
    truth_resize = true;                     break;
  case MODEL_DISCREPANCY:
    approx0_resize = truth_resize = true;    break;
  case UNCORRECTED_SURROGATE: case AUTO_CORRECTED_SURROGATE:
    approx0_resize = true;                   break;
  }

  // bottom-up data flow, so recurse first
  size_t i, num_approx = 0;
  if   (all_approx_resize) num_approx = surrModelKeys.size();
  else if (approx0_resize) num_approx = 1;
  for (i=0; i<num_approx; ++i) {
    Model& model_i = active_surrogate_model(i);
    if (depth == SZ_MAX)
      model_i.resize_from_subordinate_model(depth);// retain special val (inf)
    else if (depth)
      model_i.resize_from_subordinate_model(depth - 1);
  }
  if (truth_resize) {
    Model& truth_model = active_truth_model();
    if (depth == SZ_MAX)
      truth_model.resize_from_subordinate_model(depth);// retain special value
    else if (depth)
      truth_model.resize_from_subordinate_model(depth - 1);
  }
  // now resize this Model's response
  if (all_approx_resize || approx0_resize || truth_resize)
    resize_response(); // resize_maps() ?
}


inline void EnsembleSurrModel::update_from_subordinate_model(size_t depth)
{
  // bottom-up data flow: recurse first, then pull updates from subordinate
  Model& sub_model = ( responseMode ==    UNCORRECTED_SURROGATE ||
		       responseMode == AUTO_CORRECTED_SURROGATE ) ?
    active_surrogate_model(0) : active_truth_model();
  if (depth == SZ_MAX)
    sub_model.update_from_subordinate_model(depth); // retain special value
  else if (depth)
    sub_model.update_from_subordinate_model(depth - 1);
  update_from_model(sub_model);
}


inline void EnsembleSurrModel::
primary_response_fn_weights(const RealVector& wts, bool recurse_flag)
{
  primaryRespFnWts = wts;
  if (recurse_flag) {
    size_t i, num_approx = pApproxModels.size();
    for (i=0; i<num_approx; ++i)
      pApproxModels[i]->primary_response_fn_weights(wts, recurse_flag);
    pTruthModel->primary_response_fn_weights(wts, recurse_flag);
  }
}


inline IntIntPair EnsembleSurrModel::
estimate_partition_bounds(int max_eval_concurrency)
{
  // responseMode is a run-time setting, so we are conservative on usage of
  // max_eval_concurrency as in derived_init_communicators()

  probDescDB.set_db_model_nodes(pTruthModel->model_id());
  IntIntPair min_max_i,
    min_max = pTruthModel->estimate_partition_bounds(max_eval_concurrency);

  size_t i, num_approx = pApproxModels.size();
  for (i=0; i<num_approx; ++i) {
    Model& model_i = *pApproxModels[i];
    probDescDB.set_db_model_nodes(model_i.model_id());
    min_max_i = model_i.estimate_partition_bounds(max_eval_concurrency);
    if (min_max_i.first  < min_max.first)  min_max.first  = min_max_i.first;
    if (min_max_i.second > min_max.second) min_max.second = min_max_i.second;
  }

  return min_max;

  // list nodes are reset at the calling level after completion of recursion
}


inline void EnsembleSurrModel::derived_init_serial()
{
  size_t i, num_approx = pApproxModels.size();
  for (i=0; i<num_approx; ++i)
    pApproxModels[i]->init_serial();
  pTruthModel->init_serial();
}


inline void EnsembleSurrModel::stop_model(short model_id)
{
  if (model_id) {
    short  model_index = model_id - 1; // id to index
    Model& model = model_from_index(model_index);
    ParConfigLIter pc_it = model.parallel_configuration_iterator();
    size_t pl_index = model.mi_parallel_level_index();
    if (pc_it->mi_parallel_level_defined(pl_index) &&
	pc_it->mi_parallel_level(pl_index).server_communicator_size() > 1)
      model.stop_servers();
  }
}


inline void EnsembleSurrModel::inactive_view(short view, bool recurse_flag)
{
  currentVariables.inactive_view(view);
  userDefinedConstraints.inactive_view(view);
  if (recurse_flag) {
    size_t i, num_approx = pApproxModels.size();
    for (i=0; i<num_approx; ++i)
      pApproxModels[i]->inactive_view(view, recurse_flag);
    pTruthModel->inactive_view(view, recurse_flag);
  }
}


inline bool EnsembleSurrModel::evaluation_cache(bool recurse_flag) const
{
  if (recurse_flag) {
    if (pTruthModel->evaluation_cache(recurse_flag))
      return true;
    size_t i, num_approx = pApproxModels.size();
    for (i=0; i<num_approx; ++i)
      if (pApproxModels[i]->evaluation_cache(recurse_flag))
	return true;
    return false;
  }
  else
    return false;
}


inline bool EnsembleSurrModel::restart_file(bool recurse_flag) const
{
  if (recurse_flag) {
    if (pTruthModel->restart_file(recurse_flag))
      return true;
    size_t i, num_approx = pApproxModels.size();
    for (i=0; i<num_approx; ++i)
      if (pApproxModels[i]->restart_file(recurse_flag))
	return true;
    return false;
  }
  else
    return false;
}


inline void EnsembleSurrModel::fine_grained_evaluation_counters()
{
  size_t i, num_approx = pApproxModels.size();
  for (i=0; i<num_approx; ++i)
    pApproxModels[i]->fine_grained_evaluation_counters();
  pTruthModel->fine_grained_evaluation_counters();
}


inline void EnsembleSurrModel::
print_evaluation_summary(std::ostream& s, bool minimal_header,
                         bool relative_count) const
{
  size_t i, num_approx = pApproxModels.size();
  for (i=0; i<num_approx; ++i)
    pApproxModels[i]->print_evaluation_summary(s, minimal_header, relative_count);
  // emulate low to high ordering
  pTruthModel->print_evaluation_summary(s, minimal_header, relative_count);
}


inline void EnsembleSurrModel::warm_start_flag(const bool flag)
{
  // Note: supportsEstimDerivs prevents quasi-Newton Hessian accumulations
  warmStartFlag = flag; // for completeness

  size_t i, num_approx = pApproxModels.size();
  for (i=0; i<num_approx; ++i)
    pApproxModels[i]->warm_start_flag(flag);
  pTruthModel->warm_start_flag(flag);
}


inline DiscrepancyCorrection& EnsembleSurrModel::discrepancy_correction()
{ return deltaCorr[activeKey]; }


inline void EnsembleSurrModel::correction_type(short corr_type)
{
  corrType = corr_type;
  std::map<Pecos::ActiveKey, DiscrepancyCorrection>::iterator it;
  for (it=deltaCorr.begin(); it!=deltaCorr.end(); ++it)
    it->second.correction_type(corr_type);
}


inline unsigned short EnsembleSurrModel::correction_mode() const
{ return correctionMode; }


inline void EnsembleSurrModel::correction_mode(unsigned short corr_mode)
{ correctionMode = corr_mode; }

} // namespace Dakota

#endif<|MERGE_RESOLUTION|>--- conflicted
+++ resolved
@@ -814,70 +814,11 @@
   else { // includes _NPOS
     Cerr << "Error: key index (" << k_index << ") out of range in "
 	 << "EnsembleSurrModel::key_from_index()" << std::endl;
-<<<<<<< HEAD
-    abort_handler(MODEL_ERROR);
-  }
-}
-
-
-inline Model& EnsembleSurrModel::model_from_index(unsigned short m_index)
-{
-  size_t num_approx = pApproxModels.size();
-  if      (m_index <  num_approx) return *pApproxModels[m_index];
-  else if (m_index == num_approx) return *pTruthModel;
-  else { // includes _NPOS
-    Cerr << "Error: model index (" << m_index << ") out of range in "
-	 << "EnsembleSurrModel::model_from_index()" << std::endl;
-    abort_handler(MODEL_ERROR);
-  }
-}
-
-
-inline const Model& EnsembleSurrModel::
-model_from_index(unsigned short m_index) const
-{
-  size_t num_approx = pApproxModels.size();
-  if      (m_index <  num_approx) return *pApproxModels[m_index];
-  else if (m_index == num_approx) return *pTruthModel;
-  else { // includes _NPOS
-    Cerr << "Error: model index (" << m_index << ") out of range in "
-	 << "EnsembleSurrModel::model_from_index()" << std::endl;
-    abort_handler(MODEL_ERROR);
-  }
-}
-
-
-inline Model& EnsembleSurrModel::approx_model_from_index(unsigned short m_index)
-{
-  size_t num_approx = pApproxModels.size();
-  if (m_index <  num_approx) return *pApproxModels[m_index];
-  else { // includes _NPOS
-    Cerr << "Error: model index (" << m_index << ") out of range in "
-	 << "EnsembleSurrModel::approx_model_from_index()" << std::endl;
-    abort_handler(MODEL_ERROR);
-  }
-}
-
-
-inline const Model& EnsembleSurrModel::
-approx_model_from_index(unsigned short m_index) const
-{
-  size_t num_approx = pApproxModels.size();
-  if (m_index <  num_approx) return *pApproxModels[m_index];
-  else { // includes _NPOS
-    Cerr << "Error: model index (" << m_index << ") out of range in "
-	 << "EnsembleSurrModel::approx_model_from_index()" << std::endl;
-    abort_handler(MODEL_ERROR);
-  }
-}
-
-=======
     abort_handler(MODEL_ERROR);  return truthModelKey;
   }
 }
 
 
->>>>>>> 7d147125
 
 inline bool EnsembleSurrModel::find_model_in_keys(unsigned short m_index)
 {
