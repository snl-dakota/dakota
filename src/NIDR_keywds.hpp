--- conflicted
+++ resolved
@@ -1,11 +1,6 @@
 
 namespace Dakota {
 
-<<<<<<< HEAD
-/** 1906 distinct keywords (plus 251 aliases) **/
-
-=======
->>>>>>> 6be69d3f
 static KeyWord
 	kw_1[3] = {
 		{"eval_id",8,0,2,0,0,0.,0.,0,N_stm(augment_utype,postRunInputFormat_TABULAR_EVAL_ID)},
