/*  _______________________________________________________________________

    DAKOTA: Design Analysis Kit for Optimization and Terascale Applications
    Copyright 2014 Sandia Corporation.
    This software is distributed under the GNU Lesser General Public License.
    For more information, see the README file in the top Dakota directory.
    _______________________________________________________________________ */

//- Class:        DataMethod
//- Description:  Class implementation
//- Owner:        Mike Eldred

#include "DataMethod.hpp"
#include "dakota_data_io.hpp"
#include "pecos_global_defs.hpp"
#ifdef HAVE_OPTPP
#include "globals.h"
#endif


namespace Dakota {

DataMethodRep::DataMethodRep():
  methodOutput(NORMAL_OUTPUT), maxIterations(-1), maxRefineIterations(-1),
  maxSolverIterations(-1), maxFunctionEvaluations(1000), speculativeFlag(false),
  methodUseDerivsFlag(false), convergenceTolerance(1.e-4), 
  constraintTolerance(0.), methodScaling(false), numFinalSolutions(0),
  methodName(DEFAULT_METHOD), subMethod(SUBMETHOD_DEFAULT),
  // Meta-iterators
  iteratorServers(0), procsPerIterator(0), // 0 defaults to detect user spec
  iteratorScheduling(DEFAULT_SCHEDULING), hybridLSProb(0.1),
  //hybridProgThresh(0.5),
  concurrentRandomJobs(0),
  // Local surrogate-based opt/NLS
  softConvLimit(0), // dummy value -> method-specific default
  surrBasedLocalLayerBypass(false), //trustRegionInitSize(0.5),
  trustRegionMinSize(1.e-6),        trustRegionContractTrigger(0.25),
  trustRegionExpandTrigger(0.75),   trustRegionContract(0.25),
  trustRegionExpand(2.0), surrBasedLocalSubProbObj(ORIGINAL_PRIMARY),
  surrBasedLocalSubProbCon(ORIGINAL_CONSTRAINTS),
  surrBasedLocalMeritFn(AUGMENTED_LAGRANGIAN_MERIT),
  surrBasedLocalAcceptLogic(FILTER), surrBasedLocalConstrRelax(NO_RELAX),
  // Global surrogate-based opt/NLS
  surrBasedGlobalReplacePts(false),
  // Branch and bound
  //branchBndNumSamplesRoot(0), branchBndNumSamplesNode(0),
  // DL_SOLVER
  dlLib(NULL), //dlDetails(""),
  // NPSOL
  verifyLevel(-1), functionPrecision(1.e-10), lineSearchTolerance(0.9),
  // NL2SOL: Real values of -1. ==> use NL2SOL default
  absConvTol(-1.), xConvTol(-1.), singConvTol(-1.), singRadius(-1.),
  falseConvTol(-1.), initTRRadius(-1.), covarianceType(0), regressDiag(false),
  // OPT++
  // searchMethod default is null since "trust_region" is preferred for 
  // unconstrained opt., whereas "line_search" is preferred for bc opt.
  gradientTolerance(0.0001), maxStep(1.e+3), 
#if HAVE_OPTPP
  meritFn(OPTPP::ArgaezTapia),
#else
  meritFn(NULL),
#endif
  stepLenToBoundary(-1.), centeringParam(-1.), // dummy defaults (see SNLLBase)
  searchSchemeSize(32),
  // APPSPACK
  initStepLength(1.0), contractStepLength(0.5), threshStepLength(0.01),
  meritFunction("merit2_squared"), constrPenalty(1.0), smoothFactor(0.0),
  // COLINY
  constantPenalty(false), globalBalanceParam(-1.),
  localBalanceParam(-1.), maxBoxSize(-1.), minBoxSize(-1.),
  //boxDivision("major_dimension"), // leave empty string as default
  mutationAdaptive(true), showMiscOptions(false),
  // These attributes must replicate the Coliny defaults due to Coliny 
  // member fn. structure:
  mutationRate(1.0),
  mutationScale(0.1), contractFactor(0.5),
  // These attributes replicate COLINY defaults due to convenience:
  totalPatternSize(0), // simplifies maxEvalConcurrency calculation
  // These attributes define DAKOTA defaults which may differ from Coliny
  // defaults:
  solnTarget(-DBL_MAX), // COLINY default of 1.e-5 can cause premature term.
  // These attributes use dummy defaults which are used to trigger conditional
  // option processing (since we don't want to get out of synch with SGOPT's 
  // defaults which may change).  The dummy defaults should be values which 
  // are _not_ reasonable user inputs.
  mutationMinScale(-1.), initDelta(-1.), threshDelta(-1.),
  newSolnsGenerated(-9999), numberRetained(-9999),
  expansionFlag(true), // default = on, no_expansion spec turns off
  expandAfterSuccess(0), contractAfterFail(0), mutationRange(-9999),
  randomizeOrderFlag(false), //betaSolverName(""),
  // JEGA
  numCrossPoints(2), numParents(2), numOffspring(2), //convergenceType(""),
  percentChange(0.1), numGenerations(15), fitnessLimit(6.0),
  shrinkagePercent(0.9), nichingType("null_niching"), numDesigns(100),
  postProcessorType("null_postprocessor"), logFile("JEGAGlobal.log"),
  printPopFlag(false),
  // JEGA/COLINY
  constraintPenalty(-1.), crossoverRate(-1.), //crossoverType(""),
  initializationType("unique_random"),
  //mutationType(""), replacementType(""), fitnessType(""),
  populationSize(50), //flatFile(),
  // NCSU 
  volBoxSize(-1.),
  // DDACE
  numSymbols(0),mainEffectsFlag(false),
  // FSUDace
  latinizeFlag(false), volQualityFlag(false), numTrials(10000),
  //initializationType("grid"), trialType("random"),
  // COLINY, JEGA, NonD, & DACE
  randomSeed(0),
  // NOMAD
  initMeshSize(1.0), minMeshSize(1.e-6), historyFile("mads_history"),
  displayFormat("bbe obj"), vns(0.0), neighborOrder(1), showAllEval(false),
  useSurrogate("none"),
  // NonD & DACE
  numSamples(0), fixedSeedFlag(false),
  fixedSequenceFlag(false), //default is variable sampling patterns
  vbdFlag(false),
  vbdDropTolerance(-1.),backfillFlag(false), pcaFlag(false),
  percentVarianceExplained(0.95), wilksFlag(false), wilksOrder(1),
  wilksConfidenceLevel(0.95), wilksSidedInterval(ONE_SIDED_UPPER),
  // NonD
  vbdOrder(0), covarianceControl(DEFAULT_COVARIANCE), rngName("mt19937"),
  refinementType(Pecos::NO_REFINEMENT), refinementControl(Pecos::NO_CONTROL),
  nestingOverride(Pecos::NO_NESTING_OVERRIDE),
  growthOverride(Pecos::NO_GROWTH_OVERRIDE), expansionType(EXTENDED_U),
  piecewiseBasis(false), expansionBasisType(Pecos::DEFAULT_BASIS),
  quadratureOrder(USHRT_MAX), sparseGridLevel(USHRT_MAX),
  expansionOrder(USHRT_MAX),
  collocationPoints(std::numeric_limits<size_t>::max()),
  expansionSamples(std::numeric_limits<size_t>::max()),
  //expansionSampleType("lhs"),
  cubIntOrder(USHRT_MAX), collocationRatio(0.), collocRatioTermsOrder(1.),
  regressionType(Pecos::DEFAULT_REGRESSION), lsRegressionType(DEFAULT_LS),
  regressionL2Penalty(0.), crossValidation(false), crossValidNoiseOnly(false),
  //adaptedBasisInitLevel(0),
  adaptedBasisAdvancements(3), normalizedCoeffs(false), tensorGridFlag(false),
  multilevDiscrepEmulation(DISTINCT_EMULATION),
  sampleType(SUBMETHOD_DEFAULT), dOptimal(false), numCandidateDesigns(0),
  reliabilitySearchType(MV), integrationRefine(NO_INT_REFINE),
  finalMomentsType(STANDARD_MOMENTS), distributionType(CUMULATIVE),
  responseLevelTarget(PROBABILITIES), responseLevelTargetReduce(COMPONENT),
  chainSamples(0), buildSamples(0), samplesOnEmulator(0), emulatorOrder(0),
  emulatorType(NO_EMULATOR), mcmcType("dram"), standardizedSpace(false),
  adaptPosteriorRefine(false), logitTransform(false), gpmsaNormalize(false),
  posteriorStatsKL(false),
  posteriorStatsMutual(false),  preSolveMethod(SUBMETHOD_DEFAULT),
  proposalCovUpdates(0), fitnessMetricType("predicted_variance"), 
  batchSelectionType("naive"), lipschitzType("local"), 
  calibrateErrorMode(CALIBRATE_NONE), burnInSamples(0), subSamplingPeriod(1),
  calModelDiscrepancy(false),
  // numPredConfigs (BMA TODO this is not initialized...)
  importPredConfigFormat(TABULAR_ANNOTATED),
  modelDiscrepancyType("global_kriging"),
  approxCorrectionOrder(2), exportCorrModelFormat(TABULAR_ANNOTATED),
  exportCorrVarFormat(TABULAR_ANNOTATED),
  exportDiscrepFormat(TABULAR_ANNOTATED), adaptExpDesign(false), 
  mutualInfoKSG2(false),
  importCandFormat(TABULAR_ANNOTATED), numCandidates(0), maxHifiEvals(-1.),  
  // DREAM
  numChains(3), numCR(3), crossoverChainPairs(3), grThreshold(1.2),
  jumpStep(5),
  generatePosteriorSamples(false), evaluatePosteriorDensity(false),
  // Parameter Study
  numSteps(0), pstudyFileFormat(TABULAR_ANNOTATED), pstudyFileActive(false),
  // Verification
  refinementRate(2.),
  // Point import/export files
  importBuildFormat(TABULAR_ANNOTATED),   importBuildActive(false),
  importApproxFormat(TABULAR_ANNOTATED),  importApproxActive(false),
  exportApproxFormat(TABULAR_ANNOTATED),
  exportSampleSeqFlag(false), exportSamplesFormat(TABULAR_ANNOTATED),
  referenceCount(1)
{ }


void DataMethodRep::write(MPIPackBuffer& s) const
{
  s << idMethod << modelPointer << lowFidModelPointer << methodOutput
    << maxIterations << maxRefineIterations << maxSolverIterations
    << maxFunctionEvaluations << speculativeFlag << methodUseDerivsFlag
    << convergenceTolerance << constraintTolerance << methodScaling
    << numFinalSolutions << methodName << subMethod << subMethodName
    << subModelPointer << subMethodPointer;

  // Meta-iterators
  s << iteratorServers << procsPerIterator << iteratorScheduling
    << hybridMethodNames << hybridModelPointers << hybridMethodPointers
  //<< hybridProgThresh
    << hybridGlobalMethodName << hybridGlobalModelPointer
    << hybridGlobalMethodPointer << hybridLocalMethodName
    << hybridLocalModelPointer << hybridLocalMethodPointer << hybridLSProb
  //<< branchBndNumSamplesRoot << branchBndNumSamplesNode
    << concurrentRandomJobs << concurrentParameterSets;

  // Surrogate-based
  s << softConvLimit << surrBasedLocalLayerBypass
    << trustRegionInitSize << trustRegionMinSize
    << trustRegionContractTrigger << trustRegionExpandTrigger
    << trustRegionContract << trustRegionExpand
    << surrBasedLocalSubProbObj << surrBasedLocalSubProbCon
    << surrBasedLocalMeritFn << surrBasedLocalAcceptLogic
    << surrBasedLocalConstrRelax << surrBasedGlobalReplacePts;

  // DL_SOLVER
  s << dlDetails;

  // NPSOL
  s << verifyLevel << functionPrecision << lineSearchTolerance;

  // NL2SOL
  s << absConvTol << xConvTol << singConvTol << singRadius << falseConvTol
    << initTRRadius << covarianceType << regressDiag;

  // OPT++
  s << searchMethod << gradientTolerance << maxStep << meritFn
    << stepLenToBoundary << centeringParam << searchSchemeSize;

  // APPSPACK
  s << initStepLength << contractStepLength << threshStepLength << meritFunction
    << constrPenalty << smoothFactor;

  // COLINY
  s << constraintPenalty << constantPenalty << globalBalanceParam
    << localBalanceParam << maxBoxSize << minBoxSize << boxDivision
    << mutationAdaptive << showMiscOptions << miscOptions << solnTarget
    << crossoverRate << mutationRate << mutationScale << mutationMinScale
    << initDelta << threshDelta << contractFactor << newSolnsGenerated
    << numberRetained << expansionFlag << expandAfterSuccess
    << contractAfterFail << mutationRange << totalPatternSize
    << randomizeOrderFlag << selectionPressure << replacementType
    << crossoverType << mutationType << exploratoryMoves << patternBasis
    << betaSolverName;

  // COLINY + APPSPACK
  s << evalSynchronize;

  // JEGA
  s << numCrossPoints << numParents << numOffspring << fitnessType
    << convergenceType << percentChange << numGenerations << fitnessLimit
    << shrinkagePercent << nichingType << nicheVector << numDesigns
    << postProcessorType << distanceVector;

  // JEGA/COLINY
  s << initializationType << flatFile << logFile << populationSize
    << printPopFlag;

  // NCSU 
  s << volBoxSize;

  // DDACE
  s << numSymbols << mainEffectsFlag;

  // FSUDace 
  s << latinizeFlag << volQualityFlag << sequenceStart << sequenceLeap
    << primeBase << numTrials << trialType;

  // COLINY, NonD, DACE, & JEGA
  s << randomSeed;

  // MADS
  s << initMeshSize << minMeshSize << historyFile << displayFormat << vns
    << neighborOrder << showAllEval << useSurrogate;

  // NonD & DACE
  s << numSamples << fixedSeedFlag << fixedSequenceFlag
    << vbdFlag << vbdDropTolerance << backfillFlag << pcaFlag
    << percentVarianceExplained << wilksFlag << wilksOrder
    << wilksConfidenceLevel << wilksSidedInterval;

  // NonD
  s << vbdOrder << covarianceControl << rngName << refinementType
    << refinementControl << nestingOverride << growthOverride << expansionType
    << piecewiseBasis << expansionBasisType << quadratureOrderSeq
    << sparseGridLevelSeq << expansionOrderSeq << collocationPointsSeq
    << expansionSamplesSeq << quadratureOrder << sparseGridLevel
    << expansionOrder << collocationPoints << expansionSamples
    << expansionSampleType << anisoDimPref << cubIntOrder << collocationRatio
    << collocRatioTermsOrder << regressionType << lsRegressionType
    << regressionNoiseTol << regressionL2Penalty << crossValidation
    << crossValidNoiseOnly //<< adaptedBasisInitLevel
    << adaptedBasisAdvancements << normalizedCoeffs << pointReuse
    << tensorGridFlag << tensorGridOrder << multilevDiscrepEmulation
    << importExpansionFile << exportExpansionFile << sampleType << dOptimal
    << numCandidateDesigns << reliabilitySearchType << reliabilityIntegration
    << integrationRefine << refineSamples << pilotSamples << finalMomentsType
    << distributionType << responseLevelTarget << responseLevelTargetReduce
    << responseLevels << probabilityLevels << reliabilityLevels
    << genReliabilityLevels << chainSamples << buildSamples << samplesOnEmulator
    << emulatorOrder << emulatorType << mcmcType << standardizedSpace
    << adaptPosteriorRefine << logitTransform << gpmsaNormalize
    << posteriorStatsKL << posteriorStatsMutual << preSolveMethod
    << proposalCovType << proposalCovUpdates << proposalCovInputType
    << proposalCovData << proposalCovFile << quesoOptionsFilename
<<<<<<< HEAD
    << fitnessMetricType << batchSelectionType << lipschitzType
    << calibrateErrorMode << hyperPriorAlphas << hyperPriorBetas
    << burnInSamples << subSamplingPeriod << calModelDiscrepancy
    << numPredConfigs << predictionConfigList << importPredConfigs
    << importPredConfigFormat << modelDiscrepancyType << approxCorrectionOrder
    << exportCorrModelFile << exportCorrModelFormat << exportCorrVarFile
    << exportCorrVarFormat << exportDiscrepFile << exportDiscrepFormat
    << adaptExpDesign << importCandPtsFile << importCandFormat << numCandidates
    << maxHifiEvals << numChains << numCR << crossoverChainPairs << grThreshold
    << jumpStep << dataDistType << dataDistCovInputType << dataDistMeans 
=======
    << fitnessMetricType
    << batchSelectionType << lipschitzType << calibrateErrorMode
    << hyperPriorAlphas << hyperPriorBetas << burnInSamples << subSamplingPeriod
    << calModelDiscrepancy << numPredConfigs << predictionConfigList
    << importPredConfigs << importPredConfigFormat
    << discrepancyType << approxCorrectionOrder << exportCorrModelFile
    << exportCorrModelFormat << exportCorrVarFile << exportCorrVarFormat
    << exportDiscrepFile << exportDiscrepFormat << adaptExpDesign
    << importCandPtsFile << importCandFormat << numCandidates << maxHifiEvals
    << mutualInfoKSG2 
    << numChains << numCR << crossoverChainPairs << grThreshold << jumpStep
    << dataDistType << dataDistCovInputType << dataDistMeans 
>>>>>>> c384b3bc
    << dataDistCovariance << dataDistFile << posteriorDensityExportFilename
    << posteriorSamplesExportFilename << posteriorSamplesImportFilename
    << generatePosteriorSamples << evaluatePosteriorDensity;

  // Parameter Study
  s << finalPoint << stepVector << numSteps << stepsPerVariable << listOfPoints
    << pstudyFilename << pstudyFileFormat << pstudyFileActive
    << varPartitions;

  // Verification
  s << refinementRate;

  // Point import/export files
  s << importBuildPtsFile  << importBuildFormat  << importBuildActive
    << importApproxPtsFile << importApproxFormat << importApproxActive
    << exportApproxPtsFile << exportApproxFormat << exportMCMCPtsFile
    << exportSampleSeqFlag << exportSamplesFormat;
}


void DataMethodRep::read(MPIUnpackBuffer& s)
{
  s >> idMethod >> modelPointer >> lowFidModelPointer >> methodOutput
    >> maxIterations >> maxRefineIterations >> maxSolverIterations
    >> maxFunctionEvaluations >> speculativeFlag >> methodUseDerivsFlag
    >> convergenceTolerance >> constraintTolerance >> methodScaling
    >> numFinalSolutions >> methodName >> subMethod >> subMethodName
    >> subModelPointer >> subMethodPointer;

  // Meta-iterators
  s >> iteratorServers >> procsPerIterator >> iteratorScheduling
    >> hybridMethodNames >> hybridModelPointers >> hybridMethodPointers
  //>> hybridProgThresh
    >> hybridGlobalMethodName >> hybridGlobalModelPointer
    >> hybridGlobalMethodPointer >> hybridLocalMethodName
    >> hybridLocalModelPointer >> hybridLocalMethodPointer >> hybridLSProb
  //>> branchBndNumSamplesRoot >> branchBndNumSamplesNode
    >> concurrentRandomJobs >> concurrentParameterSets;

  // Surrogate-based
  s >> softConvLimit >> surrBasedLocalLayerBypass
    >> trustRegionInitSize >> trustRegionMinSize
    >> trustRegionContractTrigger >> trustRegionExpandTrigger
    >> trustRegionContract >> trustRegionExpand
    >> surrBasedLocalSubProbObj >> surrBasedLocalSubProbCon
    >> surrBasedLocalMeritFn >> surrBasedLocalAcceptLogic
    >> surrBasedLocalConstrRelax >> surrBasedGlobalReplacePts;

  // DL_SOLVER
  s >> dlDetails;

  // NPSOL
  s >> verifyLevel >> functionPrecision >> lineSearchTolerance;

  // NL2SOL
  s >> absConvTol >> xConvTol >> singConvTol >> singRadius >> falseConvTol
    >> initTRRadius >> covarianceType >> regressDiag;

  // OPT++
  s >> searchMethod >> gradientTolerance >> maxStep >> meritFn
    >> stepLenToBoundary >> centeringParam >> searchSchemeSize;

  // APPSPACK
  s >> initStepLength >> contractStepLength >> threshStepLength >> meritFunction
    >> constrPenalty >> smoothFactor;

  // COLINY
  s >> constraintPenalty >> constantPenalty >> globalBalanceParam
    >> localBalanceParam >> maxBoxSize >> minBoxSize >> boxDivision
    >> mutationAdaptive >> showMiscOptions >> miscOptions >> solnTarget
    >> crossoverRate >> mutationRate >> mutationScale >> mutationMinScale
    >> initDelta >> threshDelta >> contractFactor >> newSolnsGenerated
    >> numberRetained >> expansionFlag >> expandAfterSuccess
    >> contractAfterFail >> mutationRange >> totalPatternSize
    >> randomizeOrderFlag >> selectionPressure >> replacementType
    >> crossoverType >> mutationType >> exploratoryMoves >> patternBasis
    >> betaSolverName;

  // COLINY + APPSPACK
  s >> evalSynchronize;

  // JEGA
  s >> numCrossPoints >> numParents >> numOffspring >> fitnessType
    >> convergenceType >> percentChange >> numGenerations >> fitnessLimit
    >> shrinkagePercent >> nichingType >> nicheVector >> numDesigns
    >> postProcessorType >> distanceVector;

  // JEGA/COLINY
  s >> initializationType >> flatFile >> logFile >> populationSize
    >> printPopFlag;

  // NCSU 
  s >> volBoxSize;

  // DDACE
  s >> numSymbols >> mainEffectsFlag;

  // FSUDace 
  s >> latinizeFlag >> volQualityFlag >> sequenceStart >> sequenceLeap
    >> primeBase >> numTrials >> trialType;

  // COLINY, NonD, DACE, & JEGA
  s >> randomSeed;

  // MADS
  s >> initMeshSize >> minMeshSize >> historyFile >> displayFormat >> vns
    >> neighborOrder >> showAllEval >> useSurrogate;

  // NonD & DACE
  s >> numSamples >> fixedSeedFlag >> fixedSequenceFlag
    >> vbdFlag >> vbdDropTolerance >> backfillFlag >> pcaFlag
    >> percentVarianceExplained >> wilksFlag >> wilksOrder
    >> wilksConfidenceLevel >> wilksSidedInterval;

  // NonD
  s >> vbdOrder >> covarianceControl >> rngName >> refinementType
    >> refinementControl >> nestingOverride >> growthOverride >> expansionType
    >> piecewiseBasis >> expansionBasisType >> quadratureOrderSeq
    >> sparseGridLevelSeq >> expansionOrderSeq >> collocationPointsSeq
    >> expansionSamplesSeq >> quadratureOrder >> sparseGridLevel
    >> expansionOrder >> collocationPoints >> expansionSamples
    >> expansionSampleType >> anisoDimPref >> cubIntOrder >> collocationRatio
    >> collocRatioTermsOrder >> regressionType >> lsRegressionType
    >> regressionNoiseTol >> regressionL2Penalty >> crossValidation
    >> crossValidNoiseOnly //>> adaptedBasisInitLevel
    >> adaptedBasisAdvancements >> normalizedCoeffs >> pointReuse
    >> tensorGridFlag >> tensorGridOrder >> multilevDiscrepEmulation
    >> importExpansionFile >> exportExpansionFile >> sampleType >> dOptimal
    >> numCandidateDesigns >> reliabilitySearchType >> reliabilityIntegration
    >> integrationRefine >> refineSamples >> pilotSamples >> finalMomentsType
    >> distributionType >> responseLevelTarget >> responseLevelTargetReduce
    >> responseLevels >> probabilityLevels >> reliabilityLevels
    >> genReliabilityLevels >> chainSamples >> buildSamples >> samplesOnEmulator
    >> emulatorOrder >> emulatorType >> mcmcType >> standardizedSpace
    >> adaptPosteriorRefine >> logitTransform >> gpmsaNormalize
    >> posteriorStatsKL >> posteriorStatsMutual >> preSolveMethod
    >> proposalCovType >> proposalCovUpdates >> proposalCovInputType
    >> proposalCovData >> proposalCovFile >> quesoOptionsFilename
<<<<<<< HEAD
    >> fitnessMetricType >> batchSelectionType >> lipschitzType
    >> calibrateErrorMode >> hyperPriorAlphas >> hyperPriorBetas
    >> burnInSamples >> subSamplingPeriod >> calModelDiscrepancy
    >> numPredConfigs >> predictionConfigList >> importPredConfigs
    >> importPredConfigFormat >> modelDiscrepancyType >> approxCorrectionOrder
    >> exportCorrModelFile >> exportCorrModelFormat >> exportCorrVarFile
    >> exportCorrVarFormat >> exportDiscrepFile >> exportDiscrepFormat
    >> adaptExpDesign >> importCandPtsFile >> importCandFormat >> numCandidates
    >> maxHifiEvals >> numChains >> numCR >> crossoverChainPairs >> grThreshold
    >> jumpStep >> dataDistType >> dataDistCovInputType >> dataDistMeans 
=======
    >> fitnessMetricType
    >> batchSelectionType >> lipschitzType >> calibrateErrorMode
    >> hyperPriorAlphas >> hyperPriorBetas >> burnInSamples >> subSamplingPeriod
    >> calModelDiscrepancy >> numPredConfigs >> predictionConfigList
    >> importPredConfigs >> importPredConfigFormat
    >> discrepancyType >> approxCorrectionOrder >> exportCorrModelFile
    >> exportCorrModelFormat >> exportCorrVarFile >> exportCorrVarFormat
    >> exportDiscrepFile >> exportDiscrepFormat >> adaptExpDesign
    >> importCandPtsFile >> importCandFormat >> numCandidates >> maxHifiEvals
    >> mutualInfoKSG2
    >> numChains >> numCR >> crossoverChainPairs >> grThreshold >> jumpStep
    >> dataDistType >> dataDistCovInputType >> dataDistMeans 
>>>>>>> c384b3bc
    >> dataDistCovariance >> dataDistFile >> posteriorDensityExportFilename
    >> posteriorSamplesExportFilename >> posteriorSamplesImportFilename
    >> generatePosteriorSamples >> evaluatePosteriorDensity;

  // Parameter Study
  s >> finalPoint >> stepVector >> numSteps >> stepsPerVariable >> listOfPoints
    >> pstudyFilename >> pstudyFileFormat >> pstudyFileActive
    >> varPartitions;

  // Verification
  s >> refinementRate;

  // Point import/export files
  s >> importBuildPtsFile  >> importBuildFormat  >> importBuildActive
    >> importApproxPtsFile >> importApproxFormat >> importApproxActive
    >> exportApproxPtsFile >> exportApproxFormat >> exportMCMCPtsFile
    >> exportSampleSeqFlag >> exportSamplesFormat;
}


void DataMethodRep::write(std::ostream& s) const
{
  s << idMethod << modelPointer << lowFidModelPointer << methodOutput
    << maxIterations << maxRefineIterations << maxSolverIterations
    << maxFunctionEvaluations << speculativeFlag << methodUseDerivsFlag
    << convergenceTolerance << constraintTolerance << methodScaling
    << numFinalSolutions << methodName << subMethod << subMethodName
    << subModelPointer << subMethodPointer;

  // Meta-iterators
  s << iteratorServers << procsPerIterator << iteratorScheduling
    << hybridMethodNames << hybridModelPointers << hybridMethodPointers
  //<< hybridProgThresh
    << hybridGlobalMethodName << hybridGlobalModelPointer
    << hybridGlobalMethodPointer << hybridLocalMethodName
    << hybridLocalModelPointer << hybridLocalMethodPointer << hybridLSProb
  //<< branchBndNumSamplesRoot << branchBndNumSamplesNode
    << concurrentRandomJobs << concurrentParameterSets;

  // Surrogate-based
  s << softConvLimit << surrBasedLocalLayerBypass
    << trustRegionInitSize << trustRegionMinSize
    << trustRegionContractTrigger << trustRegionExpandTrigger
    << trustRegionContract << trustRegionExpand
    << surrBasedLocalSubProbObj << surrBasedLocalSubProbCon
    << surrBasedLocalMeritFn << surrBasedLocalAcceptLogic
    << surrBasedLocalConstrRelax << surrBasedGlobalReplacePts;

  // DL_SOLVER
  s << dlDetails;

  // NPSOL
  s << verifyLevel << functionPrecision << lineSearchTolerance;

  // NL2SOL
  s << absConvTol << xConvTol << singConvTol << singRadius << falseConvTol
    << initTRRadius << covarianceType << regressDiag;

  // OPT++
  s << searchMethod << gradientTolerance << maxStep << meritFn
    << stepLenToBoundary << centeringParam << searchSchemeSize;

  // APPSPACK
  s << initStepLength << contractStepLength << threshStepLength << meritFunction
    << constrPenalty << smoothFactor;

  // COLINY
  s << constraintPenalty << constantPenalty << globalBalanceParam
    << localBalanceParam << maxBoxSize << minBoxSize << boxDivision
    << mutationAdaptive << showMiscOptions << miscOptions << solnTarget
    << crossoverRate << mutationRate << mutationScale << mutationMinScale
    << initDelta << threshDelta << contractFactor << newSolnsGenerated
    << numberRetained << expansionFlag << expandAfterSuccess
    << contractAfterFail << mutationRange << totalPatternSize
    << randomizeOrderFlag << selectionPressure << replacementType
    << crossoverType << mutationType << exploratoryMoves << patternBasis
    << betaSolverName;

  // COLINY + APPSPACK
  s << evalSynchronize;

  // JEGA
  s << numCrossPoints << numParents << numOffspring << fitnessType
    << convergenceType << percentChange << numGenerations << fitnessLimit
    << shrinkagePercent << nichingType << nicheVector << numDesigns
    << postProcessorType << distanceVector;

  // JEGA/COLINY
  s << initializationType << flatFile << logFile << populationSize
    << printPopFlag;

  // NCSU 
  s << volBoxSize;

  // DDACE
  s << numSymbols << mainEffectsFlag;

  // FSUDace 
  s << latinizeFlag << volQualityFlag << sequenceStart << sequenceLeap
    << primeBase << numTrials << trialType;

  // COLINY, NonD, DACE, & JEGA
  s << randomSeed;

  // MADS
  s << initMeshSize << minMeshSize << historyFile << displayFormat << vns
    << neighborOrder << showAllEval << useSurrogate;

  // NonD & DACE
  s << numSamples << fixedSeedFlag << fixedSequenceFlag
    << vbdFlag << vbdDropTolerance << backfillFlag << pcaFlag
    << percentVarianceExplained << wilksFlag << wilksOrder
    << wilksConfidenceLevel << wilksSidedInterval;

  // NonD
  s << vbdOrder << covarianceControl << rngName << refinementType
    << refinementControl << nestingOverride << growthOverride << expansionType
    << piecewiseBasis << expansionBasisType << quadratureOrderSeq
    << sparseGridLevelSeq << expansionOrderSeq << collocationPointsSeq
    << expansionSamplesSeq << quadratureOrder << sparseGridLevel
    << expansionOrder << collocationPoints << expansionSamples
    << expansionSampleType << anisoDimPref << cubIntOrder << collocationRatio
    << collocRatioTermsOrder << regressionType << lsRegressionType
    << regressionNoiseTol << regressionL2Penalty << crossValidation
    << crossValidNoiseOnly //<< adaptedBasisInitLevel
    << adaptedBasisAdvancements << normalizedCoeffs << pointReuse
    << tensorGridFlag << tensorGridOrder << multilevDiscrepEmulation
    << importExpansionFile << exportExpansionFile << sampleType << dOptimal
    << numCandidateDesigns << reliabilitySearchType << reliabilityIntegration
    << integrationRefine << refineSamples << pilotSamples << finalMomentsType
    << distributionType << responseLevelTarget << responseLevelTargetReduce
    << responseLevels << probabilityLevels << reliabilityLevels
    << genReliabilityLevels << chainSamples << buildSamples << samplesOnEmulator
    << emulatorOrder << emulatorType << mcmcType << standardizedSpace
    << adaptPosteriorRefine << logitTransform << gpmsaNormalize
    << posteriorStatsKL << posteriorStatsMutual << preSolveMethod
    << proposalCovType << proposalCovUpdates << proposalCovInputType
    << proposalCovData << proposalCovFile << quesoOptionsFilename
<<<<<<< HEAD
    << fitnessMetricType << batchSelectionType << lipschitzType
    << calibrateErrorMode << hyperPriorAlphas << hyperPriorBetas
    << burnInSamples << subSamplingPeriod << calModelDiscrepancy
    << numPredConfigs << predictionConfigList << importPredConfigs
    << importPredConfigFormat << modelDiscrepancyType << approxCorrectionOrder
    << exportCorrModelFile << exportCorrModelFormat << exportCorrVarFile
    << exportCorrVarFormat << exportDiscrepFile << exportDiscrepFormat
    << adaptExpDesign << importCandPtsFile << importCandFormat << numCandidates
    << maxHifiEvals << numChains << numCR << crossoverChainPairs << grThreshold
    << jumpStep << dataDistType << dataDistCovInputType << dataDistMeans 
=======
    << fitnessMetricType
    << batchSelectionType << lipschitzType << calibrateErrorMode
    << hyperPriorAlphas << hyperPriorBetas << burnInSamples << subSamplingPeriod
    << calModelDiscrepancy << numPredConfigs << predictionConfigList
    << importPredConfigs << importPredConfigFormat
    << discrepancyType << approxCorrectionOrder << exportCorrModelFile
    << exportCorrModelFormat << exportCorrVarFile << exportCorrVarFormat
    << exportDiscrepFile << exportDiscrepFormat << adaptExpDesign
    << importCandPtsFile << importCandFormat << numCandidates << maxHifiEvals
    << mutualInfoKSG2
    << numChains << numCR << crossoverChainPairs << grThreshold << jumpStep
    << dataDistType << dataDistCovInputType << dataDistMeans 
>>>>>>> c384b3bc
    << dataDistCovariance << dataDistFile << posteriorDensityExportFilename
    << posteriorSamplesExportFilename << posteriorSamplesImportFilename
    << generatePosteriorSamples << evaluatePosteriorDensity;

  // Parameter Study
  s << finalPoint << stepVector << numSteps << stepsPerVariable << listOfPoints
    << pstudyFilename << pstudyFileFormat << pstudyFileActive
    << varPartitions;

  // Verification
  s << refinementRate;

  // Point import/export files
  s << importBuildPtsFile  << importBuildFormat  << importBuildActive
    << importApproxPtsFile << importApproxFormat << importApproxActive
    << exportApproxPtsFile << exportApproxFormat << exportMCMCPtsFile
    << exportSampleSeqFlag << exportSamplesFormat;
}


DataMethod::DataMethod(): dataMethodRep(new DataMethodRep())
{
#ifdef REFCOUNT_DEBUG
  Cout << "DataMethod::DataMethod(), dataMethodRep referenceCount = "
       << dataMethodRep->referenceCount << std::endl;
#endif
}


DataMethod::DataMethod(const DataMethod& data_method)
{
  // Increment new (no old to decrement)
  dataMethodRep = data_method.dataMethodRep;
  if (dataMethodRep) // Check for an assignment of NULL
    ++dataMethodRep->referenceCount;

#ifdef REFCOUNT_DEBUG
  Cout << "DataMethod::DataMethod(DataMethod&)" << std::endl;
  if (dataMethodRep)
    Cout << "dataMethodRep referenceCount = " << dataMethodRep->referenceCount
	 << std::endl;
#endif
}


DataMethod& DataMethod::operator=(const DataMethod& data_method)
{
  if (dataMethodRep != data_method.dataMethodRep) { // normal case: old != new
    // Decrement old
    if (dataMethodRep) // Check for NULL
      if ( --dataMethodRep->referenceCount == 0 ) 
	delete dataMethodRep;
    // Assign and increment new
    dataMethodRep = data_method.dataMethodRep;
    if (dataMethodRep) // Check for NULL
      ++dataMethodRep->referenceCount;
  }
  // else if assigning same rep, then do nothing since referenceCount
  // should already be correct

#ifdef REFCOUNT_DEBUG
  Cout << "DataMethod::operator=(DataMethod&)" << std::endl;
  if (dataMethodRep)
    Cout << "dataMethodRep referenceCount = " << dataMethodRep->referenceCount
	 << std::endl;
#endif

  return *this;
}


DataMethod::~DataMethod()
{
  if (dataMethodRep) { // Check for NULL
    --dataMethodRep->referenceCount; // decrement
#ifdef REFCOUNT_DEBUG
    Cout << "dataMethodRep referenceCount decremented to "
         << dataMethodRep->referenceCount << std::endl;
#endif
    if (dataMethodRep->referenceCount == 0) {
#ifdef REFCOUNT_DEBUG
      Cout << "deleting dataMethodRep" << std::endl;
#endif
      delete dataMethodRep;
    }
  }
}

} // namespace Dakota<|MERGE_RESOLUTION|>--- conflicted
+++ resolved
@@ -292,7 +292,6 @@
     << posteriorStatsKL << posteriorStatsMutual << preSolveMethod
     << proposalCovType << proposalCovUpdates << proposalCovInputType
     << proposalCovData << proposalCovFile << quesoOptionsFilename
-<<<<<<< HEAD
     << fitnessMetricType << batchSelectionType << lipschitzType
     << calibrateErrorMode << hyperPriorAlphas << hyperPriorBetas
     << burnInSamples << subSamplingPeriod << calModelDiscrepancy
@@ -300,23 +299,10 @@
     << importPredConfigFormat << modelDiscrepancyType << approxCorrectionOrder
     << exportCorrModelFile << exportCorrModelFormat << exportCorrVarFile
     << exportCorrVarFormat << exportDiscrepFile << exportDiscrepFormat
-    << adaptExpDesign << importCandPtsFile << importCandFormat << numCandidates
-    << maxHifiEvals << numChains << numCR << crossoverChainPairs << grThreshold
-    << jumpStep << dataDistType << dataDistCovInputType << dataDistMeans 
-=======
-    << fitnessMetricType
-    << batchSelectionType << lipschitzType << calibrateErrorMode
-    << hyperPriorAlphas << hyperPriorBetas << burnInSamples << subSamplingPeriod
-    << calModelDiscrepancy << numPredConfigs << predictionConfigList
-    << importPredConfigs << importPredConfigFormat
-    << discrepancyType << approxCorrectionOrder << exportCorrModelFile
-    << exportCorrModelFormat << exportCorrVarFile << exportCorrVarFormat
-    << exportDiscrepFile << exportDiscrepFormat << adaptExpDesign
-    << importCandPtsFile << importCandFormat << numCandidates << maxHifiEvals
-    << mutualInfoKSG2 
-    << numChains << numCR << crossoverChainPairs << grThreshold << jumpStep
+    << adaptExpDesign << importCandPtsFile << importCandFormat
+    << numCandidates << maxHifiEvals << mutualInfoKSG2 << numChains
+    << numCR << crossoverChainPairs << grThreshold << jumpStep
     << dataDistType << dataDistCovInputType << dataDistMeans 
->>>>>>> c384b3bc
     << dataDistCovariance << dataDistFile << posteriorDensityExportFilename
     << posteriorSamplesExportFilename << posteriorSamplesImportFilename
     << generatePosteriorSamples << evaluatePosteriorDensity;
@@ -455,7 +441,6 @@
     >> posteriorStatsKL >> posteriorStatsMutual >> preSolveMethod
     >> proposalCovType >> proposalCovUpdates >> proposalCovInputType
     >> proposalCovData >> proposalCovFile >> quesoOptionsFilename
-<<<<<<< HEAD
     >> fitnessMetricType >> batchSelectionType >> lipschitzType
     >> calibrateErrorMode >> hyperPriorAlphas >> hyperPriorBetas
     >> burnInSamples >> subSamplingPeriod >> calModelDiscrepancy
@@ -463,23 +448,10 @@
     >> importPredConfigFormat >> modelDiscrepancyType >> approxCorrectionOrder
     >> exportCorrModelFile >> exportCorrModelFormat >> exportCorrVarFile
     >> exportCorrVarFormat >> exportDiscrepFile >> exportDiscrepFormat
-    >> adaptExpDesign >> importCandPtsFile >> importCandFormat >> numCandidates
-    >> maxHifiEvals >> numChains >> numCR >> crossoverChainPairs >> grThreshold
-    >> jumpStep >> dataDistType >> dataDistCovInputType >> dataDistMeans 
-=======
-    >> fitnessMetricType
-    >> batchSelectionType >> lipschitzType >> calibrateErrorMode
-    >> hyperPriorAlphas >> hyperPriorBetas >> burnInSamples >> subSamplingPeriod
-    >> calModelDiscrepancy >> numPredConfigs >> predictionConfigList
-    >> importPredConfigs >> importPredConfigFormat
-    >> discrepancyType >> approxCorrectionOrder >> exportCorrModelFile
-    >> exportCorrModelFormat >> exportCorrVarFile >> exportCorrVarFormat
-    >> exportDiscrepFile >> exportDiscrepFormat >> adaptExpDesign
-    >> importCandPtsFile >> importCandFormat >> numCandidates >> maxHifiEvals
-    >> mutualInfoKSG2
-    >> numChains >> numCR >> crossoverChainPairs >> grThreshold >> jumpStep
+    >> adaptExpDesign >> importCandPtsFile >> importCandFormat
+    >> numCandidates >> maxHifiEvals >> mutualInfoKSG2 >> numChains
+    >> numCR >> crossoverChainPairs >> grThreshold >> jumpStep
     >> dataDistType >> dataDistCovInputType >> dataDistMeans 
->>>>>>> c384b3bc
     >> dataDistCovariance >> dataDistFile >> posteriorDensityExportFilename
     >> posteriorSamplesExportFilename >> posteriorSamplesImportFilename
     >> generatePosteriorSamples >> evaluatePosteriorDensity;
@@ -618,7 +590,6 @@
     << posteriorStatsKL << posteriorStatsMutual << preSolveMethod
     << proposalCovType << proposalCovUpdates << proposalCovInputType
     << proposalCovData << proposalCovFile << quesoOptionsFilename
-<<<<<<< HEAD
     << fitnessMetricType << batchSelectionType << lipschitzType
     << calibrateErrorMode << hyperPriorAlphas << hyperPriorBetas
     << burnInSamples << subSamplingPeriod << calModelDiscrepancy
@@ -626,23 +597,10 @@
     << importPredConfigFormat << modelDiscrepancyType << approxCorrectionOrder
     << exportCorrModelFile << exportCorrModelFormat << exportCorrVarFile
     << exportCorrVarFormat << exportDiscrepFile << exportDiscrepFormat
-    << adaptExpDesign << importCandPtsFile << importCandFormat << numCandidates
-    << maxHifiEvals << numChains << numCR << crossoverChainPairs << grThreshold
-    << jumpStep << dataDistType << dataDistCovInputType << dataDistMeans 
-=======
-    << fitnessMetricType
-    << batchSelectionType << lipschitzType << calibrateErrorMode
-    << hyperPriorAlphas << hyperPriorBetas << burnInSamples << subSamplingPeriod
-    << calModelDiscrepancy << numPredConfigs << predictionConfigList
-    << importPredConfigs << importPredConfigFormat
-    << discrepancyType << approxCorrectionOrder << exportCorrModelFile
-    << exportCorrModelFormat << exportCorrVarFile << exportCorrVarFormat
-    << exportDiscrepFile << exportDiscrepFormat << adaptExpDesign
-    << importCandPtsFile << importCandFormat << numCandidates << maxHifiEvals
-    << mutualInfoKSG2
-    << numChains << numCR << crossoverChainPairs << grThreshold << jumpStep
+    << adaptExpDesign << importCandPtsFile << importCandFormat
+    << numCandidates << maxHifiEvals << mutualInfoKSG2 << numChains
+    << numCR << crossoverChainPairs << grThreshold << jumpStep
     << dataDistType << dataDistCovInputType << dataDistMeans 
->>>>>>> c384b3bc
     << dataDistCovariance << dataDistFile << posteriorDensityExportFilename
     << posteriorSamplesExportFilename << posteriorSamplesImportFilename
     << generatePosteriorSamples << evaluatePosteriorDensity;
