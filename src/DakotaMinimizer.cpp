/*  _______________________________________________________________________

    DAKOTA: Design Analysis Kit for Optimization and Terascale Applications
    Copyright 2014 Sandia Corporation.
    This software is distributed under the GNU Lesser General Public License.
    For more information, see the README file in the top Dakota directory.
    _______________________________________________________________________ */

//- Class:       Minimizer
//- Description: Implementation code for the Minimizer class
//- Owner:       Mike Eldred
//- Checked by:

#include "DakotaMinimizer.hpp"
#include "dakota_system_defs.hpp"
#include "dakota_data_io.hpp"
#include "dakota_tabular_io.hpp"
#include "DakotaModel.hpp"
#include "ProblemDescDB.hpp"
#include "IteratorScheduler.hpp"
#include "ParamResponsePair.hpp"
#include "PRPMultiIndex.hpp"
#include "RecastModel.hpp"
#include "DataTransformModel.hpp"
#include "ScalingModel.hpp"
#include "Teuchos_SerialDenseHelpers.hpp"
#ifdef __SUNPRO_CC
#include <math.h>  // for std::log
#endif // __SUNPRO_CC

static const char rcsId[]="@(#) $Id: DakotaMinimizer.cpp 7029 2010-10-22 00:17:02Z mseldre $";


namespace Dakota {

extern PRPCache data_pairs; // global container

// initialization of static needed by RecastModel
Minimizer* Minimizer::minimizerInstance(NULL);


/** This constructor extracts inherited data for the optimizer and least
    squares branches and performs sanity checking on constraint settings. */
Minimizer::Minimizer(ProblemDescDB& problem_db, Model& model, std::shared_ptr<TraitsBase> traits): 
  Iterator(BaseConstructor(), problem_db, traits),
  constraintTol(probDescDB.get_real("method.constraint_tolerance")),
  bigRealBoundSize(BIG_REAL_BOUND), bigIntBoundSize(1000000000),
  boundConstraintFlag(false),
  speculativeFlag(probDescDB.get_bool("method.speculative")),
  optimizationFlag(true),
  calibrationDataFlag(probDescDB.get_bool("responses.calibration_data") ||
    !probDescDB.get_string("responses.scalar_data_filename").empty()),
  expData(probDescDB, model.current_response().shared_data(), outputLevel),
  numExperiments(0), numTotalCalibTerms(0),
  scaleFlag(probDescDB.get_bool("method.scaling"))
{
  iteratedModel = model;
  update_from_model(iteratedModel); // variable/response counts & checks

  // Re-assign Iterator defaults specialized to Minimizer branch
  if (maxIterations < 0) // DataMethod default set to -1
    maxIterations = 100;
  // Minimizer default number of final solution is 1, unless a
  // multi-objective frontier-based method
  if (!numFinalSolutions && methodName != MOGA)
    numFinalSolutions = 1;
}


Minimizer::Minimizer(unsigned short method_name, Model& model, std::shared_ptr<TraitsBase> traits):
  Iterator(NoDBBaseConstructor(), method_name, model, traits), constraintTol(0.),
  bigRealBoundSize(1.e+30), bigIntBoundSize(1000000000),
  boundConstraintFlag(false), speculativeFlag(false), optimizationFlag(true),
  calibrationDataFlag(false), numExperiments(0), numTotalCalibTerms(0),
  scaleFlag(false)
{
  update_from_model(iteratedModel); // variable,constraint counts & checks
}


Minimizer::Minimizer(unsigned short method_name, size_t num_lin_ineq,
		     size_t num_lin_eq, size_t num_nln_ineq, size_t num_nln_eq, std::shared_ptr<TraitsBase> traits):
  Iterator(NoDBBaseConstructor(), method_name, traits),
  bigRealBoundSize(1.e+30), bigIntBoundSize(1000000000),
  numNonlinearIneqConstraints(num_nln_ineq),
  numNonlinearEqConstraints(num_nln_eq), numLinearIneqConstraints(num_lin_ineq),
  numLinearEqConstraints(num_lin_eq),
  numNonlinearConstraints(num_nln_ineq + num_nln_eq),
  numLinearConstraints(num_lin_ineq + num_lin_eq),
  numConstraints(numNonlinearConstraints + numLinearConstraints),
  numUserPrimaryFns(1), numIterPrimaryFns(1), boundConstraintFlag(false),
  speculativeFlag(false), optimizationFlag(true), 
  calibrationDataFlag(false), numExperiments(0), numTotalCalibTerms(0),
  scaleFlag(false)
{ }


bool Minimizer::resize()
{
  bool parent_reinit_comms = Iterator::resize();

  Cerr << "\nError: Resizing is not yet supported in method "
       << method_enum_to_string(methodName) << "." << std::endl;
  abort_handler(METHOD_ERROR);

  return parent_reinit_comms;
}


void Minimizer::update_from_model(const Model& model)
{
  Iterator::update_from_model(model);

  numContinuousVars     = model.cv();  numDiscreteIntVars  = model.div();
  numDiscreteStringVars = model.dsv(); numDiscreteRealVars = model.drv();
  numFunctions          = model.num_functions();

  bool err_flag = false;
  // Check for correct bit associated within methodName
  if ( !(methodName & MINIMIZER_BIT) ) {
    Cerr << "\nError: minimizer bit not activated for method instantiation "
	 << "within Minimizer branch." << std::endl;
    err_flag = true;
  }
  
  // Check for active design variables and discrete variable support.
  // Include explicit checking for COLINOptimizer methods that are not
  // representative of the majority (i.e. other COLINOptimizer methods)
  if(( traits()->supports_continuous_variables() && 
      traits()->supports_discrete_variables()) ||
    (methodName == COLINY_EA  ||  methodName == COLINY_BETA ))
  {
    if (!numContinuousVars && !numDiscreteIntVars && !numDiscreteStringVars &&
	!numDiscreteRealVars) {
      Cerr << "\nError: " << method_enum_to_string(methodName)
	   << " requires active variables." << std::endl;
      err_flag = true;
    }
  }
  else { // methods supporting only continuous design variables
    if (!numContinuousVars) {
      Cerr << "\nError: " << method_enum_to_string(methodName)
	   << " requires active continuous variables." << std::endl;
      err_flag = true;
    }
    if (numDiscreteIntVars || numDiscreteStringVars || numDiscreteRealVars)
      Cerr << "\nWarning: discrete design variables ignored by "
	   << method_enum_to_string(methodName) << std::endl;
  }

  // Check for response functions
  if ( numFunctions <= 0 ) {
    Cerr << "\nError: number of response functions must be greater than zero."
	 << std::endl;
    err_flag = true;
  }

  // check for gradient/Hessian/minimizer match: abort with an error for cases
  // where insufficient derivative data is available (e.g., full Newton methods
  // require Hessians), but only echo warnings in other cases (e.g., if more
  // derivative data is specified than is needed --> for example, don't enforce
  // that analytic Hessians require full Newton methods).
  const String& grad_type = model.gradient_type();
  const String& hess_type = model.hessian_type();
  if (outputLevel >= VERBOSE_OUTPUT)
    Cout << "Gradient type = " << grad_type << " Hessian type = " << hess_type
	 << '\n';
  if ( grad_type == "none" && ( ( methodName & LEASTSQ_BIT ) ||
       ( ( methodName & OPTIMIZER_BIT ) && methodName >= NONLINEAR_CG ) ) ) {
    Cerr << "\nError: gradient-based minimizers require a gradient "
         << "specification." << std::endl;
    err_flag = true;
  }
  if ( hess_type != "none" && methodName != OPTPP_NEWTON )
    Cerr << "\nWarning: Hessians are only utilized by full Newton methods.\n\n";
  if ( ( grad_type != "none" || hess_type != "none") &&
       ( ( methodName & OPTIMIZER_BIT ) && methodName < NONLINEAR_CG ) )
    Cerr << "\nWarning: Gradient/Hessian specification for a nongradient-based "
	 << "optimizer is ignored.\n\n";
  // TO DO: verify vendor finite differencing support
  vendorNumericalGradFlag
    = (grad_type == "numerical" && model.method_source() == "vendor");

  numNonlinearIneqConstraints = model.num_nonlinear_ineq_constraints();
  numNonlinearEqConstraints   = model.num_nonlinear_eq_constraints();
  numLinearIneqConstraints    = model.num_linear_ineq_constraints(); 
  numLinearEqConstraints      = model.num_linear_eq_constraints();
  numNonlinearConstraints     = numNonlinearIneqConstraints
                              + numNonlinearEqConstraints;
  numLinearConstraints = numLinearIneqConstraints + numLinearEqConstraints;
  numConstraints       = numNonlinearConstraints + numLinearConstraints;
  numIterPrimaryFns    = numUserPrimaryFns = model.num_primary_fns();
  if (model.primary_fn_type() == CALIB_TERMS)
    numTotalCalibTerms = numUserPrimaryFns;  // default value

  // TO DO: hard error if not supported; warning if promoted;
  //        quiet if natively supported


  // Check for linear constraint support in method selection
<<<<<<< HEAD
  if ( ( numLinearIneqConstraints   || numLinearEqConstraints ) &&
       ( methodName == ROL_LS || 
        methodName == NL2SOL       || 
	 methodName == NONLINEAR_CG || methodName == OPTPP_CG             || 
	 ( methodName >= OPTPP_PDS  && methodName <= COLINY_SOLIS_WETS )  ||
	 methodName == NCSU_DIRECT  || methodName == MESH_ADAPTIVE_SEARCH ||
	 methodName == GENIE_DIRECT || methodName == GENIE_OPT_DARTS      ||
         methodName == DL_SOLVER    || methodName == EFFICIENT_GLOBAL ) ) {
    Cerr << "\nError: linear constraints not currently supported by "
	 << method_enum_to_string(methodName) << ".\n       Please select a "
	 << "different method for generally constrained problems." << std::endl;
    err_flag = true;
  }
  // Check for nonlinear constraint support in method selection.  Note that
  // CONMIN and DOT swap method selections as needed for constraint support.
  if ( ( numNonlinearIneqConstraints || numNonlinearEqConstraints ) &&
       ( methodName == ROL_LS || 
        methodName == NL2SOL        || methodName == OPTPP_CG    ||
	 methodName == NONLINEAR_CG  || methodName == OPTPP_PDS   ||
	 methodName == NCSU_DIRECT   || methodName == GENIE_DIRECT ||
         methodName == GENIE_OPT_DARTS )) {
    Cerr << "\nError: nonlinear constraints not currently supported by "
	 << method_enum_to_string(methodName) << ".\n       Please select a "
	 << "different method for generally constrained problems." << std::endl;
=======
  // Include explicit checking for COLINOptimizer and SNLLOptimizer methods
  // that are not representative of the respective majority
  // (i.e. other COLINOptimizer or SNLLOptimizer methods)
  if ( numLinearEqConstraints && (!traits()->supports_linear_equality() ||
      ( methodName == OPTPP_CG || methodName == OPTPP_PDS ||
        methodName == COLINY_SOLIS_WETS ))) {
    Cerr << "\nError: linear equality constraints not currently supported by "
   << method_enum_to_string(methodName) << ".\n       Please select a "
   << "different method." << std::endl;
    err_flag = true;
  }
  if ( numLinearIneqConstraints && (!traits()->supports_linear_inequality() ||
      ( methodName == OPTPP_CG || methodName == OPTPP_PDS ||
        methodName == COLINY_SOLIS_WETS ))) {
    Cerr << "\nError: linear inequality constraints not currently supported by "
   << method_enum_to_string(methodName) << ".\n       Please select a "
   << "different method." << std::endl;
    err_flag = true;
  }

  // Check for nonlinear constraint support in method selection
  // Include explicit checking for SNLLOptimizer methods that are not
  // representative of the majority (i.e. other SNLLOptimizer methods)
  if ( numNonlinearEqConstraints && (!traits()->supports_nonlinear_equality() ||
      ( methodName == OPTPP_CG || methodName == OPTPP_PDS))) {
    Cerr << "\nError: nonlinear equality constraints not currently supported by "
   << method_enum_to_string(methodName) << ".\n       Please select a "
   << "different method." << std::endl;
    err_flag = true;
  }
  if ( numNonlinearIneqConstraints && (!traits()->supports_nonlinear_inequality() ||
      ( methodName == OPTPP_CG || methodName == OPTPP_PDS))) {
    Cerr << "\nError: nonlinear inequality constraints not currently supported by "
   << method_enum_to_string(methodName) << ".\n       Please select a "
   << "different method." << std::endl;
>>>>>>> b29456bd
    err_flag = true;
  }

  if (err_flag)
    abort_handler(-1);

  // set boundConstraintFlag
  size_t i;
  const RealVector& c_l_bnds = model.continuous_lower_bounds();
  const RealVector& c_u_bnds = model.continuous_upper_bounds();
  //Cout << "Continuous lower bounds:\n"; write_data(Cout, c_l_bnds);
  //Cout << "Continuous upper bounds:\n"; write_data(Cout, c_u_bnds);
  for (i=0; i<numContinuousVars; ++i)
    if (c_l_bnds[i] > -bigRealBoundSize || c_u_bnds[i] < bigRealBoundSize)
      { boundConstraintFlag = true; break; }
  bool discrete_bounds = (methodName == MOGA || methodName == SOGA ||
			  methodName == COLINY_EA);
  if (discrete_bounds) {
    const IntVector&  di_l_bnds = model.discrete_int_lower_bounds();
    const IntVector&  di_u_bnds = model.discrete_int_upper_bounds();
    const RealVector& dr_l_bnds = model.discrete_real_lower_bounds();
    const RealVector& dr_u_bnds = model.discrete_real_upper_bounds();
    for (i=0; i<numDiscreteIntVars; ++i)
      if (di_l_bnds[i] > -bigIntBoundSize || di_u_bnds[i] < bigIntBoundSize)
	{ boundConstraintFlag = true; break; }
    for (i=0; i<numDiscreteRealVars; ++i)
      if (dr_l_bnds[i] > -bigRealBoundSize || dr_u_bnds[i] < bigRealBoundSize)
	{ boundConstraintFlag = true; break; }
  }
}


void Minimizer::initialize_run()
{
  // Verify that iteratedModel is not null (default ctor and some
  // NoDBBaseConstructor ctors leave iteratedModel uninitialized).
  if (!iteratedModel.is_null()) {
    // update context data that is outside scope of local DB specifications.
    // This is needed for reused objects.
    //iteratedModel.db_scope_reset(); // TO DO: need better name?

    // This is to catch un-initialized models used by local iterators that
    // are not called through IteratorScheduler::run_iterator().  Within a
    // recursion, it will correspond to the first initialize_run() with an
    // uninitialized mapping, such as the outer-iterator on the first pass
    // of a recursion.  On subsequent passes, it may correspond to the inner
    // iterator.  The Iterator scope should not matter for the iteratedModel
    // mapping initialize/finalize.
    if (!iteratedModel.mapping_initialized()) {
      ParLevLIter pl_iter = methodPCIter->mi_parallel_level_iterator();
      bool var_size_changed = iteratedModel.initialize_mapping(pl_iter);
      if (var_size_changed)
        /*bool reinit_comms =*/ resize(); // ignore return value
    }

    // Do not reset the evaluation reference for sub-iterators
    // (previously managed via presence/absence of ostream)
    //if (!subIteratorFlag)
    if (summaryOutputFlag)
      iteratedModel.set_evaluation_reference();
  }

  // Track any previous object instance in case of recursion.  Note that
  // optimizerInstance and minimizerInstance must be tracked separately since
  // the previous optimizer and previous minimizer could be different instances
  // (e.g., for MCUU with NL2SOL for NLS and NPSOL for MPP search, the previous
  // minimizer is NL2SOL and the previous optimizer is NULL).
  prevMinInstance   = minimizerInstance;
  minimizerInstance = this;

  if (subIteratorFlag) { 

    // Catch any updates to all inactive vars.  For now, do this in
    // initialize because derived classes may elect to reimplement
    // post_run.  Needs to happen before derived solvers update their
    // best points, so it doesn't trample their active variables data.

    // Dive into the originally passed model (could keep a shallow copy of it)
    // Don't use a reference here as want a shallow copy, not the instance
    Model usermodel(iteratedModel);
    for (unsigned short i=1; i<=myModelLayers; ++i) {
      usermodel = usermodel.subordinate_model();
    }
    
    // Could be lighter weight, but don't have a way to update only inactive
    bestVariablesArray.front().all_continuous_variables(
      usermodel.all_continuous_variables());
    bestVariablesArray.front().all_discrete_int_variables(
      usermodel.all_discrete_int_variables());
    bestVariablesArray.front().all_discrete_real_variables(
      usermodel.all_discrete_real_variables());
  }
}


void Minimizer::post_run(std::ostream& s)
{
  if (summaryOutputFlag) {
    // Print the function evaluation summary for all Iterators
    if (!iteratedModel.is_null())
      iteratedModel.print_evaluation_summary(s); // full hdr, relative counts

    // The remaining final results output varies by iterator branch
    print_results(s);
  }

  resultsDB.write_databases();
}


void Minimizer::finalize_run()
{
  // Restore previous object instance in case of recursion.
  minimizerInstance = prevMinInstance;

  // Finalize an initialized mapping.  This will correspond to the first
  // finalize_run() with an uninitialized mapping, such as the inner-iterator
  // in a recursion.
  if (iteratedModel.mapping_initialized()) {
    // paired to matching call to Model.initialize_mapping() in
    // initialize_run() above
    bool var_size_changed = iteratedModel.finalize_mapping();
    if (var_size_changed)
      /*bool reinit_comms =*/ resize(); // ignore return value
  }

  Iterator::finalize_run(); // included for completeness
}


Model Minimizer::original_model(unsigned short recasts_left)
{
  // Dive into the originally passed model (could keep a shallow copy of it)
  // Don't use a reference here as want a shallow copy, not the instance
  Model usermodel(iteratedModel);
  for (unsigned short i=1; i<=myModelLayers - recasts_left; ++i) {
    usermodel = usermodel.subordinate_model();
  }

  return(usermodel);
}


/** Reads observation data to compute least squares residuals.  Does
    not change size of responses, and is the first wrapper, therefore
    sizes are based on iteratedModel.  */
void Minimizer::data_transform_model()
{
  if (outputLevel >= DEBUG_OUTPUT)
    Cout << "Initializing calibration data transformation" << std::endl;
  
  // TODO: need better validation of these sizes and data with error msgs
  numExperiments = probDescDB.get_sizet("responses.num_experiments");
  if (numExperiments < 1) {
      Cerr << "Error in number of experiments" << std::endl;
      abort_handler(-1);
  }
  // TODO: verify: we don't want to weight by missing sigma: all = 1.0
  expData.load_data("Least Squares");

  iteratedModel.
    assign_rep(new DataTransformModel(iteratedModel, expData), false);
  ++myModelLayers;
  dataTransformModel = iteratedModel;

  // update sizes in Iterator view from the RecastModel
  numIterPrimaryFns = numTotalCalibTerms = iteratedModel.num_primary_fns();
  numFunctions = iteratedModel.num_functions();
  if (outputLevel > NORMAL_OUTPUT)
    Cout << "Adjusted number of calibration terms: " << numTotalCalibTerms 
	 << std::endl;

  // adjust active set vector to reflect new residual size
  ShortArray asv(numFunctions, 1);
  activeSet.request_vector(asv);

  // TODO: review where should derivatives happen in data transform
  // case: where derivatives are computed should be tied to whether
  // interpolation is present

  // Need to correct a flaw in doing this: estimate derivatives uses a
  // mix of DB lookups and new evals, but the DB lookups aren't
  // transformed!

  // In the data transform case, perform numerical derivatives at the
  // RecastModel level (override the RecastModel default and the
  // subModel default)
  // BMA: Disabled until debugged...
  //  iteratedModel.supports_derivative_estimation(true);
  //  RecastModel* recast_model_rep = (RecastModel*) iteratedModel.model_rep();
  //  recast_model_rep->submodel_supports_derivative_estimation(false);
}



/** Wrap the iteratedModel in a scaling transformation, such that
    iteratedModel now contains a scaling recast model. Potentially
    affects variables, primary, and secondary responses */
void Minimizer::scale_model()
{
  // iteratedModel becomes the sub-model of a RecastModel:
  iteratedModel.assign_rep(new ScalingModel(iteratedModel), false);
  scalingModel = iteratedModel;
  ++myModelLayers;

}


/** The composite objective computation sums up the contributions from
    one of more primary functions using the primary response fn weights. */
Real Minimizer::
objective(const RealVector& fn_vals, const BoolDeque& max_sense,
	  const RealVector& primary_wts) const
{
  return objective(fn_vals, numUserPrimaryFns, max_sense, primary_wts);
}

/** This "composite" objective is a more general case of the previous
    objective(), but doesn't presume a reduction map from user to
    iterated space.  Used to apply weights and sense in COLIN results
    sorting.  Leaving as a duplicate implementation pending resolution
    of COLIN lookups. */
Real Minimizer::
objective(const RealVector& fn_vals, size_t num_fns,
	  const BoolDeque& max_sense,
	  const RealVector& primary_wts) const
{
  Real obj_fn = 0.0;
  if (optimizationFlag) { // MOO
    bool use_sense = !max_sense.empty();
    if (primary_wts.empty()) {
      for (size_t i=0; i<num_fns; ++i)
	if (use_sense && max_sense[i]) obj_fn -= fn_vals[i];
	else                           obj_fn += fn_vals[i];
      if (num_fns > 1)
	obj_fn /= (Real)num_fns; // default weight = 1/n
    }
    else {
      for (size_t i=0; i<num_fns; ++i)
	if (use_sense && max_sense[i]) obj_fn -= primary_wts[i] * fn_vals[i];
	else                           obj_fn += primary_wts[i] * fn_vals[i];
    }
  }
  else { // NLS
    if (primary_wts.empty())
      for (size_t i=0; i<num_fns; ++i)
	obj_fn += std::pow(fn_vals[i], 2); // default weight = 1
    else
      for (size_t i=0; i<num_fns; ++i)
    	obj_fn += primary_wts[i] * std::pow(fn_vals[i], 2);
  }
  return obj_fn;
}

void Minimizer::
objective_gradient(const RealVector& fn_vals, const RealMatrix& fn_grads, 
		   const BoolDeque& max_sense, const RealVector& primary_wts,
		   RealVector& obj_grad) const
{
  objective_gradient(fn_vals, numUserPrimaryFns, fn_grads, max_sense,
		     primary_wts, obj_grad);
}

/** The composite objective gradient computation combines the
    contributions from one of more primary function gradients,
    including the effect of any primary function weights.  In the case
    of a linear mapping (MOO), only the primary function gradients are
    required, but in the case of a nonlinear mapping (NLS), primary
    function values are also needed.  Within RecastModel::set_mapping(),
    the active set requests are automatically augmented to make values
    available when needed, based on nonlinearRespMapping settings. */
void Minimizer::
objective_gradient(const RealVector& fn_vals, size_t num_fns,
		   const RealMatrix& fn_grads, const BoolDeque& max_sense, 
		   const RealVector& primary_wts, RealVector& obj_grad) const
{
  if (obj_grad.length() != numContinuousVars)
    obj_grad.sizeUninitialized(numContinuousVars);
  obj_grad = 0.;
  if (optimizationFlag) { // MOO
    bool use_sense = !max_sense.empty();
    if (primary_wts.empty()) {
      for (size_t i=0; i<num_fns; ++i) {
	const Real* fn_grad_i = fn_grads[i];
	if (use_sense && max_sense[i])
	  for (size_t j=0; j<numContinuousVars; ++j)
	    obj_grad[j] -= fn_grad_i[j];
	else
	  for (size_t j=0; j<numContinuousVars; ++j)
	    obj_grad[j] += fn_grad_i[j];
      }
      if (num_fns > 1)
	obj_grad.scale(1./(Real)num_fns); // default weight = 1/n
    }
    else {
      for (size_t i=0; i<num_fns; ++i) {
	const Real& wt_i      = primary_wts[i];
	const Real* fn_grad_i = fn_grads[i];
	if (use_sense && max_sense[i])
	  for (size_t j=0; j<numContinuousVars; ++j)
	    obj_grad[j] -= wt_i * fn_grad_i[j];
	else
	  for (size_t j=0; j<numContinuousVars; ++j)
	    obj_grad[j] += wt_i * fn_grad_i[j];
      }
    }
  }
  else { // NLS
    for (size_t i=0; i<num_fns; ++i) {
      Real wt_2_fn_val = 2. * fn_vals[i]; // default weight = 1
      if (!primary_wts.empty()) wt_2_fn_val *= primary_wts[i];
      const Real* fn_grad_i = fn_grads[i];
      for (size_t j=0; j<numContinuousVars; ++j)
	obj_grad[j] += wt_2_fn_val * fn_grad_i[j];
    }
  }
}

void Minimizer::
objective_hessian(const RealVector& fn_vals, const RealMatrix& fn_grads, 
		  const RealSymMatrixArray& fn_hessians, 
		  const BoolDeque& max_sense, const RealVector& primary_wts,
		  RealSymMatrix& obj_hess) const
{
  objective_hessian(fn_vals, numUserPrimaryFns, fn_grads, fn_hessians, 
		    max_sense, primary_wts, obj_hess);
}


/** The composite objective Hessian computation combines the
    contributions from one of more primary function Hessians,
    including the effect of any primary function weights.  In the case
    of a linear mapping (MOO), only the primary function Hessians are
    required, but in the case of a nonlinear mapping (NLS), primary
    function values and gradients are also needed in general
    (gradients only in the case of a Gauss-Newton approximation).
    Within the default RecastModel::set_mapping(), the active set
    requests are automatically augmented to make values and gradients
    available when needed, based on nonlinearRespMapping settings. */
void Minimizer::
objective_hessian(const RealVector& fn_vals, size_t num_fns,
		  const RealMatrix& fn_grads, 
		  const RealSymMatrixArray& fn_hessians, 
		  const BoolDeque& max_sense, const RealVector& primary_wts,
		  RealSymMatrix& obj_hess) const
{
  if (obj_hess.numRows() != numContinuousVars)
    obj_hess.shapeUninitialized(numContinuousVars);
  obj_hess = 0.;
  size_t i, j, k;
  if (optimizationFlag) { // MOO
    bool use_sense = !max_sense.empty();
    if (primary_wts.empty()) {
      for (i=0; i<num_fns; ++i) {
	const RealSymMatrix& fn_hess_i = fn_hessians[i];
	if (use_sense && max_sense[i])
	  for (j=0; j<numContinuousVars; ++j)
	    for (k=0; k<=j; ++k)
	      obj_hess(j,k) -= fn_hess_i(j,k);
	else
	  for (j=0; j<numContinuousVars; ++j)
	    for (k=0; k<=j; ++k)
	      obj_hess(j,k) += fn_hess_i(j,k);
      }
      if (num_fns > 1)
	obj_hess *= 1./(Real)num_fns; // default weight = 1/n
    }
    else
      for (i=0; i<num_fns; ++i) {
	const RealSymMatrix& fn_hess_i = fn_hessians[i];
	const Real&               wt_i = primary_wts[i];
	if (use_sense && max_sense[i])
	  for (j=0; j<numContinuousVars; ++j)
	    for (k=0; k<=j; ++k)
	      obj_hess(j,k) -= wt_i * fn_hess_i(j,k);
	else
	  for (j=0; j<numContinuousVars; ++j)
	    for (k=0; k<=j; ++k)
	      obj_hess(j,k) += wt_i * fn_hess_i(j,k);
      }
  }
  else { // NLS
    if (fn_grads.empty()) {
      Cerr << "Error: Hessian reduction for NLS requires a minimum of least "
	   << "squares gradients (for Gauss-Newton)." << std::endl;
      abort_handler(-1);
    }
    // Gauss_Newton approx Hessian = J^T J (neglect f*H term)
    if (fn_hessians.empty() || fn_vals.empty()) {
      if (primary_wts.empty())
	for (j=0; j<numContinuousVars; ++j)
	  for (k=0; k<=j; ++k) {
	    Real& sum = obj_hess(j,k); sum = 0.;
	    for (i=0; i<num_fns; ++i)
	      sum += fn_grads(j,i) * fn_grads(k,i); // default weight = 1
	    sum *= 2.;
	  }
      else
	for (j=0; j<numContinuousVars; ++j)
	  for (k=0; k<=j; ++k) {
	    Real& sum = obj_hess(j,k); sum = 0.;
	    for (i=0; i<num_fns; ++i)
	      sum += primary_wts[i] * fn_grads(j,i) * fn_grads(k,i);
	    sum *= 2.;
	  }
    }
    // full Hessian = f H + J^T J
    else {
      if (primary_wts.empty())
	for (j=0; j<numContinuousVars; ++j)
	  for (k=0; k<=j; ++k) {
	    Real& sum = obj_hess(j,k); sum = 0.;
	    for (i=0; i<num_fns; ++i)
	      sum += fn_grads(j,i) * fn_grads(k,i) +
		fn_vals[i] * fn_hessians[i](j,k);
	    sum *= 2.;
	  }
      else
	for (j=0; j<numContinuousVars; ++j)
	  for (k=0; k<=j; ++k) {
	    Real& sum = obj_hess(j,k); sum = 0.;
	    for (i=0; i<num_fns; ++i)
	      sum += primary_wts[i] * (fn_grads(j,i) * fn_grads(k,i) +
				       fn_vals[i] * fn_hessians[i](j,k));
	    sum *= 2.;
	  }
    }
  }
}


void Minimizer::archive_allocate_best(size_t num_points)
{
  // allocate arrays for best data (stored as a set even if only one best set)
  if (numContinuousVars) {
    // labels
    resultsDB.insert
      (run_identifier(), resultsNames.cv_labels, 
       variables_results().continuous_variable_labels());
    // best variables, with labels in metadata
    MetaDataType md;
    md["Array Spans"] = make_metadatavalue("Best Sets");
    md["Row Labels"] = 
      make_metadatavalue(variables_results().continuous_variable_labels()); 
    resultsDB.array_allocate<RealVector>
      (run_identifier(), resultsNames.best_cv, num_points, md);
  }
  if (numDiscreteIntVars) {
    // labels
    resultsDB.insert
      (run_identifier(), resultsNames.div_labels, 
       variables_results().discrete_int_variable_labels());
    // best variables, with labels in metadata
    MetaDataType md;
    md["Array Spans"] = make_metadatavalue("Best Sets");
    md["Row Labels"] = 
      make_metadatavalue(variables_results().discrete_int_variable_labels()); 
    resultsDB.array_allocate<IntVector>
      (run_identifier(), resultsNames.best_div, num_points, md);
  }
  if (numDiscreteStringVars) {
    // labels
    resultsDB.insert
      (run_identifier(), resultsNames.dsv_labels, 
       variables_results().discrete_string_variable_labels());
    // best variables, with labels in metadata
    MetaDataType md;
    md["Array Spans"] = make_metadatavalue("Best Sets");
    md["Row Labels"] = 
      make_metadatavalue(variables_results().discrete_string_variable_labels()); 
    resultsDB.array_allocate<StringArray>
      (run_identifier(), resultsNames.best_dsv, num_points, md);
  }
  if (numDiscreteRealVars) {
    // labels
    resultsDB.insert
      (run_identifier(), resultsNames.drv_labels, 
       variables_results().discrete_real_variable_labels());
    // best variables, with labels in metadata
    MetaDataType md;
    md["Array Spans"] = make_metadatavalue("Best Sets");
    md["Row Labels"] = 
      make_metadatavalue(variables_results().discrete_real_variable_labels()); 
    resultsDB.array_allocate<RealVector>
      (run_identifier(), resultsNames.best_drv, num_points, md);
  }
  // labels
  resultsDB.insert
    (run_identifier(), resultsNames.fn_labels,
     response_results().function_labels());
  // best functions, with labels in metadata
  MetaDataType md;
  md["Array Spans"] = make_metadatavalue("Best Sets");
  md["Row Labels"] = 
    make_metadatavalue(response_results().function_labels());
  resultsDB.array_allocate<RealVector>
    (run_identifier(), resultsNames.best_fns, num_points, md);
}

void Minimizer::
archive_best(size_t point_index, 
	     const Variables& best_vars, const Response& best_resp)
{
  // archive the best point in the iterator database
  if (numContinuousVars)
    resultsDB.array_insert<RealVector>
      (run_identifier(), resultsNames.best_cv, point_index,
       best_vars.continuous_variables());
  if (numDiscreteIntVars)
    resultsDB.array_insert<IntVector>
      (run_identifier(), resultsNames.best_div, point_index,
       best_vars.discrete_int_variables());
  if (numDiscreteStringVars) {
    resultsDB.array_insert<StringArray>
      (run_identifier(), resultsNames.best_dsv, point_index,
       best_vars.discrete_string_variables());
  }
  if (numDiscreteRealVars)
    resultsDB.array_insert<RealVector>
      (run_identifier(), resultsNames.best_drv, point_index,
       best_vars.discrete_real_variables());
  resultsDB.array_insert<RealVector>
    (run_identifier(), resultsNames.best_fns, point_index,
     best_resp.function_values());
} 



/** Uses data from the innermost model, should any Minimizer recasts be active.
    Called by multipoint return solvers. Do not directly call resize on the 
    bestVariablesArray object unless you intend to share the internal content 
    (letter) with other objects after assignment. */
void Minimizer::resize_best_vars_array(size_t newsize) 
{
  size_t curr_size = bestVariablesArray.size();

  if(newsize < curr_size) {
    // If reduction in size, use the standard resize
    bestVariablesArray.resize(newsize);
  }
  else if(newsize > curr_size) {

    // Otherwise, we have to do the iteration ourselves so that we make use
    // of the model's current variables for envelope-letter requirements.

    // Best point arrays have be sized and scaled in the original user space.  
    Model usermodel = original_model();
    bestVariablesArray.reserve(newsize);
    for(size_t i=curr_size; i<newsize; ++i)
      bestVariablesArray.push_back(usermodel.current_variables().copy());
  }
  // else no size change

}

/** Uses data from the innermost model, should any Minimizer recasts be active.
    Called by multipoint return solvers. Do not directly call resize on the 
    bestResponseArray object unless you intend to share the internal content 
    (letter) with other objects after assignment. */
void Minimizer::resize_best_resp_array(size_t newsize) 
{
  size_t curr_size = bestResponseArray.size();

  if (newsize < curr_size) {
    // If reduction in size, use the standard resize
    bestResponseArray.resize(newsize);
  }
  else if (newsize > curr_size) {

    // Otherwise, we have to do the iteration ourselves so that we make use
    // of the model's current response for envelope-letter requirements.

    // Best point arrays have be sized and scaled in the original user space.  
    Model usermodel = original_model();
    bestResponseArray.reserve(newsize);
    for(size_t i=curr_size; i<newsize; ++i)
      bestResponseArray.push_back(usermodel.current_response().copy());
  }
  // else no size change
}


Real Minimizer::
sum_squared_residuals(size_t num_pri_fns, const RealVector& residuals, 
		      const RealVector& weights)
{
  if (!weights.empty() && num_pri_fns != weights.length()) {
    Cerr << "\nError (sum_squared_residuals): incompatible residual and weight "
	 << "lengths." << std::endl;
    abort_handler(-1);
  }

  // TODO: Just call reduce/objective on the data?
  Real t = 0.;
  for(size_t j=0; j<num_pri_fns; ++j) {
    const Real& t1 = residuals[j];
    if (weights.empty())
      t += t1*t1;
    else
      t += t1*t1*weights[j];
  }

  return t;
}


void Minimizer::print_model_resp(size_t num_pri_fns, const RealVector& best_fns,
				 size_t num_best, size_t best_index,
				 std::ostream& s)

{
  if (num_pri_fns > 1) s << "<<<<< Best model responses "; 
  else                 s << "<<<<< Best model response "; 
  if (num_best > 1) s << "(set " << best_index+1 << ") "; s << "=\n"; 
  write_data_partial(s, (size_t)0, num_pri_fns, best_fns); 
}


void Minimizer::print_residuals(size_t num_terms, const RealVector& best_terms, 
				const RealVector& weights, 
				size_t num_best, size_t best_index,
				std::ostream& s)
{
  // Print best response functions
  if (num_terms > 1) s << "<<<<< Best residual terms ";
  else               s << "<<<<< Best residual term  ";
  if (num_best > 1) s << "(set " << best_index+1 << ") "; s << "=\n";
  write_data_partial(s, (size_t)0, num_terms, best_terms);

  // BMA TODO: if data and scaling are present, this won't print
  // correct weighted residual norms

  Real wssr = sum_squared_residuals(num_terms, best_terms, weights);

  s << "<<<<< Best residual norm ";
  if (num_best > 1) s << "(set " << best_index+1 << ") ";
  s << "= " << std::setw(write_precision+7)
    << std::sqrt(wssr) << "; 0.5 * norm^2 = " 
    << std::setw(write_precision+7) << 0.5*wssr << '\n';
}


/** Retrieve a MOO/NLS response based on the data returned by a single
    objective optimizer by performing a data_pairs search. This may
    get called even for a single user-specified function, since we may
    be recasting a single NLS residual into a squared
    objective. Always returns best data in the space of the original
    inbound Model. */
void Minimizer::
local_recast_retrieve(const Variables& vars, Response& response) const
{
  // TODO: could omit constraints for solvers populating them (there
  // may not exist a single DB eval with both functions, constraints)
  ActiveSet lookup_set(response.active_set());
  PRPCacheHIter cache_it
    = lookup_by_val(data_pairs, iteratedModel.interface_id(), vars, lookup_set);
  if (cache_it == data_pairs.get<hashed>().end())
    Cerr << "Warning: failure in recovery of final values for locally recast "
	 << "optimization." << std::endl;
  else
    response.update(cache_it->response());
}

} // namespace Dakota<|MERGE_RESOLUTION|>--- conflicted
+++ resolved
@@ -198,32 +198,6 @@
 
 
   // Check for linear constraint support in method selection
-<<<<<<< HEAD
-  if ( ( numLinearIneqConstraints   || numLinearEqConstraints ) &&
-       ( methodName == ROL_LS || 
-        methodName == NL2SOL       || 
-	 methodName == NONLINEAR_CG || methodName == OPTPP_CG             || 
-	 ( methodName >= OPTPP_PDS  && methodName <= COLINY_SOLIS_WETS )  ||
-	 methodName == NCSU_DIRECT  || methodName == MESH_ADAPTIVE_SEARCH ||
-	 methodName == GENIE_DIRECT || methodName == GENIE_OPT_DARTS      ||
-         methodName == DL_SOLVER    || methodName == EFFICIENT_GLOBAL ) ) {
-    Cerr << "\nError: linear constraints not currently supported by "
-	 << method_enum_to_string(methodName) << ".\n       Please select a "
-	 << "different method for generally constrained problems." << std::endl;
-    err_flag = true;
-  }
-  // Check for nonlinear constraint support in method selection.  Note that
-  // CONMIN and DOT swap method selections as needed for constraint support.
-  if ( ( numNonlinearIneqConstraints || numNonlinearEqConstraints ) &&
-       ( methodName == ROL_LS || 
-        methodName == NL2SOL        || methodName == OPTPP_CG    ||
-	 methodName == NONLINEAR_CG  || methodName == OPTPP_PDS   ||
-	 methodName == NCSU_DIRECT   || methodName == GENIE_DIRECT ||
-         methodName == GENIE_OPT_DARTS )) {
-    Cerr << "\nError: nonlinear constraints not currently supported by "
-	 << method_enum_to_string(methodName) << ".\n       Please select a "
-	 << "different method for generally constrained problems." << std::endl;
-=======
   // Include explicit checking for COLINOptimizer and SNLLOptimizer methods
   // that are not representative of the respective majority
   // (i.e. other COLINOptimizer or SNLLOptimizer methods)
@@ -259,7 +233,6 @@
     Cerr << "\nError: nonlinear inequality constraints not currently supported by "
    << method_enum_to_string(methodName) << ".\n       Please select a "
    << "different method." << std::endl;
->>>>>>> b29456bd
     err_flag = true;
   }
 
