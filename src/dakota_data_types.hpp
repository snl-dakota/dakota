--- conflicted
+++ resolved
@@ -58,12 +58,9 @@
 typedef Teuchos::SerialDenseVector<int, int>       IntVector;
 typedef Teuchos::SerialDenseMatrix<int, int>       IntMatrix;
 typedef Teuchos::SerialDenseVector<int, size_t>    SizetVector;
-<<<<<<< HEAD
 typedef Teuchos::SerialDenseMatrix<int, size_t>    SizetMatrix;
-=======
 typedef Teuchos::SerialDenseVector<int, UInt32>    UInt32Vector;
 typedef Teuchos::SerialDenseVector<int, UInt64>    UInt64Vector;
->>>>>>> b1028efc
 typedef Teuchos::SerialSymDenseMatrix<int, size_t> SizetSymMatrix;
 typedef Teuchos::SerialDenseMatrix<int, UInt64>    UInt64Matrix;
 
