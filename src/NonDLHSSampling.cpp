/*  _______________________________________________________________________

    DAKOTA: Design Analysis Kit for Optimization and Terascale Applications
    Copyright 2014-2020
    National Technology & Engineering Solutions of Sandia, LLC (NTESS).
    This software is distributed under the GNU Lesser General Public License.
    For more information, see the README file in the top Dakota directory.
    _______________________________________________________________________ */

//- Class:	 NonDLHSSampling
//- Description: Implementation code for NonDLHSSampling class
//- Owner:       Mike Eldred
//- Checked by:
//- Version:

#include "NonDLHSSampling.hpp"
#include "DakotaResponse.hpp"
#include "ProblemDescDB.hpp"
#include "DakotaApproximation.hpp"
#include "ProbabilityTransformModel.hpp"
#include "ProbabilityTransformation.hpp"
#include "ReducedBasis.hpp"
#include "dakota_linear_algebra.hpp"
#include "dakota_system_defs.hpp"
#include "dakota_data_io.hpp"
#include "Teuchos_LAPACK.hpp"
#include "Teuchos_SerialDenseSolver.hpp"
#include "Teuchos_SerialDenseHelpers.hpp"
//#include <Teuchos_MatrixMarket_Raw_Writer.hpp>
#include "nested_sampling.hpp"
#include "BasisPolynomial.hpp"
#include "OrthogPolyApproximation.hpp"

#include "boost/random.hpp"
#include "boost/generator_iterator.hpp"

static const char rcsId[]="@(#) $Id: NonDLHSSampling.cpp 7035 2010-10-22 21:45:39Z mseldre $";


namespace Dakota {

// instance of static member variables
RealArray NonDLHSSampling::rawData;

/** This constructor is called for a standard letter-envelope iterator 
    instantiation.  In this case, set_db_list_nodes has been called and 
    probDescDB can be queried for settings from the method specification. */
NonDLHSSampling::NonDLHSSampling(ProblemDescDB& problem_db, Model& model):
  NonDSampling(problem_db, model), numResponseFunctions(0),
  refineSamples(probDescDB.get_iv("method.nond.refinement_samples")),
  dOptimal(probDescDB.get_bool("method.nond.d_optimal")),
  numCandidateDesigns(probDescDB.get_sizet("method.num_candidate_designs")),
  oversampleRatio(probDescDB.get_real("method.nond.collocation_ratio")),
  pcaFlag(probDescDB.get_bool("method.principal_components")),
  varBasedDecompFlag(probDescDB.get_bool("method.variance_based_decomp")),
  percentVarianceExplained(
    probDescDB.get_real("method.percent_variance_explained"))
{
  // sampleType default in DataMethod.cpp is SUBMETHOD_DEFAULT (0).
  // Enforce an LHS default for this method.
  if (sampleType == SUBMETHOD_DEFAULT)
    sampleType = SUBMETHOD_LHS;

  if (model.primary_fn_type() == GENERIC_FNS)
    numResponseFunctions = model.num_primary_fns();

  if (dOptimal) {
    const SharedVariablesData& svd = model.current_variables().shared_data();
    const SizetArray& ac_totals = svd.active_components_totals();
    if (ac_totals[TOTAL_CDV]   || ac_totals[TOTAL_DDIV]  ||
	ac_totals[TOTAL_DDSV]  || ac_totals[TOTAL_DDRV]  ||
	ac_totals[TOTAL_CEUV]  || ac_totals[TOTAL_DEUIV] ||
	ac_totals[TOTAL_DEUSV] || ac_totals[TOTAL_DEURV] ||
	ac_totals[TOTAL_CSV]   || ac_totals[TOTAL_DSIV]  ||
	ac_totals[TOTAL_DSSV]  || ac_totals[TOTAL_DSRV]) {
      Cerr << "\nError: 'd_optimal' sampling not supported for design, "
	   << "epistemic, or state\n       variables. Consider aleatory "
	   << "uncertain variables instead.\n";
      abort_handler(METHOD_ERROR);
    }
    bool leja = (oversampleRatio > 0.);
    if (leja) {
      if (oversampleRatio < 1.) {
        Cerr << "\nError: 'leja_oversample_ratio' must be at least 1.0\n";
        abort_handler(METHOD_ERROR);
      }
      if (numDiscreteIntVars || numDiscreteStringVars || numDiscreteRealVars) {
        Cerr << "\nError: 'd_optimal', 'leja_oversample_ratio' does not "
             << "support discrete variables.\n";
        abort_handler(METHOD_ERROR);
      }
    }
    else { // classical D-optimal
      if (numCandidateDesigns == 0)
        numCandidateDesigns = 100;
    }
    // NOTE: Classical D-optimal works with regular LHS by generating
    // candidate designs that are Latin and picking the best.
    if (sampleType == SUBMETHOD_LHS && outputLevel > SILENT_OUTPUT) {
      if (refineSamples.length())
        Cout << "Warning: 'd_optimal' currently has no effect for incrementally"
             << " refined LHS \n         sampling" << std::endl;
      else if (leja)
        Cout << "Warning: 'd_optimal', 'leja_oversample_ratio' specified with "
	     << "LHS sampling;\n         candidate design will be Latin, but "
	     << "final design will not." << std::endl;
    }
  }
<<<<<<< HEAD
  qoiSamplesMatrix.shape(numFunctions, 0);
=======

  initialize_final_statistics();
>>>>>>> bb2e79a2
}


/** This alternate constructor is used for generation and evaluation
    of Model-based sample sets.  A set_db_list_nodes has not been
    performed so required data must be passed through the constructor.
    It's purpose is to avoid the need for a separate LHS specification
    within methods that use LHS sampling. */
NonDLHSSampling::
NonDLHSSampling(Model& model, unsigned short sample_type, int samples,
		int seed, const String& rng, bool vary_pattern,
		short sampling_vars_mode): 
  NonDSampling(RANDOM_SAMPLING, model, sample_type, samples, seed, rng,
	       vary_pattern, sampling_vars_mode),
  numResponseFunctions(numFunctions), dOptimal(false), oversampleRatio(0.0),
  pcaFlag(false), varBasedDecompFlag(false)
{ }


/** This alternate constructor is used by ConcurrentStrategy for
    generation of uniform, uncorrelated sample sets.  It is _not_ a
    letter-envelope instantiation and a set_db_list_nodes has not been
    performed.  It is called with all needed data passed through the
    constructor and is designed to allow more flexibility in variables
    set definition (i.e., relax connection to a variables
    specification and allow sampling over parameter sets such as
    multiobjective weights).  In this case, a Model is not used and 
    the object must only be used for sample generation (no evaluation). */
NonDLHSSampling::
NonDLHSSampling(unsigned short sample_type, int samples, int seed,
		const String& rng, const RealVector& lower_bnds,
		const RealVector& upper_bnds): 
  NonDSampling(sample_type, samples, seed, rng, lower_bnds, upper_bnds),
  numResponseFunctions(0), dOptimal(false), oversampleRatio(0.0), 
  pcaFlag(false), varBasedDecompFlag(false)
{
  // since there will be no late data updates to capture in this case
  // (no sampling_reset()), go ahead and get the parameter sets.
  get_parameter_sets(lower_bnds, upper_bnds);
}


/** This alternate constructor is used to generate correlated normal
    sample sets.  It is _not_ a letter-envelope instantiation and a
    set_db_list_nodes has not been performed.  It is called with all
    needed data passed through the constructor.  In this case, a Model
    is not used and the object must only be used for sample generation
    (no evaluation). */
NonDLHSSampling::
NonDLHSSampling(unsigned short sample_type, int samples, int seed,
		const String& rng, const RealVector& means, 
                const RealVector& std_devs, const RealVector& lower_bnds,
		const RealVector& upper_bnds, RealSymMatrix& correl): 
  NonDSampling(sample_type, samples, seed, rng, means, std_devs,
	       lower_bnds, upper_bnds, correl),
  numResponseFunctions(0), dOptimal(false), oversampleRatio(0.0),
  pcaFlag(false), varBasedDecompFlag(false)
{
  // since there will be no late data updates to capture in this case
  // (no sampling_reset()), go ahead and get the parameter sets.
  get_parameter_sets(means, std_devs, lower_bnds, upper_bnds, correl);
}


NonDLHSSampling::~NonDLHSSampling()
{ }


void NonDLHSSampling::sampling_increment()
{
  // if no refinment samples, leave numSamples at baseline
  varyPattern = true;
  int len = refineSamples.length();
  if (len > 0) {
    numSamples = refineSamples[samplesIncrement];
    samplesIncrement = std::min(samplesIncrement + 1, len - 1);
  }
}


void NonDLHSSampling::pre_run()
{
  NonDSampling::pre_run();

  bool increm_lhs_active
    = (sampleType == SUBMETHOD_LHS && !refineSamples.empty());

  resize_final_statistics_gradients(); // finalStats ASV available at run time

  // BMA TODO: D-optimal incremental LHS (challenging due to set/get ranks)

  // BMA TODO: resolve interaction between VBD and batch sampling
  // (need to generate the VBD replicates for each batch instead of
  // doing VBD on each sequences of samples in order to properly
  // detect duplicates); probably this means this pre_run code
  // migrates to another get_parameter_sets variant that VBD can call

  if (varBasedDecompFlag) {
    get_vbd_parameter_sets(iteratedModel, numSamples);
    return;
  }

  // DataFitSurrModel sets subIteratorFlag; if true it will manage
  // batch increments 
  // BMA TODO: refactor to handle increments more gracefully
  bool sample_all_batches = !subIteratorFlag;

  // Initial numSamples may be augmented by 1 or more sets of refineSamples
  int seq_len = 1;
  if (sample_all_batches)
    seq_len += refineSamples.length();
  // the user may have fixed the seed; we have to advance it
  if (refineSamples.length() > 0)
    varyPattern = true;

  IntVector samples_vec(seq_len);
  samples_vec[0] = numSamples;
  if (sample_all_batches)
    copy_data_partial(refineSamples, samples_vec, 1);

  // BMA TODO: VBD and other functions aren't accounting for string variables
  // Sampling supports modes beyond just active... do member
  // variable counts suffice?
  size_t cv_start, num_cv, div_start, num_div, dsv_start, num_dsv,
    drv_start, num_drv;
  mode_counts(iteratedModel.current_variables(), cv_start, num_cv, div_start,
	      num_div, dsv_start, num_dsv, drv_start, num_drv);
  size_t num_vars = num_cv + num_div + num_dsv + num_drv;
  int previous_samples = 0, total_samples = samples_vec.normOne();
    
  // Initialize allSamples and all_ranks for total sample size
  if (allSamples.numRows() != num_vars || 
      allSamples.numCols() != total_samples)
    allSamples.shape(num_vars, total_samples);
  IntMatrix all_ranks;
  if (increm_lhs_active)
    all_ranks.shape(num_vars, total_samples);

  for (int batch_ind = 0; batch_ind < seq_len; ++batch_ind) {

    // generate samples of each batch size to reproduce the series
    // of increments, including the point selection
    int new_samples = samples_vec[batch_ind];

    if (increm_lhs_active) {
      // CASE: incremental LHS
      // BMA TODO: allow each batch to be D-optimal w.r.t. previous batch
      if (batch_ind == 0)
	initial_increm_lhs_set(new_samples, allSamples, all_ranks);
      else 
	increm_lhs_parameter_set(previous_samples, new_samples, 
				 allSamples, all_ranks);
    }
    else if (dOptimal) {
      // CASES: random, incremental random, LHS w/ D-optimal
      // populate the correct subset of allSamples, preserving previous
      d_optimal_parameter_set(previous_samples, new_samples, allSamples);
    }
    else {
      // CASES: random, incremental random, LHS
      // sub-matrix of allSamples to populate
      RealMatrix batch_samples(Teuchos::View, allSamples, 
			       num_vars, new_samples,  // num row/col
			       0, previous_samples);   // start row/col
      get_parameter_sets(iteratedModel, new_samples, batch_samples);
    }
    previous_samples += new_samples;
  }
}


void NonDLHSSampling::
initial_increm_lhs_set(int new_samples, 
                       RealMatrix& full_samples, IntMatrix& full_ranks)
{
  int num_vars = numContinuousVars   + numDiscreteIntVars 
               + numDiscreteRealVars + numDiscreteStringVars;

  // sub-matrix to populate
  RealMatrix batch_samples(Teuchos::View, full_samples, 
                           num_vars, new_samples, 0, 0);
  sampleRanksMode = GET_RANKS;
  get_parameter_sets(iteratedModel, new_samples, batch_samples);

  // sub-matrix of all_ranks to populate
  IntMatrix batch_ranks(Teuchos::View, full_ranks,
                        num_vars, new_samples, 0, 0);
  store_ranks(batch_samples, batch_ranks);
}


void NonDLHSSampling::
increm_lhs_parameter_set(int previous_samples, int new_samples,
                         RealMatrix& full_samples, IntMatrix& full_ranks)
{
  // BMA NOTE: this could likely be extended to grow by any power of 2
  if (previous_samples != new_samples) {
    Cout << "Error: For incremental LHS, the total number of samples must "
	 << "double each time.\n       For example, samples = 20 refinement_"
	 << "samples = 20 40 80." << std::endl;
    abort_handler(METHOD_ERROR);
  }

  // BMA TODO: are these sizes correct for cases where we are sampling inactive?
  // Should this be based on mode_counts instead of these? See DakotaNonD.cpp
  const int num_vars = numContinuousVars   + numDiscreteIntVars 
                     + numDiscreteRealVars + numDiscreteStringVars;

  const int total_samples = previous_samples + new_samples;

  // initial samples is a view of the first previous_samples columns
  const RealMatrix initial_samples(Teuchos::View, full_samples, 
				   num_vars, previous_samples, 0, 0);
  // new samples to populate, Latin w.r.t. initial samples
  RealMatrix increm_samples(Teuchos::View, full_samples, 
                            num_vars, new_samples, 0, previous_samples);

  // ranks of the previous_samples are already cached here
  const IntMatrix initial_ranks(Teuchos::View, full_ranks, 
				num_vars, previous_samples, 0 ,0);
  // ranks of the new (increment) samples will be cached here
  IntMatrix increm_ranks(Teuchos::View, full_ranks,
                         num_vars, new_samples, 0 , previous_samples);
#ifdef DEBUG
  Cout << "initial_ranks\n" << initial_ranks << '\n';
#endif //DEBUG

  // initialize the matrix which identifies whether the sample 2 rank should
  // be switched or not.  The switch matrix is only for continuous variables
  BoolDequeArray switch_ranks(numContinuousVars, 
                              BoolDeque(previous_samples, false));
  const SharedVariablesData& svd
    = iteratedModel.current_variables().shared_data();
  const std::vector<Pecos::RandomVariable>& x_ran_vars
    = iteratedModel.multivariate_distribution().random_variables();
  for (int v=0; v<numContinuousVars; ++v) {
    const Pecos::RandomVariable& rv = x_ran_vars[svd.cv_index_to_all_index(v)];
    for (int s=0; s<previous_samples; ++s) {
      Real val  = initial_samples[s][v];
      int rank1 = initial_ranks(v,s), index = rank1 - 1;
      if ( rv.cdf(val) < (Real)(2*rank1 - 1) / (Real)(2*previous_samples) )
        switch_ranks[v][index] = true;
    }
  }
//#ifdef DEBUG
//    Cout << "switch_ranks\n" << switch_ranks << '\n';
//#endif //DEBUG

  // generate the candidate set for the increment batch
  sampleRanksMode = GET_RANKS;
  get_parameter_sets(iteratedModel, new_samples, increm_samples);
  // Temporarily store the ranks of the new sample in increm_ranks, as
  // they are needed in the combined rank calculation
  store_ranks(increm_samples, increm_ranks);

#ifdef DEBUG
  Cout << "increm_sample\n" << increm_samples
       << "increm_ranks\n"  << increm_ranks;
#endif // DEBUG

  // Calculate the combined ranks of continuous vars, populating sampleRanks
  sampleRanks.shapeUninitialized(num_vars, total_samples);
  for (int s=0; s<previous_samples; ++s)
    for (int v=0; v<numContinuousVars; ++v) {
      int rank1 = initial_ranks(v,s), index = rank1 - 1,
        comb_rank = (switch_ranks[v][index]) ? 2*rank1-1 : 2*rank1;
      sampleRanks(v,s) = (Real)comb_rank;
    }
  for (int s=previous_samples, cntr=0; s<total_samples; ++s,++cntr)
    for (int v=0; v<numContinuousVars; ++v) {
      int rank2 = increm_ranks(v,cntr), index = rank2 - 1,
        comb_rank = (switch_ranks[v][index]) ? 2*rank2 : 2*rank2-1;
      sampleRanks(v,s) = (Real)comb_rank;
    }
  // Ranks for discrete variables.  In the discrete case, we don't
  // switch, we just calculate the overall ranking of the combined set
  // (populates sampleRanks)
  combine_discrete_ranks(initial_samples, increm_samples);

  // Store the combined ranks so they are available to next iteration.
  // The total range of the combined ranks should now be 1 to total_samples.
  // BMA TODO: may not need to store this as well as sampleRanks
  store_ranks(full_ranks);
  
  // send LHS the full sampleRanks matrix for the combined set and get
  // back a sample that maintains the structure
#ifdef DEBUG
  sampleRanksMode = SET_GET_RANKS;
  Cout << "\ncombined ranks\n" << sampleRanks;
#else
  sampleRanksMode = SET_RANKS;
#endif //DEBUG
  // BMA TODO: Can we send LHS only increm_ranks and get the right
  // sample back?  Would be good to not make this extra matrix
  // allocation, so Laura's approach may be better (caches a matrix of
  // half the size)
  RealMatrix all_samples(num_vars, total_samples);
  get_parameter_sets(iteratedModel, total_samples, all_samples);
  RealMatrix concat_samples(Teuchos::View, all_samples,
                            num_vars, new_samples, 0, previous_samples);
  increm_samples.assign(concat_samples);

#ifdef DEBUG
  Cout << "rank_combined\n" << sampleRanks << '\n';// updated by SET_GET_RANKS
  Cout << "Full sample set allSamples\n" << allSamples; 
#endif //DEBUG
}


void NonDLHSSampling::
store_ranks(const RealMatrix& sample_values, IntMatrix& sample_ranks)
{
  // BMA: This is slightly different from before; always using
  // sampleRanks for continuous (previously used values for the
  // initial sample set and computed their ranks) and sorted values
  // for the discrete (as before)

  // BMA TODO: check if sample_ranks and values are compatible

  const int num_vars = sample_values.numRows();
  const int num_samples = sample_values.numCols();

  // store continuous variable ranks from the LHS-returned ranks
  for (int v=0; v<numContinuousVars; ++v)
    for (int s=0; s<num_samples; ++s)
      sample_ranks(v,s) = boost::math::round(sampleRanks(v,s));

  // compute and store the discrete ranks
  IntArray rank_col(num_samples), final_rank(num_samples);
  rawData.resize(num_samples);
  for (size_t v=numContinuousVars; v<num_vars; ++v) {
    for (size_t rank_count = 0; rank_count < num_samples; rank_count++){
      rank_col[rank_count] = rank_count;
      rawData[rank_count] = sample_values[rank_count][v];
    }
    std::sort(rank_col.begin(), rank_col.end(), rank_sort);
    for (size_t s=0; s<num_samples; ++s)
      final_rank[rank_col[s]] = s;
    for (size_t s=0; s<num_samples; ++s) // can't be combined with loop above
      sample_ranks(v, s) = final_rank[s] + 1;
    }
}


void NonDLHSSampling::store_ranks(IntMatrix& full_ranks)
{
  const int num_vars = sampleRanks.numRows();
  const int total_samples = sampleRanks.numCols();
  // Leading sub-matrix to populate
  IntMatrix combined_ranks(Teuchos::View, full_ranks,
                           num_vars, total_samples, 0, 0);
  for (int s=0; s<total_samples; ++s)
    for (int v=0; v<num_vars; ++v)
      combined_ranks(v,s) = boost::math::round(sampleRanks(v,s));
}


void NonDLHSSampling::
combine_discrete_ranks(const RealMatrix& initial_values, 
                       const RealMatrix& increm_values)
{
  const int num_vars = initial_values.numRows();
  const int previous_samples = initial_values.numCols();
  const int new_samples = increm_values.numCols();
  const int total_samples = previous_samples + new_samples;
  IntArray rank_col(total_samples), final_rank(total_samples);
  rawData.resize(total_samples);

  // vars_start lets us skip the continuous variables
  for (size_t v=numContinuousVars; v<num_vars; ++v) {
    for (size_t rank_count = 0; rank_count < previous_samples; rank_count++){
      rank_col[rank_count] = rank_count;
      rawData[rank_count] = initial_values[rank_count][v];
    }
    for (size_t rank_count = previous_samples; rank_count < total_samples; 
         rank_count++) {
      rank_col[rank_count] = rank_count;
      rawData[rank_count] = increm_values[rank_count-previous_samples][v];
    }
    std::sort(rank_col.begin(), rank_col.end(), rank_sort);
    for (size_t s=0; s<total_samples; ++s)
      final_rank[rank_col[s]] = s+1;
#ifdef DEBUG
    Cout << "final ranks " << final_rank << '\n';
    Cout << "rawData " << rawData << '\n'; 
#endif
    for (size_t s=0; s<total_samples; ++s) // can't be combined with loop above
      sampleRanks(v, s) = final_rank[s];
  }
}


bool NonDLHSSampling::rank_sort(const int& x, const int& y)
{ return rawData[x]<rawData[y]; }


/** For now, when this function is called, numSamples is the number of
    new samples to generate. */
void NonDLHSSampling::
d_optimal_parameter_set(int previous_samples, int new_samples,
                        RealMatrix& full_samples)
{
  // BMA TODO: verify we can use numerically generated for discrete types

  // BMA TODO: can allow MC or LHS with new strategy, including
  // incremental if we want; pick the new Latin design that maximizes det.

  // BMA TODO: Sampling supports modes beyond just active; this gets
  // counts for more cases, but may not cover all use cases
  size_t cv_start, num_cv, div_start, num_div, dsv_start, num_dsv,
    drv_start, num_drv;
  mode_counts(iteratedModel.current_variables(), cv_start, num_cv, div_start,
	      num_div, dsv_start, num_dsv, drv_start, num_drv);
  size_t num_vars = num_cv + num_div + num_dsv + num_drv;

  int total_samples = previous_samples + new_samples;

  // initial samples is a view of the first previous samples columns
  RealMatrix initial_samples(Teuchos::View, full_samples, 
			     num_vars, previous_samples, 0, 0);

  // downselect points, populating full_samples with the initial
  // points plus any new selected points; selected_samples is the
  // aggregate of initial_samples and new samples
  RealMatrix selected_samples(Teuchos::View, full_samples, 
			      num_vars, total_samples, 0, 0);

  const Pecos::MultivariateDistribution& x_dist
    = iteratedModel.multivariate_distribution();
  Pecos::MultivariateDistribution u_dist(Pecos::MARGINALS_CORRELATIONS);
  ProbabilityTransformModel::
    initialize_distribution_types(EXTENDED_U, x_dist, u_dist);
  u_dist.pull_distribution_parameters(x_dist);
  Pecos::ProbabilityTransformation nataf("nataf"); // for now
  nataf.x_distribution(x_dist);  nataf.u_distribution(u_dist);

  // Build polynomial basis using default basis configuration options
  Pecos::BasisConfigOptions bc_options;
  std::vector<Pecos::BasisPolynomial> poly_basis;
  ShortArray basis_types, colloc_rules;
  Pecos::SharedOrthogPolyApproxData::
    construct_basis(u_dist, bc_options, poly_basis, basis_types, colloc_rules);
  Pecos::SharedPolyApproxData::
    update_basis_distribution_parameters(u_dist, poly_basis);
  Pecos::SharedOrthogPolyApproxData::coefficients_norms_flag(true, poly_basis);

  // transform from x to u space; should we make a copy?
  transform_samples(nataf, initial_samples, 0, true); // x_to_u

  bool leja = (oversampleRatio > 0.0);
  if (leja) {
    // Use LejaSequence to select points using higher order basis

    // BMA TODO: detect bad alloc in the candidate set
    int num_candidates = (int) std::ceil(oversampleRatio * (Real) new_samples);

    if (outputLevel >= NORMAL_OUTPUT)
      Cout << "\nGenerating " << new_samples << " sample D-optimal design with "
           << "Leja sampling from " << num_candidates << "\ncandidate points."
           << std::endl;

    // generate a parameter set of size candidate
    RealMatrix candidate_samples(num_vars, num_candidates);
    get_parameter_sets(iteratedModel, num_candidates, candidate_samples);
    // transform from x to u space; should we make a copy?
    transform_samples(nataf, candidate_samples, 0, true); // x_to_u

    // BMA TODO: construct and preserve the LejaSampler if possible
    // BMA TODO: discuss with John what's needed...
    LejaSampler down_sampler;
    down_sampler.set_precondition(true);
    down_sampler.set_polynomial_basis(poly_basis);
    down_sampler.set_total_degree_basis_from_num_samples(num_vars,
							 total_samples);

    // this interface takes an initial set of samples, number of samples
    // to add, a candidate set, and returns selected = [initial, new]
    down_sampler.Sampler::enrich_samples(num_vars, initial_samples, new_samples,
					 candidate_samples, selected_samples);

  }
  else {
    // Classical D-optimal, maximize det(B'*B) for linear u-space basis_matrix B

    // linear (order 1) terms only
    UShort2DArray multi_index(num_vars, UShortArray(num_vars, 0));
    for (size_t vi=0; vi<num_vars; ++vi)
      multi_index[vi][vi] = 1;

    // repeatedly generate a parameter set of size new_samples
    // the newly populated points go in this block of full_samples
    RealMatrix curr_new_samples(Teuchos::View, full_samples, 
                                num_vars, new_samples, 0, previous_samples);
    // the best design is tracked here:
    RealMatrix best_new_samples(num_vars, new_samples);

    if (outputLevel >= NORMAL_OUTPUT)
      Cout << "\nGenerating " << new_samples << " sample D-optimal design from "
           << numCandidateDesigns << " candidate designs." << std::endl;

    double best_det = 0.0;
    for (int cand_i = 0; cand_i < numCandidateDesigns; ++cand_i) {

      get_parameter_sets(iteratedModel, new_samples, curr_new_samples, false);
      transform_samples(nataf, curr_new_samples, 0, true); // x_to_u

      // build basis matrix from total sample set (selected_samples
      // includes intiial and new samples)
      RealMatrix basis_matrix;
      Pecos::OrthogPolyApproximation::
        basis_matrix(selected_samples, poly_basis, multi_index, basis_matrix);
      // preconditioning shouldn't matter for linear regression:
      //LejaSampler::apply_preconditioning(basis_matrix);

      double det = det_AtransA(basis_matrix);
      if (det > best_det) {
        best_det = det;
        best_new_samples.assign(curr_new_samples);
      }
    }
    curr_new_samples.assign(best_new_samples);
  }
  // transform whole samples matrix from u back to x space
  transform_samples(nataf, selected_samples, 0, false); // u_to_x
}


void NonDLHSSampling::post_input()
{
  size_t cv_start, num_cv, div_start, num_div, dsv_start, num_dsv,
    drv_start, num_drv;
  mode_counts(iteratedModel.current_variables(), cv_start, num_cv, div_start,
	      num_div, dsv_start, num_dsv, drv_start, num_drv);
  size_t num_vars = num_cv + num_div + num_dsv + num_drv;
  // call convenience function from Analyzer
  read_variables_responses(numSamples, num_vars);
}


/** Loop over the set of samples and compute responses.  Compute
    statistics on the set of responses if statsFlag is set. */
void NonDLHSSampling::core_run()
{
  bool log_resp_flag = (allDataFlag || statsFlag);
  bool log_best_flag = !numResponseFunctions; // DACE mode w/ opt or NLS
  evaluate_parameter_sets(iteratedModel, log_resp_flag, log_best_flag);

  store_evaluations();
}

void NonDLHSSampling::store_evaluations(){
  int eval_index = 0; //qoiSamplesMatrix.numCols(); //old size
  qoiSamplesMatrix.reshape(numFunctions, numSamples);
  for (IntRespMCIter r_it=allResponses.begin(); r_it!=allResponses.end(); ++r_it){
    const RealVector& fn_vals = r_it->second.function_values();
    for (size_t qoi=0; qoi < numFunctions; ++qoi) {
      qoiSamplesMatrix(qoi, eval_index) = fn_vals[qoi];
    }
    eval_index++;
  }
}

Real NonDLHSSampling::bootstrap_covariance(const size_t qoi){
  int nb_bs_samples = 1000, bs_sample_idx;
  RealVector bs_samples(numSamples);
  RealVector mean_bs(nb_bs_samples);
  RealVector sigma_bs(nb_bs_samples);
  Real mean_mean_bs = 0, mean_sigma_bs = 0, covmeansigma = 0;
  typedef boost::mt19937 RNGType;

  RNGType rng(randomSeed);
  boost::uniform_int<> rand_int_range( 0, numSamples-1);
  boost::variate_generator< RNGType, boost::uniform_int<> >
    rand_int(rng, rand_int_range);

  for(int bs_resample = 0; bs_resample < nb_bs_samples; ++bs_resample){
    for(int resample = 0; resample < numSamples; ++resample){
      bs_sample_idx = rand_int();
      bs_samples[resample] = qoiSamplesMatrix(qoi, bs_sample_idx);
    }
    mean_bs[bs_resample] = 0;
    for(int resample = 0; resample < numSamples; ++resample){
      mean_bs[bs_resample] += bs_samples[resample];
    }
    mean_bs[bs_resample] /= numSamples;
    mean_mean_bs += mean_bs[bs_resample];
    sigma_bs[bs_resample] = 0;
    for(int resample = 0; resample < numSamples; ++resample){
      sigma_bs[bs_resample] += (bs_samples[resample] - mean_bs[bs_resample]) 
                                * (bs_samples[resample] - mean_bs[bs_resample]);
    }        
    sigma_bs[bs_resample] /= (numSamples - 1.);
    mean_sigma_bs += sigma_bs[bs_resample];
  }
  mean_mean_bs /= numSamples;
  mean_sigma_bs /= numSamples;

  for(int bs_resample = 0; bs_resample < nb_bs_samples; ++bs_resample){
    covmeansigma += (mean_bs[bs_resample] - mean_mean_bs) 
                    * (sigma_bs[bs_resample] - mean_sigma_bs);
  }
  covmeansigma /= (numSamples - 1.);
  return covmeansigma;
}

void NonDLHSSampling::post_run(std::ostream& s)
{
  // Statistics are generated here and output in NonDLHSSampling's
  // redefinition of print_results().
  if (statsFlag) {
    if(varBasedDecompFlag) {
      compute_vbd_stats(numSamples, allResponses);
      archive_sobol_indices();
    }
    else if(!summaryOutputFlag) {
      // To support incremental reporting of statistics, compute_statistics is 
      // iteratively called by print_results. However, when the sampling iterator 
      // is a subiterator (e.g. in a nested model), print_results isn't called.
      // Compute stats here for all samples.
      compute_statistics(allSamples, allResponses);
      // JAS TODO
      archive_results(numSamples); 
    }
  }

  Analyzer::post_run(s);
 
  if (pcaFlag)
    compute_pca(s);
}


void NonDLHSSampling::update_final_statistics()
{
  NonDSampling::update_final_statistics();

  if (!statsFlag || !finalMomentsType || epistemicStats ||
      sampleType != SUBMETHOD_RANDOM)
    return;

  // if MC sampling, assign standard errors for moments within finalStatErrors
  if (finalStatErrors.empty())
    finalStatErrors.shape(2*finalStatistics.num_functions()); // init to 0.
  size_t i, cntr = 0;
  Real sqrt2 = std::sqrt(2.), ns = (Real)numSamples, sqrtn = std::sqrt(ns),
    sqrtnm1 = std::sqrt(ns - 1.), qoi_var, qoi_stdev, qoi_cm4, qoi_exckurt, qoi_skewness, qoi_cm3;
  for (i=0; i<numFunctions; ++i) {
    switch (finalMomentsType) {
    case Pecos::STANDARD_MOMENTS:
      qoi_stdev = momentStats(1,i);
      // standard error (estimator std-dev) for Monte Carlo mean
      finalStatErrors(2*i, 2*i) = qoi_stdev / sqrtn;
      if(std::isnan(finalStatErrors(2*i, 2*i)) || std::isinf(finalStatErrors(2*i, 2*i))){
        Cerr << "NonDLHSSampling::update_final_statistics() std(mean) is nan or inf for qoi = " << i << ": " << finalStatErrors(2*i, 2*i) << ". Reparing to zero.\n";
        finalStatErrors(2*i, 2*i) = 0;
      }
      if(outputLevel >= DEBUG_OUTPUT)
	     Cout << "Estimator SE for mean = " << finalStatErrors(2*i, 2*i) << "\n";
      // standard error (estimator std-dev) for Monte Carlo std-deviation
      // (Harding et al., 2014: assumes normally distributed population): 
      //finalStatErrors[cntr++] = qoi_stdev / (sqrt2*sqrtnm1);
      // [fm] using Var of Var estimator from excess kurtosis following
      // https://stats.stackexchange.com/questions/29905/reference-for-mathrmvars2-sigma4-left-frac2n-1-frac-kappan/29945#29945
      // and delta method
      qoi_exckurt = momentStats(3, i);

      //Cout << "Values for exckurt = " << qoi_stdev << ", " << qoi_exckurt  << "\n";
      finalStatErrors(2*i+1, 2*i+1) = (qoi_stdev == 0) ? 0 : 1. / (2. * qoi_stdev) * std::sqrt(qoi_stdev * qoi_stdev * qoi_stdev * qoi_stdev * (qoi_exckurt/ns + 2./(ns - 1.) ) );
      if(std::isnan(finalStatErrors(2*i+1, 2*i+1)) || std::isinf(finalStatErrors(2*i+1, 2*i+1))){
        Cerr << "Values for exckurt = " << qoi_stdev << ", " << qoi_exckurt  << "\n";
        Cerr << "NonDLHSSampling::update_final_statistics() std(std) is nan or inf for qoi = " << i << ": " << finalStatErrors(2*i+1, 2*i+1) << ". Reparing to zero.\n";
        finalStatErrors(2*i+1, 2*i+1) = 0;
      }
      if(outputLevel >= DEBUG_OUTPUT)
	      Cout << "Estimator SE for stddev = " << finalStatErrors(2*i+1, 2*i+1) << "\n\n";

      qoi_skewness = momentStats(2, i);
      qoi_cm3 = qoi_skewness*(qoi_stdev*qoi_stdev*qoi_stdev);
      //finalStatErrors(2*i+1, 2*i) = bootstrap_covariance(i); //COV_BOOTSTRAP
      //finalStatErrors(2*i+1, 2*i) = finalStatErrors(2*i, 2*i)*finalStatErrors(2*i+1, 2*i+1); //COV_PEARSON
      finalStatErrors(2*i+1, 2*i) = qoi_cm3/ns; //COV_CORRLIFT
      if(std::isnan(finalStatErrors(2*i+1, 2*i)) || std::isinf(finalStatErrors(2*i+1, 2*i))){
        Cerr << "Values for cov(mean, std) = " << qoi_skewness << ", " << qoi_stdev << ", " <<  qoi_cm3 << "\n";
        Cerr << "NonDLHSSampling::update_final_statistics() cov(mean, std) is nan or inf for qoi = " << i << ": " << finalStatErrors(2*i+1, 2*i) << ". Reparing to zero.\n";
        finalStatErrors(2*i+1, 2*i) = 0;
      }
      if(outputLevel >= DEBUG_OUTPUT)
        Cout << "Estimator SE for cov = " << finalStatErrors(2*i+1, 2*i) << "\n\n";
      break;
    case Pecos::CENTRAL_MOMENTS:
      qoi_var = momentStats(1,i); qoi_stdev = std::sqrt(qoi_var);
      qoi_cm4 = momentStats(3,i);
   
      // standard error (estimator std-dev) for Monte Carlo mean
      finalStatErrors(2*i, 2*i) = qoi_stdev / sqrtn;
      if(outputLevel >= DEBUG_OUTPUT)
          Cout << "Estimator SE for mean = " << finalStatErrors(2*i, 2*i) << "\n";
      // standard error (estimator std-dev) for Monte Carlo variance
      // (Harding et al., 2014: assumes normally distributed population): 
      //finalStatErrors[cntr++] = qoi_var * sqrt2 / sqrtnm1;
      //[fm] Introduction to the Theory of Statistics, Var[Var] = bias correction * 1/N (cm4 - (N-3)/(N-1) cm2^2)
      finalStatErrors(2*i+1, 2*i+1) = std::sqrt( (ns - 1.)/(ns*ns - 2. * ns + 3.) * (qoi_cm4 - (ns - 3.)/(ns - 1.) * qoi_var * qoi_var ) );
      if(outputLevel >= DEBUG_OUTPUT)
	    Cout << "QoICM4 = " << qoi_cm4 << "\n";
	    Cout << "QoICM2 = " << qoi_var << "\n";
	    Cout << "ns = " << ns << "\n";
	    Cout << "Estimator SE for variance = " << finalStatErrors(2*i+1, 2*i+1) << "\n\n";
      break;
    }
    // level mapping errors not implemented at this time
    //cntr +=
    //  requestedRespLevels[i].length() +   requestedProbLevels[i].length() +
    //  requestedRelLevels[i].length()  + requestedGenRelLevels[i].length();
  }
}


void NonDLHSSampling::compute_pca(std::ostream& s)
{
  IntRespMCIter r_it; size_t fn, samp;
  RealMatrix responseMatrix;
  responseMatrix.reshape(numSamples,numFunctions);
  for (samp=0, r_it=allResponses.begin(); samp<numSamples; ++samp, ++r_it)
    for (fn=0; fn<numFunctions; ++fn) 
      responseMatrix(samp,fn) = r_it->second.function_value(fn);
  s << "numFunctions " << numFunctions << "\nnumSamples " << numSamples << '\n';
  if (outputLevel == DEBUG_OUTPUT) {
    s << "Original Data\n";
    for (samp=0; samp<numSamples; ++samp) {
      for (fn=0; fn<numFunctions; ++fn)
	s << responseMatrix(samp,fn) << "  " ;
      s << '\n';
    }
    s << std::endl;
  }
  // Compute the SVD (includes centering the matrix)
  ReducedBasis pcaReducedBasis; 
  pcaReducedBasis.set_matrix(responseMatrix);
  pcaReducedBasis.update_svd();

  /*ReducedBasis::VarianceExplained trunc(0.99);
    RealVector sing_values = pcaReducedBasis.get_singular_values(trunc);
    int num_values = sing_values.length();
    s << "num_values " << num_values << '\n'; 
  */

  // Get the centered version of the original response matrix
  RealMatrix centered_matrix = pcaReducedBasis.get_matrix();
  if (outputLevel == DEBUG_OUTPUT) {
    s << "Centered matrix\n";
    centered_matrix.print(std::cout);
    s << std::endl;
  }

  // for now get the first factor score
  RealMatrix principal_comp
    = pcaReducedBasis.get_right_singular_vector_transpose();
    
  std::ofstream myfile;
  myfile.open("princ_comp.txt");
  if (outputLevel == DEBUG_OUTPUT) {
    s << "principal components\n";
    for (samp=0; samp<numSamples; ++samp) {
      for (fn=0; fn<numFunctions; ++fn) {
	s << principal_comp(samp,fn) << "  " ;
	myfile << std::fixed << std::setprecision(16) << principal_comp(samp,fn)
	       << "  " ;
      }
      s << '\n';
      myfile << '\n';
    }
    s << std::endl;
  }
    
  RealMatrix factor_scores(numSamples, numFunctions);
  int myerr = factor_scores.multiply(Teuchos::NO_TRANS, Teuchos::TRANS, 1., 
				     centered_matrix, principal_comp, 0.);
 
  RealMatrix
    f_scores(Teuchos::Copy, factor_scores, numSamples, numSamples, 0, 0);
  if (outputLevel == DEBUG_OUTPUT) {
    s << "myerr" << myerr <<'\n';
    s << "FactorScores\n";
    for (samp=0; samp<numSamples; ++samp) {
      for (fn=0; fn<numSamples; ++fn)
	s << f_scores(samp,fn) << " " ;
      s << '\n';
    }
    s << std::endl;
  }
  //Dakota::compute_svd( responseMatrix, numSamples, numFunctions,
  //                     singular_values );
  RealVector singular_values = pcaReducedBasis.get_singular_values();
  if (outputLevel == DEBUG_OUTPUT)
    s << "singular values " << singular_values <<'\n';
  s << std::endl;

  //Build GPs
  // Get number of principal components to retain
  s << "percent_variance_explained " << percentVarianceExplained << '\n';
  ReducedBasis::VarianceExplained truncation(percentVarianceExplained);
  int num_signif_Pcomps = truncation.get_num_components(pcaReducedBasis);
  s << "number of significant principal components " <<  num_signif_Pcomps
    << '\n' << std::endl;

  String approx_type; 
  approx_type = "global_kriging";  // Surfpack GP
  UShortArray approx_order;
  short data_order = 1;  // assume only function values
  short output_level = NORMAL_OUTPUT;
  SharedApproxData sharedData;

  sharedData = SharedApproxData(approx_type, approx_order, numContinuousVars,
				data_order, output_level);
  std::vector<Approximation> gpApproximations;

  // build one GP for each Principal Component
  for (int i = 0; i < num_signif_Pcomps; ++i) {
    gpApproximations.push_back(Approximation(sharedData));
  }           
  for (int i = 0; i < num_signif_Pcomps; ++i) {
    RealVector factor_i = Teuchos::getCol(Teuchos::View,f_scores,i);
    gpApproximations[i].add_array(allSamples, false, factor_i, true);
    gpApproximations[i].build();
    std::stringstream ss;
    ss << i;
    std::string GPstring = ss.str();
    const String GPPrefix = "PCA_GP";
    gpApproximations[i].export_model(StringArray(), GPstring, GPPrefix,
				     ALGEBRAIC_FILE);
  }

  // Now form predictions based on new input points
   
  Real pca_coeff;
  RealVector this_pred(numFunctions);
  get_parameter_sets(iteratedModel); // NOTE:  allSamples is now different

  if (outputLevel == DEBUG_OUTPUT) {
    s << "All Sample new values " << std::endl;
    for (samp=0; samp<numSamples; ++samp) {
      for (fn=0; fn<numContinuousVars; ++fn)
        s << allSamples(samp,fn) << "  " ;
        s << '\n';
      }
    s << std::endl;
  } 

  RealMatrix predMatrix;
  predMatrix.reshape(numSamples, numFunctions);

  RealVector column_means = pcaReducedBasis.get_column_means();
  for( int k=0; k<numFunctions; ++k )
    myfile << std::fixed << std::setprecision(16) << column_means(k) << "  " ;
  myfile << '\n';
  myfile.close();

  for (int j = 0; j < numSamples; j++) {
    //this_pred = mean_vec;
    this_pred = 0.0;
    for (int i = 0; i < num_signif_Pcomps; ++i) {
      RealVector new_sample = Teuchos::getCol(Teuchos::View,allSamples,j);
      pca_coeff=gpApproximations[i].value(new_sample);
      if (outputLevel == DEBUG_OUTPUT)
	s << "pca_coeff " << pca_coeff << '\n';
      // need Row, not column
      RealVector local_pred(numFunctions);
      for( int k=0; k<numFunctions; ++k )
	local_pred(k) = pca_coeff*principal_comp(i,k);
      this_pred += local_pred;
    }
    for( int k=0; k<numFunctions; ++k )
      predMatrix(j,k) = this_pred(k)+column_means(k);
  }
  if (outputLevel == DEBUG_OUTPUT) {
    s << "\nPrediction Matrix\n";
    for (samp=0; samp<numSamples; ++samp) {
      for (fn=0; fn<numFunctions; ++fn)
        s << predMatrix(samp,fn) << "  " ;
      s << '\n';
    }
  }
}


void NonDLHSSampling::print_header_and_statistics(std::ostream& s, 
    const int& num_samples)
{
    s << "---------------------------------------------------------------------"
      << "--------\nStatistics based on " << num_samples << " samples:\n";
    print_statistics(s);
    s << "---------------------------------------------------------------------"
      << "--------" << std::endl;
}


void NonDLHSSampling::print_results(std::ostream& s, short results_state)
{
  if (!numResponseFunctions) // DACE mode w/ opt or NLS
    Analyzer::print_results(s, results_state);
  if (varBasedDecompFlag)
    print_sobol_indices(s);
  else if (statsFlag) {
    if(refineSamples.length() == 0) {
      compute_statistics(allSamples, allResponses);
      archive_results(numSamples);
      int actual_samples = allSamples.numCols();
      print_header_and_statistics(s, actual_samples);
    } else {  // iterate over refinement_samples to generate incremental stats
      // assume that the keys (eval ids) of allResponses are consecutive
      const int start_id = allResponses.begin()->first;
      int running_total = 0;  // total number of samples
      IntArray samples_vec(1+refineSamples.length(), 0);
      samples_vec[0] = numSamples;
      copy_data_partial(refineSamples, samples_vec, 1);
      IntResponseMap::iterator start_resp = allResponses.begin();
      IntResponseMap inc_responses; // block of responses for this increment
      for(size_t i = 0; i < samples_vec.size(); ++i) {
        int inc_size = samples_vec[i];
        size_t inc_id = i + 1;
        running_total += inc_size;
        RealMatrix inc_samples(Teuchos::View, allSamples,// block of samples for
            allSamples.numRows(), running_total);        // this increment
        IntResponseMap::iterator end_resp = allResponses.find(running_total + 
            start_id);
        // Response copy ctor just copies a pointer, so this insert should be
        // cheap.
        inc_responses.insert(start_resp, end_resp);
        compute_statistics(inc_samples, inc_responses);
        archive_results(running_total,inc_id);
        print_header_and_statistics(s, running_total);
        start_resp = end_resp;
      }
    }
  }
}


void NonDLHSSampling::archive_results(int num_samples, size_t inc_id) {
  if(epistemicStats) {
    archive_extreme_responses(inc_id);
  } else {
  // Archive moments
    if(functionMomentsComputed) {
      archive_moments(inc_id);
      archive_moment_confidence_intervals(inc_id);
      functionMomentsComputed = false; // reset for next increment
    }
    // Archive level mappings and pdfs
    if(totalLevelRequests) {
      for(int i = 0; i < numFunctions; ++i) {
        archive_from_resp(i,inc_id);
        archive_to_resp(i,inc_id);
        if(pdfOutput && pdfComputed[i]) {
          archive_pdf(i, inc_id);
          pdfComputed[i] = false; // reset for next increment
        }
      }
    }
  }
  // Archive correlations
  if(!subIteratorFlag) {
    // Regenerating the labels for every increment is not ideal.
    StringMultiArrayConstView
      acv_labels  = iteratedModel.all_continuous_variable_labels(),
      adiv_labels = iteratedModel.all_discrete_int_variable_labels(),
      adsv_labels = iteratedModel.all_discrete_string_variable_labels(),
      adrv_labels = iteratedModel.all_discrete_real_variable_labels();
    size_t cv_start, num_cv, div_start, num_div, dsv_start, num_dsv,
      drv_start, num_drv;
    mode_counts(iteratedModel.current_variables(), cv_start, num_cv, div_start,
		num_div, dsv_start, num_dsv, drv_start, num_drv);
    StringMultiArrayConstView
      cv_labels  =
        acv_labels[boost::indices[idx_range(cv_start, cv_start+num_cv)]],
      div_labels =
        adiv_labels[boost::indices[idx_range(div_start, div_start+num_div)]],
      dsv_labels =
        adsv_labels[boost::indices[idx_range(dsv_start, dsv_start+num_dsv)]],
      drv_labels =
        adrv_labels[boost::indices[idx_range(drv_start, drv_start+num_drv)]];

    nonDSampCorr.archive_correlations(run_identifier(), resultsDB, cv_labels,
                                      div_labels, dsv_labels, drv_labels,
                                      iteratedModel.response_labels(),inc_id);   
  }
  // Associate number of samples attribute with the increment for incremental samplee
  AttributeArray ns_attr({ResultAttribute<int>("samples", num_samples)}); 
  if(inc_id) {
    StringArray location({String("increment:") + std::to_string(inc_id)});
    resultsDB.add_metadata_to_object(run_identifier(), location, ns_attr);
  }
  // Associate number of samples with the execution on the final increment (or when
  // there are no increments). 1 must be added to the length of refineSamples to
  // account for the initial samples 
  if(inc_id == 0 || inc_id == refineSamples.length() + 1)
    resultsDB.add_metadata_to_execution(run_identifier(), ns_attr); 
}

} // namespace Dakota<|MERGE_RESOLUTION|>--- conflicted
+++ resolved
@@ -106,12 +106,9 @@
 	     << "final design will not." << std::endl;
     }
   }
-<<<<<<< HEAD
   qoiSamplesMatrix.shape(numFunctions, 0);
-=======
 
   initialize_final_statistics();
->>>>>>> bb2e79a2
 }
 
 
