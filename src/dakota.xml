--- conflicted
+++ resolved
@@ -3096,26 +3096,8 @@
 		</keyword>
 	      </oneOf>
 	    </optional>
-<<<<<<< HEAD
-	  </keyword> 
-	  <keyword  id="variance_based_decomp2" name="variance_based_decomp" code="{N_mdm(true,vbdFlag)}" label="variance_based_decomp"  minOccurs="0" default="no variance-based decomposition" >
-	    <keyword  id="drop_tolerance2" name="drop_tolerance" code="{N_mdm(Real,vbdDropTolerance)}" label="drop_tolerance"  minOccurs="0" default="All VBD indices displayed" >
-	      <param type="REAL" />
-	    </keyword>
-	    <keyword  id="vbd_via_sampling_method" name="sampling_method" code="{N_mdm(utype,vbdViaSamplingMethod)}" label="Sampling method for computing Sobol' indices"  minOccurs="0" default="mahadevan" >
-	      <oneOf label="Sampling Method">
-		<keyword  id="mahadevan" name="mahadevan" code="{N_mdm(utype,vbdViaSamplingMethod_VBD_MAHADEVAN)}" label="mahadevan"   />
-		<keyword  id="saltelli" name="saltelli" code="{N_mdm(utype,vbdViaSamplingMethod_VBD_SALTELLI)}" label="saltelli"   />
-	      </oneOf>
-	    </keyword>
-	    <keyword  id="vbd_via_sampling_numBins" name="num_bins" code="{N_mdm(int,vbdViaSamplingNumBins)}" label="Number of bins for the Mahadevan sampling method for computing Sobol' indices"  minOccurs="0" default="-1" >
-	      <param type="INTEGER" />
-	    </keyword>
-	  </keyword>
-=======
-	  </keyword>
-    &vbd_sampling;
->>>>>>> 449e5c11
+	  </keyword>
+          &vbd_sampling;
 	  <keyword  id="backfill1" name="backfill" code="{N_mdm(true,backfillFlag)}" label="backfill"  minOccurs="0" >
 	  </keyword>
 	  <keyword  id="principal_comp" name="principal_components" code="{N_mdm(true,pcaFlag)}" label="principal_comp"  minOccurs="0" >
