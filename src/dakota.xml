<?xml version='1.0' encoding='UTF-8'?>
<!DOCTYPE DAKOTA_XML  [
    <!-- Reusable definition for a method's approximation data import format -->
    <!ENTITY method_import_build_format
        "<optional>
          <oneOf label='tabular format' >
            <keyword  id='annotated' name='annotated' code='{N_mdm(utype,importBuildFormat_TABULAR_ANNOTATED)}' label='annotated' help='' default='annotated format' />
	    <!-- BMA: can't get parser to recognize header, eval_id, interface_id without required tag on the group -->
	    <required>
              <keyword  id='custom_annotated' name='custom_annotated' code='{N_mdm(utype,importBuildFormat_TABULAR_NONE)}' label='custom_annotated' help='' default='annotated format' >
		<keyword  id='header' name='header' code='{N_mdm(augment_utype,importBuildFormat_TABULAR_HEADER)}' label='header' help='' minOccurs='0' default='no header' />
		<keyword  id='eval_id' name='eval_id' code='{N_mdm(augment_utype,importBuildFormat_TABULAR_EVAL_ID)}' label='eval_id' help='' minOccurs='0' default='no eval_id column' />
		<keyword  id='interface_id' name='interface_id' code='{N_mdm(augment_utype,importBuildFormat_TABULAR_IFACE_ID)}' label='interface_id' help='' minOccurs='0' default='no interface_id column' />
	      </keyword>
	    </required>
            <keyword  id='freeform' name='freeform' code='{N_mdm(utype,importBuildFormat_TABULAR_NONE)}' label='freeform' help='' default='annotated format' />
          </oneOf>
        </optional>"
    >
    <!ENTITY method_import_approx_format
        "<optional>
          <oneOf label='tabular format' >
            <keyword  id='annotated' name='annotated' code='{N_mdm(utype,importApproxFormat_TABULAR_ANNOTATED)}' label='annotated' help='' default='annotated format' />
	    <!-- BMA: can't get parser to recognize header, eval_id, interface_id without required tag on the group -->
	    <required>
              <keyword  id='custom_annotated' name='custom_annotated' code='{N_mdm(utype,importApproxFormat_TABULAR_NONE)}' label='custom_annotated' help='' default='annotated format' >
		<keyword  id='header' name='header' code='{N_mdm(augment_utype,importApproxFormat_TABULAR_HEADER)}' label='header' help='' minOccurs='0' default='no header' />
		<keyword  id='eval_id' name='eval_id' code='{N_mdm(augment_utype,importApproxFormat_TABULAR_EVAL_ID)}' label='eval_id' help='' minOccurs='0' default='no eval_id column' />
		<keyword  id='interface_id' name='interface_id' code='{N_mdm(augment_utype,importApproxFormat_TABULAR_IFACE_ID)}' label='interface_id' help='' minOccurs='0' default='no interface_id column' />
	      </keyword>
	    </required>
            <keyword  id='freeform' name='freeform' code='{N_mdm(utype,importApproxFormat_TABULAR_NONE)}' label='freeform' help='' default='annotated format' />
          </oneOf>
        </optional>"
    >
    <!ENTITY method_export_approx_format
        "<optional>
          <oneOf label='tabular format' >
            <keyword  id='annotated' name='annotated' code='{N_mdm(utype,exportApproxFormat_TABULAR_ANNOTATED)}' label='annotated' help='' default='annotated format' />
	    <!-- BMA: can't get parser to recognize header, eval_id, interface_id without required tag on the group -->
	    <required>
              <keyword  id='custom_annotated' name='custom_annotated' code='{N_mdm(utype,exportApproxFormat_TABULAR_NONE)}' label='custom_annotated' help='' default='annotated format' >
		<keyword  id='header' name='header' code='{N_mdm(augment_utype,exportApproxFormat_TABULAR_HEADER)}' label='header' help='' minOccurs='0' default='no header' />
		<keyword  id='eval_id' name='eval_id' code='{N_mdm(augment_utype,exportApproxFormat_TABULAR_EVAL_ID)}' label='eval_id' help='' minOccurs='0' default='no eval_id column' />
		<keyword  id='interface_id' name='interface_id' code='{N_mdm(augment_utype,exportApproxFormat_TABULAR_IFACE_ID)}' label='interface_id' help='' minOccurs='0' default='no interface_id column' />
	      </keyword>
	    </required>
            <keyword  id='freeform' name='freeform' code='{N_mdm(utype,exportApproxFormat_TABULAR_NONE)}' label='freeform' help='' default='annotated format' />
          </oneOf>
        </optional>"
    >
    <!-- Legacy scalar data format supports exp_id and header options -->
    <!ENTITY response_scalar_data_format
        "<optional>
          <oneOf label='tabular format' >
            <keyword  id='annotated' name='annotated' code='{N_rem(utype,scalarDataFormat_TABULAR_EXPER_ANNOT)}' label='annotated' help='' default='annotated format' />
            <!-- BMA: can't get parser to recognize header, eval_id, interface_id without required tag on the group -->
            <required>
        	<keyword  id='custom_annotated' name='custom_annotated' code='{N_rem(utype,scalarDataFormat_TABULAR_NONE)}' label='custom_annotated' help='' default='annotated format' >
        	  <keyword  id='header' name='header' code='{N_rem(augment_utype,scalarDataFormat_TABULAR_HEADER)}' label='header' help='' minOccurs='0' default='no header' />
        	  <keyword  id='exp_id' name='exp_id' code='{N_rem(augment_utype,scalarDataFormat_TABULAR_EVAL_ID)}' label='exp_id' help='' minOccurs='0' default='no exp_id column' />
        	</keyword>
            </required>
            <keyword  id='freeform' name='freeform' code='{N_rem(utype,scalarDataFormat_TABULAR_NONE)}' label='freeform' help='' default='annotated format' />
          </oneOf>
        </optional>"
    >
    <!ENTITY model_full_surfpack_export_format
        "<optional>
	      <keyword  id='export_model' name='export_model' maxOccurs='1' code='{N_mom(true,exportSurrogate)}' label='Export Surrogate Model' help='' complexity='1'/>
          <optional>
		    <keyword  id='filename_prefix' name='filename_prefix' code='{N_mom(str,modelExportPrefix)}' label='Exported Surrogate Filename Prefix' help='' default='exported_surrogate' complexity='1'>
              <param type='STRING' />
            </keyword>
          </optional>
		  <keyword id='formats' name='formats' code='{0}' label='Formats' minOccurs='1' maxOccurs='1' group='Surrogate Export Formats' complexity='1'>
		    <keyword id='text_archive' name='text_archive' code='{N_mom(augment_utype,modelExportFormat_TEXT_ARCHIVE)}' label='Text Archive' maxOccurs='1' minOccurs='0' />
		    <keyword id='binary_archive' name='binary_archive' code='{N_mom(augment_utype,modelExportFormat_BINARY_ARCHIVE)}' label='Binary Archive' maxOccurs='1' minOccurs='0'  />
		    <keyword id='algebraic_file' name='algebraic_file' code='{N_mom(augment_utype,modelExportFormat_ALGEBRAIC_FILE)}' label='Algebraic File' maxOccurs='1' minOccurs='0'  />
		    <keyword id='algebraic_console' name='algebraic_console' code='{N_mom(augment_utype,modelExportFormat_ALGEBRAIC_CONSOLE)}' label='Algebraic Console' maxOccurs='1' minOccurs='0'  />
		  </keyword>
        </optional>"
    >
    <!ENTITY model_partial_surfpack_export_format
        "<optional>
	       <keyword  id='export_model' name='export_model' maxOccurs='1' code='{N_mom(true,exportSurrogate)}' label='Export Surrogate Model' help='' complexity='1'/>
             <optional>
		     <keyword  id='filename_prefix' name='filename_prefix' code='{N_mom(str,modelExportPrefix)}' label='Exported Surrogate Filename Prefix' help='' default='exported_surrogate' complexity='1'>
                 <param type='STRING' />
               </keyword>
             </optional>
		   <keyword id='formats' name='formats' code='{0}' label='Formats' minOccurs='1' maxOccurs='1' group='Surrogate Export Formats' complexity='1'>
		     <keyword id='text_archive' name='text_archive' code='{N_mom(augment_utype,modelExportFormat_TEXT_ARCHIVE)}' label='Text SPS' maxOccurs='1' minOccurs='0' />
		     <keyword id='binary_archive' name='binary_archive' code='{N_mom(augment_utype,modelExportFormat_BINARY_ARCHIVE)}' label='Binary SPS' maxOccurs='1' minOccurs='0'  />
		   </keyword>
        </optional>"
    >
    <!ENTITY default_convergence_tolerance
        "<keyword  id='convergence_tolerance' name='convergence_tolerance' code='{N_mdm(Real,convergenceTolerance)}' label='Convergence tolerance' help='MethodCommands.html#MethodIndControl' minOccurs='0' default='1.e-4' >
          <param type='REAL' />
        </keyword>"
    >
    <!ENTITY default_max_iterations
      "<keyword  id='max_iterations' name='max_iterations' code='{N_mdm(nnint,maxIterations)}' label='Maximum iterations' help='MethodCommands.html#MethodIndControl' minOccurs='0' default='100 (exceptions: fsu_cvt , local_reliability: 25; global_{reliability , interval_est , evidence} / efficient_global: 25*n)' >
        <param type='INTEGER' constraint='>= 0' />
      </keyword>"
    >
    <!ENTITY default_max_solver_iterations
      "<keyword  id='max_solver_iterations' name='max_solver_iterations' code='{N_mdm(nnint,maxSolverIterations)}' label='Maximum solver iterations' help='MethodCommands.html#MethodIndControl' minOccurs='0' default='100' >
        <param type='INTEGER' constraint='>= 0' />
      </keyword>"
    >
    <!ENTITY default_max_refinement_iterations
      "<keyword  id='max_refinement_iterations' name='max_refinement_iterations' code='{N_mdm(nnint,maxRefineIterations)}' label='Maximum refinement iterations' help='MethodCommands.html#MethodIndControl' minOccurs='0' default='100' >
        <param type='INTEGER' constraint='>= 0' />
      </keyword>"
    >
    <!ENTITY default_constraint_tolerance
      "<keyword  id='constraint_tolerance' name='constraint_tolerance' code='{N_mdm(Real,constraintTolerance)}' label='Constraint tolerance' help='MethodCommands.html#MethodIndControl' minOccurs='0' default='Library default' >
        <param type='REAL' />
      </keyword>"
    >
    <!ENTITY default_max_function_evaluations
      "<keyword  id='max_function_evaluations' name='max_function_evaluations' code='{N_mdm(nnint,maxFunctionEvaluations)}' label='Maximum function evaluations' help='MethodCommands.html#MethodIndControl' minOccurs='0' default='1000' >
        <param type='INTEGER' constraint='>= 0' />
      </keyword>"
    >
    <!ENTITY default_speculative
      "<keyword  id='speculative' name='speculative' code='{N_mdm(true,speculativeFlag)}' label='Speculative gradients and Hessians' help='MethodCommands.html#MethodIndControl' minOccurs='0' default='no speculation' />"
    >
    <!ENTITY default_scaling
      "<keyword  id='scaling' name='scaling' code='{N_mdm(true,methodScaling)}' label='Scaling flag' help='MethodCommands.html#MethodIndControl' minOccurs='0' default='no scaling' />"
    >
    <!-- # TO DO: flatten this group and review contexts for inclusion: -->
    <!-- Defaults from old reference manual to be inserted: 
	 local_reliability: 0
	 PCE: 0 (samples on approximation)
	 MCMC: 10000
	 FSU, QMC, CVT: 0 (or min req for surrogate build)
	 PSUADE: 10*(numVars+1)
	 Global interval, evidence: 10000 LHS, numVars^2 for EGO
	 DACE, sampling: minimum required
      -->
]>
<document xmlns='http://www.sandia.gov/dakota/1.0' xmlns:xsi='http://www.w3.org/2001/XMLSchema-instance'
                  xsi:schemaLocation='http://www.sandia.gov/dakota/1.0 dakota.xsd'>
  <input>
    <!-- **** TOPLEVEL *** -->
    <keyword id="environment" name="environment" minOccurs="0" maxOccurs="1" code="{NIDRProblemDescDB::env_start}" label="Environment" help="EnvCommands.html" default="no environment" >
      <group label="Input/Output">
        <keyword  id="tabular_data" name="tabular_data" code="{N_stm(true,tabularDataFlag)}" label="Enable Tabular Data" help="" minOccurs="0" default="no tabular data output" complexity="0">
          <alias name="tabular_graphics_data"/>
          <keyword  id="tabular_data_file" name="tabular_data_file" code="{N_stm(str,tabularDataFile)}" label="Tabular Data File" help="" minOccurs="0" default="dakota_tabular.dat">
            <alias name="tabular_graphics_file"/>
            <param type="OUTPUT_FILE" />
          </keyword>
          <optional>
            <oneOf label="Tabular Data Format">
              <keyword  id="annotated" name="annotated" code="{N_stm(utype,tabularFormat_TABULAR_ANNOTATED)}" label="Annotated" help="" default="annotated format" />
	          <!-- BMA: can't get parser to recognize header, eval_id, interface_id without required tag on the group -->
	          <required>
                <keyword id="custom_annotated" name="custom_annotated" code="{N_stm(utype,tabularFormat_TABULAR_NONE)}" label="Custom Annotated" help="" default="annotated format" >
		          <keyword id="header" name="header" code="{N_stm(augment_utype,tabularFormat_TABULAR_HEADER)}" label="Header Row" help="" minOccurs="0" default="no header" />
		          <keyword id="eval_id" name="eval_id" code="{N_stm(augment_utype,tabularFormat_TABULAR_EVAL_ID)}" label="Eval ID Column" help="" minOccurs="0" default="no eval_id column" />
		          <keyword id="interface_id" name="interface_id" code="{N_stm(augment_utype,tabularFormat_TABULAR_IFACE_ID)}" label="Interface ID Column" help="" minOccurs="0" default="no interface_id column" />
	            </keyword>
	          </required>
              <keyword id="freeform" name="freeform" code="{N_stm(utype,tabularFormat_TABULAR_NONE)}" label="Freeform" help=""  default="annotated format" />
            </oneOf>
          </optional>
        </keyword>      
      <keyword  id="output_file" name="output_file" code="{N_stm(str,outputFile)}" label="Output File" help="" minOccurs="0" default="output to console, not file" complexity="0">
        <param type="OUTPUT_FILE" />
      </keyword>
      <keyword  id="error_file" name="error_file" code="{N_stm(str,errorFile)}" label="Error File" help="" minOccurs="0" default="errors to console, not file" complexity="0">
        <param type="OUTPUT_FILE" />
      </keyword>
      <keyword  id="read_restart" name="read_restart" code="{N_stm(str,readRestart)}" label="Read Restart File" help="" minOccurs="0" default="no restart read" complexity="0">
        <param type="STRING" />
        <keyword  id="stop_restart" name="stop_restart" code="{N_stm(int,stopRestart)}" label="Restart Stop Value" help="" minOccurs="0" default="read all records" >
          <param type="INTEGER" constraint=">= 0" />
        </keyword>
      </keyword>
        <keyword  id="write_restart" name="write_restart" code="{N_stm(str,writeRestart)}" label="Write Restart File" help="" minOccurs="0" default="dakota.rst" complexity="1">
        <param type="STRING" />
      </keyword>
        <keyword  id="output_precision" name="output_precision" code="{N_stm(int,outputPrecision)}" label="Numeric Output Precision Value" help="EnvCommands.html#EnvOutput" minOccurs="0" default="10" complexity="1">
          <param type="INTEGER" constraint=">= 0" />
        </keyword>
        <keyword  id="results_output" name="results_output" code="{N_stm(true,resultsOutputFlag)}" label="Enable Results Output" help="EnvCommands.html#EnvOutput" minOccurs="0" default="no results output" complexity="1">
          <keyword  id="results_output_file" name="results_output_file" code="{N_stm(str,resultsOutputFile)}" label="Results Output File" help="EnvCommands.html#EnvOutput" minOccurs="0" default="dakota_results.txt" >
            <param type="OUTPUT_FILE" />
          </keyword>
        </keyword>        
        <keyword  id="graphics" name="graphics" code="{N_stm(true,graphicsFlag)}" label="Enable Graphics Window" help="EnvCommands.html#EnvOutput" minOccurs="0" default="graphics off" complexity="1"/>
      </group>
      <group label="Run Modes">
        <keyword  id="check" name="check" code="{N_stm(true,checkFlag)}" label="Enable Check Mode" help="" minOccurs="0" default="no check; proceed to run" complexity="0"/>
        <keyword  id="pre_run" name="pre_run" code="{N_stm(true,preRunFlag)}" label="Enable Pre-Run Mode" help="" minOccurs="0" default="pre-run, run, post-run all executed" complexity="0">
        <keyword  id="input" name="input" code="{N_stm(str,preRunInput)}" label="Input File" help="" minOccurs="0" default="no pre-run specific input read">
          <param type="STRING" />
        </keyword>
        <keyword  id="output" name="output" code="{N_stm(str,preRunOutput)}" label="Output File" help="" minOccurs="0" default="no pre-run specific output written" >
          <param type="STRING" />
          <optional>
            <oneOf label="Tabular Format">
              <keyword  id="annotated" name="annotated" code="{N_stm(utype,preRunOutputFormat_TABULAR_ANNOTATED)}" label="Annotated" help="" default="annotated format" />
	          <!-- BMA: can't get parser to recognize header, eval_id, interface_id without required tag on the group -->
	          <required>
		        <keyword id="custom_annotated" name="custom_annotated" code="{N_stm(utype,preRunOutputFormat_TABULAR_NONE)}" label="Custom Annotated" help="" default="annotated format" >
		          <keyword  id="header" name="header" code="{N_stm(augment_utype,preRunOutputFormat_TABULAR_HEADER)}" label="Header Row" help="" minOccurs="0" default="no header" />
		          <keyword  id="eval_id" name="eval_id" code="{N_stm(augment_utype,preRunOutputFormat_TABULAR_EVAL_ID)}" label="Eval ID Column" help="" minOccurs="0" default="no eval_id column" />
		          <keyword  id="interface_id" name="interface_id" code="{N_stm(augment_utype,preRunOutputFormat_TABULAR_IFACE_ID)}" label="Interface ID Column" help="" minOccurs="0" default="no interface_id column" />
		        </keyword>
	          </required>
              <keyword  id="freeform" name="freeform" code="{N_stm(utype,preRunOutputFormat_TABULAR_NONE)}" label="Freeform" help="" default="annotated format" />
            </oneOf>
          </optional>
        </keyword>
      </keyword>
        <keyword  id="run" name="run" code="{N_stm(true,runFlag)}" label="Enable Run Mode" help="" minOccurs="0" default="pre-run, run, post-run all executed" complexity="0">
        <keyword  id="input1" name="input" code="{N_stm(str,runInput)}" label="Input File" help="" minOccurs="0" default="no run specific input read" >
          <param type="STRING" />
        </keyword>
        <keyword  id="output1" name="output" code="{N_stm(str,runOutput)}" label="Output File" help="" minOccurs="0" default="no run specific output written" >
          <param type="STRING" />
        </keyword>
      </keyword>
        <keyword  id="post_run" name="post_run" code="{N_stm(true,postRunFlag)}" label="Enable Post-Run Mode" help="" minOccurs="0" default="pre-run, run, post-run all executed" complexity="0">
        <keyword  id="input2" name="input" code="{N_stm(str,postRunInput)}" label="Input File" help="" minOccurs="0" default="no post-run specific input read" >
          <param type="STRING" />
          <optional>
            <oneOf label="Tabular Format">
              <keyword  id="annotated" name="annotated" code="{N_stm(utype,postRunInputFormat_TABULAR_ANNOTATED)}" label="Annotated" help="" default="annotated format" />
	          <!-- BMA: can't get parser to recognize header, eval_id, interface_id without required tag on the group -->
	          <required>
		        <keyword  id="custom_annotated" name="custom_annotated" code="{N_stm(utype,postRunInputFormat_TABULAR_NONE)}" label="Custom Annotated" help="" default="annotated format" >
		          <keyword  id="header" name="header" code="{N_stm(augment_utype,postRunInputFormat_TABULAR_HEADER)}" label="Header Row" help="" minOccurs="0" default="no header" />
		          <keyword  id="eval_id" name="eval_id" code="{N_stm(augment_utype,postRunInputFormat_TABULAR_EVAL_ID)}" label="Eval ID Column" help="" minOccurs="0" default="no eval_id column" />
		          <keyword  id="interface_id" name="interface_id" code="{N_stm(augment_utype,postRunInputFormat_TABULAR_IFACE_ID)}" label="Interface ID Column" help="" minOccurs="0" default="no interface_id column" />
		        </keyword>
	          </required>
              <keyword  id="freeform" name="freeform" code="{N_stm(utype,postRunInputFormat_TABULAR_NONE)}" label="Freeform" help="" default="annotated format" />
            </oneOf>
          </optional>
        </keyword>
        <keyword  id="output2" name="output" code="{N_stm(str,postRunOutput)}" label="Output File" help="" minOccurs="0" default="no post-run specific output written" >
          <param type="STRING" />
        </keyword>
      </keyword>
      </group>
      <keyword  id="top_method_pointer" name="top_method_pointer" code="{N_stm(str,topMethodPointer)}" label="Method Pointer" help="EnvCommands.html#EnvMethPtr" minOccurs="0" default="see discussion" complexity="1">
        <alias name="method_pointer"/>
        <param type="STRING" in_taglist="method" />
      </keyword>
    </keyword>    
    
    <!-- **** TOPLEVEL *** -->
    <keyword id="method" name="method" minOccurs="1" maxOccurs="unbounded" code="{N_mdm3(start,0,stop)}" label="Method" help="MethodCommands.html">
      <keyword  id="id_method" name="id_method" code="{N_mdm(str,idMethod)}" label="Method set identifier" help="MethodCommands.html#MethodIndControl" minOccurs="0" default="strategy use of last method parsed" >
        <param type="STRING" taglist="method" />
      </keyword>
      <keyword  id="output3" name="output" code="{0}" label="Output verbosity" help="MethodCommands.html#MethodIndControl" minOccurs="0" default="normal" >
        <oneOf label="output level">
          <keyword  id="debug" name="debug" code="{N_mdm(type,methodOutput_DEBUG_OUTPUT)}" label="debug" help=""  />
          <keyword  id="verbose" name="verbose" code="{N_mdm(type,methodOutput_VERBOSE_OUTPUT)}" label="verbose" help=""  />
          <keyword  id="normal" name="normal" code="{N_mdm(type,methodOutput_NORMAL_OUTPUT)}" label="normal" help=""  />
          <keyword  id="quiet" name="quiet" code="{N_mdm(type,methodOutput_QUIET_OUTPUT)}" label="quiet" help=""  />
          <keyword  id="silent" name="silent" code="{N_mdm(type,methodOutput_SILENT_OUTPUT)}" label="silent" help=""  />
        </oneOf>
      </keyword>
      <keyword  id="final_solutions" name="final_solutions" code="{N_mdm(sizet,numFinalSolutions)}" label="Final solutions" help="MethodCommands.html#MethodIndControl" minOccurs="0" default="1" >
        <param type="INTEGER" constraint=">= 0" />
      </keyword>
      <oneOf>
        <!-- Begin group for concurrent iterator spec: -->
        <required>
          <oneOf>
            <keyword  id="hybrid" name="hybrid" code="{N_mdm(utype,methodName_HYBRID)}" label="Hybrid meta-iterator" help="MethodCommands.html#MethodMetaHybrid" minOccurs="1" >
              <oneOf>
                <keyword  id="sequential" name="sequential" code="{N_mdm(utype,subMethod_SUBMETHOD_SEQUENTIAL)}" label="Sequential hybrid" help="MethodCommands.html#MethodMetaHybrid" minOccurs="1" >
                  <alias name="uncoupled"/>
                  <!-- #	      [ adaptive {N_mdm(lit,seqHybridType_adaptive)}
                       #	      	progress_threshold REAL {N_mdm(Real,hybridProgThresh)} ]
                    -->	
                  <oneOf>
                    <keyword  id="method_name_list" name="method_name_list" code="{N_mdm(strL,hybridMethodNames)}" label="List of method names" help="MethodCommands.html#MethodMetaHybrid" minOccurs="1" >
                      <param type="STRINGLIST" />
                      <keyword  id="model_pointer_list" name="model_pointer_list" code="{N_mdm(strL,hybridModelPointers)}" label="List of model pointers" help="MethodCommands.html#MethodMetaHybrid" minOccurs="0" >
                        <param type="STRING" />
                      </keyword>
                    </keyword>
                    <keyword  id="method_pointer_list" name="method_pointer_list" code="{N_mdm(strL,hybridMethodPointers)}" label="List of method pointers" help="MethodCommands.html#MethodMetaHybrid"  >
                      <param type="STRINGLIST" />
                    </keyword>
                  </oneOf>
                </keyword>
                <keyword  id="embedded" name="embedded" code="{N_mdm(utype,subMethod_SUBMETHOD_EMBEDDED)}" label="Embedded hybrid" help="MethodCommands.html#MethodMetaHybrid" minOccurs="1" >
                  <alias name="coupled"/>
                  <oneOf>
                    <keyword  id="global_method_name" name="global_method_name" code="{N_mdm(str,hybridGlobalMethodName)}" label="Name of the global method" help="MethodCommands.html#MethodMetaHybrid" minOccurs="1" >
                      <param type="STRING" />
                      <keyword  id="global_model_pointer" name="global_model_pointer" code="{N_mdm(str,hybridGlobalModelPointer)}" label="Pointer to the global model specification" help="MethodCommands.html#MethodMetaHybrid" minOccurs="0" >
                        <param type="STRING" in_taglist="model" />
                      </keyword>
                    </keyword>
                    <keyword  id="global_method_pointer" name="global_method_pointer" code="{N_mdm(str,hybridGlobalMethodPointer)}" label="Pointer to the global method specification" help="MethodCommands.html#MethodMetaHybrid"  >
                      <param type="STRING" in_taglist="method" />
                    </keyword>
                  </oneOf>
                  <oneOf>
                    <keyword  id="local_method_name" name="local_method_name" code="{N_mdm(str,hybridLocalMethodName)}" label="Name of the local method" help="MethodCommands.html#MethodMetaHybrid" minOccurs="1" >
                      <param type="STRING" />
                      <keyword  id="local_model_pointer" name="local_model_pointer" code="{N_mdm(str,hybridLocalModelPointer)}" label="Pointer to the local model specification" help="MethodCommands.html#MethodMetaHybrid" minOccurs="0" >
                        <param type="STRING" in_taglist="model" />
                      </keyword>
                    </keyword>
                    <keyword  id="local_method_pointer" name="local_method_pointer" code="{N_mdm(str,hybridLocalMethodPointer)}" label="Pointer to the local method specification" help="MethodCommands.html#MethodMetaHybrid"  >
                      <param type="STRING" in_taglist="method" />
                    </keyword>
                  </oneOf>
                  <keyword  id="local_search_probability" name="local_search_probability" code="{N_mdm(Real,hybridLSProb)}" label="Probability of executing local searches" help="MethodCommands.html#MethodMetaHybrid" minOccurs="0" >
                    <param type="REAL" />
                  </keyword>
                </keyword>
                <keyword  id="collaborative" name="collaborative" code="{N_mdm(utype,subMethod_SUBMETHOD_COLLABORATIVE)}" label="Collaborative hybrid" help="MethodCommands.html#MethodMetaHybrid" minOccurs="1" >
                  <!-- #	      abo {N_mdm(lit,hybridCollabType_abo)}
                       #	      | hops {N_mdm(lit,hybridCollabType_hops)}
                    -->
                  <oneOf>
                    <keyword  id="method_name_list1" name="method_name_list" code="{N_mdm(strL,hybridMethodNames)}" label="List of method names" help="MethodCommands.html#MethodMetaHybrid" minOccurs="1" >
                      <param type="STRINGLIST" />
                      <keyword  id="model_pointer_list1" name="model_pointer_list" code="{N_mdm(strL,hybridModelPointers)}" label="List of model pointers" help="MethodCommands.html#MethodMetaHybrid" minOccurs="0" >
                        <param type="STRING" />
                      </keyword>
                    </keyword>
                    <keyword  id="method_pointer_list1" name="method_pointer_list" code="{N_mdm(strL,hybridMethodPointers)}" label="List of method pointers" help="MethodCommands.html#MethodMetaHybrid"  >
                      <param type="STRINGLIST" />
                    </keyword>
                  </oneOf>
                </keyword>
              </oneOf>
            </keyword>
            <keyword  id="multi_start" name="multi_start" code="{N_mdm(utype,methodName_MULTI_START)}" label="Multi-start meta-iterator" help="MethodCommands.html#MethodMetaMultiStart" minOccurs="1" >
              <oneOf>
                <keyword  id="method_name" name="method_name" code="{N_mdm(str,subMethodName)}" label="Identification of a sub-method by name (no separate specification block)" help="MethodCommands.html#MethodMeta" minOccurs="1" >
                  <param type="STRING" />
                  <keyword  id="model_pointer" name="model_pointer" code="{N_mdm(str,subModelPointer)}" label="Model pointer" help="MethodCommands.html#MethodMeta" minOccurs="0" default="method use of last model parsed (or use of default model if none parsed)" >
                    <param type="STRING" in_taglist="model" />
                  </keyword>
                </keyword>
                <keyword  id="method_pointer" name="method_pointer" code="{N_mdm(str,subMethodPointer)}" label="Identification of a sub-method by pointer to a separate specification block" help="MethodCommands.html#MethodMeta"  >
                  <param type="STRING" in_taglist="method" />
                </keyword>
              </oneOf>
              <keyword  id="random_starts" name="random_starts" code="{N_mdm(int,concurrentRandomJobs)}" label="Number of random starting points" help="MethodCommands.html#MethodMetaMultiStart" minOccurs="0" >
                <param type="INTEGER" />
                <keyword  id="seed" name="seed" code="{N_mdm(int,randomSeed)}" label="Seed for random starting points" help="MethodCommands.html#MethodMetaMultiStart" minOccurs="0" default="system-generated (non-repeatable)" >
                  <param type="INTEGER" />
                </keyword>
              </keyword>
              <keyword  id="starting_points" name="starting_points" code="{N_mdm(RealDL,concurrentParameterSets)}" label="List of user-specified starting points" help="MethodCommands.html#MethodMetaMultiStart" minOccurs="0" >
                <param type="REALLIST" />
              </keyword>
            </keyword>
            <keyword  id="pareto_set" name="pareto_set" code="{N_mdm(utype,methodName_PARETO_SET)}" label="Pareto set minimization" help="MethodCommands.html#MethodMetaParetoSet" minOccurs="1" >
              <oneOf>
                <keyword  id="method_name1" name="method_name" code="{N_mdm(str,subMethodName)}" label="Identification of sub-iterator by name" help="MethodCommands.html#MethodMetaMultiStart" minOccurs="1" >
                  <alias name="opt_method_name"/>
                  <param type="STRING" />
                  <keyword  id="model_pointer1" name="model_pointer" code="{N_mdm(str,subModelPointer)}" label="Identification of model by pointer" help="MethodCommands.html#MethodMetaMultiStart" minOccurs="0" default="method use of last model parsed (or use of default model if none parsed)" >
                    <alias name="opt_model_pointer"/>
                    <param type="STRING" in_taglist="model" />
                  </keyword>
                </keyword>
                <keyword  id="method_pointer1" name="method_pointer" code="{N_mdm(str,subMethodPointer)}" label="Identification of sub-iterator by pointer" help="MethodCommands.html#MethodMetaMultiStart"  >
                  <alias name="opt_method_pointer"/>
                  <param type="STRING" in_taglist="method" />
                </keyword>
              </oneOf>
              <keyword  id="random_weight_sets" name="random_weight_sets" code="{N_mdm(int,concurrentRandomJobs)}" label="Number of random weighting sets" help="MethodCommands.html#MethodMetaParetoSet" minOccurs="0" >
                <param type="INTEGER" />
                <keyword  id="seed1" name="seed" code="{N_mdm(int,randomSeed)}" label="Seed for random weighting sets" help="MethodCommands.html#MethodMetaParetoSet" minOccurs="0" default="system-generated (non-repeatable)" >
                  <param type="INTEGER" />
                </keyword>
              </keyword>
              <keyword  id="weight_sets" name="weight_sets" code="{N_mdm(RealDL,concurrentParameterSets)}" label="List of user-specified weighting sets" help="MethodCommands.html#MethodMetaParetoSet" minOccurs="0" >
                <alias name="multi_objective_weight_sets"/>
                <param type="REALLIST" />
              </keyword>
            </keyword>
          </oneOf>
          <keyword  id="iterator_servers" name="iterator_servers" code="{N_mdm(pint,iteratorServers)}" label="iterator_servers" help="" minOccurs="0" >
            <param type="INTEGER" constraint="> 0" />
          </keyword>
          <keyword  id="iterator_scheduling" name="iterator_scheduling" code="{0}" label="iterator_scheduling" help="" minOccurs="0" >
            <oneOf>
              <keyword  id="master" name="master" code="{N_mdm(type,iteratorScheduling_MASTER_SCHEDULING)}" label="master" help=""  />
              <keyword  id="peer" name="peer" code="{N_mdm(type,iteratorScheduling_PEER_SCHEDULING)}" label="peer" help=""  />
              <!-- #	    | ( peer {0}
                   #	      	dynamic  {N_mdm(type,iteratorScheduling_PEER_DYNAMIC_SCHEDULING)}
                   #	      	| static {N_mdm(type,iteratorScheduling_PEER_STATIC_SCHEDULING)} )
	      -->
            </oneOf>
          </keyword>
          <keyword  id="processors_per_iterator" name="processors_per_iterator" code="{N_mdm(pint,procsPerIterator)}" label="processors_per_iterator" help="" minOccurs="0" >
            <param type="INTEGER" constraint="> 0" />
          </keyword>
        </required>
	<!--
	    # Note: branch_and_bound and surrogate_based_{local,global} are not meta-iterators and use a Model-based
	    # ctor chain. Therefore, they differ in their model_pointer spec from hybrid & concurrent meta-iterators
	    # (they require their own Model, not just a sub-model for the sub-method).
	-->
	<keyword  id="branch_and_bound" name="branch_and_bound" code="{N_mdm(utype,methodName_BRANCH_AND_BOUND)}" label="branch_and_bound" help="" minOccurs="1" group="Optimization: Other" >
          <oneOf>
            <keyword  id="method_pointer2" name="method_pointer" code="{N_mdm(str,subMethodPointer)}" label="Identification of minimizer by pointer" help="" >
	      <param type="STRING" in_taglist="method" />
            </keyword>
            <keyword  id="method_name2" name="method_name" code="{N_mdm(str,subMethodName)}" label="Identification of minimizer by name" help="" >
              <param type="STRING" />
              <keyword  id="model_pointer2" name="model_pointer" code="{N_mdm(str,modelPointer)}" label="Identification of model by pointer" help=""  default="method use of last model parsed (or use of default model if none parsed)" minOccurs="0" >
		<param type="STRING" in_taglist="model" />
              </keyword>
            </keyword>
          </oneOf>
          &default_scaling;
        </keyword>
	<!--
            #	  [ num_samples_at_node INTEGER {N_mdm(int,branchBndNumSamplesNode)} ]
            #	  [ num_samples_at_root INTEGER {N_mdm(int,branchBndNumSamplesRoot)} ]
            #	)
	-->
	<!--
        <keyword  id="multilevel_multifidelity_opt" name="multilevel_multifidelity_opt" code="{N_mdm(utype,methodName_HIERARCH_SURROGATE_BASED_LOCAL)}" label="multilevel_multifidelity_opt" help="" minOccurs="1">
          <oneOf>
            <keyword  id="method_pointer2" name="method_pointer" code="{N_mdm(str,subMethodPointer)}" label="Identification of minimizer by pointer" help="MethodCommands.html#MethodMetaParetoSet"  >
              <alias name="approx_method_pointer"/>
              <param type="STRING" in_taglist="method" />
            </keyword>
            <keyword  id="method_name2" name="method_name" code="{N_mdm(str,subMethodName)}" label="Identification of minimizer by name" help="MethodCommands.html#MethodMetaParetoSet"  >
              <alias name="approx_method_name"/>
              <param type="STRING" />
            </keyword>
          </oneOf>
          <keyword  id="model_pointer2" name="model_pointer" code="{N_mdm(str,modelPointer)}" label="Identification of model by pointer" help="MethodCommands.html#MethodMetaParetoSet"  default="method use of last model parsed (or use of default model if none parsed)" >
            <alias name="approx_model_pointer"/>
            <param type="STRING" in_taglist="model" />
          </keyword>
          &default_max_iterations;
          &default_convergence_tolerance;
          &default_constraint_tolerance;
        </keyword>
        <keyword  id="surrogate_based_local" name="surrogate_based_local" code="{N_mdm(utype,methodName_DATA_FIT_SURROGATE_BASED_LOCAL)}" label="surrogate_based_local" help="" minOccurs="1" group="Surrogate-based Methods" >
        </keyword>
	-->
        <keyword  id="surrogate_based_local" name="surrogate_based_local" code="{N_mdm(utype,methodName_SURROGATE_BASED_LOCAL)}" label="surrogate_based_local" help="" minOccurs="1" group="Surrogate-based Methods" >
          <oneOf>
            <keyword  id="method_pointer3" name="method_pointer" code="{N_mdm(str,subMethodPointer)}" label="Identification of minimizer by pointer" help="MethodCommands.html#MethodMetaParetoSet"  >
              <alias name="approx_method_pointer"/>
              <param type="STRING" in_taglist="method" />
            </keyword>
            <keyword  id="method_name3" name="method_name" code="{N_mdm(str,subMethodName)}" label="Identification of minimizer by name" help="MethodCommands.html#MethodMetaParetoSet"  >
              <alias name="approx_method_name"/>
              <param type="STRING" />
            </keyword>
          </oneOf>
          <keyword  id="model_pointer3" name="model_pointer" code="{N_mdm(str,modelPointer)}" label="Identification of model by pointer" help="MethodCommands.html#MethodMetaParetoSet"  default="method use of last model parsed (or use of default model if none parsed)" >
            <alias name="approx_model_pointer"/>
            <param type="STRING" in_taglist="model" />
          </keyword>
          <keyword  id="soft_convergence_limit" name="soft_convergence_limit" code="{N_mdm(ushint,softConvLimit)}" label="Soft convergence limit for SBL iterations" help="MethodCommands.html#MethodSBL" minOccurs="0" default="5" >
            <param type="INTEGER" />
          </keyword>
          <keyword  id="truth_surrogate_bypass" name="truth_surrogate_bypass" code="{N_mdm(true,surrBasedLocalLayerBypass)}" label="Flag for bypassing lower level surrogates in truth verifications" help="MethodCommands.html#MethodSBL" minOccurs="0" default="no bypass" />
          <keyword  id="trust_region" name="trust_region" code="{0,0,NIDRProblemDescDB::method_tr_final}" label="Trust region group specification" help="MethodCommands.html#MethodSBL" minOccurs="0" >
            <keyword  id="initial_size" name="initial_size" code="{N_mdm(Real,surrBasedLocalTRInitSize)}" label="Trust region initial size (relative to bounds)" help="MethodCommands.html#MethodSBL" minOccurs="0" default="0.4" >
              <param type="REAL" />
            </keyword>
            <keyword  id="minimum_size" name="minimum_size" code="{N_mdm(Real,surrBasedLocalTRMinSize)}" label="Trust region minimum size" help="MethodCommands.html#MethodSBL" minOccurs="0" default="1.e-6" >
              <param type="REAL" />
            </keyword>
            <keyword  id="contract_threshold" name="contract_threshold" code="{N_mdm(Real,surrBasedLocalTRContractTrigger)}" label="Shrink trust region if trust region ratio is below this value" help="MethodCommands.html#MethodSBL" minOccurs="0" default="0.25" >
              <param type="REAL" />
            </keyword>
            <keyword  id="expand_threshold" name="expand_threshold" code="{N_mdm(Real,surrBasedLocalTRExpandTrigger)}" label="Expand trust region if trust region ratio is above this value" help="MethodCommands.html#MethodSBL" minOccurs="0" default="0.75" >
              <param type="REAL" />
            </keyword>
            <keyword  id="contraction_factor" name="contraction_factor" code="{N_mdm(Real,surrBasedLocalTRContract)}" label="Trust region contraction factor" help="MethodCommands.html#MethodSBL" minOccurs="0" default="0.25">
              <param type="REAL" />
            </keyword>
            <keyword  id="expansion_factor" name="expansion_factor" code="{N_mdm(Real,surrBasedLocalTRExpand)}" label="Trust region expansion factor" help="MethodCommands.html#MethodSBL" minOccurs="0" default="2.0" >
              <param type="REAL" />
            </keyword>
          </keyword>
          <keyword  id="approx_subproblem" name="approx_subproblem" code="{0}" label="Approximate subproblem formulation" help="MethodCommands.html#MethodSBL" minOccurs="0" default="original_primary original_constraints" >
            <oneOf label="objective formulation">
              <keyword  id="original_primary" name="original_primary" code="{N_mdm(type,surrBasedLocalSubProbObj_ORIGINAL_PRIMARY)}" label="original_primary" help=""  />
              <keyword  id="single_objective" name="single_objective" code="{N_mdm(type,surrBasedLocalSubProbObj_SINGLE_OBJECTIVE)}" label="single_objective" help=""  />
              <keyword  id="augmented_lagrangian_objective" name="augmented_lagrangian_objective" code="{N_mdm(type,surrBasedLocalSubProbObj_AUGMENTED_LAGRANGIAN_OBJECTIVE)}" label="augmented_lagrangian_objective" help=""  />
              <keyword  id="lagrangian_objective" name="lagrangian_objective" code="{N_mdm(type,surrBasedLocalSubProbObj_LAGRANGIAN_OBJECTIVE)}" label="lagrangian_objective" help=""  />
            </oneOf>
            <oneOf label="constraint formulation">
              <keyword  id="original_constraints" name="original_constraints" code="{N_mdm(type,surrBasedLocalSubProbCon_ORIGINAL_CONSTRAINTS)}" label="original_constraints" help=""  />
              <keyword  id="linearized_constraints" name="linearized_constraints" code="{N_mdm(type,surrBasedLocalSubProbCon_LINEARIZED_CONSTRAINTS)}" label="linearized_constraints" help=""  />
              <keyword  id="no_constraints" name="no_constraints" code="{N_mdm(type,surrBasedLocalSubProbCon_NO_CONSTRAINTS)}" label="no_constraints" help=""  />
            </oneOf>
          </keyword>
          <keyword  id="merit_function" name="merit_function" code="{0}" label="SBL merit function" help="MethodCommands.html#MethodSBL" minOccurs="0" default="augmented_lagrangian_merit" >
            <oneOf label="merit function">
              <keyword  id="penalty_merit" name="penalty_merit" code="{N_mdm(type,surrBasedLocalMeritFn_PENALTY_MERIT)}" label="penalty_merit" help=""  />
              <keyword  id="adaptive_penalty_merit" name="adaptive_penalty_merit" code="{N_mdm(type,surrBasedLocalMeritFn_ADAPTIVE_PENALTY_MERIT)}" label="adaptive_penalty_merit" help=""  />
              <keyword  id="lagrangian_merit" name="lagrangian_merit" code="{N_mdm(type,surrBasedLocalMeritFn_LAGRANGIAN_MERIT)}" label="lagrangian_merit" help=""  />
              <keyword  id="augmented_lagrangian_merit" name="augmented_lagrangian_merit" code="{N_mdm(type,surrBasedLocalMeritFn_AUGMENTED_LAGRANGIAN_MERIT)}" label="augmented_lagrangian_merit" help=""  />
            </oneOf>
          </keyword>
          <keyword  id="acceptance_logic" name="acceptance_logic" code="{0}" label="SBL iterate acceptance logic" help="MethodCommands.html#MethodSBL" minOccurs="0" default="filter" >
            <oneOf label="acceptance logic">
              <keyword  id="tr_ratio" name="tr_ratio" code="{N_mdm(type,surrBasedLocalAcceptLogic_TR_RATIO)}" label="tr_ratio" help=""  />
              <keyword  id="filter" name="filter" code="{N_mdm(type,surrBasedLocalAcceptLogic_FILTER)}" label="filter" help=""  />
            </oneOf>
          </keyword>
          <keyword  id="constraint_relax" name="constraint_relax" code="{0}" label="SBL constraint relaxation method for infeasible iterates" help="MethodCommands.html#MethodSBL" minOccurs="0" default="no relaxation" >
            <keyword  id="homotopy" name="homotopy" code="{N_mdm(type,surrBasedLocalConstrRelax_HOMOTOPY)}" label="homotopy" help=""  />
          </keyword>
          &default_max_iterations;
          &default_convergence_tolerance;
          &default_constraint_tolerance;
          <!-- &default_linear_constraints; -->
        </keyword>
        <keyword  id="surrogate_based_global" name="surrogate_based_global" code="{N_mdm(utype,methodName_SURROGATE_BASED_GLOBAL)}" label="surrogate_based_global" help="" minOccurs="1" group="Surrogate-based Methods" >
          <oneOf>
            <keyword  id="method_pointer4" name="method_pointer" code="{N_mdm(str,subMethodPointer)}" label="method_pointer" help=""  >
              <alias name="approx_method_pointer"/>
              <param type="STRING" in_taglist="method" />
            </keyword>
            <keyword  id="method_name4" name="method_name" code="{N_mdm(str,subMethodName)}" label="method_name" help=""  >
              <alias name="approx_method_name"/>
              <param type="STRING" />
            </keyword>
          </oneOf>
          <keyword  id="model_pointer4" name="model_pointer" code="{N_mdm(str,modelPointer)}" label="model_pointer" help=""  default="method use of last model parsed (or use of default model if none parsed)" >
            <alias name="approx_model_pointer"/>
            <param type="STRING" in_taglist="model" />
          </keyword>
          <keyword  id="replace_points" name="replace_points" code="{N_mdm(true,surrBasedGlobalReplacePts)}" label="Replace points used in surrogate construction with best points from previous iteration" help="MethodCommands.html#MethodSBG" minOccurs="0" default="Points appended, not replaced" />
          &default_max_iterations;
        </keyword>
        <!-- Begin group for model_pointer spec? -->
        <required>
          <oneOf>
            <!-- Begin group for linear ineq/eq constraints? -->
            <required>
              <oneOf>
                <keyword  id="dot_frcg" name="dot_frcg" code="{N_mdm(utype,methodName_DOT_FRCG)}" label="dot_frcg" help=""  group="Optimization: Local, Derivative-based" />
                <keyword  id="dot_mmfd" name="dot_mmfd" code="{N_mdm(utype,methodName_DOT_MMFD)}" label="dot_mmfd" help=""  group="Optimization: Local, Derivative-based" />
                <keyword  id="dot_bfgs" name="dot_bfgs" code="{N_mdm(utype,methodName_DOT_BFGS)}" label="dot_bfgs" help=""  group="Optimization: Local, Derivative-based" />
                <keyword  id="dot_slp" name="dot_slp" code="{N_mdm(utype,methodName_DOT_SLP)}" label="dot_slp" help=""  group="Optimization: Local, Derivative-based" />
                <keyword  id="dot_sqp" name="dot_sqp" code="{N_mdm(utype,methodName_DOT_SQP)}" label="dot_sqp" help=""  group="Optimization: Local, Derivative-based" />
                <keyword  id="dot" name="dot" code="{0}" label="dot" help="" minOccurs="1" >
                  <oneOf>
                    <keyword  id="frcg" name="frcg" code="{N_mdm(utype,methodName_DOT_FRCG)}" label="frcg" help=""  />
                    <keyword  id="mmfd" name="mmfd" code="{N_mdm(utype,methodName_DOT_MMFD)}" label="mmfd" help=""  />
                    <keyword  id="bfgs" name="bfgs" code="{N_mdm(utype,methodName_DOT_BFGS)}" label="bfgs" help=""  />
                    <keyword  id="slp" name="slp" code="{N_mdm(utype,methodName_DOT_SLP)}" label="slp" help=""  />
                    <keyword  id="sqp" name="sqp" code="{N_mdm(utype,methodName_DOT_SQP)}" label="sqp" help=""  />
                  </oneOf>
                </keyword>
              </oneOf>
              &default_max_iterations;
              &default_convergence_tolerance;
              &default_constraint_tolerance;
              &default_speculative;
              &default_max_function_evaluations;
              &default_scaling;
              <!-- &default_linear_constraints; -->
            </required>
            <required>
              <oneOf label="OPT method">
                <keyword  id="conmin_frcg" name="conmin_frcg" code="{N_mdm(utype,methodName_CONMIN_FRCG)}" label="conmin_frcg" help=""  group="Optimization: Local, Derivative-based" />
                <keyword  id="conmin_mfd" name="conmin_mfd" code="{N_mdm(utype,methodName_CONMIN_MFD)}" label="conmin_mfd" help=""  group="Optimization: Local, Derivative-based" />
                <keyword  id="conmin" name="conmin" code="{0}" label="conmin" help="" minOccurs="1" >
                  <oneOf>
                    <keyword  id="frcg1" name="frcg" code="{N_mdm(utype,methodName_CONMIN_FRCG)}" label="frcg" help=""  />
                    <keyword  id="mfd" name="mfd" code="{N_mdm(utype,methodName_CONMIN_MFD)}" label="mfd" help=""  />
                  </oneOf>
                </keyword>
              </oneOf>
              &default_max_iterations;
              &default_convergence_tolerance;
              &default_constraint_tolerance;
              &default_speculative;
              &default_max_function_evaluations;
              &default_scaling;
              <!-- &default_linear_constraints; -->
            </required>
            <keyword  id="dl_solver" name="dl_solver" code="{N_mdm(utype_lit,TYPE_DATA_methodName_DL_SOLVER)}" label="dl_solver" help=""  group="Optimization: Other" >
              <!-- store method name AND incoming STRING -->
              <param type="STRING" />
              <!-- &default_linear_constraints; -->
              &default_max_function_evaluations;
              &default_scaling;
            </keyword>
            <required>
              <oneOf>
                <keyword  id="npsol_sqp" name="npsol_sqp" code="{N_mdm(utype,methodName_NPSOL_SQP)}" label="npsol_sqp" help=""  group="Optimization: Local, Derivative-based" />
                <keyword  id="nlssol_sqp" name="nlssol_sqp" code="{N_mdm(utype,methodName_NLSSOL_SQP)}" label="nlssol_sqp" help=""  group="Calibration" />
                <keyword  id="stanford" name="stanford" code="{0}" label="stanford" help="" minOccurs="1" >
                  <oneOf>
                    <keyword  id="npsol" name="npsol" code="{N_mdm(utype,methodName_NPSOL_SQP)}" label="npsol" help=""  />
                    <keyword  id="nlssol" name="nlssol" code="{N_mdm(utype,methodName_NLSSOL_SQP)}" label="nlssol" help=""  />
                  </oneOf>
                </keyword>
              </oneOf>
              <keyword  id="verify_level" name="verify_level" code="{N_mdm(int,verifyLevel)}" label="verify_level" help="" minOccurs="0" default="-1 (no gradient verification)" >
                <param type="INTEGER" />
              </keyword>
              <keyword  id="function_precision" name="function_precision" code="{N_mdm(Real,functionPrecision)}" label="function_precision" help="" minOccurs="0" default="1.0e-10" >
                <param type="REAL" />
              </keyword>
              <keyword  id="linesearch_tolerance" name="linesearch_tolerance" code="{N_mdm(Real,lineSearchTolerance)}" label="linesearch_tolerance" help="" minOccurs="0" default="0.9 (inaccurate line search)" >
                <param type="REAL" />
              </keyword>
              &default_convergence_tolerance;
              &default_max_iterations;
              &default_constraint_tolerance;
              &default_speculative;
              &default_max_function_evaluations;
              &default_scaling;
              <!-- &default_linear_constraints; -->
            </required>
            <keyword  id="nlpql_sqp" name="nlpql_sqp" code="{N_mdm(utype,methodName_NLPQL_SQP)}" label="nlpql_sqp" help=""  group="Optimization: Local, Derivative-based" >
              &default_max_iterations;
              &default_convergence_tolerance;
              <!-- &default_linear_constraints; -->
              &default_max_function_evaluations;
              &default_scaling;
            </keyword>
            <!-- #	    reduced_sqp
                 #	    |
             -->
            <required>
              <oneOf>
                <keyword  id="optpp_cg" name="optpp_cg" code="{N_mdm(utype,methodName_OPTPP_CG)}" label="optpp_cg" help=""  group="Optimization: Local, Derivative-based" />
                <required>
                  <oneOf>
                    <keyword  id="optpp_q_newton" name="optpp_q_newton" code="{N_mdm(utype,methodName_OPTPP_Q_NEWTON)}" label="optpp_q_newton" help=""  group="Optimization: Local, Derivative-based" />
                    <keyword  id="optpp_fd_newton" name="optpp_fd_newton" code="{N_mdm(utype,methodName_OPTPP_FD_NEWTON)}" label="optpp_fd_newton" help=""  group="Optimization: Local, Derivative-based" />
                    <keyword  id="optpp_g_newton" name="optpp_g_newton" code="{N_mdm(utype,methodName_OPTPP_G_NEWTON)}" label="optpp_g_newton" help=""  group="Calibration" />
                    <keyword  id="optpp_newton" name="optpp_newton" code="{N_mdm(utype,methodName_OPTPP_NEWTON)}" label="optpp_newton" help=""  group="Optimization: Local, Derivative-based" />
                  </oneOf>
                  <keyword  id="search_method" name="search_method" code="{0}" label="search_method" help="" minOccurs="0" >
                    <oneOf>
                      <keyword  id="value_based_line_search" name="value_based_line_search" code="{N_mdm(lit,searchMethod_value_based_line_search)}" label="value_based_line_search" help=""  default="trust_region (unconstrained), value_based_line_search (bound/general constraints)" />
                      <keyword  id="gradient_based_line_search" name="gradient_based_line_search" code="{N_mdm(lit,searchMethod_gradient_based_line_search)}" label="gradient_based_line_search" help=""  />
                      <keyword  id="trust_region1" name="trust_region" code="{N_mdm(lit,searchMethod_trust_region)}" label="trust_region" help=""  />
                      <keyword  id="tr_pds" name="tr_pds" code="{N_mdm(lit,searchMethod_tr_pds)}" label="tr_pds" help=""  />
                    </oneOf>
                  </keyword>
                  <keyword  id="merit_function1" name="merit_function" code="{0}" label="merit_function" help="" minOccurs="0" default="argaez_tapia" >
                    <oneOf>
                      <keyword  id="el_bakry" name="el_bakry" code="{N_mdm(type,meritFn_NormFmu)}" label="el_bakry" help=""  />
                      <keyword  id="argaez_tapia" name="argaez_tapia" code="{N_mdm(type,meritFn_ArgaezTapia)}" label="argaez_tapia" help=""  />
                      <keyword  id="van_shanno" name="van_shanno" code="{N_mdm(type,meritFn_VanShanno)}" label="van_shanno" help=""  />
                    </oneOf>
                  </keyword>
                  <keyword  id="steplength_to_boundary" name="steplength_to_boundary" code="{N_mdm(Real,stepLenToBoundary)}" label="steplength_to_boundary" help="" minOccurs="0" default="Merit function dependent: 0.8 (el_bakry), 0.99995 (argaez_tapia), 0.95 (van_shanno)" >
                    <param type="REAL" />
                  </keyword>
                  <keyword  id="centering_parameter" name="centering_parameter" code="{N_mdm(Real,centeringParam)}" label="centering_parameter" help="" minOccurs="0" default="Merit function dependent: 0.2 (el_bakry), 0.2 (argaez_tapia), 0.1 (van_shanno)" >
                    <param type="REAL" />
                  </keyword>
                </required>
              </oneOf>
              <keyword  id="max_step" name="max_step" code="{N_mdm(Real,maxStep)}" label="max_step" help="" minOccurs="0" default="1000." >
                <param type="REAL" />
              </keyword>
              <keyword  id="gradient_tolerance" name="gradient_tolerance" code="{N_mdm(Real,gradientTolerance)}" label="gradient_tolerance" help="" minOccurs="0" default="1.e-4" >
                <param type="REAL" />
              </keyword>
              &default_max_iterations;
              &default_convergence_tolerance;
              &default_speculative;
              &default_max_function_evaluations;
              &default_scaling;
              <!-- &default_linear_constraints; -->
            </required>
            <keyword  id="optpp_pds" name="optpp_pds" code="{N_mdm(utype,methodName_OPTPP_PDS)}" label="optpp_pds" help="" minOccurs="1" group="Optimization: Local, Derivative-free" >
              <keyword  id="search_scheme_size" name="search_scheme_size" code="{N_mdm(int,searchSchemeSize)}" label="search_scheme_size" help="" minOccurs="0" default="32" >
                <param type="INTEGER" />
              </keyword>
              &default_max_iterations;
              &default_convergence_tolerance;
              &default_max_function_evaluations;
              &default_scaling;
            </keyword>
            <keyword  id="asynch_pattern_search" name="asynch_pattern_search" code="{N_mdm(utype,methodName_ASYNCH_PATTERN_SEARCH)}" label="asynch_pattern_search" help="" minOccurs="1" group="Optimization: Local, Derivative-free" >
              <alias name="coliny_apps"/>
              <keyword  id="initial_delta" name="initial_delta" code="{N_mdm(Real,initStepLength)}" label="Initial offset value" help="MethodCommands.html#MethodAPPSDC" minOccurs="0" default="1.0" >
                <param type="REAL" />
              </keyword>
              <keyword  id="contraction_factor1" name="contraction_factor" code="{N_mdm(Real,contractStepLength)}" label="Pattern contraction factor" help="MethodCommands.html#MethodAPPSDC" minOccurs="0" default="0.5" >
                <param type="REAL" />
              </keyword>
              <keyword  id="threshold_delta" name="threshold_delta" code="{N_mdm(Real,threshStepLength)}" label="Threshold for offset values" help="MethodCommands.html#MethodAPPSDC" minOccurs="0" default="0.01" >
                <param type="REAL" />
              </keyword>
              <keyword  id="solution_target" name="solution_target" code="{N_mdm(Real,solnTarget)}" label="Solution target" help="MethodCommands.html#MethodAPPSDC" minOccurs="0" default="no target" >
                <alias name="solution_accuracy"/>
                <param type="REAL" />
              </keyword>
              <keyword  id="synchronization" name="synchronization" code="{0}" label="Evaluation synchronization" help="MethodCommands.html#MethodAPPSDC" minOccurs="0" default="nonblocking" >
                <oneOf label="synchronization">
                  <keyword  id="blocking" name="blocking" code="{N_mdm(lit,evalSynchronize_blocking)}" label="blocking" help=""  />
                  <keyword  id="nonblocking" name="nonblocking" code="{N_mdm(lit,evalSynchronize_nonblocking)}" label="nonblocking" help=""  />
                </oneOf>
              </keyword>
              <keyword  id="merit_function2" name="merit_function" code="{0}" label="Merit function" help="MethodCommands.html#MethodAPPSDC" minOccurs="0" default="merit2_squared" >
                <oneOf label="merit function">
                  <keyword  id="merit_max" name="merit_max" code="{N_mdm(lit,meritFunction_merit_max)}" label="merit_max" help=""  />
                  <keyword  id="merit_max_smooth" name="merit_max_smooth" code="{N_mdm(lit,meritFunction_merit_max_smooth)}" label="merit_max_smooth" help=""  />
                  <keyword  id="merit1" name="merit1" code="{N_mdm(lit,meritFunction_merit1)}" label="merit1" help=""  />
                  <keyword  id="merit1_smooth" name="merit1_smooth" code="{N_mdm(lit,meritFunction_merit1_smooth)}" label="merit1_smooth" help=""  />
                  <keyword  id="merit2" name="merit2" code="{N_mdm(lit,meritFunction_merit2)}" label="merit2" help=""  />
                  <keyword  id="merit2_smooth" name="merit2_smooth" code="{N_mdm(lit,meritFunction_merit2_smooth)}" label="merit2_smooth" help=""  />
                  <keyword  id="merit2_squared" name="merit2_squared" code="{N_mdm(lit,meritFunction_merit2_squared)}" label="merit2_squared" help=""  />
                </oneOf>
              </keyword>
              <keyword  id="constraint_penalty" name="constraint_penalty" code="{N_mdm(Real,constrPenalty)}" label="Constraint penalty" help="MethodCommands.html#MethodAPPSDC" minOccurs="0" default="1.0" >
                <param type="REAL" />
              </keyword>
              <keyword  id="smoothing_factor" name="smoothing_factor" code="{N_mdm(Real,smoothFactor)}" label="Smoothing factor" help="MethodCommands.html#MethodAPPSDC" minOccurs="0" default="0.0" >
                <param type="REAL" />
              </keyword>
              <!-- &default_linear_constraints; -->
              &default_constraint_tolerance;
              &default_max_function_evaluations;
              &default_scaling;
            </keyword>
            <keyword  id="mesh_adaptive_search" name="mesh_adaptive_search" code="{N_mdm(utype,methodName_MESH_ADAPTIVE_SEARCH)}" label="mesh_adaptive_search" help="" minOccurs="1" >
              <keyword  id="function_precision1" name="function_precision" code="{N_mdm(Real,functionPrecision)}" label="Function Evaluation Precision" help="MethodCommands.html#MethodNOMADDC" minOccurs="0" default="1.0e-10" >
                <param type="REAL" />
              </keyword>
              <keyword  id="seed2" name="seed" code="{N_mdm(pint,randomSeed)}" label="Random Seed" help="MethodCommands.html#MethodNOMADDC" minOccurs="0" default="system-generated (non-repeatable)" >
                <param type="INTEGER" constraint="> 0" />
              </keyword>
              <keyword  id="history_file" name="history_file" code="{N_mdm(str,historyFile)}" label="NOMAD History File" help="MethodCommands.html#MethodNOMADDC" minOccurs="0" default="mads_history" >
                <param type="OUTPUT_FILE" />
              </keyword>
              <keyword  id="display_format" name="display_format" code="{N_mdm(str,displayFormat)}" label="display_format" help="" minOccurs="0" >
                <param type="STRING" />
              </keyword>
              <keyword  id="variable_neighborhood_search" name="variable_neighborhood_search" code="{N_mdm(Real,vns)}" label="variable_neighborhood_search" help="" minOccurs="0" default="0.0" >
                <param type="REAL" />
              </keyword>
              <keyword  id="neighbor_order" name="neighbor_order" code="{N_mdm(pint,neighborOrder)}" label="Neighbor Order" help="MethodCommands.html#MethodNOMADDC" minOccurs="0" >
                <param type="INTEGER" constraint="> 0" />
              </keyword>
              <keyword  id="display_all_evaluations" name="display_all_evaluations" code="{N_mdm(true,showAllEval)}" label="Display NOMAD evaluations" help="MethodCommands.html#MethodNOMADDC" minOccurs="0" default="false" />
              <keyword  id="use_surrogate" name="use_surrogate" code="{0}" label="use_surrogate" help="" minOccurs="0" default="optimize">
                <oneOf>
                  <keyword  id="inform_search" name="inform_search" code="{N_mdm(lit,useSurrogate_inform_search)}" label="inform_search" help=""  >
                  </keyword>
                  <keyword  id="optimize" name="optimize" code="{N_mdm(lit,useSurrogate_optimize)}" label="optimize" help=""  >
                  </keyword>
                </oneOf>
              </keyword>
              &default_max_iterations;
              &default_max_function_evaluations;
              &default_scaling;
            </keyword>
            <required>
              <oneOf>
                <keyword  id="moga" name="moga" code="{N_mdm(utype,methodName_MOGA)}" label="moga" help="" minOccurs="1" group="Optimization: Global" >
                  <keyword  id="fitness_type" name="fitness_type" code="{0}" label="Fitness type" help="MethodCommands.html#MethodJEGAMOGA" minOccurs="0" default="domination_count" >
                    <oneOf>
                      <keyword  id="layer_rank" name="layer_rank" code="{N_mdm(lit,fitnessType_layer_rank)}" label="layer_rank" help=""  />
                      <keyword  id="domination_count" name="domination_count" code="{N_mdm(lit,fitnessType_domination_count)}" label="domination_count" help=""  />
                    </oneOf>
                  </keyword>
                  <keyword  id="replacement_type" name="replacement_type" code="{0}" label="Replacement type" help="MethodCommands.html#MethodJEGAMOGA" minOccurs="0" default="below_limit" >
                    <oneOf>
                      <keyword  id="elitist" name="elitist" code="{N_mdm(lit,replacementType_elitist)}" label="elitist" help=""  />
                      <keyword  id="roulette_wheel" name="roulette_wheel" code="{N_mdm(lit,replacementType_roulette_wheel)}" label="roulette_wheel" help=""  />
                      <keyword  id="unique_roulette_wheel" name="unique_roulette_wheel" code="{N_mdm(lit,replacementType_unique_roulette_wheel)}" label="unique_roulette_wheel" help=""  />
                      <keyword  id="below_limit" name="below_limit" code="{N_mdm(litp,TYPE_DATA_replacementType_below_limit)}" label="Below limit selection" help="MethodCommands.html#MethodJEGADC" minOccurs="1" default="6" >
                        <param type="REAL" />
                        <keyword  id="shrinkage_fraction" name="shrinkage_fraction" code="{N_mdm(Real01,shrinkagePercent)}" label="shrinkage_fraction" help="" minOccurs="0" default="0.9" >
                          <alias name="shrinkage_percentage"/>
                          <param type="REAL" />
                        </keyword>
                      </keyword>
                    </oneOf>
                  </keyword>
                  <keyword  id="niching_type" name="niching_type" code="{0}" label="Niche pressure type" help="MethodCommands.html#MethodJEGAMOGA" minOccurs="0" default="No niche pressure" >
                    <oneOf>
                      <keyword  id="radial" name="radial" code="{N_mdm(RealLlit,TYPE_DATA_nichingType_radial)}" label="radial" help=""  default="0.01 for all objectives" >
                        <param type="REALLIST" />
                      </keyword>
                      <keyword  id="distance" name="distance" code="{N_mdm(RealLlit,TYPE_DATA_nichingType_distance)}" label="distance" help=""  >
                        <param type="REALLIST" />
                      </keyword>
                      <keyword  id="max_designs" name="max_designs" code="{N_mdm(RealLlit,TYPE_DATA_nichingType_max_designs)}" label="max_designs" help="" minOccurs="1" >
                        <param type="REALLIST" />
                        <keyword  id="num_designs" name="num_designs" code="{N_mdm(pintz,numDesigns)}" label="Number designs to keep for max_designs nicher" help="MethodCommands.html#MethodJEGAMOGA" minOccurs="0" default="100" >
                          <param type="INTEGER" constraint=">= 2" />
                        </keyword>
                      </keyword>
                    </oneOf>
                  </keyword>
                  <keyword  id="convergence_type" name="convergence_type" code="{0}" label="convergence_type" help="" minOccurs="0" default="average_fitness_tracker" >
                    <keyword  id="metric_tracker" name="metric_tracker" code="{N_mdm(lit,convergenceType_metric_tracker)}" label="Convergence type" help="MethodCommands.html#MethodJEGAMOGA"  default="metric_tracker" />
                    <keyword  id="percent_change" name="percent_change" code="{N_mdm(Realz,convergenceTolerance)}" label="Percent change limit for metric_tracker converger" help="MethodCommands.html#MethodJEGAMOGA" minOccurs="0" default="0.1" >
                      <param type="REAL" />
                    </keyword>
                    <keyword  id="num_generations" name="num_generations" code="{N_mdm(sizet,numGenerations)}" label="Number generations for metric_tracker converger" help="MethodCommands.html#MethodJEGAMOGA" minOccurs="0" default="10" >
                      <param type="INTEGER" constraint=">= 0" />
                    </keyword>
                  </keyword>
                  <keyword  id="postprocessor_type" name="postprocessor_type" code="{0}" label="Post_processor type" help="MethodCommands.html#MethodJEGAMOGA" minOccurs="0" default="No post-processing of solutions" >
                    <keyword  id="orthogonal_distance" name="orthogonal_distance" code="{N_mdm(RealLlit,TYPE_DATA_postProcessorType_distance_postprocessor)}" label="Post_processor distance" help="MethodCommands.html#MethodJEGAMOGA"  default="0.01 for all objectives" >
                      <param type="REALLIST" />
                    </keyword>
                  </keyword>
                  &default_max_iterations;
                  <!-- &default_linear_constraints; -->
                  &default_max_function_evaluations;
                  &default_scaling;
                </keyword>
                <keyword  id="soga" name="soga" code="{N_mdm(utype,methodName_SOGA)}" label="soga" help="" minOccurs="1" group="Optimization: Global" >
                  <keyword  id="fitness_type1" name="fitness_type" code="{0}" label="Fitness type" help="MethodCommands.html#MethodJEGASOGA" minOccurs="0" default="merit_function">
                    <keyword  id="merit_function3" name="merit_function" code="{N_mdm(lit,fitnessType_merit_function)}" label="merit_function" help=""  />
                    <keyword  id="constraint_penalty1" name="constraint_penalty" code="{N_mdm(Realp,constraintTolerance)}" label="Constraint penalty in merit function" help="MethodCommands.html#MethodJEGASOGA" minOccurs="0" default="1.0" >
                      <param type="REAL" />
                    </keyword>
                  </keyword>
                  <keyword  id="replacement_type1" name="replacement_type" code="{0}" label="Replacement type" help="MethodCommands.html#MethodJEGASOGA" minOccurs="0" default="elitist" >
                    <oneOf>
                      <keyword  id="elitist1" name="elitist" code="{N_mdm(lit,replacementType_elitist)}" label="elitist" help=""  />
                      <keyword  id="favor_feasible" name="favor_feasible" code="{N_mdm(lit,replacementType_favor_feasible)}" label="favor_feasible" help=""  />
                      <keyword  id="roulette_wheel1" name="roulette_wheel" code="{N_mdm(lit,replacementType_roulette_wheel)}" label="roulette_wheel" help=""  />
                      <keyword  id="unique_roulette_wheel1" name="unique_roulette_wheel" code="{N_mdm(lit,replacementType_unique_roulette_wheel)}" label="unique_roulette_wheel" help=""  />
                    </oneOf>
                  </keyword>
                  <keyword  id="convergence_type1" name="convergence_type" code="{0}" label="Convergence type" help="MethodCommands.html#MethodJEGASOGA" minOccurs="0" default="average_fitness_tracker" >
                    <oneOf>
                      <keyword  id="best_fitness_tracker" name="best_fitness_tracker" code="{N_mdm(lit,convergenceType_best_fitness_tracker)}" label="best_fitness_tracker" help="" minOccurs="1" >
                        <keyword  id="percent_change1" name="percent_change" code="{N_mdm(Realz,convergenceTolerance)}" label="Percent change in fitness" help="MethodCommands.html#MethodJEGASOGA" minOccurs="0" default="0.1" >
                          <param type="REAL" />
                        </keyword>
                        <keyword  id="num_generations1" name="num_generations" code="{N_mdm(sizet,numGenerations)}" label="Number of generations (for convergence test) " help="MethodCommands.html#MethodJEGASOGA" minOccurs="0" default="10" >
                          <param type="INTEGER" constraint=">= 0" />
                        </keyword>
                      </keyword>
                      <keyword  id="average_fitness_tracker" name="average_fitness_tracker" code="{N_mdm(lit,convergenceType_average_fitness_tracker)}" label="average_fitness_tracker" help="" minOccurs="1" >
                        <keyword  id="percent_change2" name="percent_change" code="{N_mdm(Realz,convergenceTolerance)}" label="percent_change" help="" minOccurs="0" default="0.1" >
                          <param type="REAL" />
                        </keyword>
                        <keyword  id="num_generations2" name="num_generations" code="{N_mdm(sizet,numGenerations)}" label="num_generations" help="" minOccurs="0" default="10" >
                          <param type="INTEGER" constraint=">= 0" />
                        </keyword>
                      </keyword>
                    </oneOf>
                  </keyword>
                  &default_max_iterations;
                  <!-- &default_linear_constraints; -->
                  &default_max_function_evaluations;
                  &default_scaling;
                </keyword>
              </oneOf>
              <keyword  id="population_size" name="population_size" code="{N_mdm(nnint,populationSize)}" label="population_size" help="" minOccurs="0" default="50" >
                <param type="INTEGER" constraint=">= 0" />
              </keyword>
              <keyword  id="log_file" name="log_file" code="{N_mdm(str,logFile)}" label="log_file" help="" minOccurs="0" default="JEGAGlobal.log" >
                <param type="OUTPUT_FILE" />
              </keyword>
              <keyword  id="print_each_pop" name="print_each_pop" code="{N_mdm(true,printPopFlag)}" label="print_each_pop" help="" minOccurs="0" default="No printing" />
              <keyword  id="initialization_type" name="initialization_type" code="{0}" label="initialization_type" help="" minOccurs="0" default="unique_random" >
                <oneOf>
                  <keyword  id="simple_random" name="simple_random" code="{N_mdm(lit,initializationType_random)}" label="simple_random" help=""  />
                  <keyword  id="unique_random" name="unique_random" code="{N_mdm(lit,initializationType_unique_random)}" label="unique_random" help=""  />
                  <keyword  id="flat_file" name="flat_file" code="{N_mdm(slit2,TYPE_DATA_initializationType_flat_file)}" label="flat_file" help=""  >
                    <!-- store init type AND incoming STRING -->
                    <param type="STRING" />
                  </keyword>
                </oneOf>
              </keyword>
              <keyword  id="crossover_type" name="crossover_type" code="{0}" label="crossover_type" help="" minOccurs="0" default="shuffle_random">
                <oneOf>
                  <keyword  id="multi_point_binary" name="multi_point_binary" code="{N_mdm(ilit2p,TYPE_DATA_crossoverType_multi_point_binary)}" label="multi_point_binary" help=""  >
                    <param type="INTEGER" />
                  </keyword>
                  <keyword  id="multi_point_parameterized_binary" name="multi_point_parameterized_binary" code="{N_mdm(ilit2p,TYPE_DATA_crossoverType_multi_point_parameterized_binary)}" label="multi_point_parameterized_binary" help=""  >
                    <param type="INTEGER" />
                  </keyword>
                  <keyword  id="multi_point_real" name="multi_point_real" code="{N_mdm(ilit2p,TYPE_DATA_crossoverType_multi_point_real)}" label="multi_point_real" help=""  >
                    <param type="INTEGER" />
                  </keyword>
                  <keyword  id="shuffle_random" name="shuffle_random" code="{N_mdm(litc,TYPE_DATA_crossoverType_shuffle_random)}" label="shuffle_random" help="" minOccurs="1" >
                    <keyword  id="num_parents" name="num_parents" code="{N_mdm(pintz,numParents)}" label="num_parents" help="" minOccurs="0" default="2" >
                      <!-- should the min be 2? -->
                      <param type="INTEGER" constraint="> 0" />
                    </keyword>
                    <keyword  id="num_offspring" name="num_offspring" code="{N_mdm(pintz,numOffspring)}" label="num_offspring" help="" minOccurs="0" default="2" >
                      <param type="INTEGER" constraint="> 0" />
                    </keyword>
                  </keyword>
                </oneOf>
                <keyword  id="crossover_rate" name="crossover_rate" code="{N_mdm(litz,TYPE_DATA_crossoverType_null_crossover)}" label="crossover_rate" help="" minOccurs="0" default="0.8" >
                  <param type="REAL" />
                </keyword>
              </keyword>
              <keyword  id="mutation_type" name="mutation_type" code="{0}" label="mutation_type" help="" minOccurs="0" default="replace_uniform" >
                <oneOf>
                  <keyword  id="bit_random" name="bit_random" code="{N_mdm(lit,mutationType_bit_random)}" label="bit_random" help=""  />
                  <keyword  id="replace_uniform" name="replace_uniform" code="{N_mdm(lit,mutationType_replace_uniform)}" label="replace_uniform" help=""  />
                  <required>
                    <oneOf>
                      <keyword  id="offset_normal" name="offset_normal" code="{N_mdm(litc,TYPE_DATA_mutationType_offset_normal)}" label="offset_normal" help=""  />
                      <keyword  id="offset_cauchy" name="offset_cauchy" code="{N_mdm(litc,TYPE_DATA_mutationType_offset_cauchy)}" label="offset_cauchy" help=""  />
                      <keyword  id="offset_uniform" name="offset_uniform" code="{N_mdm(litc,TYPE_DATA_mutationType_offset_uniform)}" label="offset_uniform" help=""  />
                    </oneOf>
                    <keyword  id="mutation_scale" name="mutation_scale" code="{N_mdm(Real01,mutationScale)}" label="mutation_scale" help="" minOccurs="0" default="0.15" >
                      <param type="REAL" />
                    </keyword>
                  </required>
                </oneOf>
                <keyword  id="mutation_rate" name="mutation_rate" code="{N_mdm(litz,TYPE_DATA_mutationType_null_mutation)}" label="mutation_rate" help="" minOccurs="0" default="0.08" >
                  <param type="REAL" />
                </keyword>
              </keyword>
              <keyword  id="seed3" name="seed" code="{N_mdm(pint,randomSeed)}" label="seed" help="" minOccurs="0" default="system-generated (non-repeatable)" >
                <param type="INTEGER" constraint="> 0" />
              </keyword>
              &default_convergence_tolerance;
            </required>
            <!-- End group for linear ineq/eq constraints? -->
            <required>
              <oneOf>
                <required>
                  <oneOf>
                    <required>
                      <!-- Begin groupings for coliny keywords? -->
                      <oneOf>
                        <keyword  id="coliny_pattern_search" name="coliny_pattern_search" code="{N_mdm(utype,methodName_COLINY_PATTERN_SEARCH)}" label="coliny_pattern_search" help="" minOccurs="1" group="Optimization: Local, Derivative-free" >
                          <keyword  id="constant_penalty" name="constant_penalty" code="{N_mdm(true,constantPenalty)}" label="Control of dynamic penalty" help="MethodCommands.html#MethodSCOLIBPS" minOccurs="0" default="algorithm dynamically adapts the constraint penalty" />
                          <keyword  id="no_expansion" name="no_expansion" code="{N_mdm(false,expansionFlag)}" label="No expansion flag" help="MethodCommands.html#MethodSCOLIBPS" minOccurs="0" default="algorithm may expand pattern size" />
                          <keyword  id="expand_after_success" name="expand_after_success" code="{N_mdm(int,expandAfterSuccess)}" label="Number of consecutive improvements before expansion" help="MethodCommands.html#MethodSCOLIBPS" minOccurs="0" default="5" >
                            <param type="INTEGER" />
                          </keyword>
                          <keyword  id="pattern_basis" name="pattern_basis" code="{0}" label="Pattern basis selection" help="MethodCommands.html#MethodSCOLIBPS" minOccurs="0" default="coordinate" >
                            <oneOf>
                              <keyword  id="coordinate" name="coordinate" code="{N_mdm(lit,patternBasis_coordinate)}" label="coordinate" help=""  />
                              <keyword  id="simplex" name="simplex" code="{N_mdm(lit,patternBasis_simplex)}" label="simplex" help=""  />
                            </oneOf>
                          </keyword>
                          <keyword  id="stochastic" name="stochastic" code="{N_mdm(true,randomizeOrderFlag)}" label="Stochastic pattern search" help="MethodCommands.html#MethodSCOLIBPS" minOccurs="0" />
                          <keyword  id="total_pattern_size" name="total_pattern_size" code="{N_mdm(int,totalPatternSize)}" label="Total number of points in pattern" help="MethodCommands.html#MethodSCOLIBPS" minOccurs="0" default="no augmentation of basic pattern" >
                            <param type="INTEGER" />
                          </keyword>
                          <keyword  id="exploratory_moves" name="exploratory_moves" code="{0}" label="Exploratory moves selection" help="MethodCommands.html#MethodSCOLIBPS" minOccurs="0" default="basic_pattern" >
                            <oneOf>
                              <keyword  id="multi_step" name="multi_step" code="{N_mdm(lit,exploratoryMoves_multi_step)}" label="multi_step" help=""  />
                              <keyword  id="adaptive_pattern" name="adaptive_pattern" code="{N_mdm(lit,exploratoryMoves_adaptive)}" label="adaptive_pattern" help=""  />
                              <keyword  id="basic_pattern" name="basic_pattern" code="{N_mdm(lit,exploratoryMoves_simple)}" label="basic_pattern" help=""  />
                            </oneOf>
                          </keyword>
                          <keyword  id="synchronization1" name="synchronization" code="{0}" label="Evaluation synchronization" help="MethodCommands.html#MethodSCOLIBPS" minOccurs="0" default="nonblocking" >
                            <oneOf>
                              <keyword  id="blocking1" name="blocking" code="{N_mdm(lit,evalSynchronize_blocking)}" label="blocking" help=""  />
                              <keyword  id="nonblocking1" name="nonblocking" code="{N_mdm(lit,evalSynchronize_nonblocking)}" label="nonblocking" help=""  />
                            </oneOf>
                          </keyword>
                        </keyword>
                        <keyword  id="coliny_solis_wets" name="coliny_solis_wets" code="{N_mdm(utype,methodName_COLINY_SOLIS_WETS)}" label="coliny_solis_wets" help="" minOccurs="1" group="Optimization: Local, Derivative-free" >
                          <keyword  id="contract_after_failure" name="contract_after_failure" code="{N_mdm(int,contractAfterFail)}" label="Number of consecutive failures before contraction" help="MethodCommands.html#MethodSCOLIBSW" minOccurs="0" default="4*number of variables" >
                            <param type="INTEGER" />
                          </keyword>
                          <keyword  id="no_expansion1" name="no_expansion" code="{N_mdm(false,expansionFlag)}" label="No expansion flag" help="MethodCommands.html#MethodSCOLIBSW" minOccurs="0" default="algorithm may expand pattern size" />
                          <keyword  id="expand_after_success1" name="expand_after_success" code="{N_mdm(int,expandAfterSuccess)}" label="Number of consecutive improvements before expansion" help="MethodCommands.html#MethodSCOLIBSW" minOccurs="0" default="5" >
                            <param type="INTEGER" />
                          </keyword>
                          <keyword  id="constant_penalty1" name="constant_penalty" code="{N_mdm(true,constantPenalty)}" label="Control of dynamic penalty" help="MethodCommands.html#MethodSCOLIBSW" minOccurs="0" default="algorithm dynamically adapts the constraint penalty" />
                        </keyword>
                      </oneOf>
                      <keyword  id="contraction_factor2" name="contraction_factor" code="{N_mdm(Real,contractFactor)}" label="contraction_factor" help="" minOccurs="0" default="0.5" >
                        <param type="REAL" />
                      </keyword>
                      <keyword  id="constraint_penalty2" name="constraint_penalty" code="{N_mdm(Real,constraintPenalty)}" label="constraint_penalty" help="" minOccurs="0" default="1.0" >
                        <param type="REAL" />
                      </keyword>
                    </required>
                    <keyword  id="coliny_cobyla" name="coliny_cobyla" code="{N_mdm(utype,methodName_COLINY_COBYLA)}" label="coliny_cobyla" help=""  group="Optimization: Local, Derivative-free" />
                  </oneOf>
                  <keyword  id="initial_delta1" name="initial_delta" code="{N_mdm(Real,initDelta)}" label="initial_delta" help="" minOccurs="0" default="1.0 (COBYLA), 0.1*range (PS, SW)" >
                    <param type="REAL" />
                  </keyword>
                  <keyword  id="threshold_delta1" name="threshold_delta" code="{N_mdm(Real,threshDelta)}" label="threshold_delta" help="" minOccurs="0" default="1.0e-4 (COBYLA), 1.0e-5 (PS), 1.0e-6 (SW)">
                    <param type="REAL" />
                  </keyword>
                </required>
                <keyword  id="coliny_direct" name="coliny_direct" code="{N_mdm(utype,methodName_COLINY_DIRECT)}" label="coliny_direct" help="" minOccurs="1" group="Optimization: Global" >
                  <keyword  id="division" name="division" code="{0}" label="Box subdivision approach" help="MethodCommands.html#MethodSCOLIBDIR" minOccurs="0" default="major_dimension" >
                    <oneOf>
                      <keyword  id="major_dimension" name="major_dimension" code="{N_mdm(lit,boxDivision_major_dimension)}" label="major_dimension" help=""  />
                      <keyword  id="all_dimensions" name="all_dimensions" code="{N_mdm(lit,boxDivision_all_dimensions)}" label="all_dimensions" help=""  />
                    </oneOf>
                  </keyword>
                  <keyword  id="global_balance_parameter" name="global_balance_parameter" code="{N_mdm(Real,globalBalanceParam)}" label="Global search balancing parameter" help="MethodCommands.html#MethodSCOLIBDIR" minOccurs="0" default="0.0" >
                    <param type="REAL" />
                  </keyword>
                  <keyword  id="local_balance_parameter" name="local_balance_parameter" code="{N_mdm(Real,localBalanceParam)}" label="Local search balancing parameter" help="MethodCommands.html#MethodSCOLIBDIR" minOccurs="0" default="1.e-8" >
                    <param type="REAL" />
                  </keyword>
                  <keyword  id="max_boxsize_limit" name="max_boxsize_limit" code="{N_mdm(Real,maxBoxSize)}" label="Maximum boxsize limit" help="MethodCommands.html#MethodSCOLIBDIR" minOccurs="0" default="0.0" >
                    <param type="REAL" />
                  </keyword>
                  <keyword  id="min_boxsize_limit" name="min_boxsize_limit" code="{N_mdm(Real,minBoxSize)}" label="Minimum boxsize limit" help="MethodCommands.html#MethodSCOLIBDIR" minOccurs="0" default="1.0e-4" >
                    <param type="REAL" />
                  </keyword>
                  <keyword  id="constraint_penalty3" name="constraint_penalty" code="{N_mdm(Real,constraintPenalty)}" label="Constraint penalty" help="MethodCommands.html#MethodSCOLIBDIR" minOccurs="0" default="1000.0" >
                    <param type="REAL" />
                  </keyword>
                </keyword>
                <keyword  id="coliny_ea" name="coliny_ea" code="{N_mdm(utype,methodName_COLINY_EA)}" label="coliny_ea" help="" minOccurs="1" group="Optimization: Global" >
                  <keyword  id="population_size1" name="population_size" code="{N_mdm(pint,populationSize)}" label="Number of population members" help="MethodCommands.html#MethodSCOLIBEA" minOccurs="0" default="50" >
                    <param type="INTEGER" constraint="> 0" />
                  </keyword>
                  <keyword  id="initialization_type1" name="initialization_type" code="{0}" label="Initialization type" help="MethodCommands.html#MethodSCOLIBEA" minOccurs="0" default="unique_random" >
                    <oneOf>
                      <keyword  id="simple_random1" name="simple_random" code="{N_mdm(lit,initializationType_random)}" label="simple_random" help=""  />
                      <keyword  id="unique_random1" name="unique_random" code="{N_mdm(lit,initializationType_unique_random)}" label="unique_random" help=""  />
                      <keyword  id="flat_file1" name="flat_file" code="{N_mdm(slit2,TYPE_DATA_initializationType_flat_file)}" label="flat_file" help=""  >
                        <!-- store init type AND incoming STRING -->
                        <param type="STRING" />
                      </keyword>
                    </oneOf>
                  </keyword>
                  <keyword  id="fitness_type2" name="fitness_type" code="{0}" label="Fitness type" help="MethodCommands.html#MethodSCOLIBEA" minOccurs="0" default="linear_rank" >
                    <oneOf>
                      <keyword  id="linear_rank" name="linear_rank" code="{N_mdm(lit,fitnessType_linear_rank)}" label="linear_rank" help=""  />
                      <keyword  id="merit_function4" name="merit_function" code="{N_mdm(lit,fitnessType_proportional)}" label="merit_function" help=""  />
                    </oneOf>
                  </keyword>
                  <keyword  id="replacement_type2" name="replacement_type" code="{0}" label="Replacement type" help="MethodCommands.html#MethodSCOLIBEA" minOccurs="0" default="elitist=1" >
                    <oneOf>
                      <keyword  id="random" name="random" code="{N_mdm(ilit2,TYPE_DATA_replacementType_random)}" label="Random replacement type" help="MethodCommands.html#MethodSCOLIBEA"  >
                        <param type="INTEGER" />
                      </keyword>
                      <keyword  id="chc" name="chc" code="{N_mdm(ilit2,TYPE_DATA_replacementType_chc)}" label="CHC replacement type" help="MethodCommands.html#MethodSCOLIBEA"  >
                        <param type="INTEGER" />
                      </keyword>
                      <keyword  id="elitist2" name="elitist" code="{N_mdm(ilit2,TYPE_DATA_replacementType_elitist)}" label="Elitist replacement type" help="MethodCommands.html#MethodSCOLIBEA"  >
                        <param type="INTEGER" />
                      </keyword>
                    </oneOf>
                    <keyword  id="new_solutions_generated" name="new_solutions_generated" code="{N_mdm(int,newSolnsGenerated)}" label="New solutions generated" help="MethodCommands.html#MethodSCOLIBEA" minOccurs="0" default="population_size - replacement_size" >
                      <param type="INTEGER" />
                    </keyword>
                  </keyword>
                  <keyword  id="crossover_rate1" name="crossover_rate" code="{N_mdm(Real,crossoverRate)}" label="Crossover rate" help="MethodCommands.html#MethodSCOLIBEA" minOccurs="0" default="0.8" >
                    <param type="REAL" />
                  </keyword>
                  <keyword  id="crossover_type1" name="crossover_type" code="{0}" label="Crossover type" help="MethodCommands.html#MethodSCOLIBEA" minOccurs="0" default="two_point">
                    <oneOf>
                      <keyword  id="two_point" name="two_point" code="{N_mdm(lit,crossoverType_two_point)}" label="two_point" help=""  />
                      <keyword  id="blend" name="blend" code="{N_mdm(lit,crossoverType_blend)}" label="blend" help=""  />
                      <keyword  id="uniform" name="uniform" code="{N_mdm(lit,crossoverType_uniform)}" label="uniform" help=""  />
                    </oneOf>
                  </keyword>
                  <keyword  id="mutation_rate1" name="mutation_rate" code="{N_mdm(Real,mutationRate)}" label="Mutation rate" help="MethodCommands.html#MethodSCOLIBEA" minOccurs="0" default="1.0" >
                    <param type="REAL" />
                  </keyword>
                  <keyword  id="mutation_type1" name="mutation_type" code="{0}" label="Mutation type" help="MethodCommands.html#MethodSCOLIBEA" minOccurs="0" default="offset_normal" >
                    <oneOf>
                      <keyword  id="replace_uniform1" name="replace_uniform" code="{N_mdm(lit,mutationType_replace_uniform)}" label="replace_uniform" help=""  />
                      <required>
                        <oneOf>
                          <keyword  id="offset_normal1" name="offset_normal" code="{N_mdm(lit,mutationType_offset_normal)}" label="offset_normal" help=""  />
                          <keyword  id="offset_cauchy1" name="offset_cauchy" code="{N_mdm(lit,mutationType_offset_cauchy)}" label="offset_cauchy" help=""  />
                          <keyword  id="offset_uniform1" name="offset_uniform" code="{N_mdm(lit,mutationType_offset_uniform)}" label="offset_uniform" help=""  />
                        </oneOf>
                        <keyword  id="mutation_scale1" name="mutation_scale" code="{N_mdm(Real,mutationScale)}" label="mutation_scale" help="" minOccurs="0" default="0.1" >
                          <param type="REAL" />
                        </keyword>
                        <keyword  id="mutation_range" name="mutation_range" code="{N_mdm(int,mutationRange)}" label="mutation_range" help="" minOccurs="0" default="1" >
                          <param type="INTEGER" />
                        </keyword>
                      </required>
                    </oneOf>
                    <keyword  id="non_adaptive" name="non_adaptive" code="{N_mdm(false,mutationAdaptive)}" label="Non-adaptive mutation flag" help="MethodCommands.html#MethodSCOLIBEA" minOccurs="0" default="Adaptive mutation" />
                  </keyword>
                  <keyword  id="constraint_penalty4" name="constraint_penalty" code="{N_mdm(Real,constraintPenalty)}" label="constraint_penalty" help="" minOccurs="0" >
                    <param type="REAL" />
                  </keyword>
                </keyword>
                <keyword  id="coliny_beta" name="coliny_beta" code="{N_mdm(utype,methodName_COLINY_BETA)}" label="coliny_beta" help="" minOccurs="1" group="Optimization: Other" >
                  <keyword  id="beta_solver_name" name="beta_solver_name" code="{N_mdm(str,betaSolverName)}" label="beta_solver_name" help=""  >
                    <param type="STRING" />
                  </keyword>
                </keyword>
              </oneOf>
              <keyword  id="solution_target1" name="solution_target" code="{N_mdm(Real,solnTarget)}" label="solution_target" help="" minOccurs="0" default="-DBL_MAX">
                <alias name="solution_accuracy"/>
                <param type="REAL" />
              </keyword>
              <keyword  id="seed4" name="seed" code="{N_mdm(pint,randomSeed)}" label="seed" help="" minOccurs="0" default="system-generated (non-repeatable)" >
                <param type="INTEGER" constraint="> 0" />
              </keyword>
              <keyword  id="show_misc_options" name="show_misc_options" code="{N_mdm(true,showMiscOptions)}" label="show_misc_options" help="" minOccurs="0" default="no dump of specification options" />
              <keyword  id="misc_options" name="misc_options" code="{N_mdm(strL,miscOptions)}" label="misc_options" help="" minOccurs="0" default="no misc options" >
                <param type="STRINGLIST" />
              </keyword>
              &default_max_iterations;
              &default_convergence_tolerance;
              &default_max_function_evaluations;
              &default_scaling;
            </required>
            <keyword  id="nl2sol" name="nl2sol" code="{N_mdm(utype,methodName_NL2SOL)}" label="nl2sol" help="" minOccurs="1" group="Calibration" >
              <keyword  id="function_precision2" name="function_precision" code="{N_mdm(Real,functionPrecision)}" label="Relative precision in least squares terms" help="MethodCommands.html#MethodLSNL2SOL" minOccurs="0" default="1.0e-10" >
                <param type="REAL" />
              </keyword>
              <keyword  id="absolute_conv_tol" name="absolute_conv_tol" code="{N_mdm(Real,absConvTol)}" label="Absolute function convergence tolerance" help="MethodCommands.html#MethodLSNL2SOL" minOccurs="0" default="-1. (use NL2SOL internal default)" >
                <param type="REAL" />
              </keyword>
              <keyword  id="x_conv_tol" name="x_conv_tol" code="{N_mdm(Real,xConvTol)}" label="Convergence tolerance for change in parameter vector" help="MethodCommands.html#MethodLSNL2SOL" minOccurs="0" default="-1. (use NL2SOL internal default)" >
                <param type="REAL" />
              </keyword>
              <keyword  id="singular_conv_tol" name="singular_conv_tol" code="{N_mdm(Real,singConvTol)}" label="Singular convergence tolerance" help="MethodCommands.html#MethodLSNL2SOL" minOccurs="0" default="-1. (use NL2SOL internal default)" >
                <param type="REAL" />
              </keyword>
              <keyword  id="singular_radius" name="singular_radius" code="{N_mdm(Real,singRadius)}" label="Step limit for sctol" help="MethodCommands.html#MethodLSNL2SOL" minOccurs="0" default="-1. (use NL2SOL internal default of 1)" >
                <param type="REAL" />
              </keyword>
              <keyword  id="false_conv_tol" name="false_conv_tol" code="{N_mdm(Real,falseConvTol)}" label="False convergence tolerance" help="MethodCommands.html#MethodLSNL2SOL" minOccurs="0" default="-1. (use NL2SOL internal default)" >
                <param type="REAL" />
              </keyword>
              <keyword  id="initial_trust_radius" name="initial_trust_radius" code="{N_mdm(Real,initTRRadius)}" label="Initial trust region radius" help="MethodCommands.html#MethodLSNL2SOL" minOccurs="0" default="-1. (use NL2SOL internal default of 1)" >
                <param type="REAL" />
              </keyword>
              <keyword  id="covariance" name="covariance" code="{N_mdm(int,covarianceType)}" label="Covariance post-processing" help="MethodCommands.html#MethodLSNL2SOL" minOccurs="0" default="0 (no covariance)" >
                <param type="INTEGER" />
              </keyword>
              <keyword  id="regression_diagnostics" name="regression_diagnostics" code="{N_mdm(true,regressDiag)}" label="Regression diagnostics post-processing" help="MethodCommands.html#MethodLSNL2SOL" minOccurs="0" default="no regression diagnostics" />
              &default_convergence_tolerance;
              &default_max_iterations;
              &default_speculative;
              &default_max_function_evaluations;
              &default_scaling;
            </keyword>
            <keyword  id="nonlinear_cg" name="nonlinear_cg" code="{N_mdm(utype,methodName_NONLINEAR_CG)}" label="nonlinear_cg" help="" minOccurs="1" group="Optimization: Local, Derivative-based" >
              <keyword  id="misc_options1" name="misc_options" code="{N_mdm(strL,miscOptions)}" label="misc_options" help="" minOccurs="0" default="no misc options" >
                <param type="STRINGLIST" />
              </keyword>
              &default_convergence_tolerance;
              &default_max_iterations;
              &default_scaling;
            </keyword>
            <keyword  id="ncsu_direct" name="ncsu_direct" code="{N_mdm(utype,methodName_NCSU_DIRECT)}" label="ncsu_direct" help="" minOccurs="1" group="Optimization: Global" >
              <keyword  id="solution_target2" name="solution_target" code="{N_mdm(Real,solnTarget)}" label="Solution Target " help="MethodCommands.html#MethodNCSUDC" minOccurs="0" default="0" >
                <alias name="solution_accuracy"/>
                <param type="REAL" />
              </keyword>
              <keyword  id="min_boxsize_limit1" name="min_boxsize_limit" code="{N_mdm(Real,minBoxSize)}" label="Min boxsize limit" help="MethodCommands.html#MethodNCSUDC" minOccurs="0" default="1.0e-4" >
                <param type="REAL" />
              </keyword>
              <keyword  id="volume_boxsize_limit" name="volume_boxsize_limit" code="{N_mdm(Real,volBoxSize)}" label="Volume boxsize limit" help="MethodCommands.html#MethodNCSUDC" minOccurs="0" default="1.0e-6" >
                <param type="REAL" />
              </keyword>
              &default_convergence_tolerance;
              &default_max_iterations;
              &default_max_function_evaluations;
              &default_scaling;
            </keyword>
            <required>
              <oneOf>
                <keyword  id="genie_opt_darts" name="genie_opt_darts" code="{N_mdm(utype,methodName_GENIE_OPT_DARTS)}" label="genie_opt_darts" help=""  />
                <keyword  id="genie_direct" name="genie_direct" code="{N_mdm(utype,methodName_GENIE_DIRECT)}" label="genie_direct" help=""  />
              </oneOf>
              <keyword  id="seed5" name="seed" code="{N_mdm(pint,randomSeed)}" label="seed" help="" minOccurs="0" default="system-generated (non-repeatable)" >
                <param type="INTEGER" constraint="> 0" />
              </keyword>
              &default_max_function_evaluations;
              &default_scaling;
            </required>
            <keyword  id="efficient_global" name="efficient_global" code="{N_mdm(utype,methodName_EFFICIENT_GLOBAL)}" label="efficient_global" help="" minOccurs="1" group="Surrogate-based Methods" >
	      <keyword  id='initial_samples' name='initial_samples' code='{N_mdm(int,numSamples)}' label='initial samples' help='' minOccurs='0' default='(d+1)(d+2)/2'>
		<param type='INTEGER' />
	      </keyword>
              <keyword  id="seed6" name="seed" code="{N_mdm(pint,randomSeed)}" label="Random seed" help="MethodCommands.html#MethodEG" minOccurs="0" default="system-generated (non-repeatable)" >
                <param type="INTEGER" constraint="> 0" />
              </keyword>
              &default_max_iterations;
              <keyword  id="gaussian_process" name="gaussian_process" code="{0}" label="GP selection" help="MethodCommands.html#MethodEG" minOccurs="0" default="Surfpack Gaussian process" >
                <alias name="kriging"/>
                <oneOf>
                  <keyword  id="surfpack" name="surfpack" code="{N_mdm(type,emulatorType_KRIGING_EMULATOR)}" label="surfpack" help=""  />
                  <keyword  id="dakota" name="dakota" code="{N_mdm(type,emulatorType_GP_EMULATOR)}" label="dakota" help=""  />
                </oneOf>
              </keyword>
              <keyword  id="use_derivatives" name="use_derivatives" code="{N_mdm(true,methodUseDerivsFlag)}" label="Derivative usage" help="MethodCommands.html#MethodEG" minOccurs="0" default="use function values only"/>
              <keyword  id="import_build_points_file" name="import_build_points_file" code="{N_mdm(str,importBuildPtsFile)}" label="File name for points to be imported as the basis for the initial GP" help="MethodCommands.html#MethodEG" minOccurs="0" default="no point import from a file" >
		<alias name="import_points_file"/>
                <param type="INPUT_FILE" />
		&method_import_build_format;
	        <keyword  id="active_only" name="active_only" code="{N_mdm(true,importBuildActive)}" label="Active variables only" help="" minOccurs="0" />
              </keyword>
              <keyword  id="export_approx_points_file" name="export_approx_points_file" code="{N_mdm(str,exportApproxPtsFile)}" label="File name for exporting approximation-based samples from evaluating the GP" help="MethodCommands.html#MethodEG" minOccurs="0" default="no point export to a file" >
		<alias name="export_points_file"/>
                <param type="OUTPUT_FILE" />
		&method_export_approx_format;
              </keyword>
            </keyword>
	    <required> <!-- Group with distribution, problev, genrellev, RNG -->
	      <oneOf>
		<required> <!-- Group with rel/resp; compute prob/rel/gen/sys -->
		  <oneOf>
		    <keyword  id="polynomial_chaos" name="polynomial_chaos" code="{N_mdm(utype,methodName_POLYNOMIAL_CHAOS)}" label="polynomial_chaos" help="" minOccurs="1" group="Uncertainty Quantification" >
		      <alias name="nond_polynomial_chaos"/>
		      <!-- Old reference default; samples = 0 -->
		      <keyword  id="samples_on_emulator6" name="samples_on_emulator" code="{N_mdm(int,samplesOnEmulator)}" label="Samples on emulator" help="" minOccurs="0" >
			<alias name="samples" />
			<param type="INTEGER" />
		      </keyword>
		      <keyword  id='seed7' name='seed' code='{N_mdm(pint,randomSeed)}' label='seed' help='' minOccurs='0' default='system-generated (non-repeatable)' >
			<param type='INTEGER' constraint='> 0' />
		      </keyword>
		      <keyword  id="fixed_seed" name="fixed_seed" code="{N_mdm(true,fixedSeedFlag)}" label="fixed_seed" help="" minOccurs="0" default="not fixed; pattern varies run-to-run" />
		      &default_max_refinement_iterations;
		      &default_convergence_tolerance;
		      <keyword  id="p_refinement" name="p_refinement" code="{N_mdm(type,refinementType_P_REFINEMENT)}" label="Automated polynomial order refinement" help="MethodCommands.html#MethodNonDPCE" minOccurs="0" default="no refinement" >
			<oneOf label="p-refinement type">
			  <keyword  id="uniform1" name="uniform" code="{N_mdm(type,refinementControl_UNIFORM_CONTROL)}" label="uniform" help=""  />
			  <keyword  id="dimension_adaptive" name="dimension_adaptive" code="{0}" label="dimension_adaptive" help="" minOccurs="1" >
			    <oneOf label="dimension adaptivity estimation approach">
			      <keyword  id="sobol" name="sobol" code="{N_mdm(type,refinementControl_DIMENSION_ADAPTIVE_CONTROL_SOBOL)}" label="sobol" help=""  default="generalized" />
			      <keyword  id="decay" name="decay" code="{N_mdm(type,refinementControl_DIMENSION_ADAPTIVE_CONTROL_DECAY)}" label="decay" help=""  />
			      <keyword  id="generalized" name="generalized" code="{N_mdm(type,refinementControl_DIMENSION_ADAPTIVE_CONTROL_GENERALIZED)}" label="generalized" help=""  />
			    </oneOf>
			  </keyword>
			</oneOf>
		      </keyword>
		      <optional>
			<oneOf label="Basis polynomial family">
			  <keyword  id="askey" name="askey" code="{N_mdm(type,expansionType_ASKEY_U)}" label="askey" help="" default="extended (Askey + numerically-generated)" />
			  <keyword  id="wiener" name="wiener" code="{N_mdm(type,expansionType_STD_NORMAL_U)}" label="wiener" help="" default="extended (Askey + numerically-generated)" />
			  <!-- #		      | piecewise {NIDRProblemDescDB::method_piecewise} -->
			</oneOf>
		      </optional>
		      <oneOf label="Coefficient estimation approach">
			<required>
			  <oneOf>
			    <keyword  id="quadrature_order_sequence" name="quadrature_order_sequence" code="{N_mdm(usharray,quadratureOrder)}" label="Quadrature order for PCE coefficient estimation" help="MethodCommands.html#MethodNonDPCE"  >
			      <param type="INTEGERLIST" />
			    </keyword>
			    <keyword  id="sparse_grid_level_sequence" name="sparse_grid_level_sequence" code="{N_mdm(usharray,sparseGridLevel)}" label="Sparse grid level for PCE coefficient estimation" help="MethodCommands.html#MethodNonDPCE" minOccurs="1" >
			      <param type="INTEGERLIST" />
			      <optional>
				<oneOf>
				  <keyword  id="restricted" name="restricted" code="{N_mdm(type,growthOverride_RESTRICTED)}" label="restricted" help=""  default="restricted (except for generalized sparse grids)" />
				  <keyword  id="unrestricted" name="unrestricted" code="{N_mdm(type,growthOverride_UNRESTRICTED)}" label="unrestricted" help=""  />
				</oneOf>
			      </optional>
			    </keyword>
			  </oneOf>
			  <keyword  id="dimension_preference" name="dimension_preference" code="{N_mdm(RealDL,anisoDimPref)}" label="dimension_preference" help="" minOccurs="0" default="isotropic grids" >
			    <param type="REALLIST" />
			  </keyword>
			  <optional>
			    <oneOf label="Nesting of quadrature rules">
			      <keyword  id="nested" name="nested" code="{N_mdm(type,nestingOverride_NESTED)}" label="nested" help=""  default="quadrature: non_nested unless automated refinement; sparse grids: nested" />
			      <keyword  id="non_nested" name="non_nested" code="{N_mdm(type,nestingOverride_NON_NESTED)}" label="non_nested" help=""  />
			    </oneOf>
			  </optional>
			</required>
			<keyword  id="cubature_integrand" name="cubature_integrand" code="{N_mdm(ushint,cubIntOrder)}" label="Cubature integrand order for PCE coefficient estimation" help="MethodCommands.html#MethodNonDPCE"  >
			  <param type="INTEGER" />
			</keyword>
			<required>
			  <oneOf>
			    <keyword  id="expansion_order_sequence" name="expansion_order_sequence" code="{N_mdm(usharray,expansionOrder)}" label="Expansion order" help="MethodCommands.html#MethodNonDPCE" minOccurs="1" >
			      <param type="INTEGERLIST" />
			      <keyword  id="dimension_preference1" name="dimension_preference" code="{N_mdm(RealDL,anisoDimPref)}" label="dimension_preference" help="" minOccurs="0" default="isotropic grids" >
				<param type="REALLIST" />
			      </keyword>
			      <keyword  id="basis_type" name="basis_type" code="{0}" label="basis_type" help="" minOccurs="0" >
				<oneOf>
				  <keyword  id="tensor_product" name="tensor_product" code="{N_mdm(type,expansionBasisType_TENSOR_PRODUCT_BASIS)}" label="tensor_product" help=""  />
				  <keyword  id="total_order" name="total_order" code="{N_mdm(type,expansionBasisType_TOTAL_ORDER_BASIS)}" label="total_order" help=""  />
				  <keyword  id="adapted" name="adapted" code="{N_mdm(type,expansionBasisType_ADAPTED_BASIS_EXPANDING_FRONT)}" label="adapted" help="" minOccurs="1" >
				    <!-- <keyword  id="adapted" name="adapted" code="{0}" label="adapted" help="" minOccurs="1" >
					 <oneOf>
					 <keyword  id="generalized1" name="generalized" code="{N_mdm(type,expansionBasisType_ADAPTED_BASIS_GENERALIZED)}" label="generalized" help="" minOccurs="1" >
					 <keyword  id="initial_level" name="initial_level" code="{N_mdm(ushint,adaptedBasisInitLevel)}" label="initial_level" help="" minOccurs="0" >
					 <param type="INTEGER" />
					 </keyword>
					 </keyword>
					 <keyword  id="expanding_front" name="expanding_front" code="{N_mdm(type,expansionBasisType_ADAPTED_BASIS_EXPANDING_FRONT)}" label="expanding_front" help="" minOccurs="1" >
					 <keyword  id="advancements" name="advancements" code="{N_mdm(ushint,adaptedBasisAdvancements)}" label="advancements" help="" minOccurs="0" >
					 <param type="INTEGER" />
					 </keyword>
					 </keyword>
					 </oneOf> -->
				    <keyword  id="advancements" name="advancements" code="{N_mdm(ushint,adaptedBasisAdvancements)}" label="advancements" help="" minOccurs="0" >
				      <param type="INTEGER" />
				    </keyword>
				    <keyword  id="soft_convergence_limit1" name="soft_convergence_limit" code="{N_mdm(ushint,softConvLimit)}" label="soft_convergence_limit" help="" minOccurs="0" >
				      <param type="INTEGER" />
				    </keyword>
				  </keyword>
				</oneOf>
			      </keyword>
			      <oneOf>
				<required>
				  <oneOf>
				    <keyword  id="collocation_points_sequence" name="collocation_points_sequence" code="{N_mdm(szarray,collocationPoints)}" label="Number collocation points to estimate coeffs" help="MethodCommands.html#MethodNonDPCE"  >
				      <param type="INTEGERLIST" />
				    </keyword>
				    <keyword  id="collocation_ratio" name="collocation_ratio" code="{N_mdm(Realp,collocationRatio)}" label="Collocation point oversampling ratio to estimate coeffs" help="MethodCommands.html#MethodNonDPCE"  >
				      <param type="REAL" />
				    </keyword>
				  </oneOf>
				  <keyword  id="ratio_order" name="ratio_order" code="{N_mdm(Realp,collocRatioTermsOrder)}" label="ratio_order" help="" minOccurs="0" default="1." >
				    <param type="REAL" />
				  </keyword>
				  <optional>
				    <oneOf>
				      <keyword  id="least_squares" name="least_squares" code="{N_mdm(type,regressionType_DEFAULT_LEAST_SQ_REGRESSION)}" label="least_squares" help="" minOccurs="1" default="svd" >
					<optional>
					  <oneOf>
					    <keyword  id="svd" name="svd" code="{N_mdm(type,lsRegressionType_SVD_LS)}" label="svd" help=""  />
					    <keyword  id="equality_constrained" name="equality_constrained" code="{N_mdm(type,lsRegressionType_EQ_CON_LS)}" label="equality_constrained" help=""  />
					  </oneOf>
					</optional>
				      </keyword>
				      <keyword  id="orthogonal_matching_pursuit" name="orthogonal_matching_pursuit" code="{N_mdm(type,regressionType_ORTHOG_MATCH_PURSUIT)}" label="orthogonal_matching_pursuit" help="" minOccurs="1" >
					<alias name="omp"/>
					<keyword  id="noise_tolerance" name="noise_tolerance" code="{N_mdm(RealDL,regressionNoiseTol)}" label="noise_tolerance" help="" minOccurs="0" default="1e-3 for BPDN, 0. otherwise (algorithms run until termination)" >
					  <param type="REALLIST" />
					</keyword>
				      </keyword>
				      <keyword  id="basis_pursuit" name="basis_pursuit" code="{N_mdm(type,regressionType_BASIS_PURSUIT)}" label="basis_pursuit" help=""  >
					<alias name="bp"/>
				      </keyword>
				      <keyword  id="basis_pursuit_denoising" name="basis_pursuit_denoising" code="{N_mdm(type,regressionType_BASIS_PURSUIT_DENOISING)}" label="basis_pursuit_denoising" help="" minOccurs="1" >
					<alias name="bpdn"/>
					<keyword  id="noise_tolerance1" name="noise_tolerance" code="{N_mdm(RealDL,regressionNoiseTol)}" label="noise_tolerance" help="" minOccurs="0" default="1e-3 for BPDN, 0. otherwise (algorithms run until termination)" >
					  <param type="REALLIST" />
					</keyword>
				      </keyword>
				      <keyword  id="least_angle_regression" name="least_angle_regression" code="{N_mdm(type,regressionType_LEAST_ANGLE_REGRESSION)}" label="least_angle_regression" help="" minOccurs="1" >
					<alias name="lars"/>
					<keyword  id="noise_tolerance2" name="noise_tolerance" code="{N_mdm(RealDL,regressionNoiseTol)}" label="noise_tolerance" help="" minOccurs="0" default="1e-3 for BPDN, 0. otherwise (algorithms run until termination)" >
					  <param type="REALLIST" />
					</keyword>
				      </keyword>
				      <keyword  id="least_absolute_shrinkage" name="least_absolute_shrinkage" code="{N_mdm(type,regressionType_LASSO_REGRESSION)}" label="least_absolute_shrinkage" help="" minOccurs="1" >
					<alias name="lasso"/>
					<keyword  id="noise_tolerance3" name="noise_tolerance" code="{N_mdm(RealDL,regressionNoiseTol)}" label="noise_tolerance" help="" minOccurs="0" default="1e-3 for BPDN, 0. otherwise (algorithms run until termination)" >
					  <param type="REALLIST" />
					</keyword>
					<keyword  id="l2_penalty" name="l2_penalty" code="{N_mdm(Real,regressionL2Penalty)}" label="l2_penalty" help="" minOccurs="0" default="0. (reverts to standard LASSO formulation)" >
					  <param type="REAL" />
					</keyword>
				      </keyword>
				    </oneOf>
				  </optional>
				  <keyword  id="cross_validation" name="cross_validation" code="{N_mdm(true,crossValidation)}" label="cross_validation" help="" minOccurs="0" >
				    <keyword  id="noise_only" name="noise_only" code="{N_mdm(true,crossValidNoiseOnly)}" label="noise_only" help="" minOccurs="0" default="false" />
				  </keyword>
				  <keyword  id="use_derivatives1" name="use_derivatives" code="{N_mdm(true,methodUseDerivsFlag)}" label="use_derivatives" help="" minOccurs="0" default="use function values only"/>
				  <keyword  id="tensor_grid" name="tensor_grid" code="{N_mdm(true,tensorGridFlag)}" label="tensor_grid" help="" minOccurs="0" default="regression with LHS sample set (point collocation)" />
				  <keyword  id="reuse_points" name="reuse_points" code="{N_mdm(lit,pointReuse_all)}" label="reuse_points" help="" minOccurs="0" default="no sample reuse in coefficient estimation" >
				    <alias name="reuse_samples"/>
				  </keyword>
				  &default_max_iterations;
				  &default_max_solver_iterations;
				</required>
				<!-- TODO: should this be refinement samples -->
				<keyword  id="expansion_samples_sequence" name="expansion_samples_sequence" code="{N_mdm(szarray,expansionSamples)}" label="Number simulation samples to estimate coeffs" help="MethodCommands.html#MethodNonDPCE" minOccurs="1" >
				  <param type="INTEGERLIST" />
				  <keyword  id="reuse_points1" name="reuse_points" code="{N_mdm(lit,pointReuse_all)}" label="reuse_points" help="" minOccurs="0" default="no sample reuse in coefficient estimation" >
				    <alias name="reuse_samples"/>
				  </keyword>
				  <keyword  id="incremental_lhs" name="incremental_lhs" code="{N_mdm(lit,expansionSampleType_incremental_lhs)}" label="Use incremental LHS for expansion_samples" help="MethodCommands.html#MethodNonDPCE" minOccurs="0" default="no sample reuse in coefficient estimation" />
				</keyword>
			      </oneOf>
			    </keyword>
			    <keyword  id="orthogonal_least_interpolation" name="orthogonal_least_interpolation" code="{N_mdm(type,regressionType_ORTHOG_LEAST_INTERPOLATION)}" label="Orthogonal Least Interpolation (OLI)" help="MethodCommands.html#MethodNonDPCE" minOccurs="1" >
			      <alias name="least_interpolation"/>
			      <alias name="oli"/>
			      <keyword  id="collocation_points_sequence1" name="collocation_points_sequence" code="{N_mdm(szarray,collocationPoints)}" label="Number collocation points to estimate coeffs" help=""  >
				<param type="INTEGERLIST" />
			      </keyword>
			      <!-- [ use_derivatives {N_mdm(true,methodUseDerivsFlag)} ] -->
			      <keyword  id="cross_validation1" name="cross_validation" code="{N_mdm(true,crossValidation)}" label="cross_validation" help="" minOccurs="0"  >
				<keyword  id="noise_only" name="noise_only" code="{N_mdm(true,crossValidNoiseOnly)}" label="noise_only" help="" minOccurs="0" default="false" />
			      </keyword>
			      <keyword  id="tensor_grid1" name="tensor_grid" code="{N_mdm(usharray,tensorGridOrder)}" label="tensor_grid" help="" minOccurs="0" default="regression with LHS sample set (point collocation)" >
				<param type="INTEGERLIST" />
			      </keyword>
			      <keyword  id="reuse_points2" name="reuse_points" code="{N_mdm(lit,pointReuse_all)}" label="reuse_points" help="" minOccurs="0" default="no sample reuse in coefficient estimation" >
				<alias name="reuse_samples"/>
			      </keyword>
			    </keyword>
			  </oneOf>
			  <keyword  id="import_build_points_file1" name="import_build_points_file" code="{N_mdm(str,importBuildPtsFile)}" label="import_build_points_file" help="" minOccurs="0" default="no point import from a file" >
			    <alias name="import_points_file"/>
			    <param type="INPUT_FILE" />
			    &method_import_build_format;
			    <keyword  id="active_only1" name="active_only" code="{N_mdm(true,importBuildActive)}" label="Active variables only" help="" minOccurs="0" />
			  </keyword>
			</required>
			<keyword  id="import_expansion_file" name="import_expansion_file" code="{N_mdm(str,importExpansionFile)}" label="File name for importing expansion values and multi index to build a PCE" help="MethodCommands.html#MethodNonDPCE"  >
			  <param type="INPUT_FILE" />
			</keyword>
		      </oneOf>
		      <keyword  id="variance_based_decomp" name="variance_based_decomp" code="{N_mdm(true,vbdFlag)}" label="Variance based decomposition (VBD)" help="MethodCommands.html#MethodNonDMC" minOccurs="0" default="no variance-based decomposition" >
			<keyword  id="interaction_order" name="interaction_order" code="{N_mdm(ushint,vbdOrder)}" label="Restriction of order of VBD interations" help="MethodCommands.html#MethodNonDPCE" minOccurs="0" default="Unrestricted (VBD includes all interaction orders present in the expansion)" >
			  <param type="INTEGER" constraint='> 0' />
			</keyword>
			<keyword  id="drop_tolerance" name="drop_tolerance" code="{N_mdm(Real,vbdDropTolerance)}" label="VBD tolerance for omitting small indices" help="MethodCommands.html#MethodNonDMC" minOccurs="0" default="All VBD indices displayed" >
			  <param type="REAL" />
			</keyword>
		      </keyword>
		      <optional>
			<oneOf label="Covariance type">
			  <keyword  id="diagonal_covariance" name="diagonal_covariance" code="{N_mdm(type,covarianceControl_DIAGONAL_COVARIANCE)}" label="diagonal_covariance" help=""  default="diagonal_covariance for response vector > 10; else full_covariance" />
			  <keyword  id="full_covariance" name="full_covariance" code="{N_mdm(type,covarianceControl_FULL_COVARIANCE)}" label="full_covariance" help=""  />
			</oneOf>
		      </optional>
		      <keyword  id="normalized" name="normalized" code="{N_mdm(true,normalizedCoeffs)}" label="Output PCE coefficients corresponding to normalized basis" help="MethodCommands.html#MethodNonDPCE" minOccurs="0" default="PCE coefficients correspond to unnormalized basis polynomials" />
		      <keyword  id="sample_type" name="sample_type" code="{0}" label="Sampling type" help="MethodCommands.html#MethodNonDMC" minOccurs="0" default="lhs" >
			<oneOf>
			  <keyword  id="lhs" name="lhs" code="{N_mdm(utype,sampleType_SUBMETHOD_LHS)}" label="lhs" help=""  />
			  <keyword  id="random1" name="random" code="{N_mdm(utype,sampleType_SUBMETHOD_RANDOM)}" label="random" help=""  />
			</oneOf>
		      </keyword>
		      <keyword  id="probability_refinement" name="probability_refinement" code="{0}" label="Importance sampling refinement" help="MethodCommands.html#MethodNonDLocalRel" minOccurs="0" default="no refinement">
			<!-- TODO: consider removing this alias: -->
			<alias name="sample_refinement"/>
			<oneOf>
			  <keyword  id="import" name="import" code="{N_mdm(utype,integrationRefine_IS)}" label="import" help=""  />
			  <keyword  id="adapt_import" name="adapt_import" code="{N_mdm(utype,integrationRefine_AIS)}" label="adapt_import" help=""  />
			  <keyword  id="mm_adapt_import" name="mm_adapt_import" code="{N_mdm(utype,integrationRefine_MMAIS)}" label="mm_adapt_import" help=""  />
			</oneOf>
			<keyword  id="refinement_samples" name="refinement_samples" code="{N_mdm(ivec,refineSamples)}" label="Refinement samples" help="MethodCommands.html#MethodNonDLocalRel" minOccurs="0" >
			  <param type="INTEGERLIST" />
			</keyword>
		      </keyword>
		      <keyword  id="import_approx_points_file" name="import_approx_points_file" code="{N_mdm(str,importApproxPtsFile)}" label="File name for importing samples for evaluating the PCE" help="MethodCommands.html#MethodNonDPCE" minOccurs="0" default="no point import from a file" >
			<param type="INPUT_FILE" />
			&method_import_approx_format;
			<keyword  id="active_only2" name="active_only" code="{N_mdm(true,importApproxActive)}" label="Active variables only" help="" minOccurs="0" />
		      </keyword>
		      <keyword  id="export_approx_points_file1" name="export_approx_points_file" code="{N_mdm(str,exportApproxPtsFile)}" label="File name for exporting approximation-based samples from evaluating the PCE" help="MethodCommands.html#MethodNonDPCE" minOccurs="0" default="no point export to a file" >
			<alias name="export_points_file"/>
			<param type="OUTPUT_FILE" />
			&method_export_approx_format;
		      </keyword>
		      <keyword  id="export_expansion_file" name="export_expansion_file" code="{N_mdm(str,exportExpansionFile)}" label="File name for exporting the coefficients and multi-index of a PCE " help="MethodCommands.html#MethodNonDPCE" minOccurs="0" >
			<param type="OUTPUT_FILE" />
		      </keyword>
		    </keyword>
		    <keyword  id="stoch_collocation" name="stoch_collocation" code="{N_mdm(utype,methodName_STOCH_COLLOCATION)}" label="stoch_collocation" help="" minOccurs="1" group="Uncertainty Quantification" >
		      <alias name="nond_stoch_collocation"/>
		      <keyword  id="samples_on_emulator6" name="samples_on_emulator" code="{N_mdm(int,samplesOnEmulator)}" label="Samples on emulator" help="" minOccurs="0" >
			<alias name="samples" />
			<param type="INTEGER" />
		      </keyword>
		      <keyword  id='seed7' name='seed' code='{N_mdm(pint,randomSeed)}' label='seed' help='' minOccurs='0' default='system-generated (non-repeatable)' >
			<param type='INTEGER' constraint='> 0' />
		      </keyword>
		      <keyword  id="fixed_seed1" name="fixed_seed" code="{N_mdm(true,fixedSeedFlag)}" label="fixed_seed" help="" minOccurs="0" default="not fixed; pattern varies run-to-run" />
		      <!-- &default_max_iterations; for future multilevel SC -->
		      &default_max_refinement_iterations;
		      &default_convergence_tolerance;
		      <optional>
			<oneOf label="Automated refinement type">
			  <keyword  id="p_refinement1" name="p_refinement" code="{N_mdm(type,refinementType_P_REFINEMENT)}" label="p_refinement" help="" minOccurs="1" default="no refinement" >
			    <oneOf label="p-refinement type">
			      <keyword  id="uniform2" name="uniform" code="{N_mdm(type,refinementControl_UNIFORM_CONTROL)}" label="uniform" help=""  />
			      <keyword  id="dimension_adaptive1" name="dimension_adaptive" code="{0}" label="dimension_adaptive" help="" minOccurs="1" >
				<oneOf label="dimension adaptivity estimation approach">
				  <keyword  id="sobol1" name="sobol" code="{N_mdm(type,refinementControl_DIMENSION_ADAPTIVE_CONTROL_SOBOL)}" label="sobol" help=""  default="generalized" />
				  <keyword  id="generalized2" name="generalized" code="{N_mdm(type,refinementControl_DIMENSION_ADAPTIVE_CONTROL_GENERALIZED)}" label="generalized" help=""  />
				</oneOf>
			      </keyword>
			    </oneOf>
			  </keyword>
			  <keyword  id="h_refinement" name="h_refinement" code="{N_mdm(type,refinementType_H_REFINEMENT)}" label="h_refinement" help="" minOccurs="1"  default="no refinement" >
			    <oneOf label="h-refinement type">
			      <keyword  id="uniform3" name="uniform" code="{N_mdm(type,refinementControl_UNIFORM_CONTROL)}" label="uniform" help=""  />
			      <keyword  id="dimension_adaptive2" name="dimension_adaptive" code="{0}" label="dimension_adaptive" help="" minOccurs="1" >
				<oneOf label="dimension adaptivity estimation approach">
				  <keyword  id="sobol2" name="sobol" code="{N_mdm(type,refinementControl_DIMENSION_ADAPTIVE_CONTROL_SOBOL)}" label="sobol" help=""  default="generalized" />
				  <keyword  id="generalized3" name="generalized" code="{N_mdm(type,refinementControl_DIMENSION_ADAPTIVE_CONTROL_GENERALIZED)}" label="generalized" help=""  />
				</oneOf>
			      </keyword>
			      <keyword  id="local_adaptive" name="local_adaptive" code="{N_mdm(type,refinementControl_LOCAL_ADAPTIVE_CONTROL)}" label="local_adaptive" help=""  />
			    </oneOf>
			  </keyword>
			</oneOf>
		      </optional>
		      <optional>
			<oneOf label="Basis polynomial family">
			  <keyword  id="piecewise" name="piecewise" code="{NIDRProblemDescDB::method_piecewise}" label="piecewise" help="" default="extended (Askey + numerically-generated)" />
			  <keyword  id="askey1" name="askey" code="{N_mdm(type,expansionType_ASKEY_U)}" label="askey" help="" default="extended (Askey + numerically-generated)"  />
			  <keyword  id="wiener1" name="wiener" code="{N_mdm(type,expansionType_STD_NORMAL_U)}" label="wiener" help="" default="extended (Askey + numerically-generated)" />
			</oneOf>
		      </optional>
		      <oneOf label="Interpolation grid type">
			<keyword  id="quadrature_order_sequence1" name="quadrature_order_sequence" code="{N_mdm(usharray,quadratureOrder)}" label="Quadrature order for collocation points" help="MethodCommands.html#MethodNonDSC"  >
			  <param type="INTEGERLIST" />
			</keyword>
			<keyword  id="sparse_grid_level_sequence1" name="sparse_grid_level_sequence" code="{N_mdm(usharray,sparseGridLevel)}" label="Sparse grid level for collocation points" help="MethodCommands.html#MethodNonDSC" minOccurs="1" >
			  <param type="INTEGERLIST" />
			  <optional>
			    <oneOf>
			      <keyword  id="restricted1" name="restricted" code="{N_mdm(type,growthOverride_RESTRICTED)}" label="restricted" help=""  default="restricted (except for generalized sparse grids)" />
			      <keyword  id="unrestricted1" name="unrestricted" code="{N_mdm(type,growthOverride_UNRESTRICTED)}" label="unrestricted" help=""  />
			    </oneOf>
			  </optional>
			  <optional>
			    <oneOf>
			      <keyword  id="nodal" name="nodal" code="{N_mdm(type,expansionBasisType_NODAL_INTERPOLANT)}" label="nodal" help=""  default="nodal" />
			      <keyword  id="hierarchical" name="hierarchical" code="{N_mdm(type,expansionBasisType_HIERARCHICAL_INTERPOLANT)}" label="hierarchical" help=""  />
			    </oneOf>
			  </optional>
			</keyword>
		      </oneOf>
		      <keyword  id="dimension_preference2" name="dimension_preference" code="{N_mdm(RealDL,anisoDimPref)}" label="Dimension preference for anisotropic tensor and sparse grids" help="MethodCommands.html#MethodNonDSC" minOccurs="0" default="isotropic grids" >
			<param type="REALLIST" />
		      </keyword>
		      <keyword  id="use_derivatives2" name="use_derivatives" code="{N_mdm(true,methodUseDerivsFlag)}" label="Derivative enhancement flag" help="MethodCommands.html#MethodNonDSC" minOccurs="0" default="use function values only" />
		      <optional>
			<oneOf label="Nesting of quadrature rules">
			  <keyword  id="nested1" name="nested" code="{N_mdm(type,nestingOverride_NESTED)}" label="nested" help=""  default="quadrature: non_nested unless automated refinement; sparse grids: nested" />
			  <keyword  id="non_nested1" name="non_nested" code="{N_mdm(type,nestingOverride_NON_NESTED)}" label="non_nested" help=""  />
			</oneOf>
		      </optional>
		      <keyword  id="variance_based_decomp1" name="variance_based_decomp" code="{N_mdm(true,vbdFlag)}" label="Variance-based decomposition (VBD)" help="MethodCommands.html#MethodNonDSC" minOccurs="0" default="no variance-based decomposition" >
			<keyword  id="interaction_order1" name="interaction_order" code="{N_mdm(ushint,vbdOrder)}" label="Restriction of order of VBD interations" help="MethodCommands.html#MethodNonDSC" minOccurs="0" default="Unrestricted (VBD includes all interaction orders present in the expansion)" >
			  <param type="INTEGER" constraint="> 0" />
			</keyword>
			<keyword  id="drop_tolerance1" name="drop_tolerance" code="{N_mdm(Real,vbdDropTolerance)}" label="VBD tolerance for omitting small indices" help="MethodCommands.html#MethodNonDSC" minOccurs="0" default="All VBD indices displayed" >
			  <param type="REAL" />
			</keyword>
		      </keyword>
		      <optional>
			<oneOf label="Covariance type">
			  <keyword  id="diagonal_covariance1" name="diagonal_covariance" code="{N_mdm(type,covarianceControl_DIAGONAL_COVARIANCE)}" label="diagonal_covariance" help=""  default="diagonal_covariance for response vector > 10; else full_covariance" />
			  <keyword  id="full_covariance1" name="full_covariance" code="{N_mdm(type,covarianceControl_FULL_COVARIANCE)}" label="full_covariance" help=""  />
			</oneOf>
		      </optional>
		      <keyword  id="sample_type1" name="sample_type" code="{0}" label="sample_type" help="" minOccurs="0" default="lhs" >
			<oneOf>
			  <keyword  id="lhs1" name="lhs" code="{N_mdm(utype,sampleType_SUBMETHOD_LHS)}" label="lhs" help=""  />
			  <keyword  id="random2" name="random" code="{N_mdm(utype,sampleType_SUBMETHOD_RANDOM)}" label="random" help=""  />
			</oneOf>
		      </keyword>
		      <keyword  id="probability_refinement1" name="probability_refinement" code="{0}" label="probability_refinement" help="" minOccurs="0" >
			<!-- TODO: consider removing this alias -->
			<alias name="sample_refinement"/>
			<oneOf>
			  <keyword  id="import1" name="import" code="{N_mdm(utype,integrationRefine_IS)}" label="import" help=""  />
			  <keyword  id="adapt_import1" name="adapt_import" code="{N_mdm(utype,integrationRefine_AIS)}" label="adapt_import" help=""  />
			  <keyword  id="mm_adapt_import1" name="mm_adapt_import" code="{N_mdm(utype,integrationRefine_MMAIS)}" label="mm_adapt_import" help=""  />
			</oneOf>
			<keyword  id="refinement_samples1" name="refinement_samples" code="{N_mdm(ivec,refineSamples)}" label="refinement_samples" help="" minOccurs="0" >
			  <param type="INTEGERLIST" />
			</keyword>
		      </keyword>
		      <keyword  id="import_approx_points_file1" name="import_approx_points_file" code="{N_mdm(str,importApproxPtsFile)}" label="File name for importing samples for evaluating the interpolant" help="MethodCommands.html#MethodNonDSC" minOccurs="0" default="no point import from a file" >
			<param type="INPUT_FILE" />
			&method_import_approx_format;
			<keyword  id="active_only3" name="active_only" code="{N_mdm(true,importApproxActive)}" label="Active variables only" help="" minOccurs="0" />
		      </keyword>
		      <keyword  id="export_approx_points_file2" name="export_approx_points_file" code="{N_mdm(str,exportApproxPtsFile)}" label="File name for exporting approximation-based samples from evaluating the interpolant" help="MethodCommands.html#MethodNonDSC" minOccurs="0" default="no point export to a file" >
			<alias name="export_points_file"/>
			<param type="OUTPUT_FILE" />
			&method_export_approx_format;
		      </keyword>
		    </keyword>
		    <keyword  id="sampling" name="sampling" code="{N_mdm(utype,methodName_RANDOM_SAMPLING)}" label="Nondeterministic sampling method" help="MethodCommands.html#MethodNonDMC" minOccurs="1" group="Uncertainty Quantification" >
		      <alias name="nond_sampling"/>
		      <keyword  id='samples' name='samples' code='{N_mdm(int,numSamples)}' label='(initial) samples' help='' minOccurs='0' default='0'>
			      <alias name="initial_samples" />
			      <param type='INTEGER' />
		      </keyword>
 		      <keyword  id="seed6" name="seed" code="{N_mdm(pint,randomSeed)}" label="Random seed" help="MethodCommands.html#MethodEG" minOccurs="0" default="system-generated (non-repeatable)" >
			<param type="INTEGER" constraint="> 0" />
		      </keyword>
		      <keyword  id="fixed_seed2" name="fixed_seed" code="{N_mdm(true,fixedSeedFlag)}" label="fixed_seed" help="" minOccurs="0" default="not fixed; pattern varies run-to-run" />
		      <!-- BMA: May want to restore these if it's a helper iterator, e.g., for subspace methods 
			   &default_max_iterations;
			   &default_convergence_tolerance;
		      -->
		      <keyword  id="sample_type2" name="sample_type" code="{0}" label="sample_type" help="" minOccurs="0" default="lhs" >
			<oneOf>
			  <keyword  id="lhs2" name="lhs" code="{N_mdm(utype,sampleType_SUBMETHOD_LHS)}" label="lhs" help=""  />
			  <keyword  id="random3" name="random" code="{N_mdm(utype,sampleType_SUBMETHOD_RANDOM)}" label="random" help=""  />
			  <keyword  id="incremental_lhs1" name="incremental_lhs" code="{N_mdm(utype,sampleType_SUBMETHOD_LHS)}" label="incremental_lhs" help=""  default="no sample reuse in coefficient estimation" />
			  <keyword  id="incremental_random" name="incremental_random" code="{N_mdm(utype,sampleType_SUBMETHOD_RANDOM)}" label="incremental_random" help=""  />
			</oneOf>
		      </keyword>
		      <keyword  id="refinement_samples" name="refinement_samples" code="{N_mdm(ivec,refineSamples)}" label="Refinement samples" help="" minOccurs="0" >
			<param type="INTEGERLIST" />
		      </keyword>
		      <keyword  id="d_optimal" name="d_optimal" code="{N_mdm(true,dOptimal)}" label="D-Optimal Sample Design" help="" minOccurs="0" default="off"> 
			<optional>
			  <oneOf label="Design Strategy">
			    <keyword  id="candidate_designs" name="candidate_designs" code="{N_mdm(sizet,numCandidateDesigns)}" label="Number of Candidate Designs" help="" minOccurs="1" default="100" >
			      <param type="INTEGER" constraint="> 0" />
			    </keyword>
			    <keyword  id="leja_oversample_ratio" name="leja_oversample_ratio" code="{N_mdm(Real,collocationRatio)}" label="Leja oversampling ratio" help="" minOccurs="1" default="10.0" >
			      <param type="REAL" />
			    </keyword>
			  </oneOf>
			</optional>
		      </keyword>
		      <keyword  id="variance_based_decomp2" name="variance_based_decomp" code="{N_mdm(true,vbdFlag)}" label="variance_based_decomp" help="" minOccurs="0" default="no variance-based decomposition" >
			<keyword  id="drop_tolerance2" name="drop_tolerance" code="{N_mdm(Real,vbdDropTolerance)}" label="drop_tolerance" help="" minOccurs="0" default="All VBD indices displayed" >
			  <param type="REAL" />
			</keyword>
		      </keyword>
		      <keyword  id="backfill1" name="backfill" code="{N_mdm(true,backfillFlag)}" label="backfill" help="" minOccurs="0" >
		      </keyword>
		      <keyword  id="principal_comp" name="principal_components" code="{N_mdm(true,pcaFlag)}" label="principal_comp" help="" minOccurs="0" >
			<keyword  id="perc_var_explained" name="percent_variance_explained" code="{N_mdm(Real,percentVarianceExplained)}" label="percent_variance_explained" help="" minOccurs="0" >
			  <param type="REAL" />
			</keyword>
		      </keyword>
		      <keyword  id="wilks" name="wilks" code="{N_mdm(true,wilksFlag)}" label="wilks" help="" minOccurs="0" >
			<keyword  id="order" name="order" code="{N_mdm(ushint,wilksOrder)}" label="order" help="" minOccurs="0" >
                          <param type="INTEGER" />
			</keyword>
			<keyword  id="confidence_level" name="confidence_level" code="{N_mdm(Real,wilksConfidenceLevel)}" label="confidence_level" help="" minOccurs="0" >
			  <param type="REAL" />
			</keyword>
                        <keyword  id="one_sidedlower" name="one_sided_lower" code="{N_mdm(type,wilksSidedInterval_ONE_SIDED_LOWER)}" label="one_sided_lower" help="" minOccurs="0" />
                        <keyword  id="one_sidedupper" name="one_sided_upper" code="{N_mdm(type,wilksSidedInterval_ONE_SIDED_UPPER)}" label="one_sided_upper" help="" minOccurs="0" />
                        <keyword  id="two_sided" name="two_sided" code="{N_mdm(type,wilksSidedInterval_TWO_SIDED)}" label="two_sided" help="" minOccurs="0" />
		      </keyword>
		    </keyword>
		  </oneOf>
		  <keyword  id="reliability_levels" name="reliability_levels" code="{N_mdm(resplevs,reliabilityLevels)}" label="reliability_levels" help="" minOccurs="0" default="No CDF/CCDF response levels to compute" >
		    <param type="REALLIST" />
		    <keyword  id="num_reliability_levels" name="num_reliability_levels" code="{N_mdm(num_resplevs,reliabilityLevels)}" label="num_reliability_levels" help="" minOccurs="0" default="reliability_levels evenly distributed among response functions" >
		      <param type="INTEGERLIST" />
		    </keyword>
		  </keyword>
		  <keyword  id="response_levels" name="response_levels" code="{N_mdm(resplevs,responseLevels)}" label="response_levels" help="" minOccurs="0" default="No CDF/CCDF probabilities/reliabilities to compute" >
		    <param type="REALLIST" />
		    <keyword  id="num_response_levels" name="num_response_levels" code="{N_mdm(num_resplevs,responseLevels)}" label="num_response_levels" help="" minOccurs="0" default="response_levels evenly distributed among response functions" >
		      <param type="INTEGERLIST" />
		    </keyword>
		    <keyword  id="compute" name="compute" code="{0}" label="compute" help="" minOccurs="0" default="probabilities" >
		      <oneOf>
			<keyword  id="probabilities" name="probabilities" code="{N_mdm(type,responseLevelTarget_PROBABILITIES)}" label="probabilities" help=""  />
			<keyword  id="reliabilities" name="reliabilities" code="{N_mdm(type,responseLevelTarget_RELIABILITIES)}" label="reliabilities" help=""  />
			<keyword  id="gen_reliabilities" name="gen_reliabilities" code="{N_mdm(type,responseLevelTarget_GEN_RELIABILITIES)}" label="gen_reliabilities" help=""  />
		      </oneOf>
		      <keyword  id="system" name="system" code="{0}" label="system" help="" minOccurs="0" >
			<oneOf>
			  <keyword  id="series" name="series" code="{N_mdm(type,responseLevelTargetReduce_SYSTEM_SERIES)}" label="series" help=""  />
			  <keyword  id="parallel" name="parallel" code="{N_mdm(type,responseLevelTargetReduce_SYSTEM_PARALLEL)}" label="parallel" help=""  />
			</oneOf>
		      </keyword>
		    </keyword>
		  </keyword>
		</required> <!-- Group with rel/resp; compute prob/rel/gen/sys -->
		<keyword  id="multilevel_sampling" name="multilevel_sampling" code="{N_mdm(utype,methodName_MULTILEVEL_SAMPLING)}" label="multilevel_sampling" help="" minOccurs="1" group="Uncertainty Quantification" >
		  <alias name="multilevel_mc"/>
		  <keyword  id="seed6" name="seed" code="{N_mdm(pint,randomSeed)}" label="Random seed" help="MethodCommands.html#MethodEG" minOccurs="0" default="system-generated (non-repeatable)" >
		    <param type="INTEGER" constraint="> 0" />
		  </keyword>
		  <keyword  id="fixed_seed3" name="fixed_seed" code="{N_mdm(true,fixedSeedFlag)}" label="fixed_seed" help="" minOccurs="0" default="not fixed; pattern varies run-to-run" />
		  <!-- BMA TODO integrate with initial_samples....? -->
		  <keyword  id="pilot_samples" name="pilot_samples" code="{N_mdm(szarray,pilotSamples)}" label="pilot_samples" help="" minOccurs="0" >
		    <!-- <alias name="initial_samples"/> -->
		    <param type="INTEGERLIST" />
		  </keyword>
		  <keyword  id="sample_type3" name="sample_type" code="{0}" label="sample_type" help="" minOccurs="0" default="random" >
		    <oneOf>
		      <keyword  id="lhs3" name="lhs" code="{N_mdm(utype,sampleType_SUBMETHOD_LHS)}" label="lhs" help=""  />
		      <keyword  id="random4" name="random" code="{N_mdm(utype,sampleType_SUBMETHOD_RANDOM)}" label="random" help=""  />
		    </oneOf>
		  </keyword>
		  <keyword  id="export_sample_sequence" name="export_sample_sequence" code="{N_mdm(true,exportSampleSeqFlag)}" label="export_sample_sequence" help="" minOccurs="0" >
		    <optional>
		      <oneOf label="tabular format" >
			<keyword  id="annotated" name="annotated" code="{N_mdm(utype,exportSamplesFormat_TABULAR_ANNOTATED)}" label="annotated" help="" default="annotated" />
			<required>
			  <keyword  id="custom_annotated" name="custom_annotated" code="{N_mdm(utype,exportSamplesFormat_TABULAR_NONE)}" label="custom_annotated" help="" >
			    <keyword  id="header" name="header" code="{N_mdm(augment_utype,exportSamplesFormat_TABULAR_HEADER)}" label="header" help="" minOccurs="0" />
			    <keyword  id="eval_id" name="eval_id" code="{N_mdm(augment_utype,exportSamplesFormat_TABULAR_EVAL_ID)}" label="eval_id" help="" minOccurs="0" />
			    <keyword  id="interface_id" name="interface_id" code="{N_mdm(augment_utype,exportSamplesFormat_TABULAR_IFACE_ID)}" label="interface_id" help="" minOccurs="0" />
			  </keyword>
			</required>
			<keyword  id="freeform" name="freeform" code="{N_mdm(utype,exportSamplesFormat_TABULAR_NONE)}" label="freeform" help="" default="annotated" />
		      </oneOf>
		    </optional>
		  </keyword>
		  &default_max_iterations;
		  &default_convergence_tolerance;
		</keyword>
		<keyword  id="importance_sampling" name="importance_sampling" code="{N_mdm(utype,methodName_IMPORTANCE_SAMPLING)}" label="importance_sampling" help="" minOccurs="1" group="Uncertainty Quantification" >
		  <alias name="nond_importance_sampling"/>
		  <keyword  id='samples' name='samples' code='{N_mdm(int,numSamples)}' label='(initial) samples' help='' minOccurs='0' default='0'>
		    <alias name='initial_samples' />
		    <param type='INTEGER' />
		  </keyword>
		  <keyword  id="seed6" name="seed" code="{N_mdm(pint,randomSeed)}" label="Random seed" help="MethodCommands.html#MethodEG" minOccurs="0" default="system-generated (non-repeatable)" >
		    <param type="INTEGER" constraint="> 0" />
		  </keyword>
		  <oneOf>
		    <keyword  id="import2" name="import" code="{N_mdm(utype,integrationRefine_IS)}" label="import" help=""  />
		    <keyword  id="adapt_import2" name="adapt_import" code="{N_mdm(utype,integrationRefine_AIS)}" label="adapt_import" help=""  />
		    <keyword  id="mm_adapt_import2" name="mm_adapt_import" code="{N_mdm(utype,integrationRefine_MMAIS)}" label="mm_adapt_import" help=""  />
		  </oneOf>
		  <keyword  id="refinement_samples2" name="refinement_samples" code="{N_mdm(ivec,refineSamples)}" label="refinement_samples" help="" minOccurs="0" >
		    <param type="INTEGERLIST" />
		  </keyword>
		  <keyword  id="response_levels1" name="response_levels" code="{N_mdm(resplevs,responseLevels)}" label="response_levels" help="" minOccurs="0" default="No CDF/CCDF probabilities/reliabilities to compute" >
		    <param type="REALLIST" />
		    <keyword  id="num_response_levels1" name="num_response_levels" code="{N_mdm(num_resplevs,responseLevels)}" label="num_response_levels" help="" minOccurs="0" default="response_levels evenly distributed among response functions" >
		      <param type="INTEGERLIST" />
		    </keyword>
		    <keyword  id="compute1" name="compute" code="{0}" label="compute" help="" minOccurs="0" default="probabilities" >
		      <oneOf>
			<keyword  id="probabilities1" name="probabilities" code="{N_mdm(type,responseLevelTarget_PROBABILITIES)}" label="probabilities" help=""  />
			<keyword  id="gen_reliabilities1" name="gen_reliabilities" code="{N_mdm(type,responseLevelTarget_GEN_RELIABILITIES)}" label="gen_reliabilities" help=""  />
		      </oneOf>
		      <keyword  id="system1" name="system" code="{0}" label="system" help="" minOccurs="0" >
			<oneOf>
			  <keyword  id="series1" name="series" code="{N_mdm(type,responseLevelTargetReduce_SYSTEM_SERIES)}" label="series" help=""  />
			  <keyword  id="parallel1" name="parallel" code="{N_mdm(type,responseLevelTargetReduce_SYSTEM_PARALLEL)}" label="parallel" help=""  />
			</oneOf>
		      </keyword>
		    </keyword>
		  </keyword>
		  &default_max_iterations;
		  &default_convergence_tolerance;
		</keyword>
		<keyword  id="gpais" name="gpais" code="{N_mdm(utype,methodName_GPAIS)}" label="gpais" help="" minOccurs="1" group="Uncertainty Quantification" >
		  <alias name="gaussian_process_adaptive_importance_sampling"/>
		  <keyword  id="build_samples4" name="build_samples" code="{N_mdm(int,buildSamples)}" label="Samples to build emulator" help="" minOccurs="0" >
		    <alias name="samples" />
		    <param type="INTEGER" />
		  </keyword>
		  <keyword  id='seed7' name='seed' code='{N_mdm(pint,randomSeed)}' label='seed' help='' minOccurs='0' default='system-generated (non-repeatable)' >
		    <param type='INTEGER' constraint='> 0' />
		  </keyword>
		  <keyword  id="samples_on_emulator" name="samples_on_emulator" code="{N_mdm(int,samplesOnEmulator)}" label="Samples on emulator" help="" minOccurs="0" default="10000">
		    <param type="INTEGER" />
		  </keyword>
		  <keyword  id="import_build_points_file2" name="import_build_points_file" code="{N_mdm(str,importBuildPtsFile)}" label="File name for points to be imported as the basis for the initial emulator" help="MethodCommands.html#MethodNonDBayesCalib" minOccurs="0" default="no point import from a file" >
		    <alias name="import_points_file"/>
		    <param type="INPUT_FILE" />
		    &method_import_build_format;
		    <keyword  id="active_only4" name="active_only" code="{N_mdm(true,importBuildActive)}" label="Active variables only" help="" minOccurs="0" />
		  </keyword>
		  <keyword  id="export_approx_points_file3" name="export_approx_points_file" code="{N_mdm(str,exportApproxPtsFile)}" label="File name for exporting approximation-based samples from evaluating the emulator" help="MethodCommands.html#MethodNonDBayesCalib" minOccurs="0" default="no point export to a file" >
		    <alias name="export_points_file"/>
		    <param type="OUTPUT_FILE" />
		    &method_export_approx_format;
		  </keyword>
		  <keyword  id="response_levels2" name="response_levels" code="{N_mdm(resplevs,responseLevels)}" label="response_levels" help="" minOccurs="0" default="No CDF/CCDF probabilities/reliabilities to compute" >
		    <param type="REALLIST" />
		    <keyword  id="num_response_levels2" name="num_response_levels" code="{N_mdm(num_resplevs,responseLevels)}" label="num_response_levels" help="" minOccurs="0" default="response_levels evenly distributed among response functions" >
		      <param type="INTEGERLIST" />
		    </keyword>
		    <keyword  id="compute2" name="compute" code="{0}" label="compute" help="" minOccurs="0" default="probabilities" >
		      <oneOf>
			<keyword  id="probabilities2" name="probabilities" code="{N_mdm(type,responseLevelTarget_PROBABILITIES)}" label="probabilities" help=""  />
			<keyword  id="gen_reliabilities2" name="gen_reliabilities" code="{N_mdm(type,responseLevelTarget_GEN_RELIABILITIES)}" label="gen_reliabilities" help=""  />
		      </oneOf>
		      <keyword  id="system2" name="system" code="{0}" label="system" help="" minOccurs="0" >
			<oneOf>
			  <keyword  id="series2" name="series" code="{N_mdm(type,responseLevelTargetReduce_SYSTEM_SERIES)}" label="series" help=""  />
			  <keyword  id="parallel2" name="parallel" code="{N_mdm(type,responseLevelTargetReduce_SYSTEM_PARALLEL)}" label="parallel" help=""  />
			</oneOf>
		      </keyword>
		    </keyword>
		  </keyword>
		  &default_max_iterations;
		</keyword>
		<keyword  id="adaptive_sampling" name="adaptive_sampling" code="{N_mdm(utype,methodName_ADAPTIVE_SAMPLING)}" label="adaptive_sampling" help="" minOccurs="1" group="Uncertainty Quantification" >
		  <alias name="nond_adaptive_sampling"/>
		  <keyword  id='initial_samples' name='initial_samples' code='{N_mdm(int,numSamples)}' label='initial samples' help='' minOccurs='0' default='0'>
		    <alias name='samples' />
		    <param type='INTEGER' />
		  </keyword>
		  <keyword  id="seed6" name="seed" code="{N_mdm(pint,randomSeed)}" label="Random seed" help="MethodCommands.html#MethodEG" minOccurs="0" default="system-generated (non-repeatable)" >
		    <param type="INTEGER" constraint="> 0" />
		  </keyword>
		  <keyword  id="samples_on_emulator1" name="samples_on_emulator" code="{N_mdm(int,samplesOnEmulator)}" label="Number of samples on the emulator to generate a new true sample each iteration" help="MethodCommands.html#MethodNonDAdaptive" minOccurs="0" default="400" >
		    <param type="INTEGER" />
		  </keyword>
		  <keyword  id="fitness_metric" name="fitness_metric" code="{0}" label="Fitness metric" help="MethodCommands.html#MethodNonDAdaptive" minOccurs="0" default="predicted_variance" >
		    <oneOf>
		      <keyword  id="predicted_variance" name="predicted_variance" code="{N_mdm(lit,fitnessMetricType_predicted_variance)}" label="predicted_variance" help=""  />
		      <keyword  id="distance1" name="distance" code="{N_mdm(lit,fitnessMetricType_distance)}" label="distance" help=""  />
		      <keyword  id="gradient" name="gradient" code="{N_mdm(lit,fitnessMetricType_gradient)}" label="gradient" help=""  />
		    </oneOf>
		  </keyword>
		  <keyword  id="batch_selection" name="batch_selection" code="{0}" label="Batch selection strategy" help="MethodCommands.html#MethodNonDAdaptive" minOccurs="0" default="naive" >
		    <oneOf>
		      <keyword  id="naive" name="naive" code="{N_mdm(lit,batchSelectionType_naive)}" label="naive" help=""  />
		      <keyword  id="distance_penalty" name="distance_penalty" code="{N_mdm(lit,batchSelectionType_distance_penalty)}" label="distance_penalty" help=""  />
		      <keyword  id="topology" name="topology" code="{N_mdm(lit,batchSelectionType_topology)}" label="topology" help=""  />
		      <keyword  id="constant_liar" name="constant_liar" code="{N_mdm(lit,batchSelectionType_constant_liar)}" label="constant_liar" help=""  />
		    </oneOf>
		  </keyword>
		  <keyword  id="refinement_samples" name="refinement_samples" code="{N_mdm(ivec,refineSamples)}" label="Refinement samples per iteration" help="" minOccurs="0" >
		    <param type="INTEGERLIST" />
		  </keyword>
		  <keyword  id="import_build_points_file3" name="import_build_points_file" code="{N_mdm(str,importBuildPtsFile)}" label="File name for points to be imported as the basis for the initial GP" help="MethodCommands.html#MethodNonDAdaptive" minOccurs="0" default="no point import from a file" >
		    <alias name="import_points_file"/>
		    <param type="INPUT_FILE" />
		    &method_import_build_format;
		    <keyword  id="active_only5" name="active_only" code="{N_mdm(true,importBuildActive)}" label="Active variables only" help="" minOccurs="0" />
		  </keyword>
		  <keyword  id="export_approx_points_file4" name="export_approx_points_file" code="{N_mdm(str,exportApproxPtsFile)}" label="File name for exporting approximation-based samples from evaluating the GP" help="MethodCommands.html#MethodNonDAdaptive" minOccurs="0" default="no point export to a file" >
		    <alias name="export_points_file"/>
		    <param type="OUTPUT_FILE" />
		    &method_export_approx_format;
		  </keyword>
		  <keyword  id="response_levels3" name="response_levels" code="{N_mdm(resplevs,responseLevels)}" label="response_levels" help="" minOccurs="0" default="No CDF/CCDF probabilities/reliabilities to compute" >
		    <param type="REALLIST" />
		    <keyword  id="num_response_levels3" name="num_response_levels" code="{N_mdm(num_resplevs,responseLevels)}" label="num_response_levels" help="" minOccurs="0" default="response_levels evenly distributed among response functions" >
		      <param type="INTEGERLIST" />
		    </keyword>
		    <keyword  id="compute3" name="compute" code="{0}" label="compute" help="" minOccurs="0" default="probabilities" >
		      <oneOf>
			<keyword  id="probabilities3" name="probabilities" code="{N_mdm(type,responseLevelTarget_PROBABILITIES)}" label="probabilities" help=""  />
			<keyword  id="gen_reliabilities3" name="gen_reliabilities" code="{N_mdm(type,responseLevelTarget_GEN_RELIABILITIES)}" label="gen_reliabilities" help=""  />
		      </oneOf>
		      <keyword  id="system3" name="system" code="{0}" label="system" help="" minOccurs="0" >
			<oneOf>
			  <keyword  id="series3" name="series" code="{N_mdm(type,responseLevelTargetReduce_SYSTEM_SERIES)}" label="series" help=""  />
			  <keyword  id="parallel3" name="parallel" code="{N_mdm(type,responseLevelTargetReduce_SYSTEM_PARALLEL)}" label="parallel" help=""  />
			</oneOf>
		      </keyword>
		    </keyword>
		  </keyword>
		  <keyword  id="misc_options2" name="misc_options" code="{N_mdm(strL,miscOptions)}" label="misc_options" help="" minOccurs="0" default="no misc options" >
		    <param type="STRINGLIST" />
		  </keyword>
		  &default_max_iterations;
		</keyword>
		<keyword  id="pof_darts" name="pof_darts" code="{N_mdm(utype,methodName_POF_DARTS)}" label="pof_darts" help="" minOccurs="1" >
		  <alias name="nond_pof_darts"/>
		  <keyword  id="build_samples4" name="build_samples" code="{N_mdm(int,buildSamples)}" label="Samples to build emulator" help=""  >
		    <alias name="samples" />
		    <param type="INTEGER" />
		  </keyword>
		  <keyword  id='seed7' name='seed' code='{N_mdm(pint,randomSeed)}' label='seed' help='' minOccurs='0' default='system-generated (non-repeatable)' >
		    <param type='INTEGER' constraint='> 0' />
		  </keyword>
		  <keyword  id="lipschitz" name="lipschitz" code="{0}" label="Lipschitz" help="" minOccurs="0" >
		    <oneOf>
		      <keyword  id="local_est" name="local" code="{N_mdm(lit,lipschitzType_local)}" label="local_est" help=""  />
		      <keyword  id="global_est" name="global" code="{N_mdm(lit,lipschitzType_global)}" label="global_est" help=""  />
		    </oneOf>
		  </keyword>
		  <keyword  id="samples_on_emulator6" name="samples_on_emulator" code="{N_mdm(int,samplesOnEmulator)}" label="Samples on emulator" help="" minOccurs="0" >
		    <param type="INTEGER" />
		  </keyword>
		  <keyword  id="response_levels4" name="response_levels" code="{N_mdm(resplevs,responseLevels)}" label="response_levels" help="" minOccurs="0" default="No CDF/CCDF probabilities/reliabilities to compute" >
		    <param type="REALLIST" />
		    <keyword  id="num_response_levels4" name="num_response_levels" code="{N_mdm(num_resplevs,responseLevels)}" label="num_response_levels" help="" minOccurs="0" default="response_levels evenly distributed among response functions" >
		      <param type="INTEGERLIST" />
		    </keyword>
		    <keyword  id="compute4" name="compute" code="{0}" label="compute" help="" minOccurs="0" default="probabilities" >
		      <oneOf>
			<keyword  id="probabilities4" name="probabilities" code="{N_mdm(type,responseLevelTarget_PROBABILITIES)}" label="probabilities" help=""  />
			<keyword  id="gen_reliabilities4" name="gen_reliabilities" code="{N_mdm(type,responseLevelTarget_GEN_RELIABILITIES)}" label="gen_reliabilities" help=""  />
		      </oneOf>
		      <keyword  id="system4" name="system" code="{0}" label="system" help="" minOccurs="0" >
			<oneOf>
			  <keyword  id="series4" name="series" code="{N_mdm(type,responseLevelTargetReduce_SYSTEM_SERIES)}" label="series" help=""  />
			  <keyword  id="parallel4" name="parallel" code="{N_mdm(type,responseLevelTargetReduce_SYSTEM_PARALLEL)}" label="parallel" help=""  />
			</oneOf>
		      </keyword>
		    </keyword>
		  </keyword>
		</keyword>
		<keyword  id="rkd_darts" name="rkd_darts" code="{N_mdm(utype,methodName_RKD_DARTS)}" label="rkd_darts" help="" minOccurs="1" >
		  <alias name="nond_rkd_darts"/>
		  <keyword  id="build_samples4" name="build_samples" code="{N_mdm(int,buildSamples)}" label="Samples to build emulator" help=""  >
		    <alias name="samples" />
		    <param type="INTEGER" />
		  </keyword>
		  <keyword  id='seed7' name='seed' code='{N_mdm(pint,randomSeed)}' label='seed' help='' minOccurs='0' default='system-generated (non-repeatable)' >
		    <param type='INTEGER' constraint='> 0' />
		  </keyword>
		  <keyword  id="lipschitz" name="lipschitz" code="{0}" label="Lipschitz" help="" minOccurs="0" >
		    <oneOf>
		      <keyword  id="local_est" name="local" code="{N_mdm(lit,lipschitzType_local)}" label="local_est" help=""  />
		      <keyword  id="global_est" name="global" code="{N_mdm(lit,lipschitzType_global)}" label="global_est" help=""  />
		    </oneOf>
		  </keyword>
		  <keyword  id="samples_on_emulator6" name="samples_on_emulator" code="{N_mdm(int,samplesOnEmulator)}" label="Samples on emulator" help="" minOccurs="0" >
		    <param type="INTEGER" />
		  </keyword>
		  <keyword  id="response_levels4" name="response_levels" code="{N_mdm(resplevs,responseLevels)}" label="response_levels" help="" minOccurs="0" default="No CDF/CCDF probabilities/reliabilities to compute" >
		    <param type="REALLIST" />
		    <keyword  id="num_response_levels4" name="num_response_levels" code="{N_mdm(num_resplevs,responseLevels)}" label="num_response_levels" help="" minOccurs="0" default="response_levels evenly distributed among response functions" >
		      <param type="INTEGERLIST" />
		    </keyword>
		    <keyword  id="compute4" name="compute" code="{0}" label="compute" help="" minOccurs="0" default="probabilities" >
		      <oneOf>
			<keyword  id="probabilities4" name="probabilities" code="{N_mdm(type,responseLevelTarget_PROBABILITIES)}" label="probabilities" help=""  />
			<keyword  id="gen_reliabilities4" name="gen_reliabilities" code="{N_mdm(type,responseLevelTarget_GEN_RELIABILITIES)}" label="gen_reliabilities" help=""  />
		      </oneOf>
		      <keyword  id="system4" name="system" code="{0}" label="system" help="" minOccurs="0" >
			<oneOf>
			  <keyword  id="series4" name="series" code="{N_mdm(type,responseLevelTargetReduce_SYSTEM_SERIES)}" label="series" help=""  />
			  <keyword  id="parallel4" name="parallel" code="{N_mdm(type,responseLevelTargetReduce_SYSTEM_PARALLEL)}" label="parallel" help=""  />
			</oneOf>
		      </keyword>
		    </keyword>
		  </keyword>
		</keyword>
		<!-- BMA TODO: not clear what the right samples spec is for evidence -->
		<keyword  id="global_evidence" name="global_evidence" code="{N_mdm(utype,methodName_GLOBAL_EVIDENCE)}" label="global_evidence" help="" minOccurs="1" group="Uncertainty Quantification" >
		  <alias name="nond_global_evidence"/>
		  <keyword  id="samples4" name="samples" code="{N_mdm(int,numSamples)}" label="samples" minOccurs='0' help=""  >
		    <param type="INTEGER" />
		  </keyword>
		  <keyword  id='seed7' name='seed' code='{N_mdm(pint,randomSeed)}' label='seed' help='' minOccurs='0' default='system-generated (non-repeatable)' >
		    <param type='INTEGER' constraint='> 0' />
		  </keyword>
		  <optional>
		    <oneOf>
		      <required>
			<oneOf>
			  <keyword  id="sbo" name="sbo" code="{N_mdm(utype,subMethod_SUBMETHOD_SBO)}" label="sbo" help=""  />
			  <keyword  id="ego" name="ego" code="{N_mdm(utype,subMethod_SUBMETHOD_EGO)}" label="ego" help=""  />
			</oneOf>
			<keyword  id="gaussian_process1" name="gaussian_process" code="{0}" label="gaussian_process" help="" minOccurs="0" default="Surfpack Gaussian process" >
			  <alias name="kriging"/>
			  <oneOf>
			    <keyword  id="surfpack1" name="surfpack" code="{N_mdm(type,emulatorType_KRIGING_EMULATOR)}" label="surfpack" help=""  />
			    <keyword  id="dakota1" name="dakota" code="{N_mdm(type,emulatorType_GP_EMULATOR)}" label="dakota" help=""  />
			  </oneOf>
			</keyword>
			<keyword  id="use_derivatives3" name="use_derivatives" code="{N_mdm(true,methodUseDerivsFlag)}" label="use_derivatives" help="" minOccurs="0" default="use function values only" />
			<keyword  id="import_build_points_file4" name="import_build_points_file" code="{N_mdm(str,importBuildPtsFile)}" label="import_build_points_file" help="" minOccurs="0" default="no point import from a file" >
			  <alias name="import_points_file"/>
			  <param type="INPUT_FILE" />
			  &method_import_build_format;
			  <keyword  id="active_only6" name="active_only" code="{N_mdm(true,importBuildActive)}" label="Active variables only" help="" minOccurs="0" />
			</keyword>
			<keyword  id="export_approx_points_file5" name="export_approx_points_file" code="{N_mdm(str,exportApproxPtsFile)}" label="export_approx_points_file" help="" minOccurs="0" default="no point export to a file" >
			  <alias name="export_points_file"/>
			  <param type="OUTPUT_FILE" />
			  &method_export_approx_format;
			</keyword>
		      </required>
		      <keyword  id="ea" name="ea" code="{N_mdm(utype,subMethod_SUBMETHOD_EA)}" label="ea" help=""  />
		      <keyword  id="lhs3" name="lhs" code="{N_mdm(utype,subMethod_SUBMETHOD_LHS)}" label="lhs" help=""  />
		    </oneOf>
		  </optional>
		  <keyword  id="response_levels5" name="response_levels" code="{N_mdm(resplevs,responseLevels)}" label="response_levels" help="" minOccurs="0" default="No CDF/CCDF probabilities/reliabilities to compute" >
		    <param type="REALLIST" />
		    <keyword  id="num_response_levels5" name="num_response_levels" code="{N_mdm(num_resplevs,responseLevels)}" label="num_response_levels" help="" minOccurs="0" default="response_levels evenly distributed among response functions" >
		      <param type="INTEGERLIST" />
		    </keyword>
		    <keyword  id="compute5" name="compute" code="{0}" label="compute" help="" minOccurs="0" default="probabilities" >
		      <oneOf>
			<keyword  id="probabilities5" name="probabilities" code="{N_mdm(type,responseLevelTarget_PROBABILITIES)}" label="probabilities" help=""  />
			<keyword  id="gen_reliabilities5" name="gen_reliabilities" code="{N_mdm(type,responseLevelTarget_GEN_RELIABILITIES)}" label="gen_reliabilities" help=""  />
		      </oneOf>
		      <keyword  id="system5" name="system" code="{0}" label="system" help="" minOccurs="0" >
			<oneOf>
			  <keyword  id="series5" name="series" code="{N_mdm(type,responseLevelTargetReduce_SYSTEM_SERIES)}" label="series" help=""  />
			  <keyword  id="parallel5" name="parallel" code="{N_mdm(type,responseLevelTargetReduce_SYSTEM_PARALLEL)}" label="parallel" help=""  />
			</oneOf>
		      </keyword>
		    </keyword>
		  </keyword>
		</keyword>
	      </oneOf>
	      <keyword  id="distribution" name="distribution" code="{0}" label="distribution" help="" minOccurs="0" default="cumulative (CDF)" >
		<oneOf>
		  <keyword  id="cumulative" name="cumulative" code="{N_mdm(type,distributionType_CUMULATIVE)}" label="cumulative" help=""  />
		  <keyword  id="complementary" name="complementary" code="{N_mdm(type,distributionType_COMPLEMENTARY)}" label="complementary" help=""  />
		</oneOf>
	      </keyword>
	      <keyword  id="probability_levels" name="probability_levels" code="{N_mdm(resplevs01,probabilityLevels)}" label="probability_levels" help="" minOccurs="0" default="No CDF/CCDF response levels to compute" >
		<param type="REALLIST" />
		<keyword  id="num_probability_levels" name="num_probability_levels" code="{N_mdm(num_resplevs,probabilityLevels)}" label="num_probability_levels" help="" minOccurs="0" default="probability_levels evenly distributed among response functions" >
		  <param type="INTEGERLIST" />
		</keyword>
	      </keyword>
	      <keyword  id="gen_reliability_levels" name="gen_reliability_levels" code="{N_mdm(resplevs,genReliabilityLevels)}" label="gen_reliability_levels" help="" minOccurs="0" default="No CDF/CCDF response levels to compute" >
		<param type="REALLIST" />
		<keyword  id="num_gen_reliability_levels" name="num_gen_reliability_levels" code="{N_mdm(num_resplevs,genReliabilityLevels)}" label="num_gen_reliability_levels" help="" minOccurs="0" default="gen_reliability_levels evenly distributed among response functions" >
		  <param type="INTEGERLIST" />
		</keyword>
	      </keyword>
	      <keyword  id="rng" name="rng" code="{0}" label="rng" help="" minOccurs="0" default="Mersenne twister ( mt19937 )" >
		<oneOf>
		  <keyword  id="mt19937" name="mt19937" code="{N_mdm(lit,rngName_mt19937)}" label="mt19937" help=""  />
		  <keyword  id="rnum2" name="rnum2" code="{N_mdm(lit,rngName_rnum2)}" label="rnum2" help=""  />
		</oneOf>
	      </keyword>
	    </required> <!-- Group with distribution, problev, genrellev -->
	    <keyword  id="global_interval_est" name="global_interval_est" code="{N_mdm(utype,methodName_GLOBAL_INTERVAL_EST)}" label="global_interval_est" help="" minOccurs="1" group="Uncertainty Quantification" >
	      <alias name="nond_global_interval_est"/>
	      <!-- BMA TODO: not clear what the right spec is for interval -->
	      <keyword  id="samples4" name="samples" code="{N_mdm(int,numSamples)}" label="samples" help="" minOccurs="0" >
		      <param type="INTEGER" />
	      </keyword>
	      <keyword  id='seed7' name='seed' code='{N_mdm(pint,randomSeed)}' label='seed' help='' minOccurs='0' default='system-generated (non-repeatable)' >
		<param type='INTEGER' constraint='> 0' />
	      </keyword>
	      &default_max_iterations;
	      &default_convergence_tolerance;
	      &default_max_function_evaluations;
	      <optional>
		<oneOf>
		  <required>
		    <oneOf>
		      <keyword  id="sbo1" name="sbo" code="{N_mdm(utype,subMethod_SUBMETHOD_SBO)}" label="sbo" help=""  />
		      <keyword  id="ego1" name="ego" code="{N_mdm(utype,subMethod_SUBMETHOD_EGO)}" label="ego" help=""  />
		    </oneOf>
		    <keyword  id="gaussian_process2" name="gaussian_process" code="{0}" label="gaussian_process" help="" minOccurs="0" default="Surfpack Gaussian process" >
		      <alias name="kriging"/>
		      <oneOf>
			<keyword  id="surfpack2" name="surfpack" code="{N_mdm(type,emulatorType_KRIGING_EMULATOR)}" label="surfpack" help=""  />
			<keyword  id="dakota2" name="dakota" code="{N_mdm(type,emulatorType_GP_EMULATOR)}" label="dakota" help=""  />
		      </oneOf>
		    </keyword>
		    <keyword  id="use_derivatives4" name="use_derivatives" code="{N_mdm(true,methodUseDerivsFlag)}" label="use_derivatives" help="" minOccurs="0" default="use function values only" />
		    <keyword  id="import_build_points_file5" name="import_build_points_file" code="{N_mdm(str,importBuildPtsFile)}" label="import_build_points_file" help="" minOccurs="0" default="no point import from a file" >
		      <alias name="import_points_file"/>
		      <param type="INPUT_FILE" />
		      &method_import_build_format;
		      <keyword  id="active_only7" name="active_only" code="{N_mdm(true,importBuildActive)}" label="Active variables only" help="" minOccurs="0" />
		    </keyword>
		    <keyword  id="export_approx_points_file6" name="export_approx_points_file" code="{N_mdm(str,exportApproxPtsFile)}" label="export_approx_points_file" help="" minOccurs="0" default="no point export to a file" >
		      <alias name="export_points_file"/>
		      <param type="OUTPUT_FILE" />
		      &method_export_approx_format;
		    </keyword>
		  </required>
		  <keyword  id="ea1" name="ea" code="{N_mdm(utype,subMethod_SUBMETHOD_EA)}" label="ea" help=""  />
		  <keyword  id="lhs4" name="lhs" code="{N_mdm(utype,subMethod_SUBMETHOD_LHS)}" label="lhs" help=""  />
		</oneOf>
	      </optional>
	      <keyword  id="rng1" name="rng" code="{0}" label="Random seed generator" help="MethodCommands.html#MethodNonDGlobalIntervalEst" minOccurs="0" default="Mersenne twister ( mt19937 )" >
		<oneOf>
		  <keyword  id="mt199371" name="mt19937" code="{N_mdm(lit,rngName_mt19937)}" label="mt19937" help=""  />
		  <keyword  id="rnum21" name="rnum2" code="{N_mdm(lit,rngName_rnum2)}" label="rnum2" help=""  />
		</oneOf>
	      </keyword>
	    </keyword>
	    <keyword  id="bayes_calibration" name="bayes_calibration" code="{N_mdm(utype,methodName_BAYES_CALIBRATION)}" label="Bayesian calibration " help="MethodCommands.html#MethodNonDBayesCalib" minOccurs="1" >
	      <alias name="nond_bayes_calibration"/>
	      <oneOf>
		<required>
		  <oneOf>
		    <keyword  id="queso" name="queso" code="{N_mdm(utype,subMethod_SUBMETHOD_QUESO)}" label="queso" help="" minOccurs="1" >
		      <keyword  id='chain_samples' name='chain_samples' code='{N_mdm(int,chainSamples)}' label='MCMC chain samples' help='' default='method-dependent'>
			<alias name='samples' />
			<param type='INTEGER' />
		      </keyword>
		      <keyword  id='seed7' name='seed' code='{N_mdm(pint,randomSeed)}' label='seed' help='' minOccurs='0' default='system-generated (non-repeatable)' >
			<param type='INTEGER' constraint='> 0' />
		      </keyword>
		      <keyword  id="emulator" name="emulator" code="{0}" label="emulator" help="" minOccurs="0" >
			<oneOf label="emulator type" >
			  <keyword  id="gaussian_process3" name="gaussian_process" code="{0}" label="gaussian_process" help="" minOccurs="1" default="Surfpack Gaussian process" >
			    <alias name="kriging"/>
			    <oneOf>
			      <keyword  id="surfpack3" name="surfpack" code="{N_mdm(type,emulatorType_KRIGING_EMULATOR)}" label="surfpack" help=""  />
			      <keyword  id="dakota3" name="dakota" code="{N_mdm(type,emulatorType_GP_EMULATOR)}" label="dakota" help=""  />
			    </oneOf>
			    <keyword  id="build_samples3" name="build_samples" code="{N_mdm(int,buildSamples)}" label="Samples to build emulator" help="" minOccurs="0" >
			      <param type="INTEGER" />
			    </keyword>
			    <keyword  id="posterior_adaptive" name="posterior_adaptive" code="{N_mdm(true,adaptPosteriorRefine)}" label="posterior_adaptive" help="" minOccurs="0" >
			    </keyword>
			    <keyword  id="import_build_points_file6" name="import_build_points_file" code="{N_mdm(str,importBuildPtsFile)}" label="import_build_points_file" help="" minOccurs="0" default="no point import from a file" >
			      <alias name="import_points_file"/>
			      <param type="INPUT_FILE" />
			      &method_import_build_format;
			      <keyword  id="active_only8" name="active_only" code="{N_mdm(true,importBuildActive)}" label="Active variables only" help="" minOccurs="0" />
			    </keyword>
			  </keyword>
			  <keyword  id="pce" name="pce" code="{N_mdm(type,emulatorType_PCE_EMULATOR)}" label="pce" help="" minOccurs="1" >
			    <oneOf>
			      <keyword  id="sparse_grid_level_sequence2" name="sparse_grid_level_sequence" code="{N_mdm(usharray,sparseGridLevel)}" label="Sequence of Smolyak sparse grid levels" help="" minOccurs="1" >
				<param type="INTEGERLIST" />
			      </keyword>
			      <keyword  id="expansion_order_sequence1" name="expansion_order_sequence" code="{N_mdm(usharray,expansionOrder)}" label="Sequence of expansion orders" help="MethodCommands.html#MethodNonDPCE" minOccurs="1" >
				<param type="INTEGERLIST" />
				<oneOf>
				  <keyword  id="collocation_points_sequence2" name="collocation_points_sequence" code="{N_mdm(szarray,collocationPoints)}" label="Number collocation points to estimate coeffs" help="MethodCommands.html#MethodNonDPCE"  >
				    <param type="INTEGERLIST" />
				  </keyword>
				  <keyword  id="collocation_ratio1" name="collocation_ratio" code="{N_mdm(Realp,collocationRatio)}" label="Collocation point oversampling ratio to estimate coeffs" help="MethodCommands.html#MethodNonDPCE"  >
				    <param type="REAL" />
				  </keyword>
				</oneOf>
				<keyword  id="posterior_adaptive1" name="posterior_adaptive" code="{N_mdm(true,adaptPosteriorRefine)}" label="posterior_adaptive" help="" minOccurs="0" >
				</keyword>
				<keyword  id="import_build_points_file7" name="import_build_points_file" code="{N_mdm(str,importBuildPtsFile)}" label="import_build_points_file" help="" minOccurs="0" default="no point import from a file" >
				  <alias name="import_points_file"/>
				  <param type="INPUT_FILE" />
				  &method_import_build_format;
				  <keyword  id="active_only9" name="active_only" code="{N_mdm(true,importBuildActive)}" label="Active variables only" help="" minOccurs="0" />
				</keyword>
			      </keyword>
			      <keyword  id="orthogonal_least_interpolation1" name="orthogonal_least_interpolation" code="{N_mdm(type,regressionType_ORTHOG_LEAST_INTERPOLATION)}" label="Orthogonal Least Interpolation (OLI)" help="MethodCommands.html#MethodNonDPCE" minOccurs="1" >
				<keyword  id="collocation_points_sequence3" name="collocation_points_sequence" code="{N_mdm(szarray,collocationPoints)}" label="Number collocation points to estimate coeffs" help="MethodCommands.html#MethodNonDPCE"  >
				  <param type="INTEGERLIST" />
				</keyword>
				<keyword  id="posterior_adaptive2" name="posterior_adaptive" code="{N_mdm(true,adaptPosteriorRefine)}" label="posterior_adaptive" help="" minOccurs="0" >
				</keyword>
				<keyword  id="import_build_points_file8" name="import_build_points_file" code="{N_mdm(str,importBuildPtsFile)}" label="import_build_points_file" help="" minOccurs="0" default="no point import from a file" >
				  <alias name="import_points_file"/>
				  <param type="INPUT_FILE" />
				  &method_import_build_format;
				  <keyword  id="active_only10" name="active_only" code="{N_mdm(true,importBuildActive)}" label="Active variables only" help="" minOccurs="0" />
				</keyword>
			      </keyword>
			    </oneOf>
			  </keyword>
			  <keyword  id="sc" name="sc" code="{N_mdm(type,emulatorType_SC_EMULATOR)}" label="sc" help="" minOccurs="1" >
			    <keyword  id="sparse_grid_level_sequence3" name="sparse_grid_level_sequence" code="{N_mdm(usharray,sparseGridLevel)}" label="Sequence of Smolyak sparse grid levels" help="" minOccurs="1" >
			      <param type="INTEGERLIST" />
			    </keyword>
			  </keyword>
			</oneOf>
			<keyword  id="use_derivatives5" name="use_derivatives" code="{N_mdm(true,methodUseDerivsFlag)}" label="use_derivatives" help="" minOccurs="0" default="use function values only" />
		      </keyword>
		      <keyword  id="logit_transform" name="logit_transform" code="{N_mdm(true,logitTransform)}" label="logit_transform" help="" minOccurs="0" />
		      <keyword  id="export_chain_points_file" name="export_chain_points_file" code="{N_mdm(str,exportMCMCPtsFile)}" label="File export of MCMC acceptance chain" help="" minOccurs="0" default="chain export to default filename" >
			<param type="OUTPUT_FILE" />
			<optional>
			  <oneOf label="tabular format" >
			    <keyword  id="annotated" name="annotated" code="{N_mdm(utype,exportSamplesFormat_TABULAR_ANNOTATED)}" label="annotated" help="" default="annotated" />
			    <!-- BMA: can't get parser to recognize header, eval_id, interface_id without required tag on the group -->
			    <required>
			      <keyword  id="custom_annotated" name="custom_annotated" code="{N_mdm(utype,exportSamplesFormat_TABULAR_NONE)}" label="custom_annotated" help="" >
				<keyword  id="header" name="header" code="{N_mdm(augment_utype,exportSamplesFormat_TABULAR_HEADER)}" label="header" help="" minOccurs="0" />
				<keyword  id="eval_id" name="eval_id" code="{N_mdm(augment_utype,exportSamplesFormat_TABULAR_EVAL_ID)}" label="eval_id" help="" minOccurs="0" />
				<keyword  id="interface_id" name="interface_id" code="{N_mdm(augment_utype,exportSamplesFormat_TABULAR_IFACE_ID)}" label="interface_id" help="" minOccurs="0" />
			      </keyword>
			    </required>
			    <keyword  id="freeform" name="freeform" code="{N_mdm(utype,exportSamplesFormat_TABULAR_NONE)}" label="freeform" help="" default="annotated" />
			  </oneOf>
			</optional>
		      </keyword>
		    </keyword>
		    <keyword  id="gpmsa" name="gpmsa" code="{N_mdm(utype,subMethod_SUBMETHOD_GPMSA)}" label="gpmsa" help="" minOccurs="1" >
		      <keyword  id='chain_samples' name='chain_samples' code='{N_mdm(int,chainSamples)}' label='MCMC chain samples' help='' default='method-dependent'>
			<alias name='samples' />
			<param type='INTEGER' />
		      </keyword>
		      <keyword  id='seed7' name='seed' code='{N_mdm(pint,randomSeed)}' label='seed' help='' minOccurs='0' default='system-generated (non-repeatable)' >
			<param type='INTEGER' constraint='> 0' />
		      </keyword>
		      <keyword  id="build_samples4" name="build_samples" code="{N_mdm(int,buildSamples)}" label="Samples to build emulator" help=""  >
			      <param type="INTEGER" />
		      </keyword>
		      <keyword  id="import_build_points_file9" name="import_build_points_file" code="{N_mdm(str,importBuildPtsFile)}" label="import_build_points_file" help="" minOccurs="0" default="no point import from a file" >
			<alias name="import_points_file"/>
			<param type="INPUT_FILE" />
			&method_import_build_format;
			<keyword  id="active_only11" name="active_only" code="{N_mdm(true,importBuildActive)}" label="Active variables only" help="" minOccurs="0" />
		      </keyword>
		    </keyword>
		  </oneOf>
		  <optional>
		    <oneOf label="MCMC algorithm type" >
		      <keyword  id="dram" name="dram" code="{N_mdm(lit,mcmcType_dram)}" label="dram" help="" minOccurs="1" default="dram" />
		      <keyword  id="delayed_rejection" name="delayed_rejection" code="{N_mdm(lit,mcmcType_delayed_rejection)}" label="delayed_rejection" help="" default="dram" />
		      <keyword  id="adaptive_metropolis" name="adaptive_metropolis" code="{N_mdm(lit,mcmcType_adaptive_metropolis)}" label="adaptive_metropolis" help="" default="dram" />
		      <keyword  id="metropolis_hastings" name="metropolis_hastings" code="{N_mdm(lit,mcmcType_metropolis_hastings)}" label="metropolis_hastings" help="" default="dram" />
		      <keyword  id="multilevel" name="multilevel" code="{N_mdm(lit,mcmcType_multilevel)}" label="multilevel" help="" default="dram" />
		    </oneOf>
		  </optional>
		  <keyword  id="rng2" name="rng" code="{0}" label="rng" help="" minOccurs="0" default="Mersenne twister ( mt19937 )" >
		    <oneOf>
		      <keyword  id="mt199372" name="mt19937" code="{N_mdm(lit,rngName_mt19937)}" label="mt19937" help=""  />
		      <keyword  id="rnum22" name="rnum2" code="{N_mdm(lit,rngName_rnum2)}" label="rnum2" help=""  />
		    </oneOf>
		  </keyword>
		  <keyword  id="pre_solve" name="pre_solve" code="{0}" label="pre_solve" help="" minOccurs="0" default="nip pre-solve for emulators" >
		    <oneOf>
		      <keyword  id="sqp1" name="sqp" code="{N_mdm(utype,preSolveMethod_SUBMETHOD_SQP)}" label="sqp" help=""  />
		      <keyword  id="nip" name="nip" code="{N_mdm(utype,preSolveMethod_SUBMETHOD_NIP)}" label="nip" help=""  />
		      <keyword  id="none" name="none" code="{N_mdm(utype,preSolveMethod_SUBMETHOD_NONE)}" label="none" help=""  />
		    </oneOf>
		  </keyword>
		  <keyword  id="proposal_covariance" name="proposal_covariance" code="{N_mdm(lit,proposalCovType_user)}" label="Proposal covariance type" help="" minOccurs="0" >
		    <oneOf>
		      <keyword  id="derivatives" name="derivatives" code="{N_mdm(lit,proposalCovType_derivatives)}" label="Derivative-based proposal covariance" help="" >
			<keyword  id="proposal_updates" name="proposal_updates" code="{N_mdm(int,proposalCovUpdates)}" label="proposal_updates" help="" minOccurs="0" >
			  <param type="INTEGER" />
			</keyword>
		      </keyword>
		      <keyword  id="prior" name="prior" code="{N_mdm(lit,proposalCovType_prior)}" label="Prior-based proposal covariance" help=""  />
		      <keyword  id="values" name="values" code="{N_mdm(RealDL,proposalCovData)}" label="User-provided proposal covariance data values" help="" minOccurs="1" >
			<param type="REALLIST"/>
			<oneOf>
			  <keyword  id="diagonal" name="diagonal" code="{N_mdm(lit,proposalCovInputType_diagonal)}" label="Diagonal covariance input" help=""  />
			  <keyword  id="matrix" name="matrix" code="{N_mdm(lit,proposalCovInputType_matrix)}" label="Matrix covariance input" help=""  />
			</oneOf>
		      </keyword>
		      <keyword  id="filename" name="filename" code="{N_mdm(str,proposalCovFile)}" label="User-provided proposal covariance filename" help="" minOccurs="1" >
			<param type="INPUT_FILE"/>
			<oneOf>
			  <keyword  id="diagonal" name="diagonal" code="{N_mdm(lit,proposalCovInputType_diagonal)}" label="Diagonal covarianceinput " help=""  />
			  <keyword  id="matrix" name="matrix" code="{N_mdm(lit,proposalCovInputType_matrix)}" label="Matrix covariance input" help=""  />
			</oneOf>
		      </keyword>
		    </oneOf>
		  </keyword>
		</required>
		<keyword  id="wasabi" name="wasabi" code="{N_mdm(utype,subMethod_SUBMETHOD_WASABI)}" label="wasabi" help="" minOccurs="1" >
		  <keyword  id='seed7' name='seed' code='{N_mdm(pint,randomSeed)}' label='seed' help='' minOccurs='0' default='system-generated (non-repeatable)' >
		    <param type='INTEGER' constraint='> 0' />
		    </keyword>
		  <keyword  id="emulator2" name="emulator" code="{0}" label="emulator" help="" minOccurs="0" >
		    <oneOf label="emulator type" >
		      <keyword  id="gaussian_process4" name="gaussian_process" code="{0}" label="gaussian_process" help="" minOccurs="1" default="Surfpack Gaussian process" >
			<alias name="kriging"/>
			<oneOf>
			  <keyword  id="surfpack4" name="surfpack" code="{N_mdm(type,emulatorType_KRIGING_EMULATOR)}" label="surfpack" help=""  />
			  <keyword  id="dakota4" name="dakota" code="{N_mdm(type,emulatorType_GP_EMULATOR)}" label="dakota" help=""  />
			</oneOf>
			<keyword  id="build_samples5" name="build_samples" code="{N_mdm(int,buildSamples)}" label="Samples to build emulator" help="" minOccurs="0" >
			  <param type="INTEGER" />
			</keyword>
			<keyword  id="posterior_adaptive3" name="posterior_adaptive" code="{N_mdm(true,adaptPosteriorRefine)}" label="posterior_adaptive" help="" minOccurs="0" >
			</keyword>
			<keyword  id="import_build_points_file10" name="import_build_points_file" code="{N_mdm(str,importBuildPtsFile)}" label="import_build_points_file" help="" minOccurs="0" default="no point import from a file" >
			  <alias name="import_points_file"/>
			  <param type="INPUT_FILE" />
			  &method_import_build_format;
			  <keyword  id="active_only12" name="active_only" code="{N_mdm(true,importBuildActive)}" label="Active variables only" help="" minOccurs="0" />
			</keyword>
		      </keyword>
		      <keyword  id="pce2" name="pce" code="{N_mdm(type,emulatorType_PCE_EMULATOR)}" label="pce" help="" minOccurs="1" >
			<oneOf>
			  <keyword  id="sparse_grid_level_sequence4" name="sparse_grid_level_sequence" code="{N_mdm(usharray,sparseGridLevel)}" label="Sequence of Smolyak sparse grid levels" help="" minOccurs="1" >
			    <param type="INTEGERLIST" />
			  </keyword>
			  <keyword  id="expansion_order_sequence2" name="expansion_order_sequence" code="{N_mdm(usharray,expansionOrder)}" label="Sequence of expansion orders" help="MethodCommands.html#MethodNonDPCE" minOccurs="1" >
			    <param type="INTEGERLIST" />
			    <oneOf>
			      <keyword  id="collocation_points_sequence4" name="collocation_points_sequence" code="{N_mdm(szarray,collocationPoints)}" label="Number collocation points to estimate coeffs" help="MethodCommands.html#MethodNonDPCE"  >
				<param type="INTEGERLIST" />
			      </keyword>
			      <keyword  id="collocation_ratio2" name="collocation_ratio" code="{N_mdm(Realp,collocationRatio)}" label="Collocation point oversampling ratio to estimate coeffs" help="MethodCommands.html#MethodNonDPCE"  >
				<param type="REAL" />
			      </keyword>
			    </oneOf>
			    <keyword  id="posterior_adaptive4" name="posterior_adaptive" code="{N_mdm(true,adaptPosteriorRefine)}" label="posterior_adaptive" help="" minOccurs="0" >
			    </keyword>
			    <keyword  id="import_build_points_file11" name="import_build_points_file" code="{N_mdm(str,importBuildPtsFile)}" label="import_build_points_file" help="" minOccurs="0" default="no point import from a file" >
			      <alias name="import_points_file"/>
			      <param type="INPUT_FILE" />
			      &method_import_build_format;
			      <keyword  id="active_only13" name="active_only" code="{N_mdm(true,importBuildActive)}" label="Active variables only" help="" minOccurs="0" />
			    </keyword>
			  </keyword>
			  <keyword  id="orthogonal_least_interpolation2" name="orthogonal_least_interpolation" code="{N_mdm(type,regressionType_ORTHOG_LEAST_INTERPOLATION)}" label="Orthogonal Least Interpolation (OLI)" help="MethodCommands.html#MethodNonDPCE" minOccurs="1" >
			    <keyword  id="collocation_points_sequence5" name="collocation_points_sequence" code="{N_mdm(szarray,collocationPoints)}" label="Number collocation points to estimate coeffs" help="MethodCommands.html#MethodNonDPCE"  >
			      <param type="INTEGERLIST" />
			    </keyword>
			    <keyword  id="posterior_adaptive5" name="posterior_adaptive" code="{N_mdm(true,adaptPosteriorRefine)}" label="posterior_adaptive" help="" minOccurs="0" >
			    </keyword>
			    <keyword  id="import_build_points_file12" name="import_build_points_file" code="{N_mdm(str,importBuildPtsFile)}" label="import_build_points_file" help="" minOccurs="0" default="no point import from a file" >
			      <alias name="import_points_file"/>
			      <param type="INPUT_FILE" />
			      &method_import_build_format;
			      <keyword  id="active_only14" name="active_only" code="{N_mdm(true,importBuildActive)}" label="Active variables only" help="" minOccurs="0" />
			    </keyword>
			  </keyword>
			</oneOf>
		      </keyword>
		      <keyword  id="sc2" name="sc" code="{N_mdm(type,emulatorType_SC_EMULATOR)}" label="sc" help="" minOccurs="1" >
			<keyword  id="sparse_grid_level_sequence5" name="sparse_grid_level_sequence" code="{N_mdm(usharray,sparseGridLevel)}" label="Sequence of Smolyak sparse grid levels" help="" minOccurs="1" >
			  <param type="INTEGERLIST" />
			</keyword>
		      </keyword>
		    </oneOf>
		    <keyword  id="use_derivatives6" name="use_derivatives" code="{N_mdm(true,methodUseDerivsFlag)}" label="use_derivatives" help="" minOccurs="0" default="use function values only" />
		  </keyword>
		  <keyword  id="data_distribution" name="data_distribution" label="Data distribution type" help="" minOccurs="1" code="{0}">
		    <required>
		      <oneOf>
			<keyword  id="gaussian" name="gaussian" code="{0}" label="gaussian" help="" minOccurs="1" >
			  <required>
			    <keyword  id="means" name="means" code="{N_mdm(RealDL,dataDistMeans)}" label="User-provided proposal means of gaussian dist on data" help="" minOccurs="1" >
			      <param type="REALLIST"/>
			    </keyword>
			  </required>
			  <keyword  id="covariance" name="covariance" code="{N_mdm(RealDL,dataDistCovariance)}" label="User-provided proposal covariance of gaussian dist on data" help="" minOccurs="1" >
			    <param type="REALLIST"/>
			    <required>
			      <oneOf>
				<keyword  id="diagonal" name="diagonal" code="{N_mdm(lit,dataDistCovInputType_diagonal)}" label="Diagonal data distribution covariance input" help="" />
				<keyword  id="matrix" name="matrix" code="{N_mdm(lit,dataDistCovInputType_matrix)}" label="Matrix data distribution covariance input" help="" />
			      </oneOf>
			    </required>
			  </keyword>
			</keyword>
			<keyword  id="obs_data_filename" name="obs_data_filename" code="{N_mdm(str,dataDistFile)}" label="User-provided data to build distribution on data" help="" minOccurs="1" >
			  <param type="INPUT_FILE"/>  
			</keyword>
		      </oneOf>
		    </required>
		  </keyword>
		  <keyword id="posterior_density_export_filename" name="posterior_density_export_filename" code="{N_mdm(str,posteriorDensityExportFilename)}" label="Filename to which posterior density evaluations will be written" help="" minOccurs="0"> <param type="OUTPUT_FILE"/> </keyword>
		  <keyword id="posterior_samples_export_filename" name="posterior_samples_export_filename" code="{N_mdm(str,posteriorSamplesExportFilename)}" label="Filename to which samples from posterior will be written" help="" minOccurs="0"> <param type="OUTPUT_FILE"/> </keyword>
		  <keyword id="posterior_samples_import_filename" name="posterior_samples_import_filename" code="{N_mdm(str,posteriorSamplesImportFilename)}" label="Filename containing samples at which to evaluate the posterior density" help="" minOccurs="0"> <param type="INPUT_FILE"/> </keyword>
		  <optional>
		    <keyword id="generate_posterior_samples" name="generate_posterior_samples" code="{N_mdm(true,generatePosteriorSamples)}" label="Flag specifying whether to generate samples from the posterior" help="" minOccurs="1"></keyword>
		    <keyword id="evaluate_posterior_density" name="evaluate_posterior_density" code="{N_mdm(true,evaluatePosteriorDensity)}" label="Flag specifying whether to evaluate the posterior density at a set of samples" help="" minOccurs="1"> </keyword>
		  </optional>
		</keyword>
		<keyword  id="dream" name="dream" code="{N_mdm(utype,subMethod_SUBMETHOD_DREAM)}" label="dream" help="" minOccurs="1" >
		  <keyword  id='chain_samples' name='chain_samples' code='{N_mdm(int,chainSamples)}' label='MCMC chain samples' help='' default='method-dependent'>
		    <alias name='samples' />
		    <param type='INTEGER' />
		  </keyword>
		  <keyword  id='seed7' name='seed' code='{N_mdm(pint,randomSeed)}' label='seed' help='' minOccurs='0' default='system-generated (non-repeatable)' >
		    <param type='INTEGER' constraint='> 0' />
		  </keyword>
		  <keyword  id="chains" name="chains" code="{N_mdm(int,numChains)}" label="Number of chains" help="MethodCommands.html#MethodNonDBayesCalib" minOccurs="0" default="3" >
		    <param type="INTEGER" constraint=">= 3" />
		  </keyword>
		  <keyword  id="num_cr" name="num_cr" code="{N_mdm(int,numCR)}" label="Number of candidate points used in burn-in adaptation" help="MethodCommands.html#MethodNonDBayesCalib" minOccurs="0" default="1" >
		    <param type="INTEGER" constraint=">= 1" />
		  </keyword>
		  <keyword  id="crossover_chain_pairs" name="crossover_chain_pairs" code="{N_mdm(int,crossoverChainPairs)}" label="Number of chain pairs used in crossover " help="MethodCommands.html#MethodNonDBayesCalib" minOccurs="0" default="3" >
		    <param type="INTEGER" constraint=">= 0" />
		  </keyword>
		  <keyword  id="gr_threshold" name="gr_threshold" code="{N_mdm(Real,grThreshold)}" label="Gelman-Rubin Threshold for convergence" help="MethodCommands.html#MethodNonDBayesCalib" minOccurs="0" default="1.2" >
		    <param type="REAL" constraint="> 0.0" />
		  </keyword>
		  <keyword  id="jump_step" name="jump_step" code="{N_mdm(int,jumpStep)}" label="Jump-Step " help="MethodCommands.html#MethodNonDBayesCalib" minOccurs="0" default="5" >
		    <param type="INTEGER" constraint=">= 0" />
		  </keyword>
		  <keyword  id="emulator1" name="emulator" code="{0}" label="emulator" help="" minOccurs="0" >
		    <oneOf label="emulator type" >
		      <keyword  id="gaussian_process4" name="gaussian_process" code="{0}" label="gaussian_process" help="" minOccurs="1" default="Surfpack Gaussian process" >
			<alias name="kriging"/>
			<oneOf>
			  <keyword  id="surfpack4" name="surfpack" code="{N_mdm(type,emulatorType_KRIGING_EMULATOR)}" label="surfpack" help=""  />
			  <keyword  id="dakota4" name="dakota" code="{N_mdm(type,emulatorType_GP_EMULATOR)}" label="dakota" help=""  />
			</oneOf>
			<keyword  id="build_samples5" name="build_samples" code="{N_mdm(int,buildSamples)}" label="Samples to build emulator" help="" minOccurs="0" >
			  <param type="INTEGER" />
			</keyword>
			<keyword  id="posterior_adaptive6" name="posterior_adaptive" code="{N_mdm(true,adaptPosteriorRefine)}" label="posterior_adaptive" help="" minOccurs="0" >
			</keyword>
			<keyword  id="import_build_points_file13" name="import_build_points_file" code="{N_mdm(str,importBuildPtsFile)}" label="import_build_points_file" help="" minOccurs="0" default="no point import from a file" >
			  <alias name="import_points_file"/>
			  <param type="INPUT_FILE" />
			  &method_import_build_format;
			  <keyword  id="active_only15" name="active_only" code="{N_mdm(true,importBuildActive)}" label="Active variables only" help="" minOccurs="0" />
			</keyword>
		      </keyword>
		      <keyword  id="pce3" name="pce" code="{N_mdm(type,emulatorType_PCE_EMULATOR)}" label="pce" help="" minOccurs="1" >
			<oneOf>
			  <keyword  id="sparse_grid_level_sequence6" name="sparse_grid_level_sequence" code="{N_mdm(usharray,sparseGridLevel)}" label="Sequence of Smolyak sparse grid levels" help="" minOccurs="1" >
			    <param type="INTEGERLIST" />
			  </keyword>
			  <keyword  id="expansion_order_sequence3" name="expansion_order_sequence" code="{N_mdm(usharray,expansionOrder)}" label="Sequence of expansion orders" help="MethodCommands.html#MethodNonDPCE" minOccurs="1" >
			    <param type="INTEGERLIST" />
			    <oneOf>
			      <keyword  id="collocation_points_sequence6" name="collocation_points_sequence" code="{N_mdm(szarray,collocationPoints)}" label="Number collocation points to estimate coeffs" help="MethodCommands.html#MethodNonDPCE"  >
				<param type="INTEGERLIST" />
			      </keyword>
			      <keyword  id="collocation_ratio3" name="collocation_ratio" code="{N_mdm(Realp,collocationRatio)}" label="Collocation point oversampling ratio to estimate coeffs" help="MethodCommands.html#MethodNonDPCE"  >
				<param type="REAL" />
			      </keyword>
			    </oneOf>
			    <keyword  id="posterior_adaptive7" name="posterior_adaptive" code="{N_mdm(true,adaptPosteriorRefine)}" label="posterior_adaptive" help="" minOccurs="0" >
			    </keyword>
			    <keyword  id="import_build_points_file14" name="import_build_points_file" code="{N_mdm(str,importBuildPtsFile)}" label="import_build_points_file" help="" minOccurs="0" default="no point import from a file" >
			      <alias name="import_points_file"/>
			      <param type="INPUT_FILE" />
			      &method_import_build_format;
			      <keyword  id="active_only16" name="active_only" code="{N_mdm(true,importBuildActive)}" label="Active variables only" help="" minOccurs="0" />
			    </keyword>
			  </keyword>
			  <keyword  id="orthogonal_least_interpolation3" name="orthogonal_least_interpolation" code="{N_mdm(type,regressionType_ORTHOG_LEAST_INTERPOLATION)}" label="Orthogonal Least Interpolation (OLI)" help="MethodCommands.html#MethodNonDPCE" minOccurs="1" >
			    <keyword  id="collocation_points_sequence7" name="collocation_points_sequence" code="{N_mdm(szarray,collocationPoints)}" label="Number collocation points to estimate coeffs" help="MethodCommands.html#MethodNonDPCE"  >
			      <param type="INTEGERLIST" />
			    </keyword>
			    <keyword  id="posterior_adaptive8" name="posterior_adaptive" code="{N_mdm(true,adaptPosteriorRefine)}" label="posterior_adaptive" help="" minOccurs="0" >
			    </keyword>
			    <keyword  id="import_build_points_file15" name="import_build_points_file" code="{N_mdm(str,importBuildPtsFile)}" label="import_build_points_file" help="" minOccurs="0" default="no point import from a file" >
			      <alias name="import_points_file"/>
			      <param type="INPUT_FILE" />
			      &method_import_build_format;
			      <keyword  id="active_only17" name="active_only" code="{N_mdm(true,importBuildActive)}" label="Active variables only" help="" minOccurs="0" />
			    </keyword>
			  </keyword>
			</oneOf>
		      </keyword>
		      <keyword  id="sc2" name="sc" code="{N_mdm(type,emulatorType_SC_EMULATOR)}" label="sc" help="" minOccurs="1" >
			<keyword  id="sparse_grid_level_sequence7" name="sparse_grid_level_sequence" code="{N_mdm(usharray,sparseGridLevel)}" label="Sequence of Smolyak sparse grid levels" help="" minOccurs="1" >
			  <param type="INTEGERLIST" />
			</keyword>
		      </keyword>
		    </oneOf>
		    <keyword  id="use_derivatives6" name="use_derivatives" code="{N_mdm(true,methodUseDerivsFlag)}" label="use_derivatives" help="" minOccurs="0" default="use function values only" />
		  </keyword>
		  <keyword  id="export_chain_points_file" name="export_chain_points_file" code="{N_mdm(str,exportMCMCPtsFile)}" label="File export of MCMC acceptance chain" help="" minOccurs="0" default="chain export to default filename" >
		    <param type="OUTPUT_FILE" />
		    <optional>
		      <oneOf label="tabular format" >
			<keyword  id="annotated" name="annotated" code="{N_mdm(utype,exportSamplesFormat_TABULAR_ANNOTATED)}" label="annotated" help="" default="annotated" />
			<!-- BMA: can't get parser to recognize header, eval_id, interface_id without required tag on the group -->
			<required>
			  <keyword  id="custom_annotated" name="custom_annotated" code="{N_mdm(utype,exportSamplesFormat_TABULAR_NONE)}" label="custom_annotated" help="" >
			    <keyword  id="header" name="header" code="{N_mdm(augment_utype,exportSamplesFormat_TABULAR_HEADER)}" label="header" help="" minOccurs="0" />
			    <keyword  id="eval_id" name="eval_id" code="{N_mdm(augment_utype,exportSamplesFormat_TABULAR_EVAL_ID)}" label="eval_id" help="" minOccurs="0" />
			    <keyword  id="interface_id" name="interface_id" code="{N_mdm(augment_utype,exportSamplesFormat_TABULAR_IFACE_ID)}" label="interface_id" help="" minOccurs="0" />
			  </keyword>
			</required>
			<keyword  id="freeform" name="freeform" code="{N_mdm(utype,exportSamplesFormat_TABULAR_NONE)}" label="freeform" help="" default="annotated" />
		      </oneOf>
		    </optional>
		  </keyword>
		</keyword>
	      </oneOf>
		<keyword  id="experimental_design" name="experimental_design" code="{N_mdm(true,adaptExpDesign)}" label="Bayesian Experiment Design" help="" minOccurs="0" >
		  <keyword  id="initial_samples" name="initial_samples" code="{N_mdm(int,numSamples)}" label="Initial Hi-fi Samples" help="" default="method-dependent">
		    <param type="INTEGER" />
		    <alias name="samples" />
		  </keyword>
		  <!--&default_max_function_evaluations;-->
                  <keyword  id="num_candidates" name="num_candidates" code="{N_mdm(sizet,numCandidates)}" label="Number of Candidates" help="" minOccurs="1" default="0" >
                    <param type="INTEGER" constraint=">= 0" />
                  </keyword>
                  <keyword  id="max_hifi_evaluations" name="max_hifi_evaluations" code="{N_mdm(sizet,maxHifiEvals)}" label="Maximum Number of Hi-Fi Model Evaluations" help="" minOccurs="0" default="0" >
                    <param type="INTEGER" constraint=">= 0" />
                  </keyword>
                  <keyword  id="import_candidate_points_file" name="import_candidate_points_file" code="{N_mdm(str,importCandPtsFile)}" label="Filename for Candidate Point Import" help="" minOccurs="0" default="no point import from a file" >
                    <param type="INPUT_FILE" />
		    <optional>
		      <oneOf label="tabular_format" >
		        <keyword  id="annotated" name="annotated" code="{N_mdm(utype,importCandFormat_TABULAR_ANNOTATED)}" label="annotated" help=""  default="annotated" />
		        <!-- BMA: can't get parser to recognize header, eval_id, interface_id without required tag on the group -->
		        <required>
			  <keyword  id="custom_annotated" name="custom_annotated" code="{N_mdm(utype,importCandFormat_TABULAR_NONE)}" label="custom_annotated" help="" >
			    <keyword  id="header" name="header" code="{N_mdm(augment_utype,importCandFormat_TABULAR_HEADER)}" label="header" help="" minOccurs="0" />
			    <keyword  id="eval_id" name="eval_id" code="{N_mdm(augment_utype,importCandFormat_TABULAR_EVAL_ID)}" label="eval_id" help="" minOccurs="0" />
			    <keyword  id="interface_id" name="interface_id" code="{N_mdm(augment_utype,importCandFormat_TABULAR_IFACE_ID)}" label="interface_id" help="" minOccurs="0" />
			  </keyword>
		        </required>
		        <keyword  id="freeform" name="freeform" code="{N_mdm(utype,importCandFormat_TABULAR_NONE)}" label="freeform" help=""  />
		      </oneOf>
		    </optional>
                  </keyword>
		</keyword> 
	      <keyword  id="standardized_space" name="standardized_space" code="{N_mdm(true,standardizedSpace)}" label="standardized_space" help="" minOccurs="0" />
	      <keyword  id="calibrate_error_multipliers" name="calibrate_error_multipliers" code="{0}" label="calibrate_error_multipliers" help="MethodCommands.html#MethodNonDBayesCalib" minOccurs="0" default="none" >
		<oneOf>
		  <keyword  id="one" name="one" code="{N_mdm(utype,calibrateErrorMode_CALIBRATE_ONE)}" label="one multiplier" help=""  />
		  <keyword  id="per_experiment" name="per_experiment" code="{N_mdm(utype,calibrateErrorMode_CALIBRATE_PER_EXPER)}" label="multiplier per experiment" help=""  />
		  <keyword  id="per_response" name="per_response" code="{N_mdm(utype,calibrateErrorMode_CALIBRATE_PER_RESP)}" label="multiplier per response" help=""  />
		  <keyword  id="both" name="both" code="{N_mdm(utype,calibrateErrorMode_CALIBRATE_BOTH)}" label="multiplier for each experiment, response" help=""  />
		</oneOf>
		<optional>
		  <keyword  id="hyperprior_alphas" name="hyperprior_alphas" code="{N_mdm(RealDL,hyperPriorAlphas)}" label="Inverse-gamma hyper-prior alphas" help="" minOccurs="1" >
		    <param type="REALLIST"/>
		  </keyword>
		  <keyword  id="hyperprior_betas" name="hyperprior_betas" code="{N_mdm(RealDL,hyperPriorBetas)}" label="Inverse-gamma hyper-prior betas" help="" minOccurs="1" >
		    <param type="REALLIST"/>
		  </keyword>
		</optional>
	      </keyword>

		  <keyword  id='burn_in_samples' name='burn_in_samples' code='{N_mdm(int,burnInSamples)}' label='Burn-in samples' help='' minOccurs='0' default='0'>
		  	<param type='INTEGER' />
		  </keyword>
	          <keyword id="posterior_stats" name="posterior_stats" code="{0}" minOccurs="0">
	             <keyword id="kl_divergence" name="kl_divergence" code="{N_mdm(true,posteriorStatsKL)}" minOccurs="0" />
	             <keyword id="mutual_info" name="mutual_info" code="{N_mdm(true,posteriorStatsMutual)}" minOccurs="0" />
		  </keyword>
	      <keyword  id='sub_sampling_period' name='sub_sampling_period' code='{N_mdm(int,subSamplingPeriod)}' label='Chain sampling period for statistics' help='' minOccurs='0' default='0'>
		  	<param type='INTEGER' />
		  </keyword>
          <keyword  id="probability_levels1" name="probability_levels" code="{N_mdm(resplevs01,probabilityLevels)}" label="probability_levels" help="" minOccurs="0" default="No CDF/CCDF response levels to compute" >
            <param type="REALLIST" />
            <keyword  id="num_probability_levels" name="num_probability_levels" code="{N_mdm(num_resplevs,probabilityLevels)}" label="num_probability_levels" help="" minOccurs="0" default="probability_levels evenly distributed among response functions" >
              <param type="INTEGERLIST" />
            </keyword>
          </keyword>
	      &default_convergence_tolerance;
	      &default_max_iterations;
	    </keyword>
	    <keyword  id="dace" name="dace" code="{N_mdm(utype,methodName_DACE)}" label="dace" help="" minOccurs="1" group="[CHOOSE method category]DACE" >
	      <oneOf label="DACE type">
		<keyword  id="grid" name="grid" code="{N_mdm(utype,subMethod_SUBMETHOD_GRID)}" label="grid" help=""  />
		<keyword  id="random4" name="random" code="{N_mdm(utype,subMethod_SUBMETHOD_RANDOM)}" label="random" help=""  />
		<keyword  id="oas" name="oas" code="{N_mdm(utype,subMethod_SUBMETHOD_OAS)}" label="oas" help=""  />
		<keyword  id="lhs5" name="lhs" code="{N_mdm(utype,subMethod_SUBMETHOD_LHS)}" label="lhs" help=""  />
		<keyword  id="oa_lhs" name="oa_lhs" code="{N_mdm(utype,subMethod_SUBMETHOD_OA_LHS)}" label="oa_lhs" help=""  />
		<keyword  id="box_behnken" name="box_behnken" code="{N_mdm(utype,subMethod_SUBMETHOD_BOX_BEHNKEN)}" label="box_behnken" help=""  />
		<keyword  id="central_composite" name="central_composite" code="{N_mdm(utype,subMethod_SUBMETHOD_CENTRAL_COMPOSITE)}" label="central_composite" help=""  />
	      </oneOf>
	      <keyword  id='samples' name='samples' code='{N_mdm(int,numSamples)}' label='samples' help='' minOccurs='0' default='0'>
		<param type='INTEGER' />
	      </keyword>
	      <keyword  id="seed6" name="seed" code="{N_mdm(pint,randomSeed)}" label="Random seed" help="MethodCommands.html#MethodEG" minOccurs="0" default="system-generated (non-repeatable)" >
		<param type="INTEGER" constraint="> 0" />
	      </keyword>
	      <keyword  id="main_effects" name="main_effects" code="{N_mdm(true,mainEffectsFlag)}" label="Main effects" help="MethodCommands.html#MethodDDACE" minOccurs="0" default="No main_effects" />
	      <keyword  id="quality_metrics" name="quality_metrics" code="{N_mdm(true,volQualityFlag)}" label="Quality metrics" help="MethodCommands.html#MethodDDACE" minOccurs="0" default="No quality_metrics" />
	      <keyword  id="variance_based_decomp3" name="variance_based_decomp" code="{N_mdm(true,vbdFlag)}" label="Variance based decomposition" help="MethodCommands.html#MethodDDACE" minOccurs="0" default="no variance-based decomposition" >
		<keyword  id="drop_tolerance3" name="drop_tolerance" code="{N_mdm(Real,vbdDropTolerance)}" label="drop_tolerance" help="" minOccurs="0" default="All VBD indices displayed" >
		  <param type="REAL" />
		</keyword>
	      </keyword>
	      <keyword  id="fixed_seed4" name="fixed_seed" code="{N_mdm(true,fixedSeedFlag)}" label="Fixed seed flag" help="MethodCommands.html#MethodDDACE" minOccurs="0" default="not fixed; pattern varies run-to-run" />
	      <keyword  id="symbols" name="symbols" code="{N_mdm(int,numSymbols)}" label="Number of symbols" help="MethodCommands.html#MethodDDACE" minOccurs="0" default="default for sampling algorithm" >
		<param type="INTEGER" />
	      </keyword>
	    </keyword>
	    <keyword  id="fsu_cvt" name="fsu_cvt" code="{N_mdm(utype,methodName_FSU_CVT)}" label="fsu_cvt" help="" minOccurs="1" group="DACE" >
	      <keyword  id='samples' name='samples' code='{N_mdm(int,numSamples)}' label='samples' help='' minOccurs='0' default='0'>
		<param type='INTEGER' />
	      </keyword>
	      <keyword  id="seed6" name="seed" code="{N_mdm(pint,randomSeed)}" label="Random seed" help="MethodCommands.html#MethodEG" minOccurs="0" default="system-generated (non-repeatable)" >
		<param type="INTEGER" constraint="> 0" />
	      </keyword>
	      <keyword  id="latinize" name="latinize" code="{N_mdm(true,latinizeFlag)}" label="Latinization of samples" help="MethodCommands.html#MethodFSUDACE" minOccurs="0" default="No latinization" />
	      <keyword  id="quality_metrics1" name="quality_metrics" code="{N_mdm(true,volQualityFlag)}" label="Quality metrics" help="MethodCommands.html#MethodFSUDACE" minOccurs="0" default="No quality_metrics" />
	      <keyword  id="variance_based_decomp4" name="variance_based_decomp" code="{N_mdm(true,vbdFlag)}" label="Variance based decomposition" help="MethodCommands.html#MethodFSUDACE" minOccurs="0" default="no variance-based decomposition" >
		<keyword  id="drop_tolerance4" name="drop_tolerance" code="{N_mdm(Real,vbdDropTolerance)}" label="drop_tolerance" help="" minOccurs="0" default="All VBD indices displayed" >
		  <param type="REAL" />
		</keyword>
	      </keyword>
	      <keyword  id="fixed_seed5" name="fixed_seed" code="{N_mdm(true,fixedSeedFlag)}" label="Fixed seed flag" help="MethodCommands.html#MethodFSUDACE" minOccurs="0" default="not fixed; pattern varies run-to-run" />
	      <keyword  id="trial_type" name="trial_type" code="{0}" label="Trial type" help="MethodCommands.html#MethodFSUDACE" minOccurs="0" default="random" >
		<oneOf label="trial type">
		  <keyword  id="grid1" name="grid" code="{N_mdm(lit,trialType_grid)}" label="grid" help=""  />
		  <keyword  id="halton" name="halton" code="{N_mdm(lit,trialType_halton)}" label="halton" help=""  />
		  <keyword  id="random5" name="random" code="{N_mdm(lit,trialType_random)}" label="random" help=""  />
		</oneOf>
	      </keyword>
	      <keyword  id="num_trials" name="num_trials" code="{N_mdm(int,numTrials)}" label="Number of trials  " help="MethodCommands.html#MethodFSUDACE" minOccurs="0" default="10000" >
		<param type="INTEGER" />
	      </keyword>
	      &default_max_iterations;
	    </keyword>
	    <keyword  id="psuade_moat" name="psuade_moat" code="{N_mdm(utype,methodName_PSUADE_MOAT)}" label="PSUADE MOAT method" help="MethodCommands.html#MethodPSUADE" minOccurs="1" group="DACE" >
	      <keyword  id="partitions" name="partitions" code="{N_mdm(usharray,varPartitions)}" label="Number of partitions" help="MethodCommands.html#MethodPSUADE" minOccurs="0" default="3" >
		<param type="INTEGERLIST" />
	      </keyword>
	      <keyword  id='samples' name='samples' code='{N_mdm(int,numSamples)}' label='samples' help='' minOccurs='0' default='0'>
		      <param type='INTEGER' />
	      </keyword>
	      <keyword  id="seed6" name="seed" code="{N_mdm(pint,randomSeed)}" label="Random seed" help="MethodCommands.html#MethodEG" minOccurs="0" default="system-generated (non-repeatable)" >
		<param type="INTEGER" constraint="> 0" />
	      </keyword>
	    </keyword>
            <keyword  id="local_evidence" name="local_evidence" code="{N_mdm(utype,methodName_LOCAL_EVIDENCE)}" label="local_evidence" help="" minOccurs="1" group="Uncertainty Quantification" >
              <alias name="nond_local_evidence"/>
              <optional>
                <oneOf>
                  <keyword  id="sqp2" name="sqp" code="{N_mdm(utype,subMethod_SUBMETHOD_SQP)}" label="sqp" help=""  />
                  <keyword  id="nip1" name="nip" code="{N_mdm(utype,subMethod_SUBMETHOD_NIP)}" label="nip" help=""  />
                </oneOf>
              </optional>
              <keyword  id="response_levels6" name="response_levels" code="{N_mdm(resplevs,responseLevels)}" label="response_levels" help="" minOccurs="0" default="No CDF/CCDF probabilities/reliabilities to compute" >
                <param type="REALLIST" />
                <keyword  id="num_response_levels6" name="num_response_levels" code="{N_mdm(num_resplevs,responseLevels)}" label="num_response_levels" help="" minOccurs="0" default="response_levels evenly distributed among response functions" >
                  <param type="INTEGERLIST" />
                </keyword>
                <keyword  id="compute6" name="compute" code="{0}" label="compute" help="" minOccurs="0" default="probabilities" >
                  <oneOf>
                    <keyword  id="probabilities6" name="probabilities" code="{N_mdm(type,responseLevelTarget_PROBABILITIES)}" label="probabilities" help=""  />
                    <keyword  id="gen_reliabilities6" name="gen_reliabilities" code="{N_mdm(type,responseLevelTarget_GEN_RELIABILITIES)}" label="gen_reliabilities" help=""  />
                  </oneOf>
                  <keyword  id="system6" name="system" code="{0}" label="system" help="" minOccurs="0" >
                    <oneOf>
                      <keyword  id="series6" name="series" code="{N_mdm(type,responseLevelTargetReduce_SYSTEM_SERIES)}" label="series" help=""  />
                      <keyword  id="parallel6" name="parallel" code="{N_mdm(type,responseLevelTargetReduce_SYSTEM_PARALLEL)}" label="parallel" help=""  />
                    </oneOf>
                  </keyword>
                </keyword>
              </keyword>
              <keyword  id="probability_levels1" name="probability_levels" code="{N_mdm(resplevs01,probabilityLevels)}" label="probability_levels" help="" minOccurs="0" default="No CDF/CCDF response levels to compute" >
                <param type="REALLIST" />
                <keyword  id="num_probability_levels1" name="num_probability_levels" code="{N_mdm(num_resplevs,probabilityLevels)}" label="num_probability_levels" help="" minOccurs="0" default="probability_levels evenly distributed among response functions" >
                  <param type="INTEGERLIST" />
                </keyword>
              </keyword>
              <keyword  id="gen_reliability_levels1" name="gen_reliability_levels" code="{N_mdm(resplevs,genReliabilityLevels)}" label="gen_reliability_levels" help="" minOccurs="0" default="No CDF/CCDF response levels to compute" >
                <param type="REALLIST" />
                <keyword  id="num_gen_reliability_levels1" name="num_gen_reliability_levels" code="{N_mdm(num_resplevs,genReliabilityLevels)}" label="num_gen_reliability_levels" help="" minOccurs="0" default="gen_reliability_levels evenly distributed among response functions" >
                  <param type="INTEGERLIST" />
                </keyword>
              </keyword>
              <keyword  id="distribution1" name="distribution" code="{0}" label="distribution" help="" minOccurs="0" default="cumulative (CDF)" >
                <oneOf>
                  <keyword  id="cumulative1" name="cumulative" code="{N_mdm(type,distributionType_CUMULATIVE)}" label="cumulative" help=""  />
                  <keyword  id="complementary1" name="complementary" code="{N_mdm(type,distributionType_COMPLEMENTARY)}" label="complementary" help=""  />
                </oneOf>
              </keyword>
            </keyword>
            <keyword  id="local_interval_est" name="local_interval_est" code="{N_mdm(utype,methodName_LOCAL_INTERVAL_EST)}" label="local_interval_est" help="" minOccurs="1" group="Uncertainty Quantification" >
              <alias name="nond_local_interval_est"/>
              <optional>
                <oneOf>
                  <keyword  id="sqp3" name="sqp" code="{N_mdm(utype,subMethod_SUBMETHOD_SQP)}" label="sqp" help=""  />
                  <keyword  id="nip2" name="nip" code="{N_mdm(utype,subMethod_SUBMETHOD_NIP)}" label="nip" help=""  />
                </oneOf>
              </optional>
              &default_convergence_tolerance;
            </keyword>
            <required> <!-- Group with distribution, problev, genrellev -->
              <oneOf>
                <keyword  id="local_reliability" name="local_reliability" code="{N_mdm(utype,methodName_LOCAL_RELIABILITY)}" label="Reliability method" help="MethodCommands.html#MethodNonDLocalRel" minOccurs="1" group="Uncertainty Quantification" >
                  <alias name="nond_local_reliability"/>
                  <keyword  id="mpp_search" name="mpp_search" code="{0}" label="MPP search type" help="MethodCommands.html#MethodNonDLocalRel" minOccurs="0" default="No MPP search (MV method)" >
                    <oneOf>
                      <keyword  id="x_taylor_mean" name="x_taylor_mean" code="{N_mdm(utype,reliabilitySearchType_AMV_X)}" label="x_taylor_mean" help=""  />
                      <keyword  id="u_taylor_mean" name="u_taylor_mean" code="{N_mdm(utype,reliabilitySearchType_AMV_U)}" label="u_taylor_mean" help=""  />
                      <keyword  id="x_taylor_mpp" name="x_taylor_mpp" code="{N_mdm(utype,reliabilitySearchType_AMV_PLUS_X)}" label="x_taylor_mpp" help=""  >
                      </keyword>
                      <keyword  id="u_taylor_mpp" name="u_taylor_mpp" code="{N_mdm(utype,reliabilitySearchType_AMV_PLUS_U)}" label="u_taylor_mpp" help=""  >
                      </keyword>
                      <keyword  id="x_two_point" name="x_two_point" code="{N_mdm(utype,reliabilitySearchType_TANA_X)}" label="x_two_point" help=""  >
                      </keyword>
                      <keyword  id="u_two_point" name="u_two_point" code="{N_mdm(utype,reliabilitySearchType_TANA_U)}" label="u_two_point" help=""  >
                      </keyword>
                      <keyword  id="no_approx" name="no_approx" code="{N_mdm(utype,reliabilitySearchType_NO_APPROX)}" label="no_approx" help=""  />
                    </oneOf>
                    <optional>
                      <oneOf>
                        <keyword  id="sqp4" name="sqp" code="{N_mdm(utype,subMethod_SUBMETHOD_SQP)}" label="sqp" help="" default="sqp" />
                        <keyword  id="nip3" name="nip" code="{N_mdm(utype,subMethod_SUBMETHOD_NIP)}" label="nip" help="" default="sqp" />
                      </oneOf>
                    </optional>
                    <keyword  id="integration" name="integration" code="{0}" label="Integration method" help="MethodCommands.html#MethodNonDLocalRel" minOccurs="0" default="First-order integration" >
                      <oneOf>
                        <keyword  id="first_order" name="first_order" code="{N_mdm(lit,reliabilityIntegration_first_order)}" label="first_order" help=""  />
                        <keyword  id="second_order" name="second_order" code="{N_mdm(lit,reliabilityIntegration_second_order)}" label="second_order" help=""  />
                      </oneOf>
                      <keyword  id="probability_refinement2" name="probability_refinement" code="{0}" label="probability_refinement" help="" minOccurs="0" >
			<!-- TODO: consider removing this alias -->
                        <alias name="sample_refinement"/>
                        <oneOf>
                          <keyword  id="import3" name="import" code="{N_mdm(utype,integrationRefine_IS)}" label="import" help=""  />
                          <keyword  id="adapt_import3" name="adapt_import" code="{N_mdm(utype,integrationRefine_AIS)}" label="adapt_import" help=""  />
                          <keyword  id="mm_adapt_import3" name="mm_adapt_import" code="{N_mdm(utype,integrationRefine_MMAIS)}" label="mm_adapt_import" help=""  />
                        </oneOf>
			<!-- Old reference default; samples = 0 -->
                        <keyword  id="refinement_samples3" name="refinement_samples" code="{N_mdm(ivec,refineSamples)}" label="refinement_samples" help="" minOccurs="0" >
                          <param type="INTEGERLIST" />
                        </keyword>
                        <keyword  id="seed8" name="seed" code="{N_mdm(pint,randomSeed)}" label="Random seed" help="MethodCommands.html#MethodNonDBayesCalib" minOccurs="0" default="system-generated (non-repeatable)" >
                          <param type="INTEGER" constraint="> 0" />
                        </keyword>
                      </keyword>
                    </keyword>
                  </keyword>
                  <keyword  id="response_levels7" name="response_levels" code="{N_mdm(resplevs,responseLevels)}" label="response_levels" help="" minOccurs="0" default="No CDF/CCDF probabilities/reliabilities to compute" >
                    <param type="REALLIST" />
                    <keyword  id="num_response_levels7" name="num_response_levels" code="{N_mdm(num_resplevs,responseLevels)}" label="num_response_levels" help="" minOccurs="0" default="response_levels evenly distributed among response functions" >
                      <param type="INTEGERLIST" />
                    </keyword>
                    <keyword  id="compute7" name="compute" code="{0}" label="compute" help="" minOccurs="0" default="probabilities" >
                      <oneOf>
                        <keyword  id="probabilities7" name="probabilities" code="{N_mdm(type,responseLevelTarget_PROBABILITIES)}" label="probabilities" help=""  />
                        <keyword  id="reliabilities1" name="reliabilities" code="{N_mdm(type,responseLevelTarget_RELIABILITIES)}" label="reliabilities" help=""  />
                        <keyword  id="gen_reliabilities7" name="gen_reliabilities" code="{N_mdm(type,responseLevelTarget_GEN_RELIABILITIES)}" label="gen_reliabilities" help=""  />
                      </oneOf>
                      <keyword  id="system7" name="system" code="{0}" label="system" help="" minOccurs="0" >
                        <oneOf>
                          <keyword  id="series7" name="series" code="{N_mdm(type,responseLevelTargetReduce_SYSTEM_SERIES)}" label="series" help=""  />
                          <keyword  id="parallel7" name="parallel" code="{N_mdm(type,responseLevelTargetReduce_SYSTEM_PARALLEL)}" label="parallel" help=""  />
                        </oneOf>
                      </keyword>
                    </keyword>
                  </keyword>
                  <keyword  id="reliability_levels1" name="reliability_levels" code="{N_mdm(resplevs,reliabilityLevels)}" label="reliability_levels" help="" minOccurs="0" default="No CDF/CCDF response levels to compute" >
                    <param type="REALLIST" />
                    <keyword  id="num_reliability_levels1" name="num_reliability_levels" code="{N_mdm(num_resplevs,reliabilityLevels)}" label="num_reliability_levels" help="" minOccurs="0" default="reliability_levels evenly distributed among response functions" >
                      <param type="INTEGERLIST" />
                    </keyword>
                  </keyword>
                  &default_max_iterations;
                  &default_convergence_tolerance;
                </keyword>
                <keyword  id="global_reliability" name="global_reliability" code="{N_mdm(utype,methodName_GLOBAL_RELIABILITY)}" label="global_reliability" help="" minOccurs="1" group="Uncertainty Quantification" >
                  <alias name="nond_global_reliability"/>
		  <keyword  id='initial_samples' name='initial_samples' code='{N_mdm(int,numSamples)}' label='initial samples' help='' minOccurs='0' default='(d+1)(d+2)/2'>
		    <param type='INTEGER' />
		  </keyword>
                  <oneOf>
                    <keyword  id="x_gaussian_process" name="x_gaussian_process" code="{N_mdm(utype,reliabilitySearchType_EGRA_X)}" label="x_gaussian_process" help=""  >
                      <alias name="x_kriging"/>
                    </keyword>
                    <keyword  id="u_gaussian_process" name="u_gaussian_process" code="{N_mdm(utype,reliabilitySearchType_EGRA_U)}" label="u_gaussian_process" help=""  >
                      <alias name="u_kriging"/>
                    </keyword>
                  </oneOf>
                  <optional>
                    <oneOf>
                      <keyword  id="surfpack5" name="surfpack" code="{N_mdm(type,emulatorType_KRIGING_EMULATOR)}" label="surfpack" help=""  />
                      <keyword  id="dakota5" name="dakota" code="{N_mdm(type,emulatorType_GP_EMULATOR)}" label="dakota" help=""  />
                    </oneOf>
                  </optional>
                  <keyword  id="import_build_points_file16" name="import_build_points_file" code="{N_mdm(str,importBuildPtsFile)}" label="File name for points to be imported as the basis for the initial GP" help="MethodCommands.html#MethodNonDGlobalRel" minOccurs="0" default="no point import from a file" >
                    <alias name="import_points_file"/>
		    <param type="INPUT_FILE" />
		    &method_import_build_format;
		    <keyword  id="active_only18" name="active_only" code="{N_mdm(true,importBuildActive)}" label="Active variables only" help="" minOccurs="0" />
                  </keyword>
                  <keyword  id="export_approx_points_file7" name="export_approx_points_file" code="{N_mdm(str,exportApproxPtsFile)}" label="File name for exporting approximation-based samples from evaluating the GP" help="MethodCommands.html#MethodNonDGlobalRel" minOccurs="0" default="no point export to a file" >
                    <alias name="export_points_file"/>
		    <param type="OUTPUT_FILE" />
		    &method_export_approx_format;
                  </keyword>
                  <keyword  id="use_derivatives7" name="use_derivatives" code="{N_mdm(true,methodUseDerivsFlag)}" label="Derivative usage" help="MethodCommands.html#MethodNonDGlobalRel" minOccurs="0" default="use function values only" />
                  <keyword  id="seed9" name="seed" code="{N_mdm(pint,randomSeed)}" label="Random seed for initial GP construction" help="MethodCommands.html#MethodNonDGlobalRel" minOccurs="0" default="system-generated (non-repeatable)" >
                    <param type="INTEGER" constraint="> 0" />
                  </keyword>
                  <keyword  id="rng3" name="rng" code="{0}" label="rng" help="" minOccurs="0" default="Mersenne twister ( mt19937 )" >
                    <oneOf>
                      <keyword  id="mt199373" name="mt19937" code="{N_mdm(lit,rngName_mt19937)}" label="mt19937" help=""  />
                      <keyword  id="rnum23" name="rnum2" code="{N_mdm(lit,rngName_rnum2)}" label="rnum2" help=""  />
                    </oneOf>
                  </keyword>
                  <keyword  id="response_levels8" name="response_levels" code="{N_mdm(resplevs,responseLevels)}" label="response_levels" help="" minOccurs="0" default="No CDF/CCDF probabilities/reliabilities to compute" >
                    <param type="REALLIST" />
                    <keyword  id="num_response_levels8" name="num_response_levels" code="{N_mdm(num_resplevs,responseLevels)}" label="num_response_levels" help="" minOccurs="0" default="response_levels evenly distributed among response functions" >
                      <param type="INTEGERLIST" />
                    </keyword>
                    <keyword  id="compute8" name="compute" code="{0}" label="compute" help="" minOccurs="0" default="probabilities" >
                      <oneOf>
                        <keyword  id="probabilities8" name="probabilities" code="{N_mdm(type,responseLevelTarget_PROBABILITIES)}" label="probabilities" help=""  />
                        <keyword  id="gen_reliabilities8" name="gen_reliabilities" code="{N_mdm(type,responseLevelTarget_GEN_RELIABILITIES)}" label="gen_reliabilities" help=""  />
                      </oneOf>
                      <keyword  id="system8" name="system" code="{0}" label="system" help="" minOccurs="0" >
                        <oneOf>
                          <keyword  id="series8" name="series" code="{N_mdm(type,responseLevelTargetReduce_SYSTEM_SERIES)}" label="series" help=""  />
                          <keyword  id="parallel8" name="parallel" code="{N_mdm(type,responseLevelTargetReduce_SYSTEM_PARALLEL)}" label="parallel" help=""  />
                        </oneOf>
                      </keyword>
                    </keyword>
                  </keyword>
                  &default_max_iterations;
                  &default_convergence_tolerance;
                </keyword>
              </oneOf>
              <keyword  id="distribution2" name="distribution" code="{0}" label="distribution" help="" minOccurs="0" default="cumulative (CDF)" >
                <oneOf>
                  <keyword  id="cumulative2" name="cumulative" code="{N_mdm(type,distributionType_CUMULATIVE)}" label="cumulative" help=""  />
                  <keyword  id="complementary2" name="complementary" code="{N_mdm(type,distributionType_COMPLEMENTARY)}" label="complementary" help=""  />
                </oneOf>
              </keyword>
              <keyword  id="probability_levels2" name="probability_levels" code="{N_mdm(resplevs01,probabilityLevels)}" label="probability_levels" help="" minOccurs="0" default="No CDF/CCDF response levels to compute" >
                <param type="REALLIST" />
                <keyword  id="num_probability_levels2" name="num_probability_levels" code="{N_mdm(num_resplevs,probabilityLevels)}" label="num_probability_levels" help="" minOccurs="0" default="probability_levels evenly distributed among response functions" >
                  <param type="INTEGERLIST" />
                </keyword>
              </keyword>
              <keyword  id="gen_reliability_levels2" name="gen_reliability_levels" code="{N_mdm(resplevs,genReliabilityLevels)}" label="gen_reliability_levels" help="" minOccurs="0" default="No CDF/CCDF response levels to compute" >
                <param type="REALLIST" />
                <keyword  id="num_gen_reliability_levels2" name="num_gen_reliability_levels" code="{N_mdm(num_resplevs,genReliabilityLevels)}" label="num_gen_reliability_levels" help="" minOccurs="0" default="gen_reliability_levels evenly distributed among response functions" >
                  <param type="INTEGERLIST" />
                </keyword>
              </keyword>
            </required> <!-- Group with distribution, problev, genrellev -->
            <keyword  id="fsu_quasi_mc" name="fsu_quasi_mc" code="{0}" label="fsu_quasi_mc" help="" minOccurs="1" group="DACE" >
              <oneOf label="sequence type">
                <keyword  id="halton1" name="halton" code="{N_mdm(utype,methodName_FSU_HALTON)}" label="halton" help=""  />
                <keyword  id="hammersley" name="hammersley" code="{N_mdm(utype,methodName_FSU_HAMMERSLEY)}" label="hammersley" help=""  />
              </oneOf>
              <keyword  id="latinize1" name="latinize" code="{N_mdm(true,latinizeFlag)}" label="Latinization of samples" help="MethodCommands.html#MethodFSUDACE" minOccurs="0" default="No latinization" />
              <keyword  id="quality_metrics2" name="quality_metrics" code="{N_mdm(true,volQualityFlag)}" label="Quality metrics" help="MethodCommands.html#MethodFSUDACE" minOccurs="0" default="No quality_metrics" />
              <keyword  id="variance_based_decomp5" name="variance_based_decomp" code="{N_mdm(true,vbdFlag)}" label="Variance based decomposition" help="MethodCommands.html#MethodFSUDACE" minOccurs="0" default="no variance-based decomposition" >
                <keyword  id="drop_tolerance5" name="drop_tolerance" code="{N_mdm(Real,vbdDropTolerance)}" label="drop_tolerance" help="" minOccurs="0" default="All VBD indices displayed" >
                  <param type="REAL" />
                </keyword>
              </keyword>
	            <keyword  id='samples' name='samples' code='{N_mdm(int,numSamples)}' label='samples' help='' minOccurs='0' default='0'>
		            <param type='INTEGER' />
	            </keyword>
              <keyword  id="fixed_sequence" name="fixed_sequence" code="{N_mdm(true,fixedSequenceFlag)}" label="Fixed sequence flag" help="MethodCommands.html#MethodFSUDACE" minOccurs="0" default="sequence not fixed: sampling patterns are variable among multiple QMC runs" />
              <keyword  id="sequence_start" name="sequence_start" code="{N_mdm(ivec,sequenceStart)}" label="Sequence starting indices" help="MethodCommands.html#MethodFSUDACE" minOccurs="0" default="Vector of zeroes" >
                <param type="INTEGERLIST" />
              </keyword>
              <keyword  id="sequence_leap" name="sequence_leap" code="{N_mdm(ivec,sequenceLeap)}" label="Sequence leaping indices" help="MethodCommands.html#MethodFSUDACE" minOccurs="0" default="Vector of ones" >
                <param type="INTEGERLIST" />
              </keyword>
              <keyword  id="prime_base" name="prime_base" code="{N_mdm(ivec,primeBase)}" label="Prime bases for sequences" help="MethodCommands.html#MethodFSUDACE" minOccurs="0" default="Vector of the first s primes for s-dimensions in Halton, First (s-1) primes for Hammersley" >
                <param type="INTEGERLIST" />
              </keyword>
              &default_max_iterations;
            </keyword>
            <keyword  id="vector_parameter_study" name="vector_parameter_study" code="{N_mdm(utype,methodName_VECTOR_PARAMETER_STUDY)}" label="Vector parameter study" help="MethodCommands.html#MethodPSVPS" minOccurs="1" group="Parameter Studies" >
              <oneOf>
                <keyword  id="final_point" name="final_point" code="{N_mdm(RealDL,finalPoint)}" label="Termination point of vector" help="MethodCommands.html#MethodPSVPS"  >
                  <param type="REALLIST" />
                </keyword>
                <keyword  id="step_vector" name="step_vector" code="{N_mdm(RealDL,stepVector)}" label="Step vector" help="MethodCommands.html#MethodPSVPS"  >
                  <param type="REALLIST" />
                </keyword>
              </oneOf>
              <keyword  id="num_steps" name="num_steps" code="{N_mdm(int,numSteps)}" label="Number of steps along vector" help="MethodCommands.html#MethodPSVPS"  >
                <param type="INTEGER" />
              </keyword>
            </keyword>
            <keyword  id="list_parameter_study" name="list_parameter_study" code="{N_mdm(utype,methodName_LIST_PARAMETER_STUDY)}" label="List parameter study" help="MethodCommands.html#MethodPSLPS" minOccurs="1" group="Parameter Studies" >
              <oneOf>
                <keyword  id="list_of_points" name="list_of_points" code="{N_mdm(RealDL,listOfPoints)}" label="List of points to evaluate" help="MethodCommands.html#MethodPSLPS"  >
                  <param type="REALLIST" />
                </keyword>
                <keyword  id="import_points_file10" name="import_points_file" code="{N_mdm(str,pstudyFilename)}" label="import_points_file" help="" minOccurs="1" default="no point import from a file" >
                  <param type="INPUT_FILE" />
		  <optional>
		    <oneOf label="tabular_format" >
		      <keyword  id="annotated" name="annotated" code="{N_mdm(utype,pstudyFileFormat_TABULAR_ANNOTATED)}" label="annotated" help=""  default="annotated" />
		      <!-- BMA: can't get parser to recognize header, eval_id, interface_id without required tag on the group -->
		      <required>
			<keyword  id="custom_annotated" name="custom_annotated" code="{N_mdm(utype,pstudyFileFormat_TABULAR_NONE)}" label="custom_annotated" help="" >
			  <keyword  id="header" name="header" code="{N_mdm(augment_utype,pstudyFileFormat_TABULAR_HEADER)}" label="header" help="" minOccurs="0" />
			  <keyword  id="eval_id" name="eval_id" code="{N_mdm(augment_utype,pstudyFileFormat_TABULAR_EVAL_ID)}" label="eval_id" help="" minOccurs="0" />
			  <keyword  id="interface_id" name="interface_id" code="{N_mdm(augment_utype,pstudyFileFormat_TABULAR_IFACE_ID)}" label="interface_id" help="" minOccurs="0" />
			</keyword>
		      </required>
		      <keyword  id="freeform" name="freeform" code="{N_mdm(utype,pstudyFileFormat_TABULAR_NONE)}" label="freeform" help=""  />
		    </oneOf>
		  </optional>
		  <keyword  id="active_only19" name="active_only" code="{N_mdm(true,pstudyFileActive)}" label="Active variables only" help="" minOccurs="0" />
                </keyword>
              </oneOf>
            </keyword>
            <keyword  id="centered_parameter_study" name="centered_parameter_study" code="{N_mdm(utype,methodName_CENTERED_PARAMETER_STUDY)}" label="Centered parameter study" help="MethodCommands.html#MethodPSCPS" minOccurs="1" group="Parameter Studies" >
              <keyword  id="step_vector1" name="step_vector" code="{N_mdm(RealDL,stepVector)}" label="Step vector" help="MethodCommands.html#MethodPSCPS"  >
                <param type="REALLIST" />
              </keyword>
              <keyword  id="steps_per_variable" name="steps_per_variable" code="{N_mdm(ivec,stepsPerVariable)}" label="Number of steps per variable" help="MethodCommands.html#MethodPSCPS"  >
                <alias name="deltas_per_variable"/>
                <param type="INTEGERLIST" />
              </keyword>
            </keyword>
            <keyword  id="multidim_parameter_study" name="multidim_parameter_study" code="{N_mdm(utype,methodName_MULTIDIM_PARAMETER_STUDY)}" label="Multidimensional parameter study" help="MethodCommands.html#MethodPSMPS" minOccurs="1" group="Parameter Studies" >
              <keyword  id="partitions1" name="partitions" code="{N_mdm(usharray,varPartitions)}" label="Partitions per variable" help="MethodCommands.html#MethodPSMPS"  >
                <param type="INTEGERLIST" />
              </keyword>
            </keyword>
            <keyword  id="richardson_extrap" name="richardson_extrap" code="{N_mdm(utype,methodName_RICHARDSON_EXTRAP)}" label="Richardson extrapolation" help="MethodCommands.html#MethodSolnRichardson" minOccurs="1" group="Verification Studies" >
              <oneOf>
                <keyword  id="estimate_order" name="estimate_order" code="{N_mdm(utype,subMethod_SUBMETHOD_ESTIMATE_ORDER)}" label="estimate_order" help=""  />
                <keyword  id="converge_order" name="converge_order" code="{N_mdm(utype,subMethod_SUBMETHOD_CONVERGE_ORDER)}" label="converge_order" help=""  />
                <keyword  id="converge_qoi" name="converge_qoi" code="{N_mdm(utype,subMethod_SUBMETHOD_CONVERGE_QOI)}" label="converge_qoi" help=""  />
              </oneOf>
              <keyword  id="refinement_rate" name="refinement_rate" code="{N_mdm(Real,refinementRate)}" label="Refinement rate" help="MethodCommands.html#MethodSolnRichardson" minOccurs="0" default="2." >
                <param type="REAL" />
              </keyword>
              &default_convergence_tolerance;
              &default_max_iterations;
            </keyword>
          </oneOf>
          <keyword  id="model_pointer4" name="model_pointer" code="{N_mdm(str,modelPointer)}" label="model_pointer" help="" minOccurs="0" default="method use of last model parsed (or use of default model if none parsed)" >
            <param type="STRING" in_taglist="model" />
          </keyword>
        </required>
      </oneOf>
    </keyword>
    
    <!-- **** TOPLEVEL *** -->
    <keyword id="model" name="model" minOccurs="0" maxOccurs="unbounded" code="{N_mom3(start,0,stop)}" label="Model" help="ModelCommands.html">
      <keyword  id="id_model" name="id_model" code="{N_mom(str,idModel)}" label="Model Identifier" help="ModelCommands.html#ModelIndControl" minOccurs="0" default="method use of last model parsed" complexity="0">
        <param type="STRING" taglist="model" />
      </keyword>
      <oneOf>
        <keyword  id="single" name="single" code="{N_mom(lit,modelType_simulation)}" label="Single" help="" minOccurs="1" default="N/A ( single if no model specification)" complexity="0">
          <alias name="simulation"/>
          <keyword  id="interface_pointer" name="interface_pointer" code="{N_mom(str,interfacePointer)}" label="Interface Set Pointer" help="ModelCommands.html#ModelSingle" minOccurs="0" default="model use of last interface parsed" >
            <param type="STRING" in_taglist="interface" />
          </keyword>
          <keyword  id="solution_level_control" name="solution_level_control" code="{N_mom(str,solutionLevelControl)}" label="Simulation Solution Level Control Variable" help="ModelCommands.html#ModelSingle" minOccurs="0" default="use of single default solution level" complexity="1">
            <param type="STRING" />
	        <keyword  id="solution_level_cost" name="solution_level_cost" code="{N_mom(RealDL,solutionLevelCost)}" label="Relative Simulation Cost Factors for Solution Levels" help="ModelCommands.html#ModelSingle" minOccurs="1" >
              <param type="REALLIST" />
            </keyword>
          </keyword>
        </keyword>
        <keyword  id="surrogate" name="surrogate" code="{N_mom(lit,modelType_surrogate)}" label="Surrogate" help="" minOccurs="1" complexity="0" >
          <keyword  id="id_surrogates" name="id_surrogates" code="{N_mom(intsetm1,surrogateFnIndices)}" label="Surrogate Response IDs" help="ModelCommands.html#ModelSurrogate" minOccurs="0" default="All response functions are approximated" >
            <param type="INTEGERLIST" />
          </keyword>
          <oneOf>
            <keyword  id="global" name="global" code="{0}" label="Global Approximation" help="ModelCommands.html#ModelSurrG" minOccurs="1" >
              <oneOf>
                <keyword  id="gaussian_process5" name="gaussian_process" code="{0}" label="Gaussian Process" help="ModelCommands.html#ModelSurrG" minOccurs="1" >
                  <alias name="kriging"/>
                  <oneOf>
                    <keyword  id="dakota6" name="dakota" code="{N_mom(lit,surrogateType_global_gaussian)}" label="Dakota" help="" minOccurs="1" >
                      <keyword  id="point_selection" name="point_selection" code="{N_mom(true,pointSelection)}" label="Point Selection" help="ModelCommands.html#ModelSurrG" minOccurs="0" default="no point selection" />
                      <keyword  id="trend" name="trend" code="{0}" label="Specify Trend Function" help="ModelCommands.html#ModelSurrG" minOccurs="0" default="reduced_quadratic" >
                        <oneOf>
                          <keyword  id="constant" name="constant" code="{N_mom(lit,trendOrder_constant)}" label="Constant" help=""  />
                          <keyword  id="linear" name="linear" code="{N_mom(lit,trendOrder_linear)}" label="Linear" help=""  />
                          <keyword  id="reduced_quadratic" name="reduced_quadratic" code="{N_mom(lit,trendOrder_reduced_quadratic)}" label="Reduced Quadratic" help=""  />
                        </oneOf>
                      </keyword>
                    </keyword>
                    <keyword  id="surfpack6" name="surfpack" code="{N_mom(lit,surrogateType_global_kriging)}" label="Surfpack" help="" minOccurs="1" >
                      <keyword  id="trend1" name="trend" code="{0}" label="Specify Trend Function" help="ModelCommands.html#ModelSurrG" minOccurs="0" default="reduced_quadratic" >
                        <oneOf>
                          <keyword  id="constant1" name="constant" code="{N_mom(lit,trendOrder_constant)}" label="Constant" help=""  />
                          <keyword  id="linear1" name="linear" code="{N_mom(lit,trendOrder_linear)}" label="Linear" help=""  />
                          <keyword  id="reduced_quadratic1" name="reduced_quadratic" code="{N_mom(lit,trendOrder_reduced_quadratic)}" label="Reduced Quadratic" help=""  />
                          <keyword  id="quadratic" name="quadratic" code="{N_mom(lit,trendOrder_quadratic)}" label="Quadratic" help=""  />
                        </oneOf>
                      </keyword>
                      <!-- # using generic STRING to avoid collision with local/global below -->
                      <keyword  id="optimization_method" name="optimization_method" code="{N_mom(str,krigingOptMethod)}" label="Optimization Method" help="ModelCommands.html#ModelSurrG" minOccurs="0" default="global" complexity="1">
                        <param type="STRING" />
                      </keyword>
                      <keyword  id="max_trials" name="max_trials" code="{N_mom(shint,krigingMaxTrials)}" label="Max Number of Likelihood Function Evaluations" help="ModelCommands.html#ModelSurrG" minOccurs="0" default="" complexity="1">
                        <param type="INTEGER" constraint="> 0" />
                      </keyword>
                      <optional>
                        <oneOf label="Nugget">
                          <keyword  id="nugget" name="nugget" code="{N_mom(Real,krigingNugget)}" label="User-Specified Nugget " help="ModelCommands.html#ModelSurrG"  default="None" >
                            <param type="REAL" constraint="> 0" />
                          </keyword>
                          <keyword  id="find_nugget" name="find_nugget" code="{N_mom(shint,krigingFindNugget)}" label="Surfpack-Computed Nugget " help="ModelCommands.html#ModelSurrG"  default="None" >
                            <param type="INTEGER" />
                          </keyword>
                        </oneOf>
                      </optional>
                      <keyword  id="correlation_lengths" name="correlation_lengths" code="{N_mom(RealDL,krigingCorrelations)}" label="Correlation Lengths" help="ModelCommands.html#ModelSurrG" minOccurs="0" default="internally computed correlation_lengths" complexity="1">
                        <param type="REALLIST" />
                      </keyword>
                      <!-- #	        [ min_correlations REALLIST {N_mom(RealDL,krigingMinCorrelations)} ]
                           #	        [ max_correlations REALLIST {N_mom(RealDL,krigingMaxCorrelations)} ]
                       -->
                    &model_full_surfpack_export_format;
		    </keyword>
                  </oneOf>
                </keyword>
                <keyword  id="mars" name="mars" code="{N_mom(lit,surrogateType_global_mars)}" label="Multivariate Adaptive Regression Spline (MARS)" help="ModelCommands.html#ModelSurrG" minOccurs="1" >
                  <keyword  id="max_bases" name="max_bases" code="{N_mom(shint,marsMaxBases)}" label="Maximum Number of Bases" help="ModelCommands.html#ModelSurrG" minOccurs="0" default="" >
                    <param type="INTEGER" />
                  </keyword>
                  <keyword  id="interpolation" name="interpolation" code="{0}" label="Interpolation Type" help="ModelCommands.html#ModelSurrG" minOccurs="0" default="" >
                    <oneOf>
                      <keyword  id="linear2" name="linear" code="{N_mom(lit,marsInterpolation_linear)}" label="Linear" help=""  />
                      <keyword  id="cubic" name="cubic" code="{N_mom(lit,marsInterpolation_cubic)}" label="Cubic" help=""  />
                    </oneOf>
                  </keyword>
		  &model_partial_surfpack_export_format;
	        </keyword>
                <keyword  id="moving_least_squares" name="moving_least_squares" code="{N_mom(lit,surrogateType_global_moving_least_squares)}" label="Moving Least Squares" help="ModelCommands.html#ModelSurrG" minOccurs="1" >
                  <keyword  id="basis_order" name="basis_order" code="{N_mom(shint,polynomialOrder)}" label="Polynomial Order for Bases" help="ModelCommands.html#ModelSurrG" minOccurs="0" default="" >
		    <alias name="poly_order"/>
                    <param type="INTEGER" constraint=">= 0" />
                  </keyword>
                  <keyword  id="weight_function" name="weight_function" code="{N_mom(shint,mlsWeightFunction)}" label="Weight Function" help="ModelCommands.html#ModelSurrG" minOccurs="0" default="" >
                    <param type="INTEGER" />
                  </keyword>
                  &model_partial_surfpack_export_format;
               </keyword>
                <keyword  id="neural_network" name="neural_network" code="{N_mom(lit,surrogateType_global_neural_network)}" label="Artificial Neural Network" help="ModelCommands.html#ModelSurrG" minOccurs="1" >
                  <keyword  id="max_nodes" name="max_nodes" code="{N_mom(shint,annNodes)}" label="Maximum Number of Nodes" help="ModelCommands.html#ModelSurrG" minOccurs="0" default="numTrainingData - 1">
		    <alias name="nodes"/>
                    <param type="INTEGER" />
                  </keyword>
                  <keyword  id="range" name="range" code="{N_mom(Real,annRange)}" label="Random Weights Range" help="ModelCommands.html#ModelSurrG" minOccurs="0" default="" complexity="1">
                    <param type="REAL" />
                  </keyword>
                  <keyword  id="random_weight" name="random_weight" code="{N_mom(shint,annRandomWeight)}" label="Random Weight Control" help="ModelCommands.html#ModelSurrG" minOccurs="0" default="" complexity="1">
                    <param type="INTEGER" />
                  </keyword>
                  &model_full_surfpack_export_format;
               </keyword>
                <!-- #	    | orthogonal_polynomial {N_mom(lit,surrogateType_global_orthogonal_polynomial)}
                     #	    | interpolation_polynomial {N_mom(lit,surrogateType_global_interpolation_polynomial)}
                 -->
                <keyword  id="radial_basis" name="radial_basis" code="{N_mom(lit,surrogateType_global_radial_basis)}" label="Radial Basis Function (RBF)" help="" minOccurs="1" >
                  <keyword  id="bases" name="bases" code="{N_mom(shint,rbfBases)}" label="Initial Number of Bases" help="ModelCommands.html#ModelSurrG" minOccurs="0" default="" >
                    <param type="INTEGER" />
                  </keyword>
                  <keyword  id="max_pts" name="max_pts" code="{N_mom(shint,rbfMaxPts)}" label="Maximum Number of CVT Points" help="ModelCommands.html#ModelSurrG" minOccurs="0" default="" complexity="1">
                    <param type="INTEGER" />
                  </keyword>
                  <keyword  id="min_partition" name="min_partition" code="{N_mom(shint,rbfMinPartition)}" label="Minimum Partition" help="ModelCommands.html#ModelSurrG" minOccurs="0" default="" complexity="1">
                    <param type="INTEGER" />
                  </keyword>
                  <keyword  id="max_subsets" name="max_subsets" code="{N_mom(shint,rbfMaxSubsets)}" label="Number of Trial Subsets" help="" minOccurs="0" complexity="1">
                    <param type="INTEGER" />
                  </keyword>
                  &model_full_surfpack_export_format;
                </keyword>
                <keyword  id="polynomial" name="polynomial" code="{N_mom(lit,surrogateType_global_polynomial)}" label="Polynomial" help="ModelCommands.html#ModelSurrG" minOccurs="1" >
                  <oneOf label="Polynomial Order">
                    <keyword  id="basis_order" name="basis_order" code="{N_mom(shint,polynomialOrder)}" label="Basis Order" help="" >
                      <param type="INTEGER" constraint=">= 0" />
		    </keyword>
                    <keyword  id="linear3" name="linear" code="{N_mom(order,polynomialOrder_1)}" label="Linear" help=""  />
                    <keyword  id="quadratic1" name="quadratic" code="{N_mom(order,polynomialOrder_2)}" label="Quadratic" help=""  />
                    <keyword  id="cubic1" name="cubic" code="{N_mom(order,polynomialOrder_3)}" label="Cubic" help=""  />
                  </oneOf>
                  &model_full_surfpack_export_format;
                </keyword>
              </oneOf>
              <keyword  id="domain_decomposition" name="domain_decomposition" code="{N_mom(true,domainDecomp)}" label="Domain Decomposition" help="" minOccurs="0" complexity="1">
		        <keyword  id="cell_type" name="cell_type" code="{N_mom(str,decompCellType)}" label="Local Cell Type" help="" minOccurs="0">
		  <param type="STRING" />
		</keyword>
		        <keyword  id="support_layers" name="support_layers" code="{N_mom(int,decompSupportLayers)}" label="Layers of Support for Local Basis Function" help="" minOccurs="0">
		  <param type="INTEGER" />
		</keyword>
				<keyword  id="discontinuity_detection" name="discontinuity_detection" code="{N_mom(true,decompDiscontDetect)}" label="Enable Discontinuity Detection" help="" minOccurs="0">
		  <oneOf>
				    <keyword  id="jump_threshold" name="jump_threshold" code="{N_mom(Real,discontJumpThresh)}" label="Absolute Function Jump Threshold" help="" minOccurs="1">
		      <param type="REAL" />
		    </keyword>
				    <keyword  id="gradient_threshold" name="gradient_threshold" code="{N_mom(Real,discontGradThresh)}" label="Absolute Gradient Threshold" help="" minOccurs="1">
		      <param type="REAL" />
		    </keyword>
		  </oneOf>
		</keyword>
              </keyword>
              <optional>
                <oneOf label="Number of Build Points">
                  <keyword  id="total_points" name="total_points" code="{N_mom(int,pointsTotal)}" label="Total Points" help=""  default="recommended_points" >
                    <param type="INTEGER" />
                  </keyword>
                  <keyword  id="minimum_points" name="minimum_points" code="{N_mom(type,pointsManagement_MINIMUM_POINTS)}" label="Minimum Points" help=""  />
                  <keyword  id="recommended_points" name="recommended_points" code="{N_mom(type,pointsManagement_RECOMMENDED_POINTS)}" label="Recommended Points" help=""  />
                </oneOf>
              </optional>
	      <optional>
			<oneOf label="Build Data Source">
			  <keyword  id="dace_method_pointer" name="dace_method_pointer" code="{N_mom(str,subMethodPointer)}" label="Design of Experiments Method Pointer" help="ModelCommands.html#ModelSurrG" minOccurs="1" default="no design of experiments data" >
                    <param type="STRING" in_taglist="method" />
			    <keyword  id="auto_refinement" name="auto_refinement" code="{N_mom(true,autoRefine)}" label="Automatically Refine Surrogate" help="" minOccurs="0" default="no refinement" complexity="1">
			      <keyword  id='max_iterations' name='max_iterations' code='{N_mom(int,maxIterations)}' label='Max Build Iterations' help='' minOccurs='0' default='100'>
			<param type='INTEGER' constraint="> 0" />
		      </keyword>
			      <keyword  id='max_function_evaluations' name='max_function_evaluations' code='{N_mom(int,maxFunctionEvals)}' label='Max Build Evaluations' help='' minOccurs='0' default='1000'>
			<param type='INTEGER' constraint="> 0" />
		      </keyword>
			      <keyword  id='convergence_tolerance' name='convergence_tolerance' code='{N_mom(Real,convergenceTolerance)}' label='Convergence Tolerance' help='' minOccurs='0' default='1.0e-4' >
			<param type='REAL' />
		      </keyword>
			      <keyword  id='soft_convergence_limit' name='soft_convergence_limit' code='{N_mom(int,softConvergenceLimit)}' label='Soft Convergence Limit' help='' minOccurs='0' default='0' >
		        <param type='INTEGER' constraint=">= 0" />
		      </keyword>
			      <keyword  id="cross_validation_metric" name="cross_validation_metric" code="{N_mom(str,refineCVMetric)}" label="Cross-Validation Metric Type" help="" minOccurs="0" default="root-mean-squared error" >
			<param type="STRING" />
				    <keyword  id='folds' name='folds' code='{N_mom(int,refineCVFolds)}' label='CV Folds' help='' minOccurs='0' default='10'>
			  <param type='INTEGER' constraint="> 0" />
			</keyword>
		      </keyword>
		      <!-- TODO: soft convergence limit / tolerance, challenge points -->
		    </keyword>
		  </keyword>
			  <keyword  id="actual_model_pointer" name="actual_model_pointer" code="{N_mom(str,actualModelPointer)}" label="Actual Model Pointer" help="" minOccurs="1" >
                    <param type="STRING" in_taglist="model" />
		  </keyword>
		</oneOf>
	      </optional>
          <keyword  id="reuse_points3" name="reuse_points" code="{0}" label="Re-use Points" help="" minOccurs="0" default="all for import; none otherwise">
                <alias name="reuse_samples"/>
                <oneOf>
              <keyword  id="all" name="all" code="{N_mom(lit,approxPointReuse_all)}" label="All" help=""  />
              <keyword  id="region" name="region" code="{N_mom(lit,approxPointReuse_region)}" label="Region" help=""  />
              <keyword  id="none" name="none" code="{N_mom(lit,approxPointReuse_none)}" label="None" help=""  />
                </oneOf>
              </keyword>
          <keyword  id="import_build_points_file17" name="import_build_points_file" code="{N_mom(str,importBuildPtsFile)}" label="File Import of Samples for Global Approximation Builds" help="ModelCommands.html#ModelSurrG" minOccurs="0" default="no point import from a file" >
                <alias name="import_points_file"/>
		<alias name="samples_file"/>
                <param type="INPUT_FILE" />
		<optional>
				<oneOf label="Tabular Format" >
				  <keyword  id="annotated" name="annotated" code="{N_mom(utype,importBuildFormat_TABULAR_ANNOTATED)}" label="Annotated" help=""  default="annotated" />
		    <!-- BMA: can't get parser to recognize header, eval_id, interface_id without required tag on the group -->
		    <required>
				    <keyword  id="custom_annotated" name="custom_annotated" code="{N_mom(utype,importBuildFormat_TABULAR_NONE)}" label="Custom Annotated" help="" >
					  <keyword  id="header" name="header" code="{N_mom(augment_utype,importBuildFormat_TABULAR_HEADER)}" label="Header" help="" minOccurs="0" />
					  <keyword  id="eval_id" name="eval_id" code="{N_mom(augment_utype,importBuildFormat_TABULAR_EVAL_ID)}" label="Eval ID" help="" minOccurs="0" />
					  <keyword  id="interface_id" name="interface_id" code="{N_mom(augment_utype,importBuildFormat_TABULAR_IFACE_ID)}" label="Interface ID" help="" minOccurs="0"/>
		      </keyword>
		    </required>
				  <keyword  id="freeform" name="freeform" code="{N_mom(utype,importBuildFormat_TABULAR_NONE)}" label="Freeform" help=""  default="annotated" />
		  </oneOf>
		</optional>
		    <keyword  id="active_only20" name="active_only" code="{N_mom(true,importBuildActive)}" label="Active Variables Only" help="" minOccurs="0" />
              </keyword>
	      <!-- MSE: this option seems undesirable from a design perspective; outer loop evaluations should be handled by Iterators.
              <keyword  id="import_approx_points_file2" name="import_approx_points_file" code="{N_mom(str,importApproxPtsFile)}" label="File import of samples for evaluation on global surrogate" help="ModelCommands.html#ModelSurrG" minOccurs="0" default="no point import from a file" >
		<param type="INPUT_FILE" />
		<optional>
		  <oneOf label="tabular format" >
		    <keyword  id="annotated" name="annotated" code="{N_mom(utype,importApproxFormat_TABULAR_ANNOTATED)}" label="annotated" help=""  default="annotated" />
		    <required>
		      <keyword  id="custom_annotated" name="custom_annotated" code="{N_mom(utype,importApproxFormat_TABULAR_NONE)}" label="custom_annotated" help="" >
			<keyword  id="header" name="header" code="{N_mom(augment_utype,importApproxFormat_TABULAR_HEADER)}" label="header" help="" minOccurs="0" />
			<keyword  id="eval_id" name="eval_id" code="{N_mom(augment_utype,importApproxFormat_TABULAR_EVAL_ID)}" label="eval_id" help="" minOccurs="0" />
			<keyword  id="interface_id" name="interface_id" code="{N_mom(augment_utype,importApproxFormat_TABULAR_IFACE_ID)}" label="interface_id" help="" minOccurs="0" />
		      </keyword>
		    </required>
		    <keyword  id="freeform" name="freeform" code="{N_mom(utype,importApproxFormat_TABULAR_NONE)}" label="freeform" help=""  default="annotated" />
		  </oneOf>
		</optional>
		<keyword  id="active_only21" name="active_only" code="{N_mom(true,importApproxActive)}" label="Active variables only" help="" minOccurs="0" />
              </keyword>
	      -->
          <keyword  id="export_approx_points_file8" name="export_approx_points_file" code="{N_mom(str,exportApproxPtsFile)}" label="File Export of Global Approximation-Based Sample Results" help="ModelCommands.html#ModelSurrG" minOccurs="0" default="no point export to a file" >
                <alias name="export_points_file"/>
		<param type="OUTPUT_FILE" />
		<optional>
			  <oneOf label="Tabular Format" >
			    <keyword  id="annotated" name="annotated" code="{N_mom(utype,exportApproxFormat_TABULAR_ANNOTATED)}" label="Annotated" help=""  default="annotated" />
		    <!-- BMA: can't get parser to recognize header, eval_id, interface_id without required tag on the group -->
		    <required>
			      <keyword  id="custom_annotated" name="custom_annotated" code="{N_mom(utype,exportApproxFormat_TABULAR_NONE)}" label="Custom Annotated" help="" >
				    <keyword  id="header" name="header" code="{N_mom(augment_utype,exportApproxFormat_TABULAR_HEADER)}" label="Header" help="" minOccurs="0" />
				    <keyword  id="eval_id" name="eval_id" code="{N_mom(augment_utype,exportApproxFormat_TABULAR_EVAL_ID)}" label="Eval ID" help="" minOccurs="0" />
				    <keyword  id="interface_id" name="interface_id" code="{N_mom(augment_utype,exportApproxFormat_TABULAR_IFACE_ID)}" label="Interface ID" help="" minOccurs="0" />
		      </keyword>
		    </required>
			    <keyword  id="freeform" name="freeform" code="{N_mom(utype,exportApproxFormat_TABULAR_NONE)}" label="Freeform" help="" default="annotated" />
		  </oneOf>
		</optional>
              </keyword>
          <keyword  id="use_derivatives8" name="use_derivatives" code="{N_mom(true,modelUseDerivsFlag)}" label="Gradient Enhancement" help="ModelCommands.html#ModelSurrG" minOccurs="0" default="use function values only" complexity="1"/>
          <keyword  id="correction" name="correction" code="{0}" label="Surrogate Correction Approach" help="ModelCommands.html#ModelSurrG" minOccurs="0" default="no surrogate correction" complexity="1">
            <oneOf label="Correction Order">
              <keyword  id="zeroth_order" name="zeroth_order" code="{N_mom(order,approxCorrectionOrder_0)}" label="Zeroth Order" help=""  />
              <keyword  id="first_order1" name="first_order" code="{N_mom(order,approxCorrectionOrder_1)}" label="First Order" help=""  />
              <keyword  id="second_order1" name="second_order" code="{N_mom(order,approxCorrectionOrder_2)}" label="Second Order" help=""  />
            </oneOf>
            <oneOf label="Correction Type">
              <keyword  id="additive" name="additive" code="{N_mom(type,approxCorrectionType_ADDITIVE_CORRECTION)}" label="Additive" help=""  />
              <keyword  id="multiplicative" name="multiplicative" code="{N_mom(type,approxCorrectionType_MULTIPLICATIVE_CORRECTION)}" label="Multiplicative" help=""  />
              <keyword  id="combined" name="combined" code="{N_mom(type,approxCorrectionType_COMBINED_CORRECTION)}" label="Combined" help=""  />
                </oneOf>
              </keyword>
              <keyword  id="metrics" name="metrics" code="{N_mom(strL,diagMetrics)}" label="Compute Surrogate Diagnostics" help="ModelCommands.html#ModelSurrG" minOccurs="0" default="No diagnostics" >
                <alias name="diagnostics"/>
                <param type="STRINGLIST" />
                <keyword  id="cross_validation2" name="cross_validation" code="{N_mom(true,crossValidateFlag)}" label="Perform Cross Validation" help="ModelCommands.html#ModelSurrG" minOccurs="0" default="No cross validation" >
                  <optional>
                    <oneOf>
                      <keyword  id="folds" name="folds" code="{N_mom(int,numFolds)}" label="Number Cross Validation Folds" help="ModelCommands.html#ModelSurrG"  default="10" >
                        <param type="INTEGER" />
                      </keyword>
                      <keyword  id="percent" name="percent" code="{N_mom(Real,percentFold)}" label="Percent Points per CV Fold" help="ModelCommands.html#ModelSurrG"  default="0.1" >
                        <param type="REAL" />
                      </keyword>
                    </oneOf>
                  </optional>
                </keyword>
                <keyword  id="press" name="press" code="{N_mom(true,pressFlag)}" label="Perform PRESS Cross-Validation" help="ModelCommands.html#ModelSurrG" minOccurs="0" default="No PRESS cross validation" />
              </keyword>
              <keyword  id="import_challenge_points_file" name="import_challenge_points_file" code="{N_mom(str,importChallengePtsFile)}" label="Challenge File for Surrogate Metrics" help="ModelCommands.html#ModelSurrG" minOccurs="0" default="no user challenge data" >
                <alias name="challenge_points_file"/>
                <param type="STRING" />
		<optional>
		  <oneOf label="tabular format" >
					    <keyword  id="annotated" name="annotated" code="{N_mom(utype,importChallengeFormat_TABULAR_ANNOTATED)}" label="Annotated" help=""  default="annotated" />
		    <!-- BMA: can't get parser to recognize header, eval_id, interface_id without required tag on the group -->
		    <required>
					      <keyword  id="custom_annotated" name="custom_annotated" code="{N_mom(utype,importChallengeFormat_TABULAR_NONE)}" label="Custom Annotated" help="" >
						    <keyword  id="header" name="header" code="{N_mom(augment_utype,importChallengeFormat_TABULAR_HEADER)}" label="Header" help="" minOccurs="0" />
						    <keyword  id="eval_id" name="eval_id" code="{N_mom(augment_utype,importChallengeFormat_TABULAR_EVAL_ID)}" label="Eval ID" help="" minOccurs="0" />
						    <keyword  id="interface_id" name="interface_id" code="{N_mom(augment_utype,importChallengeFormat_TABULAR_IFACE_ID)}" label="Interface ID" help="" minOccurs="0" />
		      </keyword>
		    </required>
					    <keyword  id="freeform" name="freeform" code="{N_mom(utype,importChallengeFormat_TABULAR_NONE)}" label="Freeform" help=""  default="annotated" />
		  </oneOf>
		</optional>
		          <keyword  id="active_only22" name="active_only" code="{N_mom(true,importChallengeActive)}" label="Active Variables Only" help="" minOccurs="0" />
              </keyword>
            </keyword>
            <keyword  id="multipoint" name="multipoint" code="{N_mom(lit,surrogateType_multipoint_tana)}" label="Multipoint Approximation" help="ModelCommands.html#ModelSurrMP" minOccurs="1" complexity="1">
              <keyword  id="tana" name="tana" code="{0}" label="Two-point adaptive nonlinear approximation " help="ModelCommands.html#ModelSurrMP"  />
           	  <keyword  id="actual_model_pointer" name="actual_model_pointer" code="{N_mom(str,actualModelPointer)}" label="Actual Model Pointer" help=""  >
              <param type="STRING" in_taglist="model" />
            </keyword>
            </keyword>
            <keyword  id="local" name="local" code="{N_mom(lit,surrogateType_local_taylor)}" label="Local Approximation" help="ModelCommands.html#ModelSurrL" minOccurs="1" complexity="1">
              <keyword  id="taylor_series" name="taylor_series" code="{0}" label="Taylor Series Local Approximation " help="ModelCommands.html#ModelSurrL"  />
        	  <keyword  id="actual_model_pointer" name="actual_model_pointer" code="{N_mom(str,actualModelPointer)}" label="Actual Model Pointer" help=""  >
            	<param type="STRING" in_taglist="model" />
          	  </keyword>
            </keyword>
            <keyword  id="hierarchical1" name="hierarchical" code="{N_mom(lit,surrogateType_hierarchical)}" label="Hierarchical Approximation " help="ModelCommands.html#ModelSurrH" minOccurs="1" >
              <keyword  id="ordered_model_fidelities" name="ordered_model_fidelities" code="{N_mom(strL,orderedModelPointers)}" label="Model Pointers (Ordered by Fidelity)" help="ModelCommands.html#ModelSurrH"  >
                <alias name="model_fidelity_sequence"/>
                <param type="STRINGLIST" in_taglist="model" />
              </keyword>
	      <!--
	      <keyword  id="low_fidelity_model_pointer" name="low_fidelity_model_pointer" code="{N_mom(str,lowFidelityModelPointer)}" label="Pointer to the low fidelity model specification" help="ModelCommands.html#ModelSurrH"  >
                <param type="STRING" in_taglist="model" />
              </keyword>
              <keyword  id="high_fidelity_model_pointer" name="high_fidelity_model_pointer" code="{N_mom(str,actualModelPointer)}" label="Pointer to the high fidelity model specification" help="ModelCommands.html#ModelSurrH"  >
                <param type="STRING" in_taglist="model" />
		</keyword>
	      -->
              <keyword  id="correction1" name="correction" code="{0}" label="Surrogate Correction Approach" help="ModelCommands.html#ModelSurrH" minOccurs="0" default="no surrogate correction" >
                <oneOf label="correction order">
                  <keyword  id="zeroth_order1" name="zeroth_order" code="{N_mom(order,approxCorrectionOrder_0)}" label="Zeroth Order" help=""  />
                  <keyword  id="first_order2" name="first_order" code="{N_mom(order,approxCorrectionOrder_1)}" label="First Order" help=""  />
                  <keyword  id="second_order2" name="second_order" code="{N_mom(order,approxCorrectionOrder_2)}" label="Second Order" help=""  />
                </oneOf>
                <oneOf label="correction type">
                  <keyword  id="additive1" name="additive" code="{N_mom(type,approxCorrectionType_ADDITIVE_CORRECTION)}" label="Additive" help=""  />
                  <keyword  id="multiplicative1" name="multiplicative" code="{N_mom(type,approxCorrectionType_MULTIPLICATIVE_CORRECTION)}" label="Multiplicative" help=""  />
                  <keyword  id="combined1" name="combined" code="{N_mom(type,approxCorrectionType_COMBINED_CORRECTION)}" label="Combined" help=""  />
                </oneOf>
              </keyword>
            </keyword>
          </oneOf>
        </keyword>
        <keyword  id="nested2" name="nested" code="{N_mom(lit,modelType_nested)}" label="Nested" help="" minOccurs="1" complexity="1">
          <keyword  id="optional_interface_pointer" name="optional_interface_pointer" code="{N_mom(str,interfacePointer)}" label="Optional Interface Set Pointer" help="ModelCommands.html#ModelNested" minOccurs="0" default="no optional interface" >
            <param type="STRING" in_taglist="interface" />
            <keyword  id="optional_interface_responses_pointer" name="optional_interface_responses_pointer" code="{N_mom(str,optionalInterfRespPointer)}" label="Responses Pointer for Optional Interfaces" help="ModelCommands.html#ModelNested" minOccurs="0" default="reuse of top-level responses specification" >
              <param type="STRING" in_taglist="responses" />
            </keyword>
          </keyword>
          <keyword  id="sub_method_pointer" name="sub_method_pointer" code="{N_mom(str,subMethodPointer)}" label="Sub-Method Pointer" help="ModelCommands.html#ModelNested" minOccurs="1" >
            <param type="STRING" in_taglist="method" />
            <keyword  id="iterator_servers1" name="iterator_servers" code="{N_mom(pint,subMethodServers)}" label="Iterator Servers" help="" minOccurs="0" >
              <param type="INTEGER" constraint="> 0" />
            </keyword>
            <keyword  id="iterator_scheduling1" name="iterator_scheduling" code="{0}" label="Iterator Scheduling" help="" minOccurs="0" >
              <oneOf>
                <keyword  id="master1" name="master" code="{N_mom(type,subMethodScheduling_MASTER_SCHEDULING)}" label="Master" help=""  />
                <keyword  id="peer1" name="peer" code="{N_mom(type,subMethodScheduling_PEER_SCHEDULING)}" label="Peer" help=""  />
				<!-- #	      | ( peer {0}
                     #	          dynamic  {N_mom(type,subMethodScheduling_PEER_DYNAMIC_SCHEDULING)}
                     #	      	  | static {N_mom(type,subMethodScheduling_PEER_STATIC_SCHEDULING)} ) 
				  -->
              </oneOf>
            </keyword>
            <keyword  id="processors_per_iterator1" name="processors_per_iterator" code="{N_mom(pint,subMethodProcs)}" label="Processors per Iterator" help="" minOccurs="0" >
              <param type="INTEGER" constraint="> 0" />
            </keyword>
            <keyword  id="primary_variable_mapping" name="primary_variable_mapping" code="{N_mom(strL,primaryVarMaps)}" label="Primary Variable Mappings" help="ModelCommands.html#ModelNested" minOccurs="0" default="default variable insertions based on variable type" >
              <param type="STRINGLIST" />
            </keyword>
            <keyword  id="secondary_variable_mapping" name="secondary_variable_mapping" code="{N_mom(strL,secondaryVarMaps)}" label="Secondary Variable Mappings" help="ModelCommands.html#ModelNested" minOccurs="0" default="primary mappings into sub-model variables are value-based" >
              <param type="STRINGLIST" />
            </keyword>
            <keyword  id="primary_response_mapping" name="primary_response_mapping" code="{N_mom(RealDL,primaryRespCoeffs)}" label="Primary Response Mappings" help="ModelCommands.html#ModelNested" minOccurs="0" default="no sub-iterator contribution to primary functions" >
              <param type="REALLIST" />
            </keyword>
            <keyword  id="secondary_response_mapping" name="secondary_response_mapping" code="{N_mom(RealDL,secondaryRespCoeffs)}" label="Secondary Response Mappings" help="ModelCommands.html#ModelNested" minOccurs="0" default="no sub-iterator contribution to secondary functions" >
              <param type="REALLIST" />
            </keyword>
          </keyword>
        </keyword>
        <keyword  id="active_subspace" name="active_subspace" code="{N_mom(lit,modelType_active_subspace)}" label="Active Subspace" help="" minOccurs="1" complexity="1">
          <alias name="subspace"/>

	      <keyword  id="actual_model_pointer" name="actual_model_pointer" code="{N_mom(str,actualModelPointer)}" label="Actual Model Pointer" help="" minOccurs="1" >
	    <param type="STRING" in_taglist="model" />
	  </keyword>
	      <keyword  id='initial_samples' name='initial_samples' code='{N_mom(int,initialSamples)}' label='Initial Samples' help='' minOccurs='0' default='model-dependent'>
	    <param type='INTEGER' />
	  </keyword>
	  <keyword  id="sample_type" name="sample_type" code="{0}" label="Sample Type" help="" minOccurs="0" default="random" >
	    <oneOf>
	      <keyword  id="lhs" name="lhs" code="{N_mom(utype,subspaceSampleType_SUBMETHOD_LHS)}" label="LHS" help=""  />
	      <keyword  id="random" name="random" code="{N_mom(utype,subspaceSampleType_SUBMETHOD_RANDOM)}" label="Random" help=""  />
	    </oneOf>
	  </keyword>
	  <keyword id="truncation_method" name="truncation_method" label="Truncation Method" code="{0}" minOccurs="0">
	    <keyword id="bing_li" name="bing_li" label="'Bing Li' Ladle Diagnostic" code="{N_mom(true,subspaceIdBingLi)}" minOccurs="0" />
	    <keyword id="constantine" name="constantine" label="Constantine Diagnostic" code="{N_mom(true,subspaceIdConstantine)}" minOccurs="0" />
	    <keyword id="energy" name="energy" label="Eigenvalue Energy" code="{N_mom(true,subspaceIdEnergy)}" minOccurs="0">
	      <keyword  id="truncation_tolerance" name="truncation_tolerance" label="Truncation Tolerance" code="{N_mom(Real,truncationTolerance)}" help="" minOccurs="0" >
	        <param type="REAL" />
	      </keyword>
	    </keyword>
	    <keyword id="cross_validation" name="cross_validation" label="Cross Validation" code="{N_mom(true,subspaceIdCV)}" minOccurs="0" default="relative" >
        <optional>
          <oneOf>
            <keyword id="minimum" name="minimum" label="Minimum" code="{N_mom(utype,subspaceIdCVMethod_MINIMUM_METRIC)}" />
            <keyword id="relative" name="relative" label="Relative" code="{N_mom(utype,subspaceIdCVMethod_RELATIVE_TOLERANCE)}" />
            <keyword id="decrease" name="decrease" label="Decrease" code="{N_mom(utype,subspaceIdCVMethod_DECREASE_TOLERANCE)}" />
          </oneOf>
        </optional>
        <keyword  id="relative_tolerance" name="relative_tolerance" code="{N_mom(Real,relTolerance)}" label="Relative Tolerance" help="" minOccurs="0" >
          <param type="REAL" />
        </keyword>
        <keyword  id="decrease_tolerance" name="decrease_tolerance" code="{N_mom(Real,decreaseTolerance)}" label="Decrease Tolerance" help="" minOccurs="0" >
          <param type="REAL" />
        </keyword>
        <keyword  id='max_rank' name='max_rank' label="Max Rank" code='{N_mom(int,subspaceCVMaxRank)}' minOccurs='0'>
          <param type='INTEGER' />
	      </keyword>
	      <keyword id="exhaustive" name="exhaustive" label="Exhaustive" code="{N_mom(false,subspaceCVIncremental)}" minOccurs="0" default="on" />
	    </keyword>
	  </keyword>
	  <keyword  id='dimension' name='dimension' label="Dimension" code='{N_mom(int,subspaceDimension)}' minOccurs='0'>
            <param type='INTEGER' />
	  </keyword>
	  <keyword  id='bootstrap_samples' name='bootstrap_samples' label="Bootstrap Samples" code='{N_mom(int,numReplicates)}' minOccurs='0'>
            <param type='INTEGER' />
	  </keyword>
	  <keyword id="build_surrogate" name="build_surrogate" label="Build Surrogate" code="{N_mom(true,subspaceBuildSurrogate)}" minOccurs="0">
            <keyword  id="refinement_samples" name="refinement_samples" code="{N_mom(ivec,refineSamples)}" label="Refinement Samples" help="" minOccurs="0" > 
              <param type="INTEGERLIST" />
            </keyword>
	  </keyword>
	  <keyword id="normalization" name="normalization" label="Normalization" code="{0}" minOccurs="0"> 
      <oneOf> 
        <keyword id="mean_value" name="mean_value" label="Mean Value" code="{N_mom(utype,subspaceNormalization_SUBSPACE_NORM_MEAN_VALUE)}" /> 
        <keyword id="mean_gradient" name="mean_gradient" label="Mean Gradient" code="{N_mom(utype,subspaceNormalization_SUBSPACE_NORM_MEAN_GRAD)}" /> 
        <keyword id="local_gradient" name="local_gradient" label="Local Gradient" code="{N_mom(utype,subspaceNormalization_SUBSPACE_NORM_LOCAL_GRAD)}" /> 
      </oneOf> 
	  </keyword>
	</keyword>
	<keyword id="adapted_basis" name="adapted_basis" code="{N_mom(lit,modelType_adapted_basis)}" label="Adapted Basis" help="" minOccurs="1" >
	  <keyword id="actual_model_pointer" name="actual_model_pointer" code="{N_mom(str,actualModelPointer)}" label="Actual Model Pointer" help="" minOccurs="1" >
	    <param type="STRING" in_taglist="model" />
	  </keyword>
	  <oneOf>
	    <keyword  id="sparse_grid_level" name="sparse_grid_level" code="{N_mom(int,adaptedBasisSparseGridLev)}" label="Adapted Basis Sparse Grid Level" >
	      <param type="INTEGER" />
	    </keyword>
	    <keyword  id="expansion_order" name="expansion_order" code="{N_mom(int,adaptedBasisExpOrder)}" label="Adapted Basis Expansion Order" >
	      <param type="INTEGER" />
	      <keyword  id="collocation_ratio4" name="collocation_ratio" code="{N_mom(Real,adaptedBasisCollocRatio)}" label="Adapted Basis Collocation Ratio" >
		<param type="REAL" />
	      </keyword>
	    </keyword>
	  </oneOf>
	  <!-- TO DO: adaptation specification for testing higher-order and interaction terms for adapted basis. -->
	</keyword>
	    <keyword  id="random_field" name="random_field" code="{N_mom(lit,modelType_random_field)}" label="Random Field" help="" minOccurs="1" complexity="1">
	      <keyword id="build_source" name="build_source" code="{0}" label="Build Source" minOccurs="0">
	    <oneOf>
	          <keyword  id="rf_data_file" name="rf_data_file" code="{N_mom(str,rfDataFileName)}" label="Random Field Data File Name" default="none">
		<param type="STRING" />
              </keyword>
<<<<<<< HEAD
	      <keyword  id="dace_method_pointer1" name="dace_method_pointer" code="{N_mom(str,subMethodPointer)}" label="Design of experiments method pointer" help="ModelCommands.html#ModelSurrG" minOccurs="1" default="no design of experiments data" >
=======
	          <keyword  id="dace_method_pointer" name="dace_method_pointer" code="{N_mom(str,subMethodPointer)}" label="Design of Experiments Method Pointer" help="ModelCommands.html#ModelSurrG" minOccurs="1" default="no design of experiments data" >
>>>>>>> 536f7d53
                <param type="STRING" in_taglist="method" />
              </keyword>
	          <keyword id="analytic_covariance" name="analytic_covariance" label="Analytic Covariance" code="{0}" >
	        <oneOf>
	              <keyword id="squared_exponential" name="squared_exponential" label="Squared Covariance" code="{N_mom(utype,analyticCovIdForm_EXP_L2)}" />
	              <keyword id="exponential" name="exponential" label="Exponential" code="{N_mom(utype,analyticCovIdForm_EXP_L1)}" />
	        </oneOf>
	      </keyword>
	    </oneOf>
          </keyword>
	      <keyword id="expansion_form" name="expansion_form" label="Expansion Form" code="{0}" minOccurs="0">
	    <oneOf>
	          <keyword id="karhunen_loeve" name="karhunen_loeve" label="Karhunen-Loeve" code="{N_mom(utype,randomFieldIdForm_RF_KARHUNEN_LOEVE)}" />
	          <keyword id="principal_components" name="principal_components" label="Principal Components" code="{N_mom(utype,randomFieldIdForm_RF_PCA_GP)}" />
	    </oneOf>
	  </keyword>
	      <keyword  id="expansion_bases" name="expansion_bases" code="{N_mom(int,subspaceDimension)}" label="Expansion Bases" help="" minOccurs="0" >
	    <param type='INTEGER' />
	  </keyword>
	      <keyword  id="truncation_tolerance" name="truncation_tolerance" code="{N_mom(Real,truncationTolerance)}" label="Truncation Tolerance" help="" minOccurs="0" >
	    <param type="REAL" />
	  </keyword>
	      <keyword  id="propagation_model_pointer" name="propagation_model_pointer" code="{N_mom(str,propagationModelPointer)}" label="Pointer to Model Accepting RF" help="" minOccurs="1" >
	    <param type="STRING" in_taglist="model" />
	  </keyword>
        </keyword>	
    </oneOf>
     <keyword  id="variables_pointer" name="variables_pointer" code="{N_mom(str,variablesPointer)}" label="Variables Pointer" help="ModelCommands.html#ModelIndControl" minOccurs="0" default="model use of last variables parsed" complexity="0">
       <param type="STRING" in_taglist="variables" />
     </keyword>
     <keyword  id="responses_pointer" name="responses_pointer" code="{N_mom(str,responsesPointer)}" label="Responses Pointer" help="ModelCommands.html#ModelIndControl" minOccurs="0" default="model use of last responses parsed" complexity="0">
       <param type="STRING" in_taglist="responses" />
     </keyword>
     <keyword  id="hierarchical_tagging" name="hierarchical_tagging" code="{N_mom(true,hierarchicalTags)}" label="Hierarchical Evaluation Tags" help="ModelCommands.html#ModelIndControl" minOccurs="0" default="no hierarchical tagging" complexity="1" />
    </keyword>
    
    <!-- **** TOPLEVEL *** -->
    <keyword id="variables" name="variables" minOccurs="1" maxOccurs="unbounded" code="{N_vam3(start,0,stop)}" label="Variables" help="VarCommands.html">
      <keyword  id="id_variables" name="id_variables" code="{N_vam(str,idVariables)}" label="Variables set identifier" help="VarCommands.html#VarSetId" minOccurs="0" default="use of last variables parsed" >
        <param type="STRING" taglist="variables" />
      </keyword>
      <keyword  id="active" name="active" code="{0}" label="Active variables" help="VarCommands.html#VarDomain" minOccurs="0" default="Infer from response or method specification" >
        <oneOf>
          <keyword  id="all1" name="all" code="{N_vam(type,varsView_ALL_VIEW)}" label="all" help=""  />
          <keyword  id="design" name="design" code="{N_vam(type,varsView_DESIGN_VIEW)}" label="design" help=""  />
          <keyword  id="uncertain" name="uncertain" code="{N_vam(type,varsView_UNCERTAIN_VIEW)}" label="uncertain" help=""  />
          <keyword  id="aleatory" name="aleatory" code="{N_vam(type,varsView_ALEATORY_UNCERTAIN_VIEW)}" label="aleatory" help=""  />
          <keyword  id="epistemic" name="epistemic" code="{N_vam(type,varsView_EPISTEMIC_UNCERTAIN_VIEW)}" label="epistemic" help=""  />
          <keyword  id="state" name="state" code="{N_vam(type,varsView_STATE_VIEW)}" label="state" help=""  />
        </oneOf>
      </keyword>
      <optional>
        <oneOf>
          <keyword  id="mixed" name="mixed" code="{N_vam(type,varsDomain_MIXED_DOMAIN)}" label="mixed" help=""  default="relaxed (branch and bound), mixed (all other methods)" />
          <keyword  id="relaxed" name="relaxed" code="{N_vam(type,varsDomain_RELAXED_DOMAIN)}" label="relaxed" help=""  />
        </oneOf>
      </optional>
      <keyword  id="continuous_design" name="continuous_design" code="{N_vam(pintz,numContinuousDesVars)}" label="Continuous design variables" help="VarCommands.html#VarCDV" minOccurs="0" group="Design Variables" default="no continuous design variables" >
        <param type="INTEGER" constraint="> 0" />
        <keyword  id="initial_point" name="initial_point" code="{N_vam(rvec,continuousDesignVars)}" label="Initial point" help="VarCommands.html#VarCDV" minOccurs="0" default="0.0" >
          <alias name="cdv_initial_point"/>
          <param type="REALLIST" constraint="LEN continuous_design" />
        </keyword>
        <keyword  id="lower_bounds" name="lower_bounds" code="{N_vam(rvec,continuousDesignLowerBnds)}" label="Lower bounds" help="VarCommands.html#VarCDV" minOccurs="0" default="-infinity" >
          <alias name="cdv_lower_bounds"/>
          <param type="REALLIST" constraint="LEN continuous_design" />
        </keyword>
        <keyword  id="upper_bounds" name="upper_bounds" code="{N_vam(rvec,continuousDesignUpperBnds)}" label="Upper bounds" help="VarCommands.html#VarCDV" minOccurs="0" default="infinity" >
          <alias name="cdv_upper_bounds"/>
          <param type="REALLIST" constraint="LEN continuous_design" />
        </keyword>
        <keyword  id="scale_types" name="scale_types" code="{N_vam(strL,continuousDesignScaleTypes)}" label="Scaling types" help="VarCommands.html#VarCDV" minOccurs="0" default="vector values = 'none'" >
          <alias name="cdv_scale_types"/>
          <param type="STRINGLIST" constraint="LEN1 continuous_design" />
        </keyword>
        <keyword  id="scales" name="scales" code="{N_vam(rvec,continuousDesignScales)}" label="Scales" help="VarCommands.html#VarCDV" minOccurs="0" default="vector values = 1 . (no scaling)" >
          <alias name="cdv_scales"/>
          <param type="REALLIST" constraint="LEN1 continuous_design" />
        </keyword>
        <keyword  id="descriptors" name="descriptors" code="{N_vam(strL,continuousDesignLabels)}" label="Descriptors" help="VarCommands.html#VarCDV" minOccurs="0" default="cdv_{i}" >
          <alias name="cdv_descriptors"/>
          <param type="STRINGLIST" constraint="LEN continuous_design" />
        </keyword>
      </keyword>
      <keyword  id="discrete_design_range" name="discrete_design_range" code="{N_vam(pintz,numDiscreteDesRangeVars)}" label="Discrete design range variables" help="VarCommands.html#VarDDRIV" minOccurs="0" group="Design Variables" default="no discrete design variables" >
        <param type="INTEGER" constraint="> 0" />
        <keyword  id="initial_point1" name="initial_point" code="{N_vam(ivec,discreteDesignRangeVars)}" label="Initial point" help="VarCommands.html#VarDDRIV" minOccurs="0" default="0" >
          <alias name="ddv_initial_point"/>
          <param type="INTEGERLIST" constraint="LEN discrete_design_range" />
        </keyword>
        <keyword  id="lower_bounds1" name="lower_bounds" code="{N_vam(ivec,discreteDesignRangeLowerBnds)}" label="Lower bounds" help="VarCommands.html#VarDDRIV" minOccurs="0" default="INT_MIN" >
          <alias name="ddv_lower_bounds"/>
          <param type="INTEGERLIST" constraint="LEN discrete_design_range" />
        </keyword>
        <keyword  id="upper_bounds1" name="upper_bounds" code="{N_vam(ivec,discreteDesignRangeUpperBnds)}" label="Upper bounds" help="VarCommands.html#VarDDRIV" minOccurs="0" default="INT_MAX" >
          <alias name="ddv_upper_bounds"/>
          <param type="INTEGERLIST" constraint="LEN discrete_design_range" />
        </keyword>
        <keyword  id="descriptors1" name="descriptors" code="{N_vam(strL,discreteDesignRangeLabels)}" label="Descriptors" help="VarCommands.html#VarDDRIV" minOccurs="0" default="ddriv_{i}" >
          <alias name="ddv_descriptors"/>
          <param type="STRINGLIST" constraint="LEN discrete_design_range" />
        </keyword>
      </keyword>
      <keyword  id="discrete_design_set" name="discrete_design_set" code="{0}" label="discrete_design_set" help="" minOccurs="0" group="Design Variables" >
        <keyword  id="integer" name="integer" code="{N_vam(pintz,numDiscreteDesSetIntVars)}" label="integer" help="" minOccurs="0" default="no discrete design set integer variables" >
          <param type="INTEGER" constraint="> 0" />
          <keyword  id="elements_per_variable" name="elements_per_variable" code="{N_vam(newiarray,Var_Info_nddsi)}" label="elements_per_variable" help="" minOccurs="0" default="equal distribution" >
            <alias name="num_set_values"/>
            <param type="INTEGERLIST" constraint="LEN1 integer" />
          </keyword>
          <keyword  id="elements" name="elements" code="{N_vam(newivec,Var_Info_ddsi)}" label="elements" help=""  >
            <alias name="set_values"/>
            <param type="INTEGERLIST" />
          </keyword>
          <keyword  id="categorical" name="categorical" code="{N_vam(categorical,discreteDesignSetIntCat)}" label="categorical" help="" minOccurs="0" >
            <param type="STRINGLIST" constraint="LEN integer" />
              <keyword id="adjacency_matrix" name="adjacency_matrix" code="{N_vam(newivec,Var_Info_ddsia)}" label="adjacency_matrix" help="" minOccurs="0">
                <param type="INTEGERLIST"/>
              </keyword>
          </keyword>
          <keyword  id="initial_point2" name="initial_point" code="{N_vam(ivec,discreteDesignSetIntVars)}" label="Initial point" help="VarCommands.html#VarDDSIV" minOccurs="0" default="middle set value, or rounded down" >
            <param type="INTEGERLIST" constraint="LEN integer" />
          </keyword>
          <keyword  id="descriptors2" name="descriptors" code="{N_vam(strL,discreteDesignSetIntLabels)}" label="Descriptors" help="VarCommands.html#VarDDSIV" minOccurs="0" >
            <param type="STRINGLIST" constraint="LEN integer" />
          </keyword>
        </keyword>
        <keyword  id="string" name="string" code="{N_vam(pintz,numDiscreteDesSetStrVars)}" label="string" help="" minOccurs="0" default="no discrete design set string variables" >
          <param type="INTEGER" constraint="> 0" />
          <keyword  id="elements_per_variable1" name="elements_per_variable" code="{N_vam(newiarray,Var_Info_nddss)}" label="elements_per_variable" help="" minOccurs="0" default="equal distribution" >
            <alias name="num_set_values"/>
            <param type="INTEGERLIST" constraint="LEN1 string" />
          </keyword>
          <keyword  id="elements1" name="elements" code="{N_vam(newsarray,Var_Info_ddss)}" label="elements" help=""  >
            <alias name="set_values"/>
            <param type="STRINGLIST" />
          </keyword>
          <keyword id="adjacency_matrix1" name="adjacency_matrix" code="{N_vam(newivec,Var_Info_ddssa)}" label="adjacency_matrix" help="" minOccurs="0">
            <param type="INTEGERLIST"/>
          </keyword>
          <keyword  id="initial_point3" name="initial_point" code="{N_vam(strL,discreteDesignSetStrVars)}" label="Initial point" help="VarCommands.html#VarDDSRV" minOccurs="0" default="middle set value, or rounded down" >
            <param type="STRINGLIST" constraint="LEN string" />
          </keyword>
          <keyword  id="descriptors3" name="descriptors" code="{N_vam(strL,discreteDesignSetStrLabels)}" label="Descriptors" help="VarCommands.html#VarDDSRV" minOccurs="0" >
            <param type="STRINGLIST" constraint="LEN string" />
          </keyword>
        </keyword>
        <keyword  id="real" name="real" code="{N_vam(pintz,numDiscreteDesSetRealVars)}" label="real" help="" minOccurs="0" default="no discrete design set real variables" >
          <param type="INTEGER" constraint="> 0" />
          <keyword  id="elements_per_variable2" name="elements_per_variable" code="{N_vam(newiarray,Var_Info_nddsr)}" label="elements_per_variable" help="" minOccurs="0" default="equal distribution" >
            <alias name="num_set_values"/>
            <param type="INTEGERLIST" constraint="LEN1 real" />
          </keyword>
          <keyword  id="elements2" name="elements" code="{N_vam(newrvec,Var_Info_ddsr)}" label="elements" help=""  >
            <alias name="set_values"/>
            <param type="REALLIST" />
          </keyword>
          <keyword  id="categorical1" name="categorical" code="{N_vam(categorical,discreteDesignSetRealCat)}" label="categorical" help="" minOccurs="0" >
            <param type="STRINGLIST" constraint="LEN integer" />
            <keyword id="adjacency_matrix2" name="adjacency_matrix" code="{N_vam(newivec,Var_Info_ddsra)}" label="adjacency_matrix" help="" minOccurs="0">
              <param type="INTEGERLIST"/>
            </keyword>
          </keyword>
          <keyword  id="initial_point4" name="initial_point" code="{N_vam(rvec,discreteDesignSetRealVars)}" label="initial_point" help="" minOccurs="0" default="middle set value, or rounded down" >
            <param type="REALLIST" constraint="LEN real" />
          </keyword>
          <keyword  id="descriptors4" name="descriptors" code="{N_vam(strL,discreteDesignSetRealLabels)}" label="Descriptors" help="VarCommands.html#VarCAUV_Normal" minOccurs="0" >
            <param type="STRINGLIST" constraint="LEN real" />
          </keyword>
        </keyword>
      </keyword>
      <keyword  id="normal_uncertain" name="normal_uncertain" code="{N_vam(pintz,numNormalUncVars)}" label="normal uncertain variables" help="VarCommands.html#VarCAUV_Normal" minOccurs="0" group="Continuous Aleatory Uncertain" default="no normal uncertain variables" >
        <param type="INTEGER" constraint="> 0" />
        <keyword  id="means" name="means" code="{N_vam(rvec,normalUncMeans)}" label="normal uncertain means" help="VarCommands.html#VarCAUV_Normal"  >
          <alias name="nuv_means"/>
          <param type="REALLIST" constraint="LEN normal_uncertain" />
        </keyword>
        <keyword  id="std_deviations" name="std_deviations" code="{N_vam(RealLb,normalUncStdDevs)}" label="normal uncertain standard deviations" help="VarCommands.html#VarCAUV_Normal"  >
          <alias name="nuv_std_deviations"/>
          <param type="REALLIST" constraint="LEN normal_uncertain" />
        </keyword>
        <keyword  id="lower_bounds2" name="lower_bounds" code="{N_vam(rvec,normalUncLowerBnds)}" label="Distribution lower bounds" help="VarCommands.html#VarCAUV_Normal" minOccurs="0" default="-infinity" >
          <alias name="nuv_lower_bounds"/>
          <param type="REALLIST" constraint="LEN normal_uncertain" />
        </keyword>
        <keyword  id="upper_bounds2" name="upper_bounds" code="{N_vam(rvec,normalUncUpperBnds)}" label="Distribution upper bounds" help="VarCommands.html#VarCAUV_Normal" minOccurs="0" default="infinity" >
          <alias name="nuv_upper_bounds"/>
          <param type="REALLIST" constraint="LEN normal_uncertain" />
        </keyword>
        <keyword  id="initial_point5" name="initial_point" code="{N_vam(rvec,normalUncVars)}" label="initial_point" help="" minOccurs="0" >
          <param type="REALLIST" constraint="LEN normal_uncertain" />
        </keyword>
        <keyword  id="descriptors5" name="descriptors" code="{N_vae(caulbl,CAUVar_normal)}" label="Descriptors" help="VarCommands.html#VarCAUV_Lognormal" minOccurs="0" default="nuv_{i}" >
          <alias name="nuv_descriptors"/>
          <param type="STRINGLIST" constraint="LEN normal_uncertain" />
        </keyword>
      </keyword>
      <keyword  id="lognormal_uncertain" name="lognormal_uncertain" code="{N_vam(pintz,numLognormalUncVars)}" label="lognormal uncertain variables" help="VarCommands.html#VarCAUV_Lognormal" minOccurs="0" group="Continuous Aleatory Uncertain" default="no lognormal uncertain variables" >
        <param type="INTEGER" constraint="> 0" />
        <oneOf>
          <keyword  id="lambdas" name="lambdas" code="{N_vam(rvec,lognormalUncLambdas)}" label="lognormal uncertain lambdas" help="VarCommands.html#VarCAUV_Lognormal" minOccurs="1" >
            <alias name="lnuv_lambdas"/>
            <param type="REALLIST" constraint="LEN lognormal_uncertain" />
            <keyword  id="zetas" name="zetas" code="{N_vam(RealLb,lognormalUncZetas)}" label="lognormal uncertain zetas" help="VarCommands.html#VarCAUV_Lognormal"  >
              <alias name="lnuv_zetas"/>
              <param type="REALLIST" constraint="LEN lognormal_uncertain" />
            </keyword>
          </keyword>
          <keyword  id="means1" name="means" code="{N_vam(RealLb,lognormalUncMeans)}" label="lognormal uncertain means" help="VarCommands.html#VarCAUV_Lognormal" minOccurs="1" >
            <alias name="lnuv_means"/>
            <param type="REALLIST" constraint="LEN lognormal_uncertain" />
            <oneOf>
              <keyword  id="std_deviations1" name="std_deviations" code="{N_vam(RealLb,lognormalUncStdDevs)}" label="lognormal uncertain standard deviations" help="VarCommands.html#VarCAUV_Lognormal"  >
                <alias name="lnuv_std_deviations"/>
                <param type="REALLIST" constraint="LEN lognormal_uncertain" />
              </keyword>
              <keyword  id="error_factors" name="error_factors" code="{N_vam(RealLb,lognormalUncErrFacts)}" label="lognormal uncertain error factors" help="VarCommands.html#VarCAUV_Lognormal"  >
                <alias name="lnuv_error_factors"/>
                <param type="REALLIST" constraint="LEN lognormal_uncertain" />
              </keyword>
            </oneOf>
          </keyword>
        </oneOf>
        <keyword  id="lower_bounds3" name="lower_bounds" code="{N_vam(RealLb,lognormalUncLowerBnds)}" label="Distribution lower bounds" help="VarCommands.html#VarCAUV_Lognormal" minOccurs="0" default="0" >
          <alias name="lnuv_lower_bounds"/>
          <param type="REALLIST" constraint="LEN lognormal_uncertain" />
        </keyword>
        <keyword  id="upper_bounds3" name="upper_bounds" code="{N_vam(RealUb,lognormalUncUpperBnds)}" label="Distribution upper bounds" help="VarCommands.html#VarCAUV_Lognormal" minOccurs="0" default="infinity" >
          <alias name="lnuv_upper_bounds"/>
          <param type="REALLIST" constraint="LEN lognormal_uncertain" />
        </keyword>
        <keyword  id="initial_point6" name="initial_point" code="{N_vam(RealLb,lognormalUncVars)}" label="initial_point" help="" minOccurs="0" >
          <param type="REALLIST" constraint="LEN lognormal_uncertain" />
        </keyword>
        <keyword  id="descriptors6" name="descriptors" code="{N_vae(caulbl,CAUVar_lognormal)}" label="Descriptors" help="VarCommands.html#VarCAUV_Uniform" minOccurs="0" default="lnuv_{i}" >
          <alias name="lnuv_descriptors"/>
          <param type="STRINGLIST" constraint="LEN lognormal_uncertain" />
        </keyword>
      </keyword>
      <keyword  id="uniform_uncertain" name="uniform_uncertain" code="{N_vam(pintz,numUniformUncVars)}" label="uniform uncertain variables" help="VarCommands.html#VarCAUV_Uniform" minOccurs="0" group="Continuous Aleatory Uncertain" default="no uniform uncertain variables" >
        <param type="INTEGER" constraint="> 0" />
        <keyword  id="lower_bounds4" name="lower_bounds" code="{N_vam(RealLb,uniformUncLowerBnds)}" label="Distribution lower bounds" help="VarCommands.html#VarCAUV_Uniform"  >
          <alias name="uuv_lower_bounds"/>
          <param type="REALLIST" constraint="LEN uniform_uncertain" />
        </keyword>
        <keyword  id="upper_bounds4" name="upper_bounds" code="{N_vam(RealUb,uniformUncUpperBnds)}" label="Distribution upper bounds" help="VarCommands.html#VarCAUV_Uniform"  >
          <alias name="uuv_upper_bounds"/>
          <param type="REALLIST" constraint="LEN uniform_uncertain" />
        </keyword>
        <keyword  id="initial_point7" name="initial_point" code="{N_vam(rvec,uniformUncVars)}" label="initial_point" help="" minOccurs="0" >
          <param type="REALLIST" constraint="LEN uniform_uncertain" />
        </keyword>
        <keyword  id="descriptors7" name="descriptors" code="{N_vae(caulbl,CAUVar_uniform)}" label="Descriptors" help="VarCommands.html#VarCAUV_Loguniform" minOccurs="0" default="uuv_{i}" >
          <alias name="uuv_descriptors"/>
          <param type="STRINGLIST" constraint="LEN uniform_uncertain" />
        </keyword>
      </keyword>
      <keyword  id="loguniform_uncertain" name="loguniform_uncertain" code="{N_vam(pintz,numLoguniformUncVars)}" label="loguniform uncertain variables" help="VarCommands.html#VarCAUV_Loguniform" minOccurs="0" group="Continuous Aleatory Uncertain" default="no loguniform uncertain variables" >
        <param type="INTEGER" constraint="> 0" />
        <keyword  id="lower_bounds5" name="lower_bounds" code="{N_vam(RealLb,loguniformUncLowerBnds)}" label="Distribution lower bounds" help="VarCommands.html#VarCAUV_Loguniform"  >
          <alias name="luuv_lower_bounds"/>
          <param type="REALLIST" constraint="LEN loguniform_uncertain" />
        </keyword>
        <keyword  id="upper_bounds5" name="upper_bounds" code="{N_vam(RealUb,loguniformUncUpperBnds)}" label="Distribution upper bounds" help="VarCommands.html#VarCAUV_Loguniform"  >
          <alias name="luuv_upper_bounds"/>
          <param type="REALLIST" constraint="LEN loguniform_uncertain" />
        </keyword>
        <keyword  id="initial_point8" name="initial_point" code="{N_vam(RealLb,loguniformUncVars)}" label="initial_point" help="" minOccurs="0" >
          <param type="REALLIST" constraint="LEN loguniform_uncertain" />
        </keyword>
        <keyword  id="descriptors8" name="descriptors" code="{N_vae(caulbl,CAUVar_loguniform)}" label="Descriptors" help="VarCommands.html#VarCAUV_Triangular" minOccurs="0" default="luuv_{i}" >
          <alias name="luuv_descriptors"/>
          <param type="STRINGLIST" constraint="LEN loguniform_uncertain" />
        </keyword>
      </keyword>
      <keyword  id="triangular_uncertain" name="triangular_uncertain" code="{N_vam(pintz,numTriangularUncVars)}" label="triangular uncertain variables" help="VarCommands.html#VarCAUV_Triangular" minOccurs="0" group="Continuous Aleatory Uncertain" default="no triangular uncertain variables" >
        <param type="INTEGER" constraint="> 0" />
        <keyword  id="modes" name="modes" code="{N_vam(rvec,triangularUncModes)}" label="triangular uncertain modes" help="VarCommands.html#VarCAUV_Triangular"  >
          <alias name="tuv_modes"/>
          <param type="REALLIST" constraint="LEN triangular_uncertain" />
        </keyword>
        <keyword  id="lower_bounds6" name="lower_bounds" code="{N_vam(RealLb,triangularUncLowerBnds)}" label="Distribution lower bounds" help="VarCommands.html#VarCAUV_Triangular"  >
          <alias name="tuv_lower_bounds"/>
          <param type="REALLIST" constraint="LEN triangular_uncertain" />
        </keyword>
        <keyword  id="upper_bounds6" name="upper_bounds" code="{N_vam(RealUb,triangularUncUpperBnds)}" label="Distribution upper bounds" help="VarCommands.html#VarCAUV_Triangular"  >
          <alias name="tuv_upper_bounds"/>
          <param type="REALLIST" constraint="LEN triangular_uncertain" />
        </keyword>
        <keyword  id="initial_point9" name="initial_point" code="{N_vam(rvec,triangularUncVars)}" label="initial_point" help="" minOccurs="0" >
          <param type="REALLIST" constraint="LEN triangular_uncertain" />
        </keyword>
        <keyword  id="descriptors9" name="descriptors" code="{N_vae(caulbl,CAUVar_triangular)}" label="Descriptors" help="VarCommands.html#VarCAUV_Exponential" minOccurs="0" default="tuv_{i}" >
          <alias name="tuv_descriptors"/>
          <param type="STRINGLIST" constraint="LEN triangular_uncertain" />
        </keyword>
      </keyword>
      <keyword  id="exponential_uncertain" name="exponential_uncertain" code="{N_vam(pintz,numExponentialUncVars)}" label="exponential uncertain variables" help="VarCommands.html#VarCAUV_Exponential" minOccurs="0" group="Continuous Aleatory Uncertain" default="no exponential uncertain variables" >
        <param type="INTEGER" constraint="> 0" />
        <keyword  id="betas" name="betas" code="{N_vam(RealLb,exponentialUncBetas)}" label="exponential uncertain betas" help="VarCommands.html#VarCAUV_Exponential"  >
          <alias name="euv_betas"/>
          <param type="REALLIST" constraint="LEN exponential_uncertain" />
        </keyword>
        <keyword  id="initial_point10" name="initial_point" code="{N_vam(RealLb,exponentialUncVars)}" label="initial_point" help="" minOccurs="0" >
          <param type="REALLIST" constraint="LEN exponential_uncertain" />
        </keyword>
        <keyword  id="descriptors10" name="descriptors" code="{N_vae(caulbl,CAUVar_exponential)}" label="Descriptors" help="VarCommands.html#VarCAUV_Beta" minOccurs="0" default="euv_{i}" >
          <alias name="euv_descriptors"/>
          <param type="STRINGLIST" constraint="LEN exponential_uncertain" />
        </keyword>
      </keyword>
      <keyword  id="beta_uncertain" name="beta_uncertain" code="{N_vam(pintz,numBetaUncVars)}" label="beta uncertain variables" help="VarCommands.html#VarCAUV_Beta" minOccurs="0" group="Continuous Aleatory Uncertain" default="no beta uncertain variables" >
        <param type="INTEGER" constraint="> 0" />
        <keyword  id="alphas" name="alphas" code="{N_vam(RealLb,betaUncAlphas)}" label="beta uncertain alphas" help="VarCommands.html#VarCAUV_Beta"  >
          <alias name="buv_alphas"/>
          <param type="REALLIST" constraint="LEN beta_uncertain" />
        </keyword>
        <keyword  id="betas1" name="betas" code="{N_vam(RealLb,betaUncBetas)}" label="beta uncertain betas" help="VarCommands.html#VarCAUV_Beta"  >
          <alias name="buv_betas"/>
          <param type="REALLIST" constraint="LEN beta_uncertain" />
        </keyword>
        <keyword  id="lower_bounds7" name="lower_bounds" code="{N_vam(rvec,betaUncLowerBnds)}" label="Distribution lower bounds" help="VarCommands.html#VarCAUV_Beta"  >
          <alias name="buv_lower_bounds"/>
          <param type="REALLIST" constraint="LEN beta_uncertain" />
        </keyword>
        <keyword  id="upper_bounds7" name="upper_bounds" code="{N_vam(rvec,betaUncUpperBnds)}" label="Distribution upper bounds" help="VarCommands.html#VarCAUV_Beta"  >
          <alias name="buv_upper_bounds"/>
          <param type="REALLIST" constraint="LEN beta_uncertain" />
        </keyword>
        <keyword  id="initial_point11" name="initial_point" code="{N_vam(rvec,betaUncVars)}" label="initial_point" help="" minOccurs="0" >
          <param type="REALLIST" constraint="LEN beta_uncertain" />
        </keyword>
        <keyword  id="descriptors11" name="descriptors" code="{N_vae(caulbl,CAUVar_beta)}" label="Descriptors" help="VarCommands.html#VarCAUV_Gamma" minOccurs="0" default="buv_{i}" >
          <alias name="buv_descriptors"/>
          <param type="STRINGLIST" constraint="LEN beta_uncertain" />
        </keyword>
      </keyword>
      <keyword  id="gamma_uncertain" name="gamma_uncertain" code="{N_vam(pintz,numGammaUncVars)}" label="gamma uncertain variables" help="VarCommands.html#VarCAUV_Gamma" minOccurs="0" group="Continuous Aleatory Uncertain" default="no gamma uncertain variables" >
        <param type="INTEGER" constraint="> 0" />
        <keyword  id="alphas1" name="alphas" code="{N_vam(RealLb,gammaUncAlphas)}" label="gamma uncertain alphas" help="VarCommands.html#VarCAUV_Gamma"  >
          <alias name="gauv_alphas"/>
          <param type="REALLIST" constraint="LEN gamma_uncertain" />
        </keyword>
        <keyword  id="betas2" name="betas" code="{N_vam(RealLb,gammaUncBetas)}" label="gamma uncertain betas" help="VarCommands.html#VarCAUV_Gamma"  >
          <alias name="gauv_betas"/>
          <param type="REALLIST" constraint="LEN gamma_uncertain" />
        </keyword>
        <keyword  id="initial_point12" name="initial_point" code="{N_vam(RealLb,gammaUncVars)}" label="initial_point" help="" minOccurs="0" >
          <param type="REALLIST" constraint="LEN gamma_uncertain" />
        </keyword>
        <keyword  id="descriptors12" name="descriptors" code="{N_vae(caulbl,CAUVar_gamma)}" label="Descriptors" help="VarCommands.html#VarCAUV_Gumbel" minOccurs="0" default="gauv_{i}" >
          <alias name="gauv_descriptors"/>
          <param type="STRINGLIST" constraint="LEN gamma_uncertain" />
        </keyword>
      </keyword>
      <keyword  id="gumbel_uncertain" name="gumbel_uncertain" code="{N_vam(pintz,numGumbelUncVars)}" label="gumbel uncertain variables" help="VarCommands.html#VarCAUV_Gumbel" minOccurs="0" group="Continuous Aleatory Uncertain" default="no gumbel uncertain variables" >
        <param type="INTEGER" constraint="> 0" />
        <keyword  id="alphas2" name="alphas" code="{N_vam(RealLb,gumbelUncAlphas)}" label="gumbel uncertain alphas" help="VarCommands.html#VarCAUV_Gumbel"  >
          <alias name="guuv_alphas"/>
          <param type="REALLIST" constraint="LEN gumbel_uncertain" />
        </keyword>
        <keyword  id="betas3" name="betas" code="{N_vam(rvec,gumbelUncBetas)}" label="gumbel uncertain betas" help="VarCommands.html#VarCAUV_Gumbel"  >
          <alias name="guuv_betas"/>
          <param type="REALLIST" constraint="LEN gumbel_uncertain" />
        </keyword>
        <keyword  id="initial_point13" name="initial_point" code="{N_vam(rvec,gumbelUncVars)}" label="initial_point" help="" minOccurs="0" >
          <param type="REALLIST" constraint="LEN gumbel_uncertain" />
        </keyword>
        <keyword  id="descriptors13" name="descriptors" code="{N_vae(caulbl,CAUVar_gumbel)}" label="Descriptors" help="VarCommands.html#VarCAUV_Frechet" minOccurs="0" default="guuv_{i}" >
          <alias name="guuv_descriptors"/>
          <param type="STRINGLIST" constraint="LEN gumbel_uncertain" />
        </keyword>
      </keyword>
      <keyword  id="frechet_uncertain" name="frechet_uncertain" code="{N_vam(pintz,numFrechetUncVars)}" label="frechet uncertain variables" help="VarCommands.html#VarCAUV_Frechet" minOccurs="0" group="Continuous Aleatory Uncertain" default="no frechet uncertain variables" >
        <param type="INTEGER" constraint="> 0" />
        <keyword  id="alphas3" name="alphas" code="{N_vam(RealLb,frechetUncAlphas)}" label="frechet uncertain alphas" help="VarCommands.html#VarCAUV_Frechet"  >
          <alias name="fuv_alphas"/>
          <param type="REALLIST" constraint="LEN frechet_uncertain" />
        </keyword>
        <keyword  id="betas4" name="betas" code="{N_vam(rvec,frechetUncBetas)}" label="frechet uncertain betas" help="VarCommands.html#VarCAUV_Frechet"  >
          <alias name="fuv_betas"/>
          <param type="REALLIST" constraint="LEN frechet_uncertain" />
        </keyword>
        <keyword  id="initial_point14" name="initial_point" code="{N_vam(rvec,frechetUncVars)}" label="initial_point" help="" minOccurs="0" >
          <param type="REALLIST" constraint="LEN frechet_uncertain" />
        </keyword>
        <keyword  id="descriptors14" name="descriptors" code="{N_vae(caulbl,CAUVar_frechet)}" label="Descriptors" help="VarCommands.html#VarCAUV_Weibull" minOccurs="0" default="fuv_{i}" >
          <alias name="fuv_descriptors"/>
          <param type="STRINGLIST" constraint="LEN frechet_uncertain" />
        </keyword>
      </keyword>
      <keyword  id="weibull_uncertain" name="weibull_uncertain" code="{N_vam(pintz,numWeibullUncVars)}" label="weibull uncertain variables" help="VarCommands.html#VarCAUV_Weibull" minOccurs="0" group="Continuous Aleatory Uncertain" default="no weibull uncertain variables" >
        <param type="INTEGER" constraint="> 0" />
        <keyword  id="alphas4" name="alphas" code="{N_vam(RealLb,weibullUncAlphas)}" label="weibull uncertain alphas" help="VarCommands.html#VarCAUV_Weibull"  >
          <alias name="wuv_alphas"/>
          <param type="REALLIST" constraint="LEN weibull_uncertain" />
        </keyword>
        <keyword  id="betas5" name="betas" code="{N_vam(RealLb,weibullUncBetas)}" label="weibull uncertain betas" help="VarCommands.html#VarCAUV_Weibull"  >
          <alias name="wuv_betas"/>
          <param type="REALLIST" constraint="LEN weibull_uncertain" />
        </keyword>
        <keyword  id="initial_point15" name="initial_point" code="{N_vam(RealLb,weibullUncVars)}" label="initial_point" help="" minOccurs="0" >
          <param type="REALLIST" constraint="LEN weibull_uncertain" />
        </keyword>
        <keyword  id="descriptors15" name="descriptors" code="{N_vae(caulbl,CAUVar_weibull)}" label="Descriptors" help="VarCommands.html#VarCAUV_Bin_Histogram" minOccurs="0" default="wuv_{i}" >
          <alias name="wuv_descriptors"/>
          <param type="STRINGLIST" constraint="LEN weibull_uncertain" />
        </keyword>
      </keyword>
      <keyword  id="histogram_bin_uncertain" name="histogram_bin_uncertain" code="{N_vam(pintz,numHistogramBinUncVars)}" label="histogram bin uncertain variables" help="VarCommands.html#VarCAUV_Bin_Histogram" minOccurs="0" group="Continuous Aleatory Uncertain" default="no histogram bin uncertain variables" >
        <param type="INTEGER" constraint="> 0" />
        <keyword  id="pairs_per_variable3" name="pairs_per_variable" code="{N_vam(newiarray,Var_Info_nhbp)}" label="key to apportionment among bin-based histogram variables" help="VarCommands.html#VarCAUV_Bin_Histogram" minOccurs="0" default="equal distribution" >
          <alias name="num_pairs"/>
          <param type="INTEGERLIST" constraint="LEN histogram_bin_uncertain" />
        </keyword>
        <keyword  id="abscissas" name="abscissas" code="{N_vam(newrvec,Var_Info_hba)}" label="sets of abscissas for bin-based histogram variables" help="VarCommands.html#VarCAUV_Bin_Histogram"  >
          <alias name="huv_bin_abscissas"/>
          <param type="REALLIST" />
        </keyword>
        <oneOf>
          <keyword  id="ordinates" name="ordinates" code="{N_vam(newrvec,Var_Info_hbo)}" label="sets of ordinates for bin-based histogram variables" help="VarCommands.html#VarCAUV_Bin_Histogram"  >
            <alias name="huv_bin_ordinates"/>
            <param type="REALLIST" />
          </keyword>
          <keyword  id="counts" name="counts" code="{N_vam(newrvec,Var_Info_hbc)}" label="sets of counts for bin-based histogram variables" help="VarCommands.html#VarCAUV_Bin_Histogram"  >
            <alias name="huv_bin_counts"/>
            <param type="REALLIST" />
          </keyword>
        </oneOf>
        <keyword  id="initial_point16" name="initial_point" code="{N_vam(rvec,histogramBinUncVars)}" label="initial_point" help="" minOccurs="0" >
          <param type="REALLIST" constraint="LEN histogram_bin_uncertain" />
        </keyword>
        <keyword  id="descriptors16" name="descriptors" code="{N_vae(caulbl,CAUVar_histogram_bin)}" label="Descriptors" help="VarCommands.html#VarDAUV_Poisson" minOccurs="0" default="hbuv_{i}" >
          <alias name="huv_bin_descriptors"/>
          <param type="STRINGLIST" constraint="LEN histogram_bin_uncertain" />
        </keyword>
      </keyword>
      <keyword  id="poisson_uncertain" name="poisson_uncertain" code="{N_vam(pintz,numPoissonUncVars)}" label="poisson uncertain variables" help="VarCommands.html#VarDAUV_Poisson" minOccurs="0" group="Discrete Aleatory Uncertain" default="no poisson uncertain variables" >
        <param type="INTEGER" constraint="> 0" />
        <keyword  id="lambdas1" name="lambdas" code="{N_vam(RealLb,poissonUncLambdas)}" label="poisson uncertain lambdas" help="VarCommands.html#VarDAUV_Poisson"  >
          <param type="REALLIST" constraint="LEN poisson_uncertain" />
        </keyword>
        <keyword  id="initial_point17" name="initial_point" code="{N_vam(IntLb,poissonUncVars)}" label="initial_point" help="" minOccurs="0" >
          <param type="INTEGERLIST" constraint="LEN poisson_uncertain" />
        </keyword>
        <keyword  id="descriptors17" name="descriptors" code="{N_vae(dauilbl,DAUIVar_poisson)}" label="Descriptors" help="VarCommands.html#VarDAUV_Binomial" minOccurs="0" default="puv_{i}" >
          <param type="STRINGLIST" constraint="LEN poisson_uncertain" />
        </keyword>
      </keyword>
      <keyword  id="binomial_uncertain" name="binomial_uncertain" code="{N_vam(pintz,numBinomialUncVars)}" label="binomial uncertain variables" help="VarCommands.html#VarDAUV_Binomial" minOccurs="0" group="Discrete Aleatory Uncertain" default="no binomial uncertain variables" >
        <param type="INTEGER" constraint="> 0" />
        <keyword  id="probability_per_trial" name="probability_per_trial" code="{N_vam(rvec,binomialUncProbPerTrial)}" label="probability_per_trial" help=""  >
          <alias name="prob_per_trial"/>
          <param type="REALLIST" constraint="LEN binomial_uncertain" />
        </keyword>
        <keyword  id="num_trials1" name="num_trials" code="{N_vam(IntLb,binomialUncNumTrials)}" label="binomial uncertain num_trials" help="VarCommands.html#VarDAUV_Binomial"  >
          <param type="INTEGERLIST" constraint="LEN binomial_uncertain" />
        </keyword>
        <keyword  id="initial_point18" name="initial_point" code="{N_vam(IntLb,binomialUncVars)}" label="initial_point" help="" minOccurs="0" >
          <param type="INTEGERLIST" constraint="LEN binomial_uncertain" />
        </keyword>
        <keyword  id="descriptors18" name="descriptors" code="{N_vae(dauilbl,DAUIVar_binomial)}" label="Descriptors" help="VarCommands.html#VarDAUV_Negative_Binomial" minOccurs="0" default="biuv_{i}" >
          <param type="STRINGLIST" constraint="LEN binomial_uncertain" />
        </keyword>
      </keyword>
      <keyword  id="negative_binomial_uncertain" name="negative_binomial_uncertain" code="{N_vam(pintz,numNegBinomialUncVars)}" label="negative binomial uncertain variables" help="VarCommands.html#VarDAUV_Negative_Binomial" minOccurs="0" group="Discrete Aleatory Uncertain" default="no negative binomial uncertain variables" >
        <param type="INTEGER" constraint="> 0" />
        <keyword  id="probability_per_trial1" name="probability_per_trial" code="{N_vam(rvec,negBinomialUncProbPerTrial)}" label="probability_per_trial" help=""  >
          <alias name="prob_per_trial"/>
          <param type="REALLIST" constraint="LEN negative_binomial_uncertain" />
        </keyword>
        <keyword  id="num_trials2" name="num_trials" code="{N_vam(IntLb,negBinomialUncNumTrials)}" label="negative binomial uncertain success num_trials" help="VarCommands.html#VarDAUV_Negative_Binomial"  >
          <param type="INTEGERLIST" constraint="LEN negative_binomial_uncertain" />
        </keyword>
        <keyword  id="initial_point19" name="initial_point" code="{N_vam(IntLb,negBinomialUncVars)}" label="initial_point" help="" minOccurs="0" >
          <param type="INTEGERLIST" constraint="LEN negative_binomial_uncertain" />
        </keyword>
        <keyword  id="descriptors19" name="descriptors" code="{N_vae(dauilbl,DAUIVar_negative_binomial)}" label="Descriptors" help="VarCommands.html#VarDAUV_Geometric" minOccurs="0" default="nbuv_{i}" >
          <param type="STRINGLIST" constraint="LEN negative_binomial_uncertain" />
        </keyword>
      </keyword>
      <keyword  id="geometric_uncertain" name="geometric_uncertain" code="{N_vam(pintz,numGeometricUncVars)}" label="geometric uncertain variables" help="VarCommands.html#VarDAUV_Geometric" minOccurs="0" group="Discrete Aleatory Uncertain" default="no geometric uncertain variables" >
        <param type="INTEGER" constraint="> 0" />
        <keyword  id="probability_per_trial2" name="probability_per_trial" code="{N_vam(rvec,geometricUncProbPerTrial)}" label="probability_per_trial" help=""  >
          <alias name="prob_per_trial"/>
          <param type="REALLIST" constraint="LEN geometric_uncertain" />
        </keyword>
        <keyword  id="initial_point20" name="initial_point" code="{N_vam(IntLb,geometricUncVars)}" label="initial_point" help="" minOccurs="0" >
          <param type="INTEGERLIST" constraint="LEN geometric_uncertain" />
        </keyword>
        <keyword  id="descriptors20" name="descriptors" code="{N_vae(dauilbl,DAUIVar_geometric)}" label="Descriptors" help="VarCommands.html#VarDAUV_Hypergeometric" minOccurs="0" default="geuv_{i}" >
          <param type="STRINGLIST" constraint="LEN geometric_uncertain" />
        </keyword>
      </keyword>
      <keyword  id="hypergeometric_uncertain" name="hypergeometric_uncertain" code="{N_vam(pintz,numHyperGeomUncVars)}" label="hypergeometric uncertain variables" help="VarCommands.html#VarDAUV_Hypergeometric" minOccurs="0" group="Discrete Aleatory Uncertain" default="no hypergeometric uncertain variables" >
        <param type="INTEGER" constraint="> 0" />
        <keyword  id="total_population" name="total_population" code="{N_vam(IntLb,hyperGeomUncTotalPop)}" label="hypergeometric uncertain total_population" help="VarCommands.html#VarDAUV_Hypergeometric"  >
          <param type="INTEGERLIST" constraint="LEN hypergeometric_uncertain" />
        </keyword>
        <keyword  id="selected_population" name="selected_population" code="{N_vam(IntLb,hyperGeomUncSelectedPop)}" label="hypergeometric uncertain selected_population" help="VarCommands.html#VarDAUV_Hypergeometric"  >
          <param type="INTEGERLIST" constraint="LEN hypergeometric_uncertain" />
        </keyword>
        <keyword  id="num_drawn" name="num_drawn" code="{N_vam(IntLb,hyperGeomUncNumDrawn)}" label="hypergeometric uncertain num_drawn " help="VarCommands.html#VarDAUV_Hypergeometric"  >
          <param type="INTEGERLIST" constraint="LEN hypergeometric_uncertain" />
        </keyword>
        <keyword  id="initial_point21" name="initial_point" code="{N_vam(IntLb,hyperGeomUncVars)}" label="initial_point" help="" minOccurs="0" >
          <param type="INTEGERLIST" constraint="LEN hypergeometric_uncertain" />
        </keyword>
        <keyword  id="descriptors21" name="descriptors" code="{N_vae(dauilbl,DAUIVar_hypergeometric)}" label="Descriptors" help="VarCommands.html#VarDAUV_Point_Histogram" minOccurs="0" default="hguv_{i}" >
          <param type="STRINGLIST" constraint="LEN hypergeometric_uncertain" />
        </keyword>
      </keyword>
      <keyword  id="histogram_point_uncertain" name="histogram_point_uncertain" code="{0}" label="histogram point uncertain variables" help="VarCommands.html#VarDAUV_Point_Histogram" minOccurs="0" group="Discrete Aleatory Uncertain" default="no histogram point uncertain variables" >
        <keyword  id="integer1" name="integer" code="{N_vam(pintz,numHistogramPtIntUncVars)}" label="integer" help="" minOccurs="0" >
          <param type="INTEGER" constraint="> 0" />
          <keyword  id="pairs_per_variable" name="pairs_per_variable" code="{N_vam(newiarray,Var_Info_nhpip)}" label="pairs_per_variable" help="" minOccurs="0" default="equal distribution" >
            <alias name="num_pairs"/>
            <param type="INTEGERLIST" constraint="LEN integer" />
          </keyword>
          <keyword  id="abscissas1" name="abscissas" code="{N_vam(newivec,Var_Info_hpia)}" label="sets of abscissas for point-based histogram variables" help="VarCommands.html#VarDAUV_Point_Histogram"  >
            <param type="INTEGERLIST" />
          </keyword>
          <keyword  id="counts1" name="counts" code="{N_vam(newrvec,Var_Info_hpic)}" label="sets of counts for point-based histogram variables" help="VarCommands.html#VarDAUV_Point_Histogram"  >
            <param type="REALLIST" />
          </keyword>
          <keyword  id="initial_point22" name="initial_point" code="{N_vam(ivec,histogramPointIntUncVars)}" label="initial_point" help="" minOccurs="0" >
            <param type="INTEGERLIST" constraint="LEN integer" />
          </keyword>
          <keyword  id="descriptors22" name="descriptors" code="{N_vae(dauilbl,DAUIVar_histogram_point_int)}" label="Descriptors" help="VarCommands.html#VarCEUV_Interval" minOccurs="0" default="hpiv_{i}" >
            <param type="STRINGLIST" constraint="LEN integer" />
          </keyword>
        </keyword>
        <keyword  id="string1" name="string" code="{N_vam(pintz,numHistogramPtStrUncVars)}" label="string" help="" minOccurs="0" >
          <param type="INTEGER" constraint="> 0" />
          <keyword  id="pairs_per_variable1" name="pairs_per_variable" code="{N_vam(newiarray,Var_Info_nhpsp)}" label="pairs_per_variable" help="" minOccurs="0" default="equal distribution" >
            <alias name="num_pairs"/>
            <param type="INTEGERLIST" constraint="LEN string" />
          </keyword>
          <keyword  id="abscissas2" name="abscissas" code="{N_vam(newsarray,Var_Info_hpsa)}" label="abscissas" help=""  >
            <param type="STRINGLIST" />
          </keyword>
          <keyword  id="counts2" name="counts" code="{N_vam(newrvec,Var_Info_hpsc)}" label="counts" help=""  >
            <param type="REALLIST" />
          </keyword>
          <keyword  id="initial_point23" name="initial_point" code="{N_vam(strL,histogramPointStrUncVars)}" label="initial_point" help="" minOccurs="0" >
            <param type="STRINGLIST" constraint="LEN string" />
          </keyword>
          <keyword  id="descriptors23" name="descriptors" code="{N_vae(dauslbl,DAUSVar_histogram_point_str)}" label="Descriptors" help="VarCommands.html#VarDIUV" minOccurs="0" default="hpsv_{i}" >
            <param type="STRINGLIST" constraint="LEN string" />
          </keyword>
        </keyword>
        <keyword  id="real1" name="real" code="{N_vam(pintz,numHistogramPtRealUncVars)}" label="real" help="" minOccurs="0" >
          <param type="INTEGER" constraint="> 0" />
          <keyword  id="pairs_per_variable2" name="pairs_per_variable" code="{N_vam(newiarray,Var_Info_nhprp)}" label="pairs_per_variable" help="" minOccurs="0" default="equal distribution" >
            <alias name="num_pairs"/>
            <param type="INTEGERLIST" constraint="LEN real" />
          </keyword>
          <keyword  id="abscissas3" name="abscissas" code="{N_vam(newrvec,Var_Info_hpra)}" label="abscissas" help=""  >
            <param type="REALLIST" />
          </keyword>
          <keyword  id="counts3" name="counts" code="{N_vam(newrvec,Var_Info_hprc)}" label="counts" help=""  >
            <param type="REALLIST" />
          </keyword>
          <keyword  id="initial_point24" name="initial_point" code="{N_vam(rvec,histogramPointRealUncVars)}" label="initial_point" help="" minOccurs="0" >
            <param type="REALLIST" constraint="LEN real" />
          </keyword>
          <keyword  id="descriptors24" name="descriptors" code="{N_vae(daurlbl,DAURVar_histogram_point_real)}" label="Descriptors" help="VarCommands.html#VarDUSIV" minOccurs="0" default="hpruv_{i}" >
            <param type="STRINGLIST" constraint="LEN real" />
          </keyword>
        </keyword>
      </keyword>
      <keyword  id="uncertain_correlation_matrix" name="uncertain_correlation_matrix" code="{N_vam(newrvec,Var_Info_ucm)}" label="correlations in aleatory uncertain variables" help="VarCommands.html#VarAUV_Correlations" minOccurs="0" group="Aleatory Uncertain Correlations" default="identity matrix (uncorrelated)" >
        <param type="REALLIST" />
      </keyword>
      <keyword  id="continuous_interval_uncertain" name="continuous_interval_uncertain" code="{N_vam(pintz,numContinuousIntervalUncVars)}" label="continuous interval uncertain variables" help="VarCommands.html#VarCEUV_Interval" minOccurs="0" group="Epistemic Uncertain" default="no continuous interval uncertain variables" >
        <alias name="interval_uncertain"/>
        <param type="INTEGER" constraint="> 0" />
        <keyword  id="num_intervals" name="num_intervals" code="{N_vam(newiarray,Var_Info_nCI)}" label="number of intervals defined for each continuous interval variable" help="VarCommands.html#VarCEUV_Interval" minOccurs="0" default="Equal apportionment of intervals among variables" >
          <alias name="iuv_num_intervals"/>
          <param type="INTEGERLIST" constraint="LEN continuous_interval_uncertain" />
        </keyword>
        <keyword  id="interval_probabilities" name="interval_probabilities" code="{N_vam(newrvec,Var_Info_CIp)}" label="basic probability assignments per continuous interval" help="VarCommands.html#VarCEUV_Interval" minOccurs="0" default="Equal probability assignments for each interval (1/num_intervals[i])" >
          <alias name="interval_probs"/>
          <alias name="iuv_interval_probs"/>
          <param type="REALLIST" />
        </keyword>
        <keyword  id="lower_bounds8" name="lower_bounds" code="{N_vam(newrvec,Var_Info_CIlb)}" label="lower bounds of continuous intervals" help="VarCommands.html#VarCEUV_Interval"  >
          <param type="REALLIST" />
        </keyword>
        <keyword  id="upper_bounds8" name="upper_bounds" code="{N_vam(newrvec,Var_Info_CIub)}" label="upper bounds of continuous intervals" help="VarCommands.html#VarCEUV_Interval"  >
          <param type="REALLIST" />
        </keyword>
        <keyword  id="initial_point25" name="initial_point" code="{N_vam(rvec,continuousIntervalUncVars)}" label="initial_point" help="" minOccurs="0" >
          <param type="REALLIST" constraint="LEN continuous_interval_uncertain" />
        </keyword>
        <keyword  id="descriptors25" name="descriptors" code="{N_vae(ceulbl,CEUVar_interval)}" label="Descriptors" help="VarCommands.html#VarDUSRV" minOccurs="0" default="ciuv_{i}" >
          <alias name="iuv_descriptors"/>
          <param type="STRINGLIST" constraint="LEN continuous_interval_uncertain" />
        </keyword>
      </keyword>
      <keyword  id="discrete_interval_uncertain" name="discrete_interval_uncertain" code="{N_vam(pintz,numDiscreteIntervalUncVars)}" label="Discrete interval uncertain variables" help="VarCommands.html#VarDIUV" minOccurs="0" group="Epistemic Uncertain" default="No discrete interval uncertain variables" >
        <alias name="discrete_uncertain_range"/>
        <param type="INTEGER" constraint="> 0" />
        <keyword  id="num_intervals1" name="num_intervals" code="{N_vam(newiarray,Var_Info_nDI)}" label="Number of intervals defined for each interval variable" help="VarCommands.html#VarDIUV" minOccurs="0" default="Equal apportionment of intervals among variables" >
          <param type="INTEGERLIST" constraint="LEN discrete_interval_uncertain" />
        </keyword>
        <keyword  id="interval_probabilities1" name="interval_probabilities" code="{N_vam(newrvec,Var_Info_DIp)}" label="Basic probability assignments per interval" help="VarCommands.html#VarDIUV" minOccurs="0" default="Equal probability assignments for each interval (1/num_intervals[i])" >
          <alias name="interval_probs"/>
          <alias name="range_probabilities"/>
          <alias name="range_probs"/>
          <param type="REALLIST" />
        </keyword>
        <keyword  id="lower_bounds9" name="lower_bounds" code="{N_vam(newivec,Var_Info_DIlb)}" label="Lower bounds" help="VarCommands.html#VarDIUV"  >
          <param type="INTEGERLIST" />
        </keyword>
        <keyword  id="upper_bounds9" name="upper_bounds" code="{N_vam(newivec,Var_Info_DIub)}" label="Upper bounds" help="VarCommands.html#VarDIUV"  >
          <param type="INTEGERLIST" />
        </keyword>
        <keyword  id="initial_point26" name="initial_point" code="{N_vam(ivec,discreteIntervalUncVars)}" label="initial_point" help="" minOccurs="0" >
          <param type="INTEGERLIST" constraint="LEN discrete_interval_uncertain" />
        </keyword>
        <keyword  id="descriptors26" name="descriptors" code="{N_vae(deuilbl,DEUIVar_interval)}" label="Descriptors" help="VarCommands.html#VarCSV" minOccurs="0" default="diuv_{i}" >
          <param type="STRINGLIST" constraint="LEN discrete_interval_uncertain" />
        </keyword>
      </keyword>
      <keyword  id="discrete_uncertain_set" name="discrete_uncertain_set" code="{0}" label="discrete_uncertain_set" help="" minOccurs="0" group="Epistemic Uncertain" >
        <keyword  id="integer2" name="integer" code="{N_vam(pintz,numDiscreteUncSetIntVars)}" label="integer" help="" minOccurs="0" default="no discrete uncertain set integer variables" >
          <param type="INTEGER" constraint="> 0" />
          <keyword  id="elements_per_variable3" name="elements_per_variable" code="{N_vam(newiarray,Var_Info_ndusi)}" label="elements_per_variable" help="" minOccurs="0" default="equal distribution" >
            <alias name="num_set_values"/>
            <param type="INTEGERLIST" constraint="LEN integer" />
          </keyword>
          <keyword  id="elements3" name="elements" code="{N_vam(newivec,Var_Info_dusi)}" label="elements" help=""  >
            <alias name="set_values"/>
            <param type="INTEGERLIST" />
          </keyword>
          <!-- BMA TODO: change these semantics from probability to epistemic terms? -->
          <keyword  id="set_probabilities" name="set_probabilities" code="{N_vam(newrvec,Var_Info_DSIp)}" label="Probabilities for each set member" help="VarCommands.html#VarDUSIV" minOccurs="0" default="Equal probability assignments for each set member (1/num_set_values[i])" >
            <alias name="set_probs"/>
            <param type="REALLIST" />
          </keyword>
          <keyword  id="categorical2" name="categorical" code="{N_vam(categorical,discreteUncSetIntCat)}" label="categorical" help="" minOccurs="0" >
            <param type="STRINGLIST" constraint="LEN integer" />
          </keyword>
          <keyword  id="initial_point27" name="initial_point" code="{N_vam(ivec,discreteUncSetIntVars)}" label="initial_point" help="" minOccurs="0" >
            <param type="INTEGERLIST" constraint="LEN integer" />
          </keyword>
          <keyword  id="descriptors27" name="descriptors" code="{N_vae(deuilbl,DEUIVar_set_int)}" label="Descriptors" help="VarCommands.html#VarDSRIV" minOccurs="0" default="dusiv_{i}" >
            <param type="STRINGLIST" constraint="LEN integer" />
          </keyword>
        </keyword>
        <keyword  id="string2" name="string" code="{N_vam(pintz,numDiscreteUncSetStrVars)}" label="string" help="" minOccurs="0" default="no discrete uncertain set string variables" >
          <param type="INTEGER" constraint="> 0" />
          <keyword  id="elements_per_variable4" name="elements_per_variable" code="{N_vam(newiarray,Var_Info_nduss)}" label="elements_per_variable" help="" minOccurs="0" default="equal distribution" >
            <alias name="num_set_values"/>
            <param type="INTEGERLIST" constraint="LEN string" />
          </keyword>
          <keyword  id="elements4" name="elements" code="{N_vam(newsarray,Var_Info_duss)}" label="elements" help=""  >
            <alias name="set_values"/>
            <param type="STRINGLIST" />
          </keyword>
          <!-- BMA TODO: change these semantics from probability to epistemic terms? -->
          <keyword  id="set_probabilities1" name="set_probabilities" code="{N_vam(newrvec,Var_Info_DSSp)}" label="Probabilities for each set member" help="VarCommands.html#VarDUSRV" minOccurs="0" default="Equal probability assignments for each set member (1/num_set_values[i])" >
            <alias name="set_probs"/>
            <param type="REALLIST" />
          </keyword>
          <keyword  id="initial_point28" name="initial_point" code="{N_vam(strL,discreteUncSetStrVars)}" label="initial_point" help="" minOccurs="0" >
            <param type="STRINGLIST" constraint="LEN string" />
          </keyword>
          <keyword  id="descriptors28" name="descriptors" code="{N_vae(deuslbl,DEUSVar_set_str)}" label="Descriptors" help="VarCommands.html#VarDSSIV" minOccurs="0" default="dussv_{i}" >
            <param type="STRINGLIST" constraint="LEN string" />
          </keyword>
        </keyword>
        <keyword  id="real2" name="real" code="{N_vam(pintz,numDiscreteUncSetRealVars)}" label="real" help="" minOccurs="0" default="no discrete uncertain set real variables" >
          <param type="INTEGER" constraint="> 0" />
          <keyword  id="elements_per_variable5" name="elements_per_variable" code="{N_vam(newiarray,Var_Info_ndusr)}" label="elements_per_variable" help="" minOccurs="0" default="equal distribution" >
            <alias name="num_set_values"/>
            <param type="INTEGERLIST" constraint="LEN real" />
          </keyword>
          <keyword  id="elements5" name="elements" code="{N_vam(newrvec,Var_Info_dusr)}" label="elements" help=""  >
            <alias name="set_values"/>
            <param type="REALLIST" />
          </keyword>
          <keyword  id="set_probabilities2" name="set_probabilities" code="{N_vam(newrvec,Var_Info_DSRp)}" label="set_probabilities" help="" minOccurs="0" default="Equal probability assignments for each set member (1/num_set_values[i])" >
            <alias name="set_probs"/>
            <param type="REALLIST" />
          </keyword>
          <keyword  id="categorical3" name="categorical" code="{N_vam(categorical,discreteUncSetRealCat)}" label="categorical" help="" minOccurs="0" >
            <param type="STRINGLIST" constraint="LEN real" />
          </keyword>
          <keyword  id="initial_point29" name="initial_point" code="{N_vam(rvec,discreteUncSetRealVars)}" label="initial_point" help="" minOccurs="0" >
            <param type="REALLIST" constraint="LEN real" />
          </keyword>
          <keyword  id="descriptors29" name="descriptors" code="{N_vae(deurlbl,DEURVar_set_real)}" label="Descriptors" help="VarCommands.html#VarDSSRV" minOccurs="0" default="dusrv_{i}" >
            <param type="STRINGLIST" constraint="LEN real" />
          </keyword>
        </keyword>
      </keyword>
      <keyword  id="continuous_state" name="continuous_state" code="{N_vam(pintz,numContinuousStateVars)}" label="Continuous state variables" help="VarCommands.html#VarCSV" minOccurs="0" group="State Variables" default="No continuous state variables" >
        <param type="INTEGER" constraint="> 0" />
        <keyword  id="initial_state" name="initial_state" code="{N_vam(rvec,continuousStateVars)}" label="Initial states" help="VarCommands.html#VarCSV" minOccurs="0" default="0.0" >
          <alias name="csv_initial_state"/>
          <param type="REALLIST" constraint="LEN continuous_state" />
        </keyword>
        <keyword  id="lower_bounds10" name="lower_bounds" code="{N_vam(rvec,continuousStateLowerBnds)}" label="Lower bounds" help="VarCommands.html#VarCSV" minOccurs="0" default="-infinity" >
          <alias name="csv_lower_bounds"/>
          <param type="REALLIST" constraint="LEN continuous_state" />
        </keyword>
        <keyword  id="upper_bounds10" name="upper_bounds" code="{N_vam(rvec,continuousStateUpperBnds)}" label="Upper bounds" help="VarCommands.html#VarCSV" minOccurs="0" default="infinity" >
          <alias name="csv_upper_bounds"/>
          <param type="REALLIST" constraint="LEN continuous_state" />
        </keyword>
        <keyword  id="descriptors30" name="descriptors" code="{N_vam(strL,continuousStateLabels)}" label="descriptors" help="" minOccurs="0" default="csv_{i}" >
          <alias name="csv_descriptors"/>
          <param type="STRINGLIST" constraint="LEN continuous_state" />
        </keyword>
      </keyword>
      <keyword  id="discrete_state_range" name="discrete_state_range" code="{N_vam(pintz,numDiscreteStateRangeVars)}" label="Discrete state range variables" help="VarCommands.html#VarDSRIV" minOccurs="0" group="State Variables" default="No discrete state variables" >
        <param type="INTEGER" constraint="> 0" />
        <keyword  id="initial_state1" name="initial_state" code="{N_vam(ivec,discreteStateRangeVars)}" label="Initial states" help="VarCommands.html#VarDSRIV" minOccurs="0" default="0" >
          <alias name="dsv_initial_state"/>
          <param type="INTEGERLIST" constraint="LEN discrete_state_range" />
        </keyword>
        <keyword  id="lower_bounds11" name="lower_bounds" code="{N_vam(ivec,discreteStateRangeLowerBnds)}" label="Lower bounds" help="VarCommands.html#VarDSRIV" minOccurs="0" default="INT_MIN" >
          <alias name="dsv_lower_bounds"/>
          <param type="INTEGERLIST" constraint="LEN discrete_state_range" />
        </keyword>
        <keyword  id="upper_bounds11" name="upper_bounds" code="{N_vam(ivec,discreteStateRangeUpperBnds)}" label="Upper bounds" help="VarCommands.html#VarDSRIV" minOccurs="0" default="INT_MAX" >
          <alias name="dsv_upper_bounds"/>
          <param type="INTEGERLIST" constraint="LEN discrete_state_range" />
        </keyword>
        <keyword  id="descriptors31" name="descriptors" code="{N_vam(strL,discreteStateRangeLabels)}" label="descriptors" help="" minOccurs="0" default="dsriv_{i}" >
          <alias name="dsv_descriptors"/>
          <param type="STRINGLIST" constraint="LEN discrete_state_range" />
        </keyword>
      </keyword>
      <keyword  id="discrete_state_set" name="discrete_state_set" code="{0}" label="discrete_state_set" help="" minOccurs="0" group="State Variables" >
        <keyword  id="integer3" name="integer" code="{N_vam(pintz,numDiscreteStateSetIntVars)}" label="integer" help="" minOccurs="0" default="no discrete state set integer variables" >
          <param type="INTEGER" constraint="> 0" />
          <keyword  id="elements_per_variable6" name="elements_per_variable" code="{N_vam(newiarray,Var_Info_ndssi)}" label="elements_per_variable" help="" minOccurs="0" default="equal distribution" >
            <alias name="num_set_values"/>
            <param type="INTEGERLIST" constraint="LEN1 integer" />
          </keyword>
          <keyword  id="elements6" name="elements" code="{N_vam(newivec,Var_Info_dssi)}" label="elements" help=""  >
            <alias name="set_values"/>
            <param type="INTEGERLIST" />
          </keyword>
          <keyword  id="categorical4" name="categorical" code="{N_vam(categorical,discreteStateSetIntCat)}" label="categorical" help="" minOccurs="0" >
            <param type="STRINGLIST" constraint="LEN integer" />
          </keyword>
          <keyword  id="initial_state2" name="initial_state" code="{N_vam(ivec,discreteStateSetIntVars)}" label="Initial state" help="VarCommands.html#VarDSSIV" minOccurs="0" default="middle set value, or rounded down" >
            <param type="INTEGERLIST" constraint="LEN integer" />
          </keyword>
          <keyword  id="descriptors32" name="descriptors" code="{N_vam(strL,discreteStateSetIntLabels)}" label="descriptors" help="" minOccurs="0" default="dssiv_{i}" >
            <param type="STRINGLIST" constraint="LEN integer" />
          </keyword>
        </keyword>
        <keyword  id="string3" name="string" code="{N_vam(pintz,numDiscreteStateSetStrVars)}" label="string" help="" minOccurs="0" default="no discrete state set string variables" >
          <param type="INTEGER" constraint="> 0" />
          <keyword  id="elements_per_variable7" name="elements_per_variable" code="{N_vam(newiarray,Var_Info_ndsss)}" label="elements_per_variable" help="" minOccurs="0" default="equal distribution" >
            <alias name="num_set_values"/>
            <param type="INTEGERLIST" constraint="LEN1 string" />
          </keyword>
          <keyword  id="elements7" name="elements" code="{N_vam(newsarray,Var_Info_dsss)}" label="elements" help=""  >
            <alias name="set_values"/>
            <param type="STRINGLIST" />
          </keyword>
          <keyword  id="initial_state3" name="initial_state" code="{N_vam(strL,discreteStateSetStrVars)}" label="Initial state" help="VarCommands.html#VarDSSRV" minOccurs="0" default="middle set value, or rounded down" >
            <param type="STRINGLIST" constraint="LEN string" />
          </keyword>
          <keyword  id="descriptors33" name="descriptors" code="{N_vam(strL,discreteStateSetStrLabels)}" label="descriptors" help="" minOccurs="0" default="dsssv_{i}" >
            <param type="STRINGLIST" constraint="LEN string" />
          </keyword>
        </keyword>
        <keyword  id="real3" name="real" code="{N_vam(pintz,numDiscreteStateSetRealVars)}" label="real" help="" minOccurs="0" default="no discrete state set real variables" >
          <param type="INTEGER" constraint="> 0" />
          <keyword  id="elements_per_variable8" name="elements_per_variable" code="{N_vam(newiarray,Var_Info_ndssr)}" label="elements_per_variable" help="" minOccurs="0" default="equal distribution" >
            <alias name="num_set_values"/>
            <param type="INTEGERLIST" constraint="LEN1 real" />
          </keyword>
          <keyword  id="elements8" name="elements" code="{N_vam(newrvec,Var_Info_dssr)}" label="elements" help=""  >
            <alias name="set_values"/>
            <param type="REALLIST" />
          </keyword>
          <keyword  id="categorical5" name="categorical" code="{N_vam(categorical,discreteStateSetRealCat)}" label="categorical" help="" minOccurs="0" >
            <param type="STRINGLIST" constraint="LEN integer" />
          </keyword>
          <keyword  id="initial_state4" name="initial_state" code="{N_vam(rvec,discreteStateSetRealVars)}" label="initial_state" help="" minOccurs="0" default="middle set value, or rounded down" >
            <param type="REALLIST" constraint="LEN real" />
          </keyword>
          <keyword  id="descriptors34" name="descriptors" code="{N_vam(strL,discreteStateSetRealLabels)}" label="descriptors" help="" minOccurs="0" default="dssrv_{i}" >
            <param type="STRINGLIST" constraint="LEN real" />
          </keyword>
        </keyword>
      </keyword>
      <keyword  id='linear_inequality_constraint_matrix' name='linear_inequality_constraint_matrix' code='{N_vam(rvec,linearIneqConstraintCoeffs)}' label='linear_inequality_constraint_matrix' help='' minOccurs='0' default='no linear inequality constraints' >
        <param type='REALLIST' />
      </keyword>
      <keyword  id='linear_inequality_lower_bounds' name='linear_inequality_lower_bounds' code='{N_vam(rvec,linearIneqLowerBnds)}' label='linear_inequality_lower_bounds' help='' minOccurs='0' default='vector values = -infinity' >
        <param type='REALLIST' />
      </keyword>
      <keyword  id='linear_inequality_upper_bounds' name='linear_inequality_upper_bounds' code='{N_vam(rvec,linearIneqUpperBnds)}' label='linear_inequality_upper_bounds' help='' minOccurs='0' default='vector values = 0 .' >
        <param type='REALLIST' />
      </keyword>
      <keyword  id='linear_inequality_scale_types' name='linear_inequality_scale_types' code='{N_vam(strL,linearIneqScaleTypes)}' label='linear_inequality_scale_types' help='' minOccurs='0' default='vector values = &quot;none&quot;' >
        <param type='STRINGLIST' />
      </keyword>
      <keyword  id='linear_inequality_scales' name='linear_inequality_scales' code='{N_vam(rvec,linearIneqScales)}' label='linear_inequality_scales' help='' minOccurs='0' default='vector values = 1 . (no scaling)' >
        <param type='REALLIST' />
      </keyword>
      <keyword  id='linear_equality_constraint_matrix' name='linear_equality_constraint_matrix' code='{N_vam(rvec,linearEqConstraintCoeffs)}' label='linear_equality_constraint_matrix' help='' minOccurs='0' default='no linear equality constraints' >
        <param type='REALLIST' />
      </keyword>
      <keyword  id='linear_equality_targets' name='linear_equality_targets' code='{N_vam(rvec,linearEqTargets)}' label='linear_equality_targets' help='' minOccurs='0' default='vector values = 0 .' >
        <param type='REALLIST' />
      </keyword>
      <keyword  id='linear_equality_scale_types' name='linear_equality_scale_types' code='{N_vam(strL,linearEqScaleTypes)}' label='linear_equality_scale_types' help='' minOccurs='0' default='vector values = &quot;none&quot;' >
        <param type='STRINGLIST' />
      </keyword>
      <keyword  id='linear_equality_scales' name='linear_equality_scales' code='{N_vam(rvec,linearEqScales)}' label='linear_equality_scales' help='' minOccurs='0' default='vector values = 1 . (no scaling)' >
        <param type='REALLIST' />
      </keyword>"
    </keyword>

    
    <!-- **** TOPLEVEL *** -->
    <keyword id="interface" name="interface" minOccurs="1" maxOccurs="unbounded" code="{N_ifm3(start,0,stop)}" label="Interface" help="InterfCommands.html">
      <keyword  id="id_interface" name="id_interface" code="{N_ifm(str,idInterface)}" label="Interface set identifier" help="InterfCommands.html#InterfIndControl" minOccurs="0" default="use of last interface parsed" >
        <param type="STRING" taglist="interface" />
      </keyword>
      <keyword  id="algebraic_mappings" name="algebraic_mappings" code="{N_ifm(str,algebraicMappings)}" label="Algebraic mappings file" help="InterfCommands.html#InterfAlgebraic" minOccurs="0" default="no algebraic mappings" >
        <param type="STRING" />
      </keyword>
      <keyword  id="analysis_drivers" name="analysis_drivers" code="{N_ifm(strL,analysisDrivers)}" label="Analysis drivers" help="InterfCommands.html#InterfApplic" minOccurs="0" >
        <param type="STRINGLIST" />
        <keyword  id="analysis_components" name="analysis_components" code="{N_ifm(str2D,analysisComponents)}" label="Additional identifiers for use by the analysis_drivers" help="InterfCommands.html#InterfApplic" minOccurs="0" default="no additional identifiers" >
          <param type="STRINGLIST" />
        </keyword>
        <keyword  id="input_filter" name="input_filter" code="{N_ifm(str,inputFilter)}" label="Input filter" help="InterfCommands.html#InterfApplic" minOccurs="0" default="no input filter" >
          <param type="STRING" />
        </keyword>
        <keyword  id="output_filter" name="output_filter" code="{N_ifm(str,outputFilter)}" label="Output filter" help="InterfCommands.html#InterfApplic" minOccurs="0" default="no output filter" >
          <param type="STRING" />
        </keyword>
        <oneOf>
          <required>
            <oneOf>
              <keyword  id="system9" name="system" code="{N_ifm(type,interfaceType_SYSTEM_INTERFACE)}" label="system" help=""  />
              <keyword  id="fork" name="fork" code="{N_ifm(type,interfaceType_FORK_INTERFACE)}" label="Fork interface " help="InterfCommands.html#InterfApplicF"  />
            </oneOf>
            <keyword  id="parameters_file" name="parameters_file" code="{N_ifm(str,parametersFile)}" label="parameters_file" help="" minOccurs="0" default="Unix temp files" >
              <param type="STRING" />
            </keyword>
            <keyword  id="results_file" name="results_file" code="{N_ifm(str,resultsFile)}" label="results_file" help="" minOccurs="0" default="Unix temp files" >
              <param type="STRING" />
            </keyword>
            <keyword  id="allow_existing_results" name="allow_existing_results" code="{N_ifm(true,allowExistingResultsFlag)}" label="allow_existing_results" help="" minOccurs="0" default="results files removed before each evaluation" />
            <keyword  id="verbatim" name="verbatim" code="{N_ifm(true,verbatimFlag)}" label="verbatim" help="" minOccurs="0" default="driver/filter invocation syntax augmented with file names" />
            <keyword  id="aprepro" name="aprepro" code="{N_ifm(true,apreproFlag)}" label="aprepro" help="" minOccurs="0" default="standard parameters file format" >
              <alias name="dprepro"/>
            </keyword>
	    
	    <!-- <keyword id="results_format" name="results_format" code="{0}" label="results_format" help="Expected foramt of results files" minOccurs="0" maxOccurs="1" default="Flexible format">
		<oneOf>
                  <keyword id="flexible" name="flexible" code="{N_ifm(type,resultsFileFormat_FLEXIBLE_RESULTS)}" label="flexible" help="Flexible results file format" />-->
                  <keyword id="labeled" name="labeled" code="{N_ifm(type,resultsFileFormat_LABELED_RESULTS)}" label="labeled" help="Labeled results file format" minOccurs="0" default="Function value labels optional" />
		  <!-- </oneOf>
	    </keyword>-->
	    <keyword  id="file_tag" name="file_tag" code="{N_ifm(true,fileTagFlag)}" label="file_tag" help="" minOccurs="0" default="no tagging" />
            <keyword  id="file_save" name="file_save" code="{N_ifm(true,fileSaveFlag)}" label="file_save" help="" minOccurs="0" default="file cleanup" />
            <keyword  id="work_directory" name="work_directory" code="{N_ifm(true,useWorkdir)}" label="work_directory" help="" minOccurs="0" default="no work directory" >
              <keyword  id="named" name="named" code="{N_ifm(str,workDir)}" label="named" help="" minOccurs="0" default="dakota_work_xxxxxxxx" >
                <param type="STRING" />
              </keyword>
              <keyword  id="directory_tag" name="directory_tag" code="{N_ifm(true,dirTag)}" label="directory_tag" help="" minOccurs="0" default="no work directory tagging" >
                <alias name="dir_tag"/>
              </keyword>
              <keyword  id="directory_save" name="directory_save" code="{N_ifm(true,dirSave)}" label="directory_save" help="" minOccurs="0" default="remove work directory" >
                <alias name="dir_save"/>
              </keyword>
              <keyword  id="link_files" name="link_files" code="{N_ifm(strL,linkFiles)}" label="Files to link" help="" minOccurs="0" default="no linked files">
                <param type="STRINGLIST" />
              </keyword>
              <keyword  id="copy_files" name="copy_files" code="{N_ifm(strL,copyFiles)}" label="Files to copy" help="" minOccurs="0" default="no copied files">
                <param type="STRINGLIST" />
              </keyword>
              <keyword  id="replace" name="replace" code="{N_ifm(true,templateReplace)}" label="replace" help="" minOccurs="0" default="do not overwrite files" />
            </keyword>
          </required>
          <keyword  id="direct" name="direct" code="{N_ifm(type,interfaceType_TEST_INTERFACE)}" label="Direct function interface " help="InterfCommands.html#InterfApplicDF" minOccurs="1" >
            <keyword  id="processors_per_analysis" name="processors_per_analysis" code="{N_ifm(pint,procsPerAnalysis)}" label="Number of processors per analysis server" help="InterfCommands.html#InterfApplicDF" minOccurs="0" default="automatic (see discussion)" >
              <param type="INTEGER" constraint="> 0" />
            </keyword>
          </keyword>
          <!-- TODO: processors per analysis? -->
          <keyword  id="matlab" name="matlab" code="{N_ifm(type,interfaceType_MATLAB_INTERFACE)}" label="Matlab interface " help="InterfCommands.html#InterfApplicMSP"  />
          <!-- #	  | modelcenter {N_ifm(type,interfaceType_MC_INTERFACE)}
               #	  | plugin {N_ifm(type,interfaceType_PLUGIN_INTERFACE)}
            -->
          <keyword  id="python" name="python" code="{N_ifm(type,interfaceType_PYTHON_INTERFACE)}" label="Python interface " help="InterfCommands.html#InterfApplicMSP" minOccurs="1" >
            <keyword  id="numpy" name="numpy" code="{N_ifm(true,numpyFlag)}" label="Python NumPy dataflow" help="InterfCommands.html#InterfApplicMSP" minOccurs="0" default="Python list dataflow" />
          </keyword>
          <keyword  id="scilab" name="scilab" code="{N_ifm(type,interfaceType_SCILAB_INTERFACE)}" label="Scilab interface " help="InterfCommands.html#InterfApplicMSP"  />
          <keyword  id="grid2" name="grid" code="{N_ifm(type,interfaceType_GRID_INTERFACE)}" label="Grid interface " help="InterfCommands.html#InterfApplicG"  />
        </oneOf>
        <keyword  id="failure_capture" name="failure_capture" code="{0}" label="Failure capturing" help="InterfCommands.html#InterfApplic" minOccurs="0" default="abort" >
          <oneOf label="failure mitigation">
            <keyword  id="abort" name="abort" code="{N_ifm(lit,failAction_abort)}" label="abort" help=""  />
            <keyword  id="retry" name="retry" code="{N_ifm(ilit,TYPE_DATA_failAction_retry)}" label="retry" help=""  >
              <param type="INTEGER" />
            </keyword>
            <keyword  id="recover" name="recover" code="{N_ifm(Rlit,TYPE_DATA_failAction_recover)}" label="recover" help=""  >
              <param type="REALLIST" />
            </keyword>
            <keyword  id="continuation" name="continuation" code="{N_ifm(lit,failAction_continuation)}" label="continuation" help=""  />
          </oneOf>
        </keyword>
        <keyword  id="deactivate" name="deactivate" code="{0}" label="Feature deactivation" help="InterfCommands.html#InterfApplic" minOccurs="0" default="Active set vector control, function evaluation cache, and restart file features are active" >
          <keyword  id="active_set_vector" name="active_set_vector" code="{N_ifm(false,activeSetVectorFlag)}" label="active_set_vector" help="" minOccurs="0" />
          <keyword  id="evaluation_cache" name="evaluation_cache" code="{N_ifm(false,evalCacheFlag)}" label="evaluation_cache" help="" minOccurs="0" />
          <keyword  id="strict_cache_equality" name="strict_cache_equality" code="{N_ifm(true,nearbyEvalCacheFlag)}" label="strict_cache_equality" help="" minOccurs="0" >
            <keyword  id="cache_tolerance" name="cache_tolerance" code="{N_ifm(Real,nearbyEvalCacheTol)}" label="cache_tolerance" help="" minOccurs="0" >
              <param type="REAL" />
            </keyword>
          </keyword>
          <keyword  id="restart_file" name="restart_file" code="{N_ifm(false,restartFileFlag)}" label="restart_file" help="" minOccurs="0" />
        </keyword>
      </keyword>
      <keyword  id="asynchronous" name="asynchronous" code="{N_ifm(type,interfaceSynchronization_ASYNCHRONOUS_INTERFACE)}" label="Asynchronous interface usage" help="InterfCommands.html#InterfIndControl" minOccurs="0" default="synchronous interface usage" >
        <keyword  id="evaluation_concurrency" name="evaluation_concurrency" code="{N_ifm(pint,asynchLocalEvalConcurrency)}" label="Asynchronous evaluation concurrency" help="InterfCommands.html#InterfIndControl" minOccurs="0" default="local: unlimited concurrency, hybrid: no concurrency" >
          <param type="INTEGER" constraint="> 0" />
        </keyword>
        <keyword  id="local_evaluation_scheduling" name="local_evaluation_scheduling" code="{0}" label="Local evaluation scheduling" help="InterfCommands.html#InterfIndControl" minOccurs="0" default="dynamic" >
          <oneOf>
            <keyword  id="dynamic" name="dynamic" code="{N_ifm(type,asynchLocalEvalScheduling_DYNAMIC_SCHEDULING)}" label="dynamic" help=""  />
            <keyword  id="static" name="static" code="{N_ifm(type,asynchLocalEvalScheduling_STATIC_SCHEDULING)}" label="static" help=""  />
          </oneOf>
        </keyword>
        <keyword  id="analysis_concurrency" name="analysis_concurrency" code="{N_ifm(pint,asynchLocalAnalysisConcurrency)}" label="Asynchronous analysis concurrency" help="InterfCommands.html#InterfIndControl" minOccurs="0" default="local: unlimited concurrency, hybrid: no concurrency" >
          <param type="INTEGER" constraint="> 0" />
        </keyword>
      </keyword>
      <keyword  id="evaluation_servers" name="evaluation_servers" code="{N_ifm(pint,evalServers)}" label="Number of evaluation servers" help="InterfCommands.html#InterfIndControl" minOccurs="0" default="automatic (see discussion)" >
        <param type="INTEGER" constraint="> 0" />
      </keyword>
      <keyword  id="evaluation_scheduling" name="evaluation_scheduling" code="{0}" label="Message passing configuration for scheduling of evaluations" help="InterfCommands.html#InterfIndControl" minOccurs="0" default="automatic (see discussion)" >
        <oneOf>
          <keyword  id="master2" name="master" code="{N_ifm(type,evalScheduling_MASTER_SCHEDULING)}" label="master" help=""  />
          <keyword  id="peer2" name="peer" code="{0}" label="Peer scheduling of evaluations" help="InterfCommands.html#InterfIndControl" minOccurs="1" >
            <oneOf>
              <keyword  id="dynamic1" name="dynamic" code="{N_ifm(type,evalScheduling_PEER_DYNAMIC_SCHEDULING)}" label="dynamic" help="" default="dynamic (see discussion)" />
              <keyword  id="static1" name="static" code="{N_ifm(type,evalScheduling_PEER_STATIC_SCHEDULING)}" label="static" help=""  />
            </oneOf>
          </keyword>
        </oneOf>
      </keyword>
      <keyword  id="processors_per_evaluation" name="processors_per_evaluation" code="{N_ifm(pint,procsPerEval)}" label="Number of processors per evaluation server" help="InterfCommands.html#InterfIndControl" minOccurs="0" default="automatic (see discussion)" >
        <param type="INTEGER" constraint="> 0" />
      </keyword>
      <keyword  id="analysis_servers" name="analysis_servers" code="{N_ifm(pint,analysisServers)}" label="Number of analysis servers" help="InterfCommands.html#InterfIndControl" minOccurs="0" default="automatic (see discussion)" >
        <param type="INTEGER" constraint="> 0" />
      </keyword>
      <keyword  id="analysis_scheduling" name="analysis_scheduling" code="{0}" label="Message passing configuration for scheduling of analyses" help="InterfCommands.html#InterfIndControl" minOccurs="0" default="automatic (see discussion)" >
        <oneOf>
          <keyword  id="master3" name="master" code="{N_ifm(type,analysisScheduling_MASTER_SCHEDULING)}" label="master" help=""  />
          <keyword  id="peer3" name="peer" code="{N_ifm(type,analysisScheduling_PEER_SCHEDULING)}" label="peer" help=""  />
          <!-- #	  | ( peer {0}
               #	      dynamic  {N_ifm(type,analysisScheduling_PEER_DYNAMIC_SCHEDULING)}
               #	      | static {N_ifm(type,analysisScheduling_PEER_STATIC_SCHEDULING)} )
            -->
        </oneOf>
      </keyword>
    </keyword>

    
    <!-- **** TOPLEVEL *** -->
    <keyword id="responses" name="responses" minOccurs="1" maxOccurs="unbounded" code="{N_rem3(start,0,stop)}" label="Responses" help="RespCommands.html">
      <keyword  id="id_responses" name="id_responses" code="{N_rem(str,idResponses)}" label="Responses set identifier" help="RespCommands.html#RespSetId" minOccurs="0" default="use of last responses parsed" >
        <param type="STRING" taglist="responses" />
      </keyword>
      <keyword  id="descriptors35" name="descriptors" code="{N_rem(strL,responseLabels)}" label="Response labels" help="RespCommands.html#RespLabels" minOccurs="0" default="root strings plus numeric identifiers" >
        <alias name="response_descriptors"/>
        <param type="STRINGLIST" />
      </keyword>
      <!-- # Note: since NIDR does not support BOOLLIST or ENUMLIST, we employ one of two different approaches below for array alternation:
           #       (1) id_* lists used when there are conditional sub-specifications (e.g., mixed grads, mixed Hessians)
           #       (2) STRINGLISTs used for alternation without conditional sub-specifications (e.g., scale_types)
        -->
      <oneOf label="response type">
        <keyword  id="objective_functions" name="objective_functions" code="{N_rem(sizet,numObjectiveFunctions)}" label="Optimization" help="RespCommands.html#RespFnOpt" minOccurs="1" >
          <alias name="num_objective_functions"/>
          <param type="INTEGER" constraint=">= 0" />
          <keyword  id="sense" name="sense" code="{N_rem(strL,primaryRespFnSense)}" label="Optimization sense" help="RespCommands.html#RespFnOpt" minOccurs="0" default="vector values = 'minimize'" >
            <param type="STRINGLIST" constraint="LEN1 objective_functions" />
          </keyword>
          <keyword  id="primary_scale_types" name="primary_scale_types" code="{N_rem(strL,primaryRespFnScaleTypes)}" label="Objective function scaling types" help="RespCommands.html#RespFnOpt" minOccurs="0" default="no scaling" >
            <alias name="objective_function_scale_types"/>
            <param type="STRINGLIST" constraint="LEN1 objective_functions" />
          </keyword>
          <keyword  id="primary_scales" name="primary_scales" code="{N_rem(RealDL,primaryRespFnScales)}" label="Objective function scales" help="RespCommands.html#RespFnOpt" minOccurs="0" default="1.0 (no scaling)" >
            <alias name="objective_function_scales"/>
            <param type="REALLIST" constraint="LEN1 objective_functions" />
          </keyword>
          <keyword  id="weights" name="weights" code="{N_rem(RealDL,primaryRespFnWeights)}" label="Multi-objective weightings" help="RespCommands.html#RespFnOpt" minOccurs="0" default="equal weights" >
            <alias name="multi_objective_weights"/>
            <param type="REALLIST" constraint="LEN objective_functions" />
          </keyword>
          <keyword  id="nonlinear_inequality_constraints" name="nonlinear_inequality_constraints" code="{N_rem(sizet,numNonlinearIneqConstraints)}" label="Number of nonlinear inequality constraints" help="RespCommands.html#RespFnOpt" minOccurs="0" default="0" >
            <alias name="num_nonlinear_inequality_constraints"/>
            <param type="INTEGER" constraint=">= 0" />
            <keyword  id="lower_bounds12" name="lower_bounds" code="{N_rem(RealDL,nonlinearIneqLowerBnds)}" label="Nonlinear inequality constraint lower bounds" help="RespCommands.html#RespFnOpt" minOccurs="0" default="vector values = -infinity" >
              <alias name="nonlinear_inequality_lower_bounds"/>
              <param type="REALLIST" constraint="LEN nonlinear_inequality_constraints" />
            </keyword>
            <keyword  id="upper_bounds12" name="upper_bounds" code="{N_rem(RealDL,nonlinearIneqUpperBnds)}" label="Nonlinear inequality constraint upper bounds" help="RespCommands.html#RespFnOpt" minOccurs="0" default="vector values = 0 ." >
              <alias name="nonlinear_inequality_upper_bounds"/>
              <param type="REALLIST" constraint="LEN nonlinear_inequality_constraints" />
            </keyword>
            <keyword  id="scale_types1" name="scale_types" code="{N_rem(strL,nonlinearIneqScaleTypes)}" label="Nonlinear constraint scaling types (for inequalities or equalities)" help="RespCommands.html#RespFnOpt" minOccurs="0" default="no scaling" >
              <alias name="nonlinear_inequality_scale_types"/>
              <param type="STRINGLIST" constraint="LEN1 nonlinear_inequality_constraints" />
            </keyword>
            <keyword  id="scales1" name="scales" code="{N_rem(RealDL,nonlinearIneqScales)}" label="Nonlinear constraint scales (for inequalities or equalities)" help="RespCommands.html#RespFnOpt" minOccurs="0" default="1.0 (no scaling)" >
              <alias name="nonlinear_inequality_scales"/>
              <param type="REALLIST" constraint="LEN1 nonlinear_inequality_constraints" />
            </keyword>
          </keyword>
          <keyword  id="nonlinear_equality_constraints" name="nonlinear_equality_constraints" code="{N_rem(sizet,numNonlinearEqConstraints)}" label="Number of nonlinear equality constraints" help="RespCommands.html#RespFnOpt" minOccurs="0" default="0" >
            <alias name="num_nonlinear_equality_constraints"/>
            <param type="INTEGER" constraint=">= 0" />
            <keyword  id="targets" name="targets" code="{N_rem(RealDL,nonlinearEqTargets)}" label="Nonlinear equality constraint targets" help="RespCommands.html#RespFnOpt" minOccurs="0" default="vector values = 0 ." >
              <alias name="nonlinear_equality_targets"/>
              <param type="REALLIST" constraint="LEN nonlinear_equality_constraints" />
            </keyword>
            <keyword  id="scale_types2" name="scale_types" code="{N_rem(strL,nonlinearEqScaleTypes)}" label="Nonlinear scaling types (for inequalities or equalities)" help="RespCommands.html#RespFnLS" minOccurs="0" default="no scaling" >
              <alias name="nonlinear_equality_scale_types"/>
              <param type="STRINGLIST" constraint="LEN1 nonlinear_equality_constraints" />
            </keyword>
            <keyword  id="scales2" name="scales" code="{N_rem(RealDL,nonlinearEqScales)}" label="Nonlinear scales (for inequalities or equalities)" help="RespCommands.html#RespFnLS" minOccurs="0" default="1.0 (no scaling)" >
              <alias name="nonlinear_equality_scales"/>
              <param type="REALLIST" constraint="LEN1 nonlinear_equality_constraints" />
            </keyword>
          </keyword>
          <keyword  id="scalar_objectives" name="scalar_objectives" code="{N_rem(sizet,numScalarObjectiveFunctions)}" label="scalar_objectives" help="" minOccurs="0" >
            <alias name="num_scalar_objectives"/>
            <param type="INTEGER" constraint=">= 0" />
          </keyword>
          <keyword  id="field_objectives" name="field_objectives" code="{N_rem(sizet,numFieldObjectiveFunctions)}" label="field_objectives" help="" minOccurs="0" >
            <alias name="num_field_objectives"/>
            <param type="INTEGER" constraint=">= 0" />
            <keyword  id="lengths" name="lengths" code="{N_rem(ivec,fieldLengths)}" label="lengths" help=""  >
              <param type="INTEGERLIST" />
            </keyword>
            <keyword  id="num_coordinates_per_field" name="num_coordinates_per_field" code="{N_rem(ivec,numCoordsPerField)}" label="num_coordinates_per_field" help="" minOccurs="0" >
              <param type="INTEGERLIST" />
            </keyword>
	    <keyword  id="read_field_coordinates1" name="read_field_coordinates" code="{N_rem(true,readFieldCoords)}" label="whether to read field coordinate files" help="" minOccurs="0" />
          </keyword>
        </keyword>
        <keyword  id="calibration_terms" name="calibration_terms" code="{N_rem(sizet,numLeastSqTerms)}" label="Calibration (Least squares)" help="RespCommands.html#RespFnLS" minOccurs="1" >
          <alias name="least_squares_terms"/>
          <alias name="num_least_squares_terms"/>
          <param type="INTEGER" constraint=">= 0" />
          <keyword  id="scalar_calibration_terms" name="scalar_calibration_terms" code="{N_rem(sizet,numScalarLeastSqTerms)}" label="scalar_calibration_terms" help="" minOccurs="0" >
            <param type="INTEGER" constraint=">= 0" />
          </keyword>
          <keyword  id="field_calibration_terms" name="field_calibration_terms" code="{N_rem(sizet,numFieldLeastSqTerms)}" label="field_calibration_terms" help="" minOccurs="0" >
            <param type="INTEGER" constraint=">= 0" />
            <keyword  id="lengths1" name="lengths" code="{N_rem(ivec,fieldLengths)}" label="lengths" help=""  >
              <param type="INTEGERLIST" constraint="LEN calibration_terms"/>
            </keyword>
            <keyword  id="num_coordinates_per_field1" name="num_coordinates_per_field" code="{N_rem(ivec,numCoordsPerField)}" label="num_coordinates_per_field" help="" minOccurs="0" >
              <param type="INTEGERLIST" />
            </keyword>
	    <keyword  id="read_field_coordinates1" name="read_field_coordinates" code="{N_rem(true,readFieldCoords)}" label="whether to read field coordinate files" help="" minOccurs="0" />
	  </keyword>
          <keyword  id="primary_scale_types1" name="primary_scale_types" code="{N_rem(strL,primaryRespFnScaleTypes)}" label="Calibration scaling types" help="RespCommands.html#RespFnLS" minOccurs="0" default="no scaling" >
            <alias name="calibration_term_scale_types"/>
            <alias name="least_squares_term_scale_types"/>
            <param type="STRINGLIST" constraint="LEN1 calibration_terms" />
          </keyword>
          <keyword  id="primary_scales1" name="primary_scales" code="{N_rem(RealDL,primaryRespFnScales)}" label="Calibration scales" help="RespCommands.html#RespFnLS" minOccurs="0" default="1.0 (no scaling)" >
            <alias name="calibration_term_scales"/>
            <alias name="least_squares_term_scales"/>
            <param type="REALLIST" constraint="LEN1 calibration_terms" />
          </keyword>
          <keyword  id="weights1" name="weights" code="{N_rem(RealDL,primaryRespFnWeights)}" label="Calibration term weights" help="RespCommands.html#RespFnLS" minOccurs="0" default="equal weights" >
            <alias name="calibration_weights"/>
            <alias name="least_squares_weights"/>
            <param type="REALLIST" constraint="LEN calibration_terms" />
          </keyword>
          <!-- #           ( calibration_data_arrays {0}
               #             [ num_experiments INTEGER >= 0 {N_rem(sizet,numExperiments)} ]
               #             [ experimental_config_variables REALLIST {N_rem(RealDL,expConfigVars)} ]
               #	      [ experimental_observations REALLIST {N_rem(RealDL,expObservations)} ]
               #	      [ experimental_std_deviations REALLIST {N_rem(RealDL,expStdDeviations)} ]
               #             )
               #  	    |
               # The required group immediately inside an optional group with only one alternate was tripping up the Reference manual generation
               #  	    ( 
           -->
	  <optional>
	    <oneOf>
              <keyword  id="calibration_data1" name="calibration_data" code="{N_rem(true,calibrationDataFlag)}" label="calibration data" help="" >
		<keyword  id="num_experiments" name="num_experiments" code="{N_rem(sizet,numExperiments)}" label="Experiments in file" help="RespCommands.html#RespFnLS" minOccurs="0" default="1" >
                  <param type="INTEGER" constraint=">= 0" />
		</keyword>

		<keyword  id="num_config_variables" name="num_config_variables" code="{N_rem(sizet,numExpConfigVars)}" label="Configuration variable columns in file" help="RespCommands.html#RespFnLS" minOccurs="0" default="0" >
                  <param type="INTEGER" constraint=">= 0" />
		</keyword>

		<keyword  id="variance_type1" name="variance_type" code="{N_rem(strL,varianceType)}" label="Type of measurement error (none, scalar, diagonal, matrix)" help="RespCommands.html#RespFnLS" minOccurs="0" default="none" >
                  <param type="STRINGLIST" constraint="LEN1 field_calibration_terms" />
		</keyword>

		<keyword  id="scalar_data_file" name="scalar_data_file" code="{N_rem(str,scalarDataFileName)}" label="Scalar calibration data file name" help="RespCommands.html#RespFnLS" minOccurs="0" >
		  <param type="STRING" />
		  &response_scalar_data_format;
		</keyword>
		<keyword  id="interpolate1" name="interpolate" code="{N_rem(true,interpolateFlag)}" label="Interpolate between simulation and experiment data" help="RespCommands.html#RespFnLS" minOccurs="0" />
              </keyword>
	      <!-- Legacy data specification option -->
	      <keyword  id="calibration_data_file" name="calibration_data_file" code="{N_rem(str,scalarDataFileName)}" label="Calibration data file name" help="RespCommands.html#RespFnLS" default="none" >
		<alias name="least_squares_data_file"/>
		<param type="STRING" />
		&response_scalar_data_format;
		<keyword  id="num_experiments" name="num_experiments" code="{N_rem(sizet,numExperiments)}" label="Experiments in file" help="RespCommands.html#RespFnLS" minOccurs="0" default="1" >
		  <param type="INTEGER" constraint=">= 0" />
		</keyword>
		<keyword  id="num_config_variables" name="num_config_variables" code="{N_rem(sizet,numExpConfigVars)}" label="Configuration variable columns in file" help="RespCommands.html#RespFnLS" minOccurs="0" default="0" >
		  <param type="INTEGER" constraint=">= 0" />
		</keyword>
		<keyword  id="variance_type" name="variance_type" code="{N_rem(strL,varianceType)}" label="Type of measurement error (none, scalar)" help="RespCommands.html#RespFnLS" minOccurs="0" default="none" >
		  <param type="STRINGLIST" constraint="LEN1 calibration_terms" />
		</keyword>
              </keyword>
	    </oneOf>
	  </optional>
          <!-- #              )
               # The required group immediately inside an optional group with only one alternate was tripping up the Reference manual generation
            -->
          <keyword  id="nonlinear_inequality_constraints1" name="nonlinear_inequality_constraints" code="{N_rem(sizet,numNonlinearIneqConstraints)}" label="Number of nonlinear inequality constraints" help="RespCommands.html#RespFnLS" minOccurs="0" default="0" >
            <alias name="num_nonlinear_inequality_constraints"/>
            <param type="INTEGER" constraint=">= 0" />
            <keyword  id="lower_bounds13" name="lower_bounds" code="{N_rem(RealDL,nonlinearIneqLowerBnds)}" label="Nonlinear inequality lower bounds" help="RespCommands.html#RespFnLS" minOccurs="0" default="vector values = -infinity" >
              <alias name="nonlinear_inequality_lower_bounds"/>
              <param type="REALLIST" constraint="LEN nonlinear_inequality_constraints" />
            </keyword>
            <keyword  id="upper_bounds13" name="upper_bounds" code="{N_rem(RealDL,nonlinearIneqUpperBnds)}" label="Nonlinear inequality upper bounds" help="RespCommands.html#RespFnLS" minOccurs="0" default="vector values = 0 ." >
              <alias name="nonlinear_inequality_upper_bounds"/>
              <param type="REALLIST" constraint="LEN nonlinear_inequality_constraints" />
            </keyword>
            <keyword  id="scale_types3" name="scale_types" code="{N_rem(strL,nonlinearIneqScaleTypes)}" label="scale_types" help="" minOccurs="0" default="no scaling" >
              <alias name="nonlinear_inequality_scale_types"/>
              <param type="STRINGLIST" constraint="LEN1 nonlinear_inequality_constraints" />
            </keyword>
            <keyword  id="scales3" name="scales" code="{N_rem(RealDL,nonlinearIneqScales)}" label="scales" help="" minOccurs="0" default="1.0 (no scaling)" >
              <alias name="nonlinear_inequality_scales"/>
              <param type="REALLIST" constraint="LEN1 nonlinear_inequality_constraints" />
            </keyword>
          </keyword>
          <keyword  id="nonlinear_equality_constraints1" name="nonlinear_equality_constraints" code="{N_rem(sizet,numNonlinearEqConstraints)}" label="Number of nonlinear equality constraints" help="RespCommands.html#RespFnLS" minOccurs="0" default="0" >
            <alias name="num_nonlinear_equality_constraints"/>
            <param type="INTEGER" constraint=">= 0" />
            <keyword  id="targets1" name="targets" code="{N_rem(RealDL,nonlinearEqTargets)}" label="Nonlinear equality targets" help="RespCommands.html#RespFnLS" minOccurs="0" default="vector values = 0 ." >
              <alias name="nonlinear_equality_targets"/>
              <param type="REALLIST" constraint="LEN nonlinear_equality_constraints" />
            </keyword>
            <keyword  id="scale_types4" name="scale_types" code="{N_rem(strL,nonlinearEqScaleTypes)}" label="scale_types" help="" minOccurs="0" default="no scaling" >
              <alias name="nonlinear_equality_scale_types"/>
              <param type="STRINGLIST" constraint="LEN1 nonlinear_equality_constraints" />
            </keyword>
            <keyword  id="scales4" name="scales" code="{N_rem(RealDL,nonlinearEqScales)}" label="scales" help="" minOccurs="0" default="1.0 (no scaling)" >
              <alias name="nonlinear_equality_scales"/>
              <param type="REALLIST" constraint="LEN1 nonlinear_equality_constraints" />
            </keyword>
          </keyword>
        </keyword>
        <keyword  id="response_functions" name="response_functions" code="{N_rem(sizet,numResponseFunctions)}" label="Generic responses" help="RespCommands.html#RespFnGen" minOccurs="1" >
          <alias name="num_response_functions"/>
          <param type="INTEGER" constraint=">= 0" />
          <keyword  id="scalar_responses" name="scalar_responses" code="{N_rem(sizet,numScalarResponseFunctions)}" label="scalar_responses" help="" minOccurs="0" >
            <alias name="num_scalar_responses"/>
            <param type="INTEGER" constraint=">= 0" />
          </keyword>
          <keyword  id="field_responses" name="field_responses" code="{N_rem(sizet,numFieldResponseFunctions)}" label="field_responses" help="" minOccurs="0" >
            <alias name="num_field_responses"/>
            <param type="INTEGER" constraint=">= 0" />
            <keyword  id="lengths2" name="lengths" code="{N_rem(ivec,fieldLengths)}" label="lengths" help=""  >
              <param type="INTEGERLIST" />
            </keyword>
            <keyword  id="num_coordinates_per_field2" name="num_coordinates_per_field" code="{N_rem(ivec,numCoordsPerField)}" label="num_coordinates_per_field" help="" minOccurs="0" >
              <param type="INTEGERLIST" />
            </keyword>
	    <keyword  id="read_field_coordinates1" name="read_field_coordinates" code="{N_rem(true,readFieldCoords)}" label="whether to read field coordinate files" help="" minOccurs="0" />
          </keyword>
        </keyword>
      </oneOf>
      <oneOf label="gradient type">
        <keyword  id="no_gradients" name="no_gradients" code="{N_rem(lit,gradientType_none)}" label="no_gradients" help=""  />
        <keyword  id="analytic_gradients" name="analytic_gradients" code="{N_rem(lit,gradientType_analytic)}" label="analytic_gradients" help=""  />
        <required>
          <oneOf>
            <keyword  id="mixed_gradients" name="mixed_gradients" code="{N_rem(lit,gradientType_mixed)}" label="Mixed gradients" help="RespCommands.html#RespGradMixed" minOccurs="1" >
              <keyword  id="id_numerical_gradients" name="id_numerical_gradients" code="{N_rem(intset,idNumericalGrads)}" label="Numerical derivatives function list" help="RespCommands.html#RespGradMixed"  >
                <param type="INTEGERLIST" />
              </keyword>
              <keyword  id="id_analytic_gradients" name="id_analytic_gradients" code="{N_rem(intset,idAnalyticGrads)}" label="Analytic derivatives function list" help="RespCommands.html#RespGradMixed"  >
                <param type="INTEGERLIST" />
              </keyword>
            </keyword>
            <keyword  id="numerical_gradients" name="numerical_gradients" code="{N_rem(lit,gradientType_numerical)}" label="Numerical gradients" help="RespCommands.html#RespGradNum"  />
          </oneOf>
          <!-- # formerly required for dakota | vendor -->
          <keyword  id="method_source" name="method_source" code="{0}" label="method_source" help="" minOccurs="0" default="dakota" />
          <optional>
            <oneOf>
              <keyword  id="dakota7" name="dakota" code="{N_rem(lit,methodSource_dakota)}" label="dakota" help="" minOccurs="1" default="relative" >
                <keyword  id="ignore_bounds" name="ignore_bounds" code="{N_rem(true,ignoreBounds)}" label="ignore_bounds" help="" minOccurs="0" default="bounds respected" />
                <optional>
                  <oneOf label="step scaling" >
                    <keyword  id="relative" name="relative" code="{N_rem(lit,fdGradStepType_relative)}" label="relative" help=""  />
                    <keyword  id="absolute" name="absolute" code="{N_rem(lit,fdGradStepType_absolute)}" label="absolute" help=""  default="relative" />
                    <keyword  id="bounds" name="bounds" code="{N_rem(lit,fdGradStepType_bounds)}" label="bounds" help=""  />
                  </oneOf>
                </optional>
              </keyword>
              <keyword  id="vendor" name="vendor" code="{N_rem(lit,methodSource_vendor)}" label="vendor" help=""  />
            </oneOf>
          </optional>
          <!-- # formerly required for forward or central -->
          <keyword  id="interval_type" name="interval_type" code="{0}" label="interval_type" help="" minOccurs="0" default="forward" />
          <optional>
            <oneOf>
              <keyword  id="forward" name="forward" code="{N_rem(lit,intervalType_forward)}" label="forward" help=""  default="forward" />
              <keyword  id="central" name="central" code="{N_rem(lit,intervalType_central)}" label="central" help=""  />
            </oneOf>
          </optional>
          <keyword  id="fd_step_size" name="fd_step_size" code="{N_rem(RealL,fdGradStepSize)}" label="fd_step_size" help="" minOccurs="0" default="0.001" >
            <alias name="fd_gradient_step_size"/>
            <param type="REALLIST" />
          </keyword>
        </required>
      </oneOf>
      <oneOf label="Hessian type">
        <keyword  id="no_hessians" name="no_hessians" code="{N_rem(lit,hessianType_none)}" label="no_hessians" help=""  />
        <keyword  id="numerical_hessians" name="numerical_hessians" code="{N_rem(lit,hessianType_numerical)}" label="Numerical Hessians" help="RespCommands.html#RespHessNum" minOccurs="1" >
          <keyword  id="fd_step_size1" name="fd_step_size" code="{N_rem(RealL,fdHessStepSize)}" label="Finite difference step size" help="RespCommands.html#RespHessNum" minOccurs="0" default="0.001 (forward), 0.002 (central)" >
            <alias name="fd_hessian_step_size"/>
            <param type="REALLIST" />
          </keyword>
          <optional>
            <oneOf label="step scaling" >
              <keyword  id="relative1" name="relative" code="{N_rem(lit,fdHessStepType_relative)}" label="relative" help=""  />
              <keyword  id="absolute1" name="absolute" code="{N_rem(lit,fdHessStepType_absolute)}" label="absolute" help=""  default="relative" />
              <keyword  id="bounds1" name="bounds" code="{N_rem(lit,fdHessStepType_bounds)}" label="bounds" help=""  />
            </oneOf>
          </optional>
          <optional>
            <oneOf label="difference interval">
              <keyword  id="forward1" name="forward" code="{N_rem(false,centralHess)}" label="forward" help=""  default="forward" />
              <keyword  id="central1" name="central" code="{N_rem(true,centralHess)}" label="central" help=""  />
            </oneOf>
          </optional>
        </keyword>
        <keyword  id="quasi_hessians" name="quasi_hessians" code="{N_rem(lit,hessianType_quasi)}" label="Quasi Hessians" help="RespCommands.html#RespHessQuasi" minOccurs="1" >
          <oneOf>
            <keyword  id="bfgs1" name="bfgs" code="{N_rem(lit,quasiHessianType_bfgs)}" label="bfgs" help="" minOccurs="1" >
              <keyword  id="damped" name="damped" code="{N_rem(lit,quasiHessianType_damped_bfgs)}" label="Numerical safeguarding of BFGS update" help="RespCommands.html#RespHessQuasi" minOccurs="0" default="undamped BFGS" />
            </keyword>
            <keyword  id="sr1" name="sr1" code="{N_rem(lit,quasiHessianType_sr1)}" label="sr1" help=""  />
          </oneOf>
        </keyword>
        <keyword  id="analytic_hessians" name="analytic_hessians" code="{N_rem(lit,hessianType_analytic)}" label="analytic_hessians" help=""  />
        <keyword  id="mixed_hessians" name="mixed_hessians" code="{N_rem(lit,hessianType_mixed)}" label="Mixed Hessians" help="RespCommands.html#RespHessMixed" minOccurs="1" >
          <keyword  id="id_numerical_hessians" name="id_numerical_hessians" code="{N_rem(intset,idNumericalHessians)}" label="Numerical Hessians function list" help="RespCommands.html#RespHessMixed" minOccurs="0" >
            <param type="INTEGERLIST" />
            <keyword  id="fd_step_size2" name="fd_step_size" code="{N_rem(RealL,fdHessStepSize)}" label="Finite difference step size" help="RespCommands.html#RespHessMixed" minOccurs="0" default="0.001 (forward), 0.002 (central)" >
              <alias name="fd_hessian_step_size"/>
              <param type="REALLIST" />
            </keyword>
          </keyword>
          <optional>
            <oneOf label="step scaling">
              <keyword  id="relative2" name="relative" code="{N_rem(lit,fdHessStepType_relative)}" label="relative" help=""  />
              <keyword  id="absolute2" name="absolute" code="{N_rem(lit,fdHessStepType_absolute)}" label="absolute" help=""  default="relative" />
              <keyword  id="bounds2" name="bounds" code="{N_rem(lit,fdHessStepType_bounds)}" label="bounds" help=""  />
            </oneOf>
          </optional>
          <optional>
            <oneOf label="difference interval">
              <keyword  id="forward2" name="forward" code="{N_rem(false,centralHess)}" label="forward" help=""  default="forward" />
              <keyword  id="central2" name="central" code="{N_rem(true,centralHess)}" label="central" help=""  />
            </oneOf>
          </optional>
          <keyword  id="id_quasi_hessians" name="id_quasi_hessians" code="{N_rem(intset,idQuasiHessians)}" label="Quasi Hessians function list" help="RespCommands.html#RespHessMixed" minOccurs="0" >
            <param type="INTEGERLIST" />
            <oneOf>
              <keyword  id="bfgs2" name="bfgs" code="{N_rem(lit,quasiHessianType_bfgs)}" label="bfgs" help="" minOccurs="1" >
                <keyword  id="damped1" name="damped" code="{N_rem(lit,quasiHessianType_damped_bfgs)}" label="Numerical safeguarding of BFGS update" help="RespCommands.html#RespHessMixed" minOccurs="0" default="undamped BFGS" />
              </keyword>
              <keyword  id="sr11" name="sr1" code="{N_rem(lit,quasiHessianType_sr1)}" label="sr1" help=""  />
            </oneOf>
          </keyword>
          <keyword  id="id_analytic_hessians" name="id_analytic_hessians" code="{N_rem(intset,idAnalyticHessians)}" label="Analytic Hessians function list" help="RespCommands.html#RespHessMixed" minOccurs="0" >
            <param type="INTEGERLIST" />
          </keyword>
        </keyword>
      </oneOf>
    </keyword>
    
  </input>
</document><|MERGE_RESOLUTION|>--- conflicted
+++ resolved
@@ -3356,11 +3356,7 @@
 	          <keyword  id="rf_data_file" name="rf_data_file" code="{N_mom(str,rfDataFileName)}" label="Random Field Data File Name" default="none">
 		<param type="STRING" />
               </keyword>
-<<<<<<< HEAD
-	      <keyword  id="dace_method_pointer1" name="dace_method_pointer" code="{N_mom(str,subMethodPointer)}" label="Design of experiments method pointer" help="ModelCommands.html#ModelSurrG" minOccurs="1" default="no design of experiments data" >
-=======
-	          <keyword  id="dace_method_pointer" name="dace_method_pointer" code="{N_mom(str,subMethodPointer)}" label="Design of Experiments Method Pointer" help="ModelCommands.html#ModelSurrG" minOccurs="1" default="no design of experiments data" >
->>>>>>> 536f7d53
+	      <keyword  id="dace_method_pointer1" name="dace_method_pointer" code="{N_mom(str,subMethodPointer)}" label="Design of Experiments Method Pointer" help="ModelCommands.html#ModelSurrG" minOccurs="1" default="no design of experiments data" >
                 <param type="STRING" in_taglist="method" />
               </keyword>
 	          <keyword id="analytic_covariance" name="analytic_covariance" label="Analytic Covariance" code="{0}" >
