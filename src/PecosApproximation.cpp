--- conflicted
+++ resolved
@@ -103,7 +103,6 @@
     for (i=0; i<num_replicates; ++i)
       pecosBasisApprox.surrogate_data(approxData[i], i);
 
-<<<<<<< HEAD
     // > push another instance for modSurrData (allows consolidation of
     //   Approximation::push/pop operations)
     Pecos::SurrogateData mod_surr(key);
@@ -123,11 +122,6 @@
     break;
   }
   default: // default ctor linkages are sufficient
-=======
-    // Configure active approxData such that other classes access the modified
-    // discrepancy data (0 is also the default)
-    surrogate_data_index(0);
->>>>>>> b7cf7899
     break;
   }
 }
