--- conflicted
+++ resolved
@@ -180,11 +180,9 @@
   /// return the number of constraints to be enforced via an anchor point
   virtual int num_constraints() const;
 
-<<<<<<< HEAD
-=======
+  // *** Additions for C3 ***
   /// clear current build data in preparation for next build
   virtual void clear_current();
-
 
   virtual void eval_flag(bool);
   virtual void gradient_flag(bool);
@@ -192,9 +190,8 @@
   virtual bool expansion_coefficient_flag() const;    
   virtual void expansion_gradient_flag(bool);
   virtual bool expansion_gradient_flag() const;
-    
-    
->>>>>>> 4efd99a7
+  // ************************
+
   //
   //- Heading: Member functions
   //
