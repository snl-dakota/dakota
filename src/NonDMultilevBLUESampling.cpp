/*  _______________________________________________________________________

    Dakota: Explore and predict with confidence.
    Copyright 2014-2024
    National Technology & Engineering Solutions of Sandia, LLC (NTESS).
    This software is distributed under the GNU Lesser General Public License.
    For more information, see the README file in the top Dakota directory.
    _______________________________________________________________________ */

#include "dakota_system_defs.hpp"
#include "dakota_data_io.hpp"
//#include "dakota_tabular_io.hpp"
#include "dakota_linear_algebra.hpp"
#include "DakotaModel.hpp"
#include "DakotaResponse.hpp"
#include "NonDMultilevBLUESampling.hpp"
#include "ProblemDescDB.hpp"
#include "ActiveKey.hpp"
#include "DakotaIterator.hpp"
#include "SharedPolyApproxData.hpp"

static const char rcsId[]="@(#) $Id: NonDMultilevBLUESampling.cpp 7035 2010-10-22 21:45:39Z mseldre $";

namespace Dakota {


/** This constructor is called for a standard letter-envelope iterator 
    instantiation.  In this case, set_db_list_nodes has been called and 
    probDescDB can be queried for settings from the method specification. */
NonDMultilevBLUESampling::
NonDMultilevBLUESampling(ProblemDescDB& problem_db,
			 std::shared_ptr<Model> model):
  NonDNonHierarchSampling(problem_db, model),
  pilotGroupSampling(problem_db.get_short("method.nond.pilot_samples.mode")),
  groupThrottleType(problem_db.get_short("method.nond.group_throttle_type")),
  groupSizeThrottle(problem_db.get_ushort("method.nond.group_size_throttle")),
  rCondBestThrottle(problem_db.get_sizet("method.nond.rcond_best_throttle")),
  rCondTolThrottle(problem_db.get_real("method.nond.rcond_tol_throttle"))
{
<<<<<<< HEAD
  analyticEstVarDerivs = true; // ML BLUE estvar soln has analytic derivatives
  //hardenNumericSoln  = true; // now adopted for all non-hierarch estimators
=======
  analyticEstVarDerivs = true; // estvar solve can be differentiated
  //hardenNumericSoln  = true; // more important for ML BLUE than ACV family
>>>>>>> 39426875
  mlmfSubMethod        = problem_db.get_ushort("method.sub_method");

  // SDP versus conventional NLP handled by optSubProblemSolver
  //optSubProblemSolver = sub_optimizer_select(
  //  probDescDB.get_ushort("method.nond.opt_subproblem_solver"),SUBMETHOD_SDP);

  if (maxFunctionEvals == SZ_MAX) // accuracy constraint (convTol)
    optSubProblemForm = N_GROUP_LINEAR_OBJECTIVE;
  else                     // budget constraint (maxFunctionEvals)
    optSubProblemForm = N_GROUP_LINEAR_CONSTRAINT;

  if (outputLevel >= DEBUG_OUTPUT)
    Cout << "ML BLUE sub-method selection = " << mlmfSubMethod
	 << " sub-method formulation = " << optSubProblemForm
	 << " sub-problem solver = "     << optSubProblemSolver << std::endl;

  // groupThrottleType is inferred for scalar spec so XML can be flattened
  if (!groupThrottleType) {
    if (groupSizeThrottle != USHRT_MAX)
      groupThrottleType = GROUP_SIZE_THROTTLE;
    else if (rCondBestThrottle != SZ_MAX)
      groupThrottleType = RCOND_BEST_COUNT_THROTTLE;
    else if (rCondTolThrottle != DBL_MAX)
      groupThrottleType = RCOND_TOLERANCE_THROTTLE;
  }

  switch (groupThrottleType) {

  //case DAG_DEPTH_THROTTLE:   // Emulate ACV
  //case DAG_BREADTH_THROTTLE: // Emulate MFMC
    // all approx --> nominal dags --> enforce constraints --> unique groups

  case MFMC_ESTIMATOR_GROUPS:
    // Some avg_eval_ratios from an analytic pairwise CVMC initial_guess will
    // be dropped.  MFMC is of course Ok.
    numGroups = numApprox + 1;
    modelGroups.resize(numGroups);
    for (size_t g=0; g<numGroups; ++g)
      mfmc_model_group(g, modelGroups[g]);
    break;

  case COMMON_ESTIMATOR_GROUPS: {
    // overlay hierarchical and peer groups (linear growth: 3M - duplicates)
    UShortArray group;  UShortArraySet unique_groups;  size_t g;
    for (g=0; g<numApprox; ++g) { // defer all groups to override set ordering
      cvmc_model_group(g, group); // singletons: increments in pair-wise CVMC
      unique_groups.insert(group);
      mfmc_model_group(g, group); // pyramid groups as in MFMC/ACV-MF
      unique_groups.insert(group);
    }
    for (g=0; g<=numApprox; ++g) {
      mlmc_model_group(g, group); // paired  groups as in MLMC/ACV-RD
      unique_groups.insert(group);
    }
    singleton_model_group(numApprox, group); // not the last CVMC group
    unique_groups.insert(group);    
    size_t unique_len = unique_groups.size();  UShortArraySet::iterator it;
    numGroups = unique_len + 1;
    modelGroups.resize(numGroups);
    for (it=unique_groups.begin(), g=0; it!=unique_groups.end(); ++it, ++g)
      modelGroups[g] = *it;
    // for consistency with other cases, force all-model case to be last group
    mfmc_model_group(numApprox, modelGroups[unique_len]);
    break;
  }

  case GROUP_SIZE_THROTTLE: { // simplest throttle
    size_t m, num_models = numApprox+1;
    // tensor product of order 1 to enumerate approximation groups
    UShort2DArray tp;  UShortArray tp_orders(num_models, 1);
    Pecos::SharedPolyApproxData::
      tensor_product_multi_index(tp_orders, tp, true);
    tp.erase(tp.begin()); // discard empty group (all 0's)

    size_t num_tp = tp.size(), g, g_size, g_index;
    UShortArray group_g;
    for (g=0; g<num_tp; ++g) {
      const UShortArray& tp_g = tp[g];
      g_size = std::count(tp_g.begin(), tp_g.end(), 1);
      if (g_size <= groupSizeThrottle) {
	group_g.resize(g_size);
	for (m=0, g_index=0; m<num_models; ++m)
	  if (tp_g[m]) { group_g[g_index] = m; ++g_index; }
	modelGroups.push_back(group_g);
      }
    }
    // augment with all-group where needed:
    // SHARED_PILOT or local/competed_local initial guesses from MFMC/CVMC
    // > since this is subtle / awkward to document / potentially bug-inducing
    //   downstream, we include the all_group w/ all size throttles for now
    // > Note 1: there is only one group with all models, so this renders
    //   size throttle = numApprox the same as no throttle.
    // > Note 2: size throttle < numApprox means some avg_eval_ratios from an
    //   analytic MFMC initial_guess will be dropped.  Pairwise CVMC is Ok.
    if ( groupSizeThrottle < num_models ) {
	 // && ( pilotGroupSampling == SHARED_PILOT ||
	 // varianceMinimizers.size() == 1) ) {// local w/ MFMC/CVMC pre-solve
      group_g.resize(num_models);
      for (m=0; m<num_models; ++m)
	group_g[m] = m;
      modelGroups.push_back(group_g);
    }
    numGroups = modelGroups.size();
    break;
  }

  default: { // NO_GROUP_THROTTLE, RCOND_*_THROTTLE
    // tensor product of order 1 to enumerate approximation groups
    // > modelGroups are not currently ordered by numbers of models,
    //   i.e. all 1-model cases, followed by all 2-model cases, etc.
    UShort2DArray tp;  UShortArray tp_orders(numApprox+1, 1);
    Pecos::SharedPolyApproxData::
      tensor_product_multi_index(tp_orders, tp, true);
    tp.erase(tp.begin()); // discard empty group (all 0's)

    numGroups = tp.size();  modelGroups.resize(numGroups);
    size_t g, m;
    for (g=0; g<numGroups; ++g) {
      const UShortArray& tp_g = tp[g];
      UShortArray&    group_g = modelGroups[g];
      for (m=0; m<=numApprox; ++m)
	if (tp_g[m]) group_g.push_back(m);
    }
    break;
  }
  }

  if (costSource == USER_COST_SPEC) update_model_group_costs();

  // if throttling is complete (not based on observed group covariances),
  // adjust solver according to numGroups if necessary (e.g. dimension
  // limitations for global pre-processing).  If throttling is instead
  // dynamic, perform this update downstream in prune_model_groups().
  if (groupThrottleType != RCOND_TOLERANCE_THROTTLE &&
      groupThrottleType != RCOND_BEST_COUNT_THROTTLE)
    update_search_algorithm();

  load_pilot_sample(problem_db.get_sza("method.nond.pilot_samples"),
		    numGroups, pilotSamples);

  size_t max_ps = find_max(pilotSamples);
  if (max_ps) maxEvalConcurrency *= max_ps;
}


NonDMultilevBLUESampling::~NonDMultilevBLUESampling()
{ }


void NonDMultilevBLUESampling::core_run()
{
  retainedModelGroups.clear();

  switch (pilotMgmtMode) {
  case ONLINE_PILOT: // iterated ML BLUE (default)
    // ESTIMATOR_PERFORMANCE case differs from ONLINE_PILOT_PROJECTION
    ml_blue_online_pilot();     break;
  case OFFLINE_PILOT: // non-iterated allocation from offline/Oracle correlation
    switch (finalStatsType) {
    // since offline is not iterated, the ESTIMATOR_PERFORMANCE case is the
    // same as OFFLINE_PILOT_PROJECTION --> bypass IntMaps, simplify code
    case ESTIMATOR_PERFORMANCE:  ml_blue_pilot_projection();  break;
    default:                     ml_blue_offline_pilot();     break;
    }
    break;
  case ONLINE_PILOT_PROJECTION:  case OFFLINE_PILOT_PROJECTION:
    ml_blue_pilot_projection(); break;
  }
}


/** This function performs ML BLUE using an iterated approach. */
void NonDMultilevBLUESampling::ml_blue_online_pilot()
{
  // Online iteration does not work the same way since complete group increments
  // (as opposed to only incrementing the shared sample set) will exhaust the
  // budget on the first solve (excepting sample roundoff effects). Subsequent
  // solves are over-constrained, becoming budget-exhausted cases.  Thoughts:
  // > Good time to add support for under-relaxation of sample increments
  //   (as for parallel batching, deploy as shared feature set)
  // > SHARED_PILOT case needs logic to switch over from shared covariance to
  //   independent covariance, perhaps when N_actual_g >= pilot_g rather than
  //   mlmfIter > 0 (for which unallocated groups have no data)
  // > For SHARED_PILOT case, can increment the shared group until convergence
  //   (as for MFMC/ACV).  Is there an important interaction between dependence
  //   in group covar samples and the allocation solve?
  //   >> Compare rcond for shared vs. independent Psi??  cov_GG_inv will be Ok,
  //      but Psi_inv may be affected by repeat of pair-wise covariance terms.
  //   If not, first converge on the allocation and *then* evaluate independent
  //   increments for all other groups prior to roll-up of final moments
  //   (QOI_STATISTICS mode).
  //   >> Strict mode: only increment if all_group is allocated --> all new
  //      samples will get used in the final roll-up and we stay in SHARED_PILOT
  //      mode as long as we have all_group increments to perform.  Incurred
  //      expense still undershoots budget such that we could iterate without
  //      under-relaxing, but we also don't want to overshoot all_group samples.
  //   >> Loose mode: increment all_group based on some overlay of group
  //      allocations --> complicates reuse once we shift over to independent
  //      sample sets.  Some but not all model evals could be reused.  Avoid.
  // > Once shifting from shared to independent estimation of covariances,
  //   we need under-relaxation if we are to continue iteration.

  // Implementation:
  // {one-and-done, strict}        SHARED, followed by
  // {one-and-done, under-relaxed} INDEPENDENT
  // > strict SHARED on its own is pretty limited, but if these increments are
  //   present, they seem useful prior to performing samples across all groups.
  //   >> Go ahead and reuse under-relaxation spec to mitigate over-shoot.
  //   >> Counter-argument: is it imbalanced to refine all_group to convergence
  //      w/o refining any other groups?  Not really: all group covariances get
  //      updated --> this is simply refinement w/i the SHARED context.
  // > Using any and all group increments to update their corresponding group
  //   covariances is the strongest motivation, so use under-relaxation here
  //   to mitigate BOTH allocation overshoot and budget exhaustion.
  // > Similar to solution_level_cost, under-relaxation could support:
  //   >> sequence:      .5, .75, 1. for mlmfIter 1,2,3
  //   >> scalar factor: .75 --> .75 fixed or recursive on unity partition, e.g.
  //      .75 recursive = prev .75 + .75 * .25 remaining = .9375, .9844, ...
  //      .5  recursive = .5, .75, .875, ...
  //   >> combination: .5 .8 --> .5, .8, prev + .8 remaining = .96, .992, ...
  //   >> Factors could also be > 1 to mitigate fine deltaN refinement near conv
  //   >> Since factor is increasing while being applied to a shrinking portion
  //      of the allocation (delta->0), recursive compounds these two effects
  //      and is probably more complicated than necessary, e.g. can resort to
  //      factor = 1 (no relaxation) fairly quickly, i.e. after 1 or 2 iters.
  // > under_relax_sequence  = ListOfReal (don't auto-terminate with 1)
  //   under_relax_fixed     = Real (fixed)
  //   under_relax_recursive = Real (recursive per iter on unity partition)

  // retrieve cost estimates across soln levels for a particular model form
  IntRealMatrixArrayMap sum_G;          IntRealSymMatrix2DArrayMap sum_GG;
  initialize_group_sums(sum_G, sum_GG); initialize_group_counts(NGroupActual);
  SizetArray delta_N_G = pilotSamples; // sized by load_pilot_samples()
  NGroupAlloc.assign(numGroups, 0);

  // online iterations for shared covariance estimation:
  if (pilotGroupSampling == SHARED_PILOT) {
    size_t all_group = numGroups - 1; // last group = all models
    NGroupAlloc[all_group] = delta_N_G[all_group];
    shared_covariance_iteration(sum_G, sum_GG, delta_N_G);
    reset_relaxation(); // for initial increments for all other groups
  }
  // online iteration for independent covariance estimation:
  independent_covariance_iteration(sum_G, sum_GG, delta_N_G);

  // Only QOI_STATISTICS requires application of oversample ratios and
  // estimation of moments; ESTIMATOR_PERFORMANCE can bypass this expense.
  if (finalStatsType == QOI_STATISTICS)
    blue_raw_moments(sum_G, sum_GG, NGroupActual); // online version

  if (!zeros(delta_N_G)) // exceeded maxIterations
    increment_equivalent_cost(delta_N_G, modelGroupCost,
			      sequenceCost[numApprox], deltaEquivHF);
  finalize_counts(NGroupActual, NGroupAlloc);
}


/** This function performs ML BLUE using an offline pilot approach. */
void NonDMultilevBLUESampling::ml_blue_offline_pilot()
{
  // --------------------------------------------------------------
  // Compute covar GG from (oracle) pilot treated as "offline" cost
  // --------------------------------------------------------------
  IntRealMatrixArrayMap sum_G_pilot; IntRealSymMatrix2DArrayMap sum_GG_pilot;
  Sizet2DArray N_pilot;
  evaluate_pilot(sum_G_pilot, sum_GG_pilot, N_pilot, false);

  // -----------------------------------
  // Compute "online" sample increments:
  // -----------------------------------
  IntRealMatrixArrayMap sum_G;          IntRealSymMatrix2DArrayMap sum_GG;
  initialize_group_sums(sum_G, sum_GG); initialize_group_counts(NGroupActual);
  SizetArray delta_N_G;  NGroupAlloc.assign(numGroups, 0);

  // compute the LF/HF evaluation ratios from shared samples and compute
  // ratio of MC and ACV mean sq errors (which incorporates anticipated
  // variance reduction from application of avg_eval_ratios).
  compute_allocations(blueSolnData, NGroupActual, NGroupAlloc, delta_N_G);
  increment_allocations(blueSolnData, NGroupAlloc, delta_N_G);
  ++mlmfIter;

  // -----------------------------------
  // Perform "online" sample increments:
  // -----------------------------------
  // QOI_STATISTICS case; ESTIMATOR_PERFORMANCE redirects to
  // ml_blue_pilot_projection() to also bypass IntMaps.

  // perform the shared increment for the online sample profile
  group_increments(delta_N_G, "blue_"); // spans ALL models, blocking
  accumulate_blue_sums(sum_G, sum_GG, NGroupActual, batchResponsesMap);
  increment_equivalent_cost(delta_N_G, modelGroupCost,
			    sequenceCost[numApprox], equivHFEvals);
  clear_batches();
  // extract moments
  blue_raw_moments(sum_G_pilot, sum_GG_pilot, N_pilot, // offline for covar
		   sum_G, sum_GG, NGroupActual);       // online for mu-hat
  // finalize
  finalize_counts(NGroupActual, NGroupAlloc);
}


/** This function performs ML BLUE using a pilot projection approach. */
void NonDMultilevBLUESampling::ml_blue_pilot_projection()
{
  // --------------------------------------------------------------------
  // Evaluate shared increment and update correlations, {eval,EstVar}_ratios
  // --------------------------------------------------------------------
  RealMatrixArray sum_G; RealSymMatrix2DArray sum_GG;
  if (pilotMgmtMode == OFFLINE_PILOT || // redirected here for ESTIMATOR_PERF
      pilotMgmtMode == OFFLINE_PILOT_PROJECTION) {
    // accumulate offline counts
    Sizet2DArray N_pilot;
    evaluate_pilot(sum_G, sum_GG, N_pilot, false);
    // initialize online counts
    initialize_group_counts(NGroupActual);  NGroupAlloc.assign(numGroups, 0);
  }
  else { // ONLINE_PILOT_PROJECTION
    if (pilotGroupSampling == SHARED_PILOT) {
      NGroupAlloc.assign(numGroups, 0);
      size_t all_group = numGroups - 1; // last group = all models
      NGroupAlloc[all_group] = pilotSamples[all_group];
    }
    else NGroupAlloc = pilotSamples;
    // initialize + accumulate online counts
    evaluate_pilot(sum_G, sum_GG, NGroupActual, true);
  }

  // -------------------------------------
  // Compute sample increment projections:
  // -------------------------------------
  // compute the LF/HF evaluation ratios from shared samples and compute
  // ratio of MC and ACV mean sq errors (which incorporates anticipated
  // variance reduction from application of avg_eval_ratios).
  SizetArray delta_N_G;
  compute_allocations(blueSolnData, NGroupActual, NGroupAlloc, delta_N_G);
  increment_allocations(blueSolnData, NGroupAlloc, delta_N_G);
  ++mlmfIter;

  // No final moments for pilot projection
  increment_equivalent_cost(delta_N_G, modelGroupCost,
			    sequenceCost[numApprox], deltaEquivHF);
  finalize_counts(NGroupActual, NGroupAlloc);
  // No need for updating estimator variance given deltaNActualHF since
  // NonDNonHierarchSampling::ensemble_numerical_solution() recovers N*
  // from the numerical solve and computes projected estVariance{s,Ratios}
}


void NonDMultilevBLUESampling::
shared_covariance_iteration(IntRealMatrixArrayMap& sum_G,
			    IntRealSymMatrix2DArrayMap& sum_GG,
			    SizetArray& delta_N_G)
{
  size_t all_group = numGroups - 1; // last group = all models
  numSamples = delta_N_G[all_group];

  if (outputLevel >= NORMAL_OUTPUT)
    Cout << "\n>>>>> multilevel_blue: online iteration for shared covariance."
	 << std::endl;
  while (numSamples && mlmfIter <= maxIterations) {
    // -----------------------------------------------
    // Evaluate shared increment and update covariance
    // -----------------------------------------------
    // > Note: evaluate_pilot() does not support IntMaps
    shared_increment("blue_");
    // accumulate for one group only and reuse for group covariances
    accumulate_blue_sums(sum_G, sum_GG, NGroupActual, all_group, allResponses);
    // update covariances, recomputing model group pruning if active
    compute_GG_covariance(sum_G[1][all_group], sum_GG[1][all_group],
			  NGroupActual[all_group], covGG, covGGinv);

    if (mlmfIter == 0 && costSource != USER_COST_SPEC)
      { recover_online_cost(allResponses); update_model_group_costs(); }
    increment_equivalent_cost(numSamples, sequenceCost, 0, numApprox+1,
			      equivHFEvals);

    // --------------------
    // Solve for allocation
    // --------------------
    prune_model_groups(); // redefined from scatch each iteration
    // Numerical soln is subject to latest group pruning (rcond throttles), but
    // all_group retention is enforced in prune_model_groups() for this case
    compute_allocations(blueSolnData, NGroupActual, NGroupAlloc, delta_N_G);
    // only increment NGroupAlloc[all_group]
    increment_allocations(blueSolnData, NGroupAlloc, delta_N_G, all_group);
    numSamples = delta_N_G[all_group];
    ++mlmfIter;  advance_relaxation();
  }
}


void NonDMultilevBLUESampling::
independent_covariance_iteration(IntRealMatrixArrayMap& sum_G,
				 IntRealSymMatrix2DArrayMap& sum_GG,
				 SizetArray& delta_N_G)
{
  // resetting counter for independent iteration allows separated throttling,
  // but also resets the numerical solve initial guess process (expensive)
  //mlmfIter = 0;

  // either leftover delta from shared_covariance_iteration() or initial pilot
  increment_allocations(blueSolnData, NGroupAlloc, delta_N_G);

  // if SHARED_PILOT, delta_N_G[all_group] should now be zero (unless maxIter),
  // but other groups will be nonzero prior to full convergence
  if (outputLevel >= NORMAL_OUTPUT)
    Cout << "\n>>>>> multilevel_blue: online iteration for independent "
	 << "covariance." << std::endl;

  SizetArray N_G_ref;
  if (pilotGroupSampling == SHARED_PILOT)
    N_G_ref = NGroupActual[numGroups - 1]; // for compute_GG_covariance()

  while (!zeros(delta_N_G) && mlmfIter <= maxIterations) {

    // -----------------------------------------------
    // Evaluate shared increment and update covariance
    // -----------------------------------------------
    group_increments(delta_N_G, "blue_"); // spans ALL model groups, blocking
    accumulate_blue_sums(sum_G, sum_GG, NGroupActual, batchResponsesMap);
    compute_GG_covariance(sum_G[1], sum_GG[1], NGroupActual,
			  covGG, covGGinv, N_G_ref);
    // While online cost recovery could be continuously updated, we restrict
    // to the pilot and do not not update on subsequent iterations.  We could
    // potentially mirror the covariance updates with cost updates, but seems
    // likely to induce thrash when run times are not robust.
    if (mlmfIter == 0 && costSource != USER_COST_SPEC)
        /* && pilotGroupSampling == INDEPENDENT_PILOT */
      { recover_online_cost(batchResponsesMap); update_model_group_costs(); }
    increment_equivalent_cost(delta_N_G, modelGroupCost,
			      sequenceCost[numApprox], equivHFEvals);
    clear_batches();

    // --------------------
    // Solve for allocation
    // --------------------
    prune_model_groups(); // redefined from scatch each iteration
    compute_allocations(blueSolnData, NGroupActual, NGroupAlloc, delta_N_G);
    increment_allocations(blueSolnData, NGroupAlloc, delta_N_G);
    ++mlmfIter;  advance_relaxation();
  }
}


void NonDMultilevBLUESampling::
evaluate_pilot(RealMatrixArray& sum_G_pilot, RealSymMatrix2DArray& sum_GG_pilot,
	       Sizet2DArray& N_shared_pilot, bool incr_cost)
{
  initialize_group_sums(sum_G_pilot, sum_GG_pilot);
  initialize_group_counts(N_shared_pilot);//, N_GG_pilot);

  // ----------------------------------------
  // Compute var L,H & covar LL,LH from pilot
  // ----------------------------------------
  // INDEPENDENT_PILOT: independent pilot samples for each group = expensive
  //   initialization; straightforward to augment all groups with increments,
  //   but likely that not all groups will get allocated with N_g > N_pilot.
  // SHARED_PILOT: shared pilot sample is (much) less expensive initialization
  //   for initial estimates of covGG; subsequent allocations are independent,
  //   but shared pilot only reused once (all-model group).  Saves cost for
  //   groups that are not selected for investment.
  if (pilotGroupSampling == SHARED_PILOT) {
    size_t all_group = numGroups - 1; // last group = all models
    numSamples = pilotSamples[all_group];
    shared_increment("blue_");
    // accumulate for one group only and reuse for group covariances
    RealMatrix&          sum_G_sh =    sum_G_pilot[all_group];
    RealSymMatrixArray& sum_GG_sh =   sum_GG_pilot[all_group];
    SizetArray&              N_sh = N_shared_pilot[all_group];
    accumulate_blue_sums(sum_G_sh, sum_GG_sh, N_sh, all_group, allResponses);
    compute_GG_covariance(sum_G_sh, sum_GG_sh, N_sh, covGG, covGGinv);
    if (costSource != USER_COST_SPEC)
      { recover_online_cost(allResponses); update_model_group_costs(); }
    if (incr_cost)
      increment_equivalent_cost(numSamples, sequenceCost, 0, numApprox+1,
				equivHFEvals);
  }
  else {
    group_increments(pilotSamples, "blue_"); // all groups, independent samples
    accumulate_blue_sums(sum_G_pilot, sum_GG_pilot, N_shared_pilot,
			 batchResponsesMap);
    compute_GG_covariance(sum_G_pilot, sum_GG_pilot, N_shared_pilot,
			  covGG, covGGinv);
    if (costSource != USER_COST_SPEC)
      { recover_online_cost(batchResponsesMap); update_model_group_costs(); }
    if (incr_cost)
      increment_equivalent_cost(pilotSamples, modelGroupCost,
				sequenceCost[numApprox], equivHFEvals);
    clear_batches();
  }
  prune_model_groups();
}


void NonDMultilevBLUESampling::
evaluate_pilot(IntRealMatrixArrayMap& sum_G_pilot,
	       IntRealSymMatrix2DArrayMap& sum_GG_pilot,
	       Sizet2DArray& N_shared_pilot, bool incr_cost)
{
  initialize_group_sums(sum_G_pilot, sum_GG_pilot);
  initialize_group_counts(N_shared_pilot);//, N_GG_pilot);

  // ----------------------------------------
  // Compute var L,H & covar LL,LH from pilot
  // ----------------------------------------
  // INDEPENDENT_PILOT: independent pilot samples for each group = expensive
  //   initialization; straightforward to augment all groups with increments,
  //   but likely that not all groups will get allocated with N_g > N_pilot.
  // SHARED_PILOT: shared pilot sample is (much) less expensive initialization
  //   for initial estimates of covGG; subsequent allocations are independent,
  //   but shared pilot only reused once (all-model group).  Saves cost for
  //   groups that are not selected for investment.
  if (pilotGroupSampling == SHARED_PILOT) {
    size_t all_group = numGroups - 1; // last group = all models
    numSamples = pilotSamples[all_group];
    shared_increment("blue_");
    // accumulate for one group only and reuse for group covariances
    accumulate_blue_sums(sum_G_pilot, sum_GG_pilot, N_shared_pilot, all_group,
			 allResponses);
    compute_GG_covariance(sum_G_pilot[1][all_group], sum_GG_pilot[1][all_group],
			  N_shared_pilot[all_group], covGG, covGGinv);
    if (costSource != USER_COST_SPEC)
      { recover_online_cost(allResponses); update_model_group_costs(); }
    if (incr_cost)
      increment_equivalent_cost(numSamples, sequenceCost, 0, numApprox+1,
				equivHFEvals);
  }
  else {
    group_increments(pilotSamples, "blue_"); // all groups, independent samples
    accumulate_blue_sums(sum_G_pilot, sum_GG_pilot, N_shared_pilot,
			 batchResponsesMap);
    compute_GG_covariance(sum_G_pilot[1], sum_GG_pilot[1], N_shared_pilot,
			  covGG, covGGinv);
    if (costSource != USER_COST_SPEC)
      { recover_online_cost(batchResponsesMap); update_model_group_costs(); }
    if (incr_cost)
      increment_equivalent_cost(pilotSamples, modelGroupCost,
				sequenceCost[numApprox], equivHFEvals);
    clear_batches();
  }
  prune_model_groups();
}


void NonDMultilevBLUESampling::
numerical_solution_counts(size_t& num_cdv, size_t& num_lin_con,
			  size_t& num_nln_con)
{
  num_cdv = num_active_groups();
  bool offline = (pilotMgmtMode == OFFLINE_PILOT ||
		  pilotMgmtMode == OFFLINE_PILOT_PROJECTION);
  switch (optSubProblemForm) {
  case N_GROUP_LINEAR_CONSTRAINT:
    num_lin_con = (offline) ? 2 : 1;  num_nln_con = 0;  break;
  case N_GROUP_LINEAR_OBJECTIVE:
    num_lin_con = (offline) ? 1 : 0;  num_nln_con = 1;  break;
  }
}


void NonDMultilevBLUESampling::
numerical_solution_bounds_constraints(const MFSolutionData& soln,
				      RealVector& x0, RealVector& x_lb,
				      RealVector& x_ub, RealVector& lin_ineq_lb,
				      RealVector& lin_ineq_ub,
				      RealVector& lin_eq_tgt,
				      RealVector& nln_ineq_lb,
				      RealVector& nln_ineq_ub,
				      RealVector& nln_eq_tgt,
				      RealMatrix& lin_ineq_coeffs,
				      RealMatrix& lin_eq_coeffs)
{
  // --------------------------------------
  // Formulate the optimization sub-problem: initial pt, bnds, constraints
  // --------------------------------------

  specify_parameter_bounds(x_lb, x_ub);
  enforce_nudge(x_lb); // nudge away from 0 if needed

  specify_initial_parameters(soln, x0, x_lb, x_ub);
  enforce_bounds(x0, x_lb, x_ub);// for example, x0 can undershoot lb if OFFLINE

  specify_linear_constraints(lin_ineq_lb, lin_ineq_ub, lin_eq_tgt,
			     lin_ineq_coeffs, lin_eq_coeffs);
  specify_nonlinear_constraints(nln_ineq_lb, nln_ineq_ub, nln_eq_tgt);
}


void NonDMultilevBLUESampling::
specify_parameter_bounds(RealVector& x_lb, RealVector& x_ub)
{
  // Solver parameter bounds.  Note: some minimizers require finite
  // bounds --> these updates are performed in finite_solution_bounds()

  x_ub = DBL_MAX; // no upper bounds for groups
  if (pilotMgmtMode == OFFLINE_PILOT ||
      pilotMgmtMode == OFFLINE_PILOT_PROJECTION)
    x_lb = 0.; // no group lower bounds for OFFLINE (NUDGE applied downstream)
  else {
    // Assign sunk cost to full group and optimize w/ this as a constraint.
    // > One could argue for only lower-bounding with actual incurred samples,
    //   but have elected elsewhere to be consistent with backfill logic.
    // > Note: only NGroup*[all_group] is advanced in shared_covariance_iter()
    size_t g, v, num_v = x_lb.length();
    for (v=0; v<num_v; ++v) {
      g = active_to_all_group(v);
      x_lb[v] = (backfillFailures) ?
	average(NGroupActual[g]) : (Real)NGroupAlloc[g];
    }
  }
}


void NonDMultilevBLUESampling::
specify_initial_parameters(const MFSolutionData& soln, RealVector& x0,
			   const RealVector& x_lb, const RealVector& x_ub)
{
  const RealVector& soln_vars = soln.solution_variables();
  if (soln_vars.empty()) x0 = x_lb;
  else {
    size_t num_v = num_active_groups();
    if (soln_vars.length() != num_v) deflate(soln_vars, retainedModelGroups,x0);
    else                             x0 = soln_vars;
  }
}


void NonDMultilevBLUESampling::
specify_linear_constraints(RealVector& lin_ineq_lb, RealVector& lin_ineq_ub,
			   RealVector& lin_eq_tgt,  RealMatrix& lin_ineq_coeffs,
			   RealMatrix& lin_eq_coeffs)
{
  switch (optSubProblemForm) {
  case N_GROUP_LINEAR_CONSTRAINT: { // linear inequality constraint on budget:
    // \Sum_grp_i w_grp_i        N_grp_i <= equiv_HF * w_HF
    // \Sum_grp_i w_grp_i / w_HF N_grp_i <= equivHF
    size_t g, v, num_v = num_active_groups();
    lin_ineq_lb[0] = -DBL_MAX; // no lb
    lin_ineq_ub[0] = activeBudget;
    Real cost_H = sequenceCost[numApprox];
    for (v=0; v<num_v; ++v) {
      g = active_to_all_group(v);
      lin_ineq_coeffs(0, v) = modelGroupCost[g] / cost_H;
    }
    break;
  }
  }
}


void NonDMultilevBLUESampling::
specify_nonlinear_constraints(RealVector& nln_ineq_lb, RealVector& nln_ineq_ub,
			      RealVector& nln_eq_tgt)
{
  switch (optSubProblemForm) {
  case N_GROUP_LINEAR_OBJECTIVE: // nonlinear accuracy constraint: ub on estvar
    nln_ineq_lb = -DBL_MAX;   // no lower bnd
    nln_ineq_ub = std::log(convergenceTol * estVarMetric0);
    break;
  }
}


void NonDMultilevBLUESampling::
derived_finite_solution_bounds(const RealVector& x0, RealVector& x_lb,
			       RealVector& x_ub, Real budget)
{
  // Extreme N_g is all refinement budget allocated to one group:
  //   delta_N_g cost_g = budget_cost - equivHFEvals
  size_t g, v, num_v = x0.length();  Real cost_H = sequenceCost[numApprox];
  if (equivHFEvals > 0.) {
    Real remaining_cost = (budget - equivHFEvals) * cost_H;
    for (v=0; v<num_v; ++v) {
      g = active_to_all_group(v);
      x_ub[v] = x0[v] + remaining_cost / modelGroupCost[g];
    }
  }
  else { // in this case, avoid offline_N_lwr,RATIO_NUDGE within x0
    Real budget_cost = budget * cost_H;
    for (v=0; v<num_v; ++v) {
      g = active_to_all_group(v);
      x_ub[v] = budget_cost / modelGroupCost[g];
    }
  }
}


void NonDMultilevBLUESampling::
augment_linear_ineq_constraints(RealMatrix& lin_ineq_coeffs,
				RealVector& lin_ineq_lb,
				RealVector& lin_ineq_ub)
{
  // Note: could be collapsed within numerical_solution_bounds_constraints()
  // above to reduce function declarations, but we stick with the convention
  // that augment_linear_ineq_constraints() augments the core problem definition
  // with additional sample count relationship constraints.  Instead of managing
  // accuracy/cost metrics, these constraints ensure a well-posed solution and
  // may need to be enforced first by methods w/o explicit constraint handling.

  if (pilotMgmtMode == OFFLINE_PILOT ||
      pilotMgmtMode == OFFLINE_PILOT_PROJECTION) {
    size_t v, g, num_v = lin_ineq_coeffs.numCols(), lin_ineq_offset
      = (optSubProblemForm == N_GROUP_LINEAR_CONSTRAINT) ? 1 : 0;
    // Ensure that we have at least one sample for one of the groups containing
    // the HF reference model.  This is already satisfied by pilot sampling for
    // current group definitions used by online/projection modes.
    lin_ineq_lb[lin_ineq_offset] = 1.;
    lin_ineq_ub[lin_ineq_offset] = DBL_MAX;
    for (v=0; v<num_v; ++v) {
      g = active_to_all_group(v);
      if (contains(modelGroups[g], numApprox)) // HF model is part of group
	lin_ineq_coeffs(lin_ineq_offset, v) = 1.;
    }
  }
}


void NonDMultilevBLUESampling::
enforce_bounds_linear_constraints(RealVector& soln_vars)
{
  // This function applies ML BLUE requirements to an (analytic) initial guess
  // from another estimator (MFMC, CVMC).  These requirements are focused on
  // having the matrix solution be well-posed, rather than enforcing constraints
  // on accuracy or budget.

  size_t num_v = num_active_groups();
  RealVector x_lb(num_v), x_ub(num_v);
  specify_parameter_bounds(x_lb, x_ub);
  enforce_nudge(x_lb); // nudge away from 0 if needed
  enforce_bounds(soln_vars, x_lb, x_ub);
  enforce_augmented_linear_ineq_constraints(soln_vars);
}


void NonDMultilevBLUESampling::
enforce_augmented_linear_ineq_constraints(RealVector& soln_vars)
{
  // Ensure that we have at least one sample for one of the groups containing
  // the HF reference model.  This is already satisfied by pilot sampling for
  // current group definitions used by online modes.
  if ( pilotMgmtMode == ONLINE_PILOT ||
       pilotMgmtMode == ONLINE_PILOT_PROJECTION ) // no augmented linear ineq
    return;

  size_t v, num_v = soln_vars.length(), last_v = num_v - 1, g,
    offset = (optSubProblemForm == N_GROUP_LINEAR_CONSTRAINT) ? 1 : 0,
    num_lin_ineq = 1 + offset;
  RealMatrix lin_ineq_coeffs(num_lin_ineq, num_v);
  RealVector lin_ineq_lb(num_lin_ineq), lin_ineq_ub(num_lin_ineq);
  augment_linear_ineq_constraints(lin_ineq_coeffs, lin_ineq_lb, lin_ineq_ub);

  Real lb = 1.;
  // Assess presence of at least 1 sample in a HF group (any partial
  // contributions are discarded in a way that linear ineq cannot support)
  bool hf_sampled = false;
  for (v=last_v; v>=0; --v)
    if (lin_ineq_coeffs(offset, v) == 1. && // active group contains HF
	soln_vars[v] >= lb)                 // active group is sampled
      { hf_sampled = true; break; }

  if (!hf_sampled)
    switch (groupThrottleType) {
    case RCOND_TOLERANCE_THROTTLE: case RCOND_BEST_COUNT_THROTTLE: {
      // > prune_model_groups() has already added a HF group if necessary
      // > Note that the best conditioned will usually be the HF-only group
      //   with group covariance rcond = 1
      v = all_to_active_group(best_conditioned_hf_group());
      soln_vars[v] += lb;
      break;
    }
    default:
      // no rcond ranking: work backwards from last v to first
      // (subsumes all_group cases)
      for (v=last_v; v>=0; --v)
	if (lin_ineq_coeffs(offset, v) == 1.) // active group contains HF
	  { soln_vars[v] += lb; break; }      // preserve any previous nudge
      break;
    }
}


void NonDMultilevBLUESampling::
compute_allocations(MFSolutionData& soln, const Sizet2DArray& N_G_actual,
		    SizetArray& N_G_alloc, SizetArray& delta_N_G)
{
  // Solve the optimization sub-problem using an initial guess from either
  // related analytic solutions (iter == 0) or warm started from the previous
  // solutions (iter >= 1)

  bool budget_constrained = (maxFunctionEvals != SZ_MAX), budget_exhausted
    = (budget_constrained && equivHFEvals >= (Real)maxFunctionEvals),
    no_solve = (budget_exhausted || convergenceTol >= 1.); // bypass opt solve

  if (mlmfIter == 0) {
    if (retainedModelGroups.empty()) soln.solution_variables(pilotSamples);
    else {
      RealVector x0; deflate(pilotSamples, retainedModelGroups, x0);
      soln.solution_variables(x0);
    }
    if (pilotMgmtMode == ONLINE_PILOT ||
	pilotMgmtMode == ONLINE_PILOT_PROJECTION) { // cache ref estVarIter0
      estimator_variances(soln.solution_variables(), estVarIter0);
      MFSolutionData::update_estimator_variance_metric(estVarMetricType,
	estVarMetricNormOrder, estVarIter0, estVarMetric0);
    }

    if (no_solve)
      { no_solve_variances(soln); delta_N_G.assign(numGroups, 0); return; }

    // Run a competition among related analytic approaches (MFMC or pairwise
    // CVMC) for best initial guess, where each initial gues may additionally
    // employ multiple varianceMinimizers in ensemble_numerical_solution()
    switch (optSubProblemSolver) { // no initial guess
    // global and sequenced global+local methods:
    case SUBMETHOD_DIRECT_NPSOL_OPTPP:  case SUBMETHOD_DIRECT_NPSOL:
    case SUBMETHOD_DIRECT_OPTPP:        case SUBMETHOD_DIRECT:
    case SUBMETHOD_EGO:  case SUBMETHOD_SBGO:  case SUBMETHOD_EA:
      ensemble_numerical_solution(soln);
      break;
    default: { // competed initial guesses with (competed) local methods
      // use pyramid sample definitions for hierarchical groups as init guess,
      // even though they are not independent sample sets in MFMC
      size_t g = numGroups - 1;// don't mix sample sets: use group w/ all models
      RealMatrix rho2_LH;  covariance_to_correlation_sq(covGG[g], rho2_LH);
      MFSolutionData mf_soln, cv_soln;
      analytic_initialization_from_mfmc(rho2_LH, mf_soln);
      analytic_initialization_from_ensemble_cvmc(rho2_LH, cv_soln);
      competed_initial_guesses(mf_soln, cv_soln, soln);
      break;
    }
    }
  }
  else { // subsequent iterations
    if (no_solve) // leave soln at previous values
      { delta_N_G.assign(numGroups, 0); return; }

    // warm start from previous solution (for active or one-and-only DAG)
    ensemble_numerical_solution(soln);
  }

  process_group_allocations(soln, N_G_actual, N_G_alloc, delta_N_G);
  if (outputLevel >= NORMAL_OUTPUT)
    print_group_allocations(Cout, soln);
}


void NonDMultilevBLUESampling::
analytic_initialization_from_mfmc(const RealMatrix& rho2_LH,
				  MFSolutionData& soln)
{
  RealVector avg_eval_ratios; // defined over numApprox, not numGroups
  SizetArray approx_sequence;  UShortArray approx_set(numApprox);
  for (size_t i=0; i<numApprox; ++i) approx_set[i] = i;
  // Allow r<1 since only an initial guess (valid MFMC estvar not needed)
  bool lower_bounded_r = false, monotonic_r = false;
  if (ordered_approx_sequence(rho2_LH)) // for all QoI across all Approx
    mfmc_analytic_solution(approx_set, rho2_LH, sequenceCost, avg_eval_ratios,
			   lower_bounded_r, monotonic_r);
  else // compute reordered MFMC for averaged rho; monotonic r not required
       // > any rho2_LH re-ordering from MFMC init guess can be ignored (later
       //   gets replaced with r_i ordering for approx_increments() sampling)
    mfmc_reordered_analytic_solution(approx_set, rho2_LH, sequenceCost,
				     approx_sequence, avg_eval_ratios,
				     lower_bounded_r, monotonic_r);
  if (outputLevel >= DEBUG_OUTPUT)
    Cout << "Initial guess from analytic MFMC (unscaled eval ratios):\n"
	 << avg_eval_ratios << std::endl;

  // Convert to BLUE solution using MFMC "groups": let profile emerge from
  // pilot on MFMC groups, but deduct pilot cost for non-MFMC groups
  SizetArray ratios_to_groups(numApprox+1); UShortArray group; size_t g_index;
  bool no_retain_throttle = retainedModelGroups.empty();
  for (size_t r=0; r<=numApprox; ++r) {
    mfmc_model_group(r, group); // the r-th MFMC group
    g_index = find_index(modelGroups, group);
    ratios_to_groups[r] = (no_retain_throttle || retainedModelGroups[g_index])
                        ? g_index : _NPOS;
  }
  analytic_ratios_to_solution_variables(avg_eval_ratios,ratios_to_groups,soln);
}


void NonDMultilevBLUESampling::
analytic_initialization_from_ensemble_cvmc(const RealMatrix& rho2_LH,
					   MFSolutionData& soln)
{
  // An ensemble of independent pairwise CVMCs, rescaled to an aggregate budget.
  // This is ACV-like in that it is not recursive, but it neglects covariance C
  // among approximations.  It is also insensitive to model sequencing.

  // Allow r<1 since only an initial guess for unbounded groups
  RealVector avg_eval_ratios;  bool lower_bounded_r = false;
  cvmc_ensemble_solutions(rho2_LH, sequenceCost, avg_eval_ratios,
			  lower_bounded_r);
  if (outputLevel >= DEBUG_OUTPUT)
    Cout << "Initial guess from ensemble CVMC (unscaled eval ratios):\n"
	 << avg_eval_ratios << std::endl;

  // Convert to BLUE solution using MFMC "groups": let profile emerge from
  // pilot on MFMC groups, but deduct pilot cost for non-MFMC groups
  SizetArray ratios_to_groups(numApprox+1);  UShortArray group;  size_t g_index;
  bool no_retain_throttle = retainedModelGroups.empty();
  for (size_t r=0; r<=numApprox; ++r) {
    cvmc_model_group(r, group); // the r-th CVMC group
    g_index = find_index(modelGroups, group);
    ratios_to_groups[r] = (no_retain_throttle || retainedModelGroups[g_index])
                        ? g_index : _NPOS;
  }
  analytic_ratios_to_solution_variables(avg_eval_ratios,ratios_to_groups,soln);
}


void NonDMultilevBLUESampling::
analytic_ratios_to_solution_variables(RealVector& avg_eval_ratios,
				      const SizetArray& ratios_to_groups,
				      MFSolutionData& soln)
{
  // For analytic MFMC/CVMC initial guesses, the best ref for avg_eval_ratios
  // is all_group, which is enforced to be present for all throttle cases.
  size_t all_group = numGroups - 1; // for all throttles

  Real hf_target;
  if (maxFunctionEvals == SZ_MAX) { // accuracy-constrained -> online only
    // As for {ACV,GenACV}, employ ML BLUE's native estvar for accuracy scaling
    RealVector soln_vars, mlblue_ev, mlblue_ev_ratios;//ratios remain empty
    SizetArray N_shared;  Real metric;  size_t metric_index;
    // Rather than estimating hf_target for MFMC/CVMC (based on estvar and
    // estVarIter0 from MFMC/CVMC), we instead employ pilot_samp to provide a
    // baseline estvar for ML BLUE, and then scale toward an hf_target for
    // ML BLUE based on this estvar relative to estVarIter0.
    size_t pilot_samp = pilotSamples[all_group];
    ratios_target_to_solution_variables(avg_eval_ratios, (Real)pilot_samp,
					ratios_to_groups, soln_vars);
    enforce_bounds_linear_constraints(soln_vars); // for valid estvar
    estimator_variances(soln_vars, mlblue_ev); // compute ML BLUE estvar
    MFSolutionData::update_estimator_variance_metric(estVarMetricType,
      estVarMetricNormOrder, mlblue_ev_ratios, mlblue_ev, metric, metric_index);
    // the assumed scaling with N_sh is not generally valid for ML BLUE,
    // but is reasonable for emulation of MFMC
    N_shared.assign(numFunctions, pilot_samp); // online
    hf_target = update_hf_target(mlblue_ev, metric_index, N_shared,estVarIter0);
  }
  else { // budget-constrained -> online or offline
    bool offline = (pilotMgmtMode == OFFLINE_PILOT ||
		    pilotMgmtMode == OFFLINE_PILOT_PROJECTION);
    size_t pilot_all = pilotSamples[all_group];
    Real budget = (Real)maxFunctionEvals, offline_N_lwr = 1.,
      N_shared = (offline) ? offline_N_lwr : (Real)pilot_all;
    if (!offline) {
      BitArray active_g(numGroups); // init to false
      size_t g, r, num_r = ratios_to_groups.size(); // numApprox+1
      for (r=0; r<num_r; ++r) {
	g = ratios_to_groups[r];
	if (g != _NPOS) active_g.set(g); // flip bit to on
      }
      // For analytic initial guesses, mirror the budget deductions used in
      // available_budget() for ensemble_numerical_solution()
      switch (pilotGroupSampling) {
      case SHARED_PILOT: {
	BitArray active_m;  retained_groups_to_models(active_g, active_m);
	deduct_inactive_model_costs(active_m, pilot_all,    budget);  break;
      }
      case INDEPENDENT_PILOT: // budget deductions are group-based
	deduct_inactive_group_costs(active_g, pilotSamples, budget);  break;
      }
    }
    if (budget > 0.)
      // scale_to_target() employs allocate_budget() and rescales for lower bnds
      scale_to_target(N_shared, sequenceCost, avg_eval_ratios, hf_target,
		      budget, offline_N_lwr);
    else // budget exhausted
      { hf_target = N_shared; avg_eval_ratios = 1.; }
  }

  RealVector mlblue_vars;
  ratios_target_to_solution_variables(avg_eval_ratios, hf_target,
				      ratios_to_groups, mlblue_vars);
  enforce_bounds_linear_constraints(mlblue_vars); // enforce again
  soln.solution_variables(mlblue_vars);

  if (outputLevel >= DEBUG_OUTPUT) {
    Cout << "Analytic initialization for local solution in ML BLUE:\n";
    print_group_solution_variables(Cout, soln);
  }
}


void NonDMultilevBLUESampling::
ratios_target_to_solution_variables(const RealVector& avg_eval_ratios,
				    Real hf_target,
				    const SizetArray& ratios_to_groups,
				    RealVector& soln_vars)
{
  // Convert avg_{eval_ratios,hf_target} for MFMC/CVMC to soln_vars for ML BLUE
  // > We assume for now that the MFMC/CVMC groups for which eval ratios are
  //   defined are ordered consistently as a subset of ML BLUE's modelGroups,
  //   allowing use of a subset cntr.  Note that avg_eval_ratios retains model
  //   ordering even when an approx_sequence is defined.
  // > Future use of restricted model grouping sets could require a look-up of
  //   MFMC/CVMC model groupings within modelGroups.

  // Initialize soln_vars
  size_t v, num_v = num_active_groups(), g;
  if (soln_vars.length() != num_v) soln_vars.size(num_v); // init to 0
  else                             soln_vars = 0.;
  if (pilotMgmtMode == ONLINE_PILOT ||
      pilotMgmtMode == ONLINE_PILOT_PROJECTION) {
    if (pilotGroupSampling == SHARED_PILOT) {
      // last group = all models is always present in modelGroups,
      // but may be omitted due to active group throttling
      size_t all_group = numGroups - 1;
      v = all_to_active_group(all_group); // group g -> active v
      if (v != _NPOS)
	soln_vars[v] = (Real)pilotSamples[all_group];
    }
    else // INDEPENDENT_PILOT
      for (v=0; v<num_v; ++v) {
	g = active_to_all_group(v);       // active v -> group g
	if (g != _NPOS)
	  soln_vars[v] = (Real)pilotSamples[g];
      }
  }

  // Define soln_vars for active groups using avg_{eval_ratios,hf_target}
  size_t r, num_r = avg_eval_ratios.length();  Real N_samp;
  for (r=0; r<=num_r; ++r) {
    g = ratios_to_groups[r];      // eval ratio r -> group g
    if (g != _NPOS) {
      v = all_to_active_group(g); // group g -> active v
      N_samp = hf_target;
      if (r < num_r)             N_samp *= avg_eval_ratios[r];
      if (N_samp > soln_vars[v]) soln_vars[v] = N_samp; // emerge from pilot
    }
  }
}


void NonDMultilevBLUESampling::
process_group_allocations(MFSolutionData& soln, const Sizet2DArray& N_G_actual,
			  const SizetArray& N_G_alloc, SizetArray& delta_N_G)
{
  // compute sample increment for HF from current to target:

  // first relax on real values and then round to delta_N_G
  // > don't need logic for different modes: via the XML groupings,
  //   relaxFactor will default to 1 if not ONLINE_PILOT
  RealVector inflated_vars;
  inflate(soln.solution_variables(), retainedModelGroups, inflated_vars);
  if (backfillFailures)
    one_sided_delta(N_G_actual, inflated_vars, delta_N_G, relaxFactor);
  else
    one_sided_delta(N_G_alloc,  inflated_vars, delta_N_G, relaxFactor);

  // Employ projected MC estvar as reference to the projected ML BLUE estvar
  // from N* (where N* may include a num_samples increment not yet performed).
  // Two reference points are used for ML BLUE:
  // 1. For HF-only, employ var_H / projected-N_H --> this is the closest
  //    thing to the estvar ratio (1. - R^2)
  // 2. For equivalent HF, emply var_H / (equivHFEvals + deltaEquivHF)
  size_t ref_group, ref_model_index;
  switch (pilotMgmtMode) {
  case OFFLINE_PILOT:  case OFFLINE_PILOT_PROJECTION:
    // no online samp, so use delta for max projection (covGG assumed accurate)
    find_hf_sample_reference(delta_N_G,  ref_group, ref_model_index);  break;
  default: // define online ref from group with max HF samples (best varH)
    find_hf_sample_reference(N_G_actual, ref_group, ref_model_index);  break;
  }

  // Recompute full estvar vectors for final solution since numerical solves
  // target average over QoI (don't update vectors on every eval since last
  // eval may differ from final optimal soln)
  RealVector estvar;//, cd_vars; solution_to_design_vars(soln, cd_vars);
  estimator_variances(/*cd_vars*/soln.solution_variables(), estvar);
  soln.estimator_variances(estvar);

  if (ref_group == _NPOS) { // no online HF samples
    Real q_nan = std::numeric_limits<Real>::quiet_NaN();
    projEstVarHF = q_nan; // all QoI
    projNActualHF.size(numFunctions); // set to 0
    soln.initialize_estimator_variance_ratios(numFunctions, q_nan); 
  }
  else {
    // Note: estvar is nan for 1 HF sample since bessel corr divides by 0
    project_mc_estimator_variance(covGG[ref_group], ref_model_index,
				  N_G_actual[ref_group], delta_N_G[ref_group],
				  projEstVarHF, projNActualHF);
    // Recompute full estvar vectors for final solution since minimizers
    // target average over QoI (don't store on every eval since last eval
    // may differ from final optimal soln)
    soln.initialize_estimator_variance_ratios(numFunctions);
    for (size_t qoi=0; qoi<numFunctions; ++qoi)
      soln.estimator_variance_ratio(estvar[qoi] / projEstVarHF[qoi], qoi); 
  }

  soln.update_estimator_variance_metric(estVarMetricType,estVarMetricNormOrder);
}


void NonDMultilevBLUESampling::
print_group_allocations(std::ostream& s, const MFSolutionData& soln)
{
  print_group_solution_variables(s, soln);

  if (maxFunctionEvals == SZ_MAX)
    s << "Estimator cost allocation = " << soln.equivalent_hf_allocation()
      << "\nequivHFEvals = " << equivHFEvals << " deltaEquivHF = "
      << deltaEquivHF << std::endl;
  else {
    s << "Estimator variance metric = " << soln.estimator_variance_metric()
      << std::endl;
  }
}


void NonDMultilevBLUESampling::
print_group_solution_variables(std::ostream& s, const MFSolutionData& soln)
{
  const RealVector& soln_vars = soln.solution_variables();
  size_t g, num_g = modelGroups.size(), cntr = 0;
  bool no_retain_throttle = retainedModelGroups.empty();
  s << "Numerical solution for samples per model group:\n";
  for (g=0; g<num_g; ++g) {
    if (no_retain_throttle || retainedModelGroups[g]) {
      s << "  Group " << g << " samples = " << soln_vars[cntr++];
      print_group(s, g);
    }
  }
}


void NonDMultilevBLUESampling::
finalize_counts(const Sizet2DArray& N_G_actual, const SizetArray& N_G_alloc)
{
  // post final sample counts back to NLev{Actual,Alloc} (for final summaries)

  // For now, overlay group samples into model-resolution instance samples
  size_t g, m, num_models, q, mf, rl, m_index;
  const Pecos::ActiveKey& active_key = iteratedModel->active_model_key();
  for (g=0; g<numGroups; ++g) {
    const UShortArray& group_g = modelGroups[g];
    num_models = group_g.size();

    const SizetArray& N_G_actual_g = N_G_actual[g];
    size_t            N_G_alloc_g  = N_G_alloc[g];
    for (m=0; m<num_models; ++m) {
      m_index = group_g[m];
      mf = active_key.retrieve_model_form(m_index);
      rl = active_key.retrieve_resolution_level(m_index);

      NLevAlloc[mf][rl] += N_G_alloc_g;
      SizetArray& N_l_actual_fl = NLevActual[mf][rl];
      if (N_l_actual_fl.empty()) N_l_actual_fl = N_G_actual_g;
      else     increment_samples(N_l_actual_fl,  N_G_actual_g);
    }
  }
}


void NonDMultilevBLUESampling::
blue_raw_moments(const IntRealMatrixArrayMap& sum_G_online,
		 const IntRealSymMatrix2DArrayMap& sum_GG_online,
		 const Sizet2DArray& N_G_online)
{
  // For ONLINE_PILOT where covar and sums use latest accumulations

  RealMatrix H_raw_mom(4, numFunctions);  RealVectorArray mu_hat;
  for (int mom=1; mom<=4; ++mom) {
    if (outputLevel >= NORMAL_OUTPUT)
      Cout << "Moment " << mom << " estimator:\n";
    const RealMatrixArray&       sum_G_online_m  = sum_G_online.at(mom);
    const RealSymMatrix2DArray& sum_GG_online_m = sum_GG_online.at(mom);

    if (mom == 1) // Use online covar + online sum to solve for mean
      compute_mu_hat(covGGinv, sum_G_online_m, N_G_online, mu_hat);
    else { // compute covariances for higher-order moment solves
      RealSymMatrix2DArray cov_GG, cov_GG_inv;
      compute_GG_covariance(sum_G_online_m, sum_GG_online_m, N_G_online,
			    cov_GG, cov_GG_inv);
      //prune_model_groups(); // "Against" selected
      compute_mu_hat(cov_GG_inv, sum_G_online_m, N_G_online, mu_hat);
    }

    for (size_t qoi=0; qoi<numFunctions; ++qoi)
      H_raw_mom(mom-1, qoi) = mu_hat[qoi][numApprox]; // last model
  }

  convert_moments(H_raw_mom, momentStats);
  compute_mean_confidence_intervals(momentStats,
    final_solution_data().estimator_variances(), meanCIs);
}


void NonDMultilevBLUESampling::
blue_raw_moments(const IntRealMatrixArrayMap& sum_G_offline,
		 const IntRealSymMatrix2DArrayMap& sum_GG_offline,
		 const Sizet2DArray& N_G_offline,
		 const IntRealMatrixArrayMap& sum_G_online,
		 const IntRealSymMatrix2DArrayMap& sum_GG_online,
		 const Sizet2DArray& N_G_online)
{
  // For OFFLINE_PILOT where covar is offline and sums are online

  // Ambiguity arises when ML BLUE reuses covGG for moment solves (also occurs
  // with control variate beta in MFMC/ACV/GenACV).
  // > approach above with offline pilot + online-only moment roll-up incurs
  //   issues with sample reqmts for online covar (offline_N_lwr = 2).
  // > This can be avoided in approach below by mixing offline var/covar +
  //   online sample accumulations: var/covar are consistently offline/Oracle,
  //   but mu-hat solves are inconsistent in online/offline data.
  // Prefer to avoid additional padding in linear constraints for online opt.

  RealMatrix H_raw_mom(4, numFunctions);  RealVectorArray mu_hat;
  size_t all_group = numGroups - 1;
  for (int mom=1; mom<=4; ++mom) {
    if (outputLevel >= NORMAL_OUTPUT)
      Cout << "Moment " << mom << " estimator:\n";
    const RealMatrixArray&       sum_G_online_m  = sum_G_online.at(mom);
    const RealSymMatrix2DArray& sum_GG_online_m = sum_GG_online.at(mom);

    // This approach has consistency in that it uses the same var/covar data
    // throughout, but inconsistency in mixing offline group covariances with
    // online sums for compute_mu_hat(). Note: could precompute offline covar
    // for all moments or store offline sums for these covariances, deferring
    // computation until needed here.  Using the latter approach for now.
    if (mom == 1) // Use offline covar + online sum to solve for mean
      compute_mu_hat(covGGinv, sum_G_online_m, N_G_online, mu_hat);
    else {
      const RealMatrixArray&       sum_G_offline_m  = sum_G_offline.at(mom);
      const RealSymMatrix2DArray& sum_GG_offline_m = sum_GG_offline.at(mom);
      // compute covariances for higher-order moments using offline sums
      RealSymMatrix2DArray cov_GG, cov_GG_inv;
      if (pilotGroupSampling == SHARED_PILOT)
	compute_GG_covariance( sum_G_offline_m[all_group],
			      sum_GG_offline_m[all_group],
			      N_G_offline[all_group], cov_GG, cov_GG_inv);
      else
	compute_GG_covariance(sum_G_offline_m, sum_GG_offline_m, N_G_offline,
			      cov_GG, cov_GG_inv);
      // Update model group pruning or stick with set from final iteration?
      // (Psi solve still needed although optimization cycles are complete.)
      // For:     online:  condition rankings will change for higher moments
      //          offline: online dataset differs, perhaps significantly
      // Against: sample allocations were based on final iteration's pruning
      //          and we should utilize this final set for the final moments
      //prune_model_groups(); // "Against" selected

      // solve for mu-hat using online sums
      compute_mu_hat(cov_GG_inv, sum_G_online_m, N_G_online, mu_hat);
    }

    for (size_t qoi=0; qoi<numFunctions; ++qoi)
      H_raw_mom(mom-1, qoi) = mu_hat[qoi][numApprox]; // last model
  }

  convert_moments(H_raw_mom, momentStats);
  compute_mean_confidence_intervals(momentStats,
    final_solution_data().estimator_variances(), meanCIs);
}


void NonDMultilevBLUESampling::
print_multigroup_summary(std::ostream& s, const String& summary_type,
			 bool projections) const
{
  size_t wpp7 = write_precision + 7, g, num_groups = NGroupAlloc.size(),
    m, num_models;

  s << "<<<<< " << summary_type << "allocation of samples per model group:\n";
  for (g=0; g<num_groups; ++g) {
    s << "                     " << std::setw(wpp7) << NGroupAlloc[g]
      << "  QoI_group" << g;
    print_group(s, g);
  }

  if (projections || differ(NLevAlloc, NLevActual)) {
    s << "<<<<< Online accumulated samples per model group:\n";
    for (g=0; g<num_groups; ++g) {
      const SizetArray& N_G_g = NGroupActual[g];
      if (!N_G_g.empty()) {
	s << "                     " << std::setw(wpp7) << N_G_g[0];
	if (!homogeneous(N_G_g)) { // print all counts in this 1D array
	  size_t q, num_q = N_G_g.size();
	  for (size_t q=1; q<num_q; ++q)
	    s << ' ' << N_G_g[q];
	}
	s << "  QoI_group" << g;
	print_group(s, g);
      }
    }
  }
}


void NonDMultilevBLUESampling::print_variance_reduction(std::ostream& s) const
{
  const RealVector&  mlblue_est_var = blueSolnData.estimator_variances();
  const RealVector&  mlblue_ratios  = blueSolnData.estimator_variance_ratios();
  const StringArray& labels = ModelUtils::response_labels(*iteratedModel->truth_model());
  Real mlblue_est_var_q, mlblue_ratio_q, proj_equiv_estvar_q;
  size_t qoi, wpp7 = write_precision+7,
    proj_equiv_hf = (size_t)std::floor(equivHFEvals + deltaEquivHF + .5);
  String method = " ML BLUE",
     pilot_type = (pilotGroupSampling == SHARED_PILOT) ? "share" : "indep",
           type = (pilotMgmtMode ==  ONLINE_PILOT_PROJECTION ||
		   pilotMgmtMode == OFFLINE_PILOT_PROJECTION)
                ? "Projected" : "   Online";
  bool online = (pilotMgmtMode == ONLINE_PILOT ||
		 pilotMgmtMode == ONLINE_PILOT_PROJECTION),
    mc_only_ref = !zeros(projNActualHF);

  // search for the most refined covGG[g][qoi](H,H)
  size_t ref_group, ref_model_index, all_group = numGroups - 1;
  switch (pilotMgmtMode) {
  case OFFLINE_PILOT:  case OFFLINE_PILOT_PROJECTION:
    ref_group = numGroups - 1;  ref_model_index = numApprox;             break;
  default: // define online ref from group with max HF samples (best varH)
    find_hf_sample_reference(NGroupActual, ref_group, ref_model_index);  break;
  }
  // As described in process_group_allocations(), we have two MC references:
  // projected HF-only samples and projected equivalent HF samples.
  RealVector proj_equiv_estvar;
  project_mc_estimator_variance(covGG[ref_group], ref_model_index, equivHFEvals,
                                deltaEquivHF, proj_equiv_estvar);

  s << "<<<<< Variance for mean estimator:\n";
  for (qoi=0; qoi<numFunctions; ++qoi) {
    s << std::setw(14) << labels[qoi] << ":\n"; // mirror print_moments()

    mlblue_est_var_q    = mlblue_est_var[qoi];
    mlblue_ratio_q      = mlblue_ratios[qoi];
    proj_equiv_estvar_q = proj_equiv_estvar[qoi];

    if (online)
      s << "    Initial pilot (" << std::setw(3) << pilotSamples[all_group]
	<< " " << pilot_type << " samples):  " << std::setw(wpp7)
	<< estVarIter0[qoi] << '\n';
    if (mc_only_ref)
      s << "  " << type << " MC    (" << std::setw(6) << projNActualHF[qoi]
	<< " HF samples):  " << std::setw(wpp7) << projEstVarHF[qoi] << '\n';
    s << "  " << type << method << "  (sample profile):  "
      << std::setw(wpp7) << mlblue_est_var_q << '\n';
    if (mc_only_ref && valid_variance(mlblue_ratio_q))
      s << "  " << type << method << " ratio   (1 - R^2):  "
	<< std::setw(wpp7) << mlblue_ratio_q << '\n';
    s << " Equivalent MC    (" << std::setw(6) << proj_equiv_hf
      << " HF samples):  " << std::setw(wpp7) << proj_equiv_estvar_q << '\n';
    if (valid_variance(mlblue_est_var_q) && valid_variance(proj_equiv_estvar_q))
      s << " Equivalent" << method << " ratio:              " << std::setw(wpp7)
	<< mlblue_est_var_q / proj_equiv_estvar_q << '\n';
  }
}


void NonDMultilevBLUESampling::
project_mc_estimator_variance(const RealSymMatrixArray& cov_GG_g,
			      size_t H_index, const SizetArray& N_H_actual,
			      size_t delta_N_H, RealVector& proj_est_var,
			      SizetVector& proj_N_H) const
{
  // Defines projected estvar for use as a consistent reference
  proj_est_var.sizeUninitialized(numFunctions);
  proj_N_H.sizeUninitialized(numFunctions);
  size_t qoi, N_l_q;
  for (qoi=0; qoi<numFunctions; ++qoi) {
    N_l_q = proj_N_H[qoi] = N_H_actual[qoi] + delta_N_H;
    proj_est_var[qoi] = (N_l_q) ? cov_GG_g[qoi](H_index,H_index) / N_l_q :
      std::numeric_limits<Real>::quiet_NaN(); // 0 / 0
  }
}


void NonDMultilevBLUESampling::
project_mc_estimator_variance(const RealSymMatrixArray& cov_GG_g,
			      size_t H_index, Real N_H_actual, Real delta_N_H,
			      RealVector& proj_est_var) const
{
  // Defines projected estvar for use as a consistent reference
  proj_est_var.sizeUninitialized(numFunctions);
  size_t qoi; Real N_l_q = N_H_actual + delta_N_H;
  for (qoi=0; qoi<numFunctions; ++qoi)
    proj_est_var[qoi] = (N_l_q > 0.) ? cov_GG_g[qoi](H_index,H_index) / N_l_q :
      std::numeric_limits<Real>::quiet_NaN(); // 0 / 0
}


/** Multi-moment map-based version used by online pilot */
void NonDMultilevBLUESampling::
accumulate_blue_sums(IntRealMatrixArrayMap& sum_G,
		     IntRealSymMatrix2DArrayMap& sum_GG, Sizet2DArray& num_G,
		     const IntIntResponse2DMap& batch_resp_map)
{
  IntIntResponse2DMap::const_iterator b_it;
  size_t g, num_groups = modelGroups.size();
  for (g=0; g<num_groups; ++g) {
    b_it = batch_resp_map.find(g); // index g corresponds to group_id key
    if (b_it != batch_resp_map.end()) // else no new evals for this group
      accumulate_blue_sums(sum_G, sum_GG, num_G, g, b_it->second);
  }
}


/** Multi-moment map-based version used by online pilot */
void NonDMultilevBLUESampling::
accumulate_blue_sums(IntRealMatrixArrayMap& sum_G,
		     IntRealSymMatrix2DArrayMap& sum_GG, Sizet2DArray& num_G,
		     size_t group, const IntResponseMap& resp_map)
{
  using std::isfinite;  bool all_finite;
  Real g1_fn, g2_fn, g1_prod, g2_prod;
  IntRespMCIter r_cit;  IntRMAMIter g_it;  IntRSM2AMIter gg_it;
  int g_ord, gg_ord, active_ord, ord;
  size_t qoi, m, m2, g1_index, g2_index;

  SizetArray&        num_G_g =       num_G[group];
  const UShortArray& group_g = modelGroups[group];
  size_t          num_models = group_g.size();

  for (r_cit=resp_map.begin(); r_cit!=resp_map.end(); ++r_cit) {
    const Response&   resp    = r_cit->second;
    const RealVector& fn_vals = resp.function_values();
    const ShortArray& asv     = resp.active_set_request_vector();

    for (qoi=0; qoi<numFunctions; ++qoi) {

      // see Bessel correction notes in NonDNonHierarchSampling::
      // compute_correlation(): population mean and variance should be
      // computed from the same sample set
      all_finite = true;
      for (m=0; m<num_models; ++m) {
	g1_index = group_g[m] * numFunctions + qoi;
	if ( (asv[g1_index] & 1) == 0 ) {
	  Cerr << "Error: missing data for group " << group+1 << " model "
	       << group_g[m]+1 << '.' << std::endl;
	  abort_handler(METHOD_ERROR);
	}
	if ( !isfinite(fn_vals[g1_index]) )
	  all_finite = false; //break;
      }
      if (!all_finite) continue;

      ++num_G_g[qoi]; // shared due to fault tol logic
      for (m=0; m<num_models; ++m) {
	g1_index = group_g[m] * numFunctions + qoi;
	g1_fn = fn_vals[g1_index];

	g_it    = sum_G.begin();  gg_it = sum_GG.begin();
	g_ord   = (g_it  ==  sum_G.end()) ? 0 :  g_it->first;
	gg_ord  = (gg_it == sum_GG.end()) ? 0 : gg_it->first;
	g1_prod = g1_fn;  active_ord = 1;
	while (g_ord || gg_ord) {
    
	  if (g_ord == active_ord) { // support general key sequence
	    g_it->second[group](qoi,m) += g1_prod;
	    ++g_it;  g_ord = (g_it == sum_G.end()) ? 0 : g_it->first;
	  }
	  if (gg_ord == active_ord) { // support general key sequence
	    RealSymMatrix& sum_GG_gq = gg_it->second[group][qoi];
	    sum_GG_gq(m,m) += g1_prod * g1_prod;
	    // Off-diagonal of C matrix:
	    for (m2=0; m2<m; ++m2) {
	      g2_index = group_g[m2] * numFunctions + qoi;
	      // regenerate g2_prod i/o storing off-diagonal combinations
	      g2_prod = g2_fn = fn_vals[g2_index];
	      for (ord=1; ord<active_ord; ++ord)
		g2_prod *= g2_fn;
	      sum_GG_gq(m,m2) += g1_prod * g2_prod;
	    }
	    ++gg_it; gg_ord = (gg_it == sum_GG.end()) ? 0 : gg_it->first;
	  }

	  g1_prod *= g1_fn;  ++active_ord;
	}
      }
    }
  }
}


/** Single moment version used by offline-pilot and pilot-projection */
void NonDMultilevBLUESampling::
accumulate_blue_sums(RealMatrixArray& sum_G, RealSymMatrix2DArray& sum_GG,
		     Sizet2DArray& num_G,
		     const IntIntResponse2DMap& batch_resp_map)
{
  IntIntResponse2DMap::const_iterator b_it;
  size_t g, num_groups = modelGroups.size();
  for (g=0; g<num_groups; ++g) {
    b_it = batch_resp_map.find(g); // index g corresponds to group_id key
    if (b_it != batch_resp_map.end())
      accumulate_blue_sums(sum_G[g], sum_GG[g], num_G[g], g, b_it->second);
  }
}


/** Single-moment, single-group version for accumulations following a
    shared pilot sample */
void NonDMultilevBLUESampling::
accumulate_blue_sums(RealMatrix& sum_G_g, RealSymMatrixArray& sum_GG_g,
		     SizetArray& num_G_g, size_t group,
		     const IntResponseMap& resp_map)
{
  using std::isfinite;  bool all_finite;
  IntRespMCIter r_cit;  Real g1_fn;
  const UShortArray& group_g = modelGroups[group];
  size_t qoi, m, m2, g1_index, g2_index, num_models = group_g.size();

  // here we process resp_map from shared_increment()
  for (r_cit=resp_map.begin(); r_cit!=resp_map.end(); ++r_cit) {
    const Response&   resp    = r_cit->second;
    const RealVector& fn_vals = resp.function_values();
    const ShortArray& asv     = resp.active_set_request_vector();

    for (qoi=0; qoi<numFunctions; ++qoi) {

      // see fault tol notes in NonDNonHierarchSampling::compute_correlation():
      // population mean and variance should be computed from same sample set
      all_finite = true;
      for (m=0; m<num_models; ++m) {
	g1_index = group_g[m] * numFunctions + qoi;
	if ( (asv[g1_index] & 1) == 0 ) {
	  Cerr << "Error: missing data for group " << group+1 << " model "
	       << group_g[m]+1 << '.' << std::endl;
	  abort_handler(METHOD_ERROR);
	}
	if ( !isfinite(fn_vals[g1_index]) )
	  all_finite = false; //break;
      }
      if (!all_finite) continue;

      ++num_G_g[qoi]; // shared due to fault tol logic
      RealSymMatrix& sum_GG_gq = sum_GG_g[qoi];
      for (m=0; m<num_models; ++m) {
	g1_index = group_g[m] * numFunctions + qoi;
	g1_fn = fn_vals[g1_index];

	sum_G_g(qoi,m) += g1_fn;
	sum_GG_gq(m,m) += g1_fn * g1_fn;

	// Off-diagonal of covariance matrix:
	for (m2=0; m2<m; ++m2) {
	  g2_index = group_g[m2] * numFunctions + qoi;
	  sum_GG_gq(m,m2) += g1_fn * fn_vals[g2_index];
	}
      }
    }
  }

  if (outputLevel >= DEBUG_OUTPUT)
    Cout << "In accumulate_blue_sums(), sum_G[" << group << "]:\n" << sum_G_g
	 << "sum_GG[" << group << "]:\n" << sum_GG_g
	 << "num_G["  << group << "]:\n" << num_G_g << std::endl;
}


/** overload version for independent group samples */
void NonDMultilevBLUESampling::
compute_GG_covariance(const RealMatrixArray& sum_G,
		      const RealSymMatrix2DArray& sum_GG,
		      const Sizet2DArray& num_G, RealSymMatrix2DArray& cov_GG,
		      RealSymMatrix2DArray& cov_GG_inv,
		      const SizetArray& N_G_ref)
{
  initialize_rsm2a(cov_GG);  initialize_rsm2a(cov_GG_inv); // bypass if sized

  size_t g, m, m2, num_models, qoi, num_G_gq;
  Real sum_G_gqm;  RealVector rcond(numFunctions);
  bool rcond_throttle  = (groupThrottleType == RCOND_TOLERANCE_THROTTLE ||
			  groupThrottleType == RCOND_BEST_COUNT_THROTTLE),
       relative_update = !N_G_ref.empty();
  if (rcond_throttle) groupCovCondMap.clear();

  for (g=0; g<numGroups; ++g) {
    num_models = modelGroups[g].size();
    const SizetArray&        num_G_g =      num_G[g];
    const RealMatrix&        sum_G_g =      sum_G[g];
    RealSymMatrixArray&     cov_GG_g =     cov_GG[g];
    RealSymMatrixArray& cov_GG_inv_g = cov_GG_inv[g];
    for (qoi=0; qoi<numFunctions; ++qoi) {
      num_G_gq = num_G_g[qoi];
      // ONLINE_PILOT + SHARED_PILOT: only update to independent covar if equal
      // or greater samples than shared.  This sticks with the shared covariance
      // approximation during iterative allocations, until superceded.  Final
      // moment estimation instead relies on final online covariances.
      if ( ( relative_update && num_G_gq >= N_G_ref[qoi]) ||
	   (!relative_update && num_G_gq >  1) ) { // sufficient to define new: *** group covariance omitted for active lb of HF group at 1 online sample ***
	const RealSymMatrix& sum_GG_gq = sum_GG[g][qoi];
	RealSymMatrix&       cov_GG_gq = cov_GG_g[qoi];
	if (cov_GG_gq.empty()) cov_GG_gq.shape(num_models);
	for (m=0; m<num_models; ++m) {
	  sum_G_gqm = sum_G_g(qoi,m);
	  for (m2=0; m2<=m; ++m2)
	    compute_covariance(sum_G_gqm, sum_G_g(qoi,m2), sum_GG_gq(m,m2),
			       num_G_gq, cov_GG_gq(m,m2));
	}
	compute_C_inverse(cov_GG_gq, cov_GG_inv_g[qoi], g, qoi, rcond[qoi]);
      }
      else if (!relative_update) // inadequate samples to define covar
	{ cov_GG_g[qoi].shape(0); cov_GG_inv_g[qoi].shape(0); rcond[qoi] = 0.; }
      //else: leave as previous shared covariance and covariance-inverse
    }
    if (rcond_throttle)
      groupCovCondMap.insert(std::pair<Real,size_t>(average(rcond), g));
  }
}


/** overload version for shared group samples */
void NonDMultilevBLUESampling::
compute_GG_covariance(const RealMatrix& sum_G_g,
		      const RealSymMatrixArray& sum_GG_g,
		      const SizetArray& num_G_g,
		      RealSymMatrix2DArray& cov_GG,
		      RealSymMatrix2DArray& cov_GG_inv)
{
  initialize_rsm2a(cov_GG);

  size_t qoi, m1, m2, num_models = numApprox + 1, num_mapped, g, g1,
    all_group = numGroups - 1;
  Real sum_G_gqm;  size_t num_G_gq;
  RealSymMatrixArray&     cov_GG_g = cov_GG[all_group];// last group, all models
  for (qoi=0; qoi<numFunctions; ++qoi) {
    const RealSymMatrix& sum_GG_gq = sum_GG_g[qoi];
    RealSymMatrix&       cov_GG_gq = cov_GG_g[qoi];
    num_G_gq                       =  num_G_g[qoi];
    if (num_G_gq > 1) {
      if (cov_GG_gq.numRows() != num_models) cov_GG_gq.shape(num_models);
      for (m1=0; m1<num_models; ++m1) {
	sum_G_gqm = sum_G_g(qoi,m1);
	for (m2=0; m2<=m1; ++m2)
	  compute_covariance(sum_G_gqm, sum_G_g(qoi,m2), sum_GG_gq(m1,m2),
			     num_G_gq, cov_GG_gq(m1,m2));
      }
      // map shared covariance into partial groups
      for (g=0; g<all_group; ++g) {
	RealSymMatrix& cov_GG_mapped = cov_GG[g][qoi];
	const UShortArray& group_g = modelGroups[g];
	num_mapped = group_g.size();
	if (cov_GG_mapped.numRows() != num_mapped)
	  cov_GG_mapped.shape(num_mapped);
	for (m1=0; m1<num_mapped; ++m1) {
	  g1 = group_g[m1];
	  for (m2=0; m2<=m1; ++m2)
	    cov_GG_mapped(m1,m2) = cov_GG_gq(g1, group_g[m2]);
	}
      }
    }
    else {
      cov_GG_gq.shape(0);
      for (g=0; g<all_group; ++g)
	cov_GG[g][qoi].shape(0);
    }
  }

  // precompute 2D array of C_k inverses for numerical solver use
  // (Phi-inverse is dependent on N_G, but C-inverse is not)
  compute_C_inverse(cov_GG, cov_GG_inv);
}


/*
void NonDMultilevBLUESampling::
compute_G_variance(const RealMatrixArray& sum_G,
		   const RealSymMatrix2DArray& sum_GG,
		   const Sizet2DArray& num_G, RealMatrixArray& var_G)
{
  size_t qoi, g, m, num_models;
  if (var_G.size() != numGroups) {
    var_G.resize(numGroups);
    for (g=0; g<numGroups; ++g)
      var_G[g].shapeUninitialized(numFunctions, modelGroups[g].size());
  }

  for (g=0; g<numGroups; ++g) {
    num_models = modelGroups[g].size();
    const RealMatrix&          sum_G_g =  sum_G[g];
    const RealSymMatrixArray& sum_GG_g = sum_GG[g];
    const SizetArray&          num_G_g =  num_G[g];
    RealMatrix&                var_G_g =  var_G[g];
    for (qoi=0; qoi<numFunctions; ++qoi) {
      const RealSymMatrix&   sum_GG_gq = sum_GG_g[qoi];
      for (m=0; m<num_models; ++m)
	compute_variance(sum_G_g(qoi,m), sum_GG_gq(m,m), num_G_g[qoi],
			 var_G_g(qoi,m));
    }
  }
}
*/


void NonDMultilevBLUESampling::
compute_C_inverse(RealSymMatrix& cov_GG_gq, RealSymMatrix& cov_GG_inv_gq,
		  size_t group, size_t qoi, Real& rcond)
{
  if (cov_GG_gq.empty()) // insufficient samples to define cov_GG
    { cov_GG_inv_gq.shape(0); rcond = 0.; return; }

  // Alternatives:
  // > Pseudo-inverse for covariances: is symmetric_eigenvalue_decomp()
  //   preferred to SVD for case of symmetric matrices?
  // > SVD for both C and Psi? or just for Psi while dropping C_k groups that
  //   are ill-conditioned? --> factor() has inadequate detection so would
  //   still access to eigen/singular values).
  // > Schaden and Ullmann suggest + \delta I nugget offset, but again this
  //   seems best combined with a detection scheme
  // > SDP solvers (helps only with Psi solve --> issues with C-inverse must
  //   be addressed separately)

  if (hardenNumericSoln) { // SVD is more robust, yielding full or pseudo-
                           // inverse based on singular value truncation
    pseudo_inverse(cov_GG_gq, cov_GG_inv_gq, rcond);
    if (outputLevel >= DEBUG_OUTPUT)
      Cout << "In compute_C_inverse() for group " << group << " QoI " << qoi
	   << ", covariance =\n" << cov_GG_gq << "Pseudo-inverse by truncated "
	   << "SVD: rcond = " << rcond << ", inverse covariance =\n"
	   << cov_GG_inv_gq << "\n--------------\n" << std::endl;

    // Note: retainedModelGroups defined from rcond in prune_model_groups()
  }
  else { // currently inactive, but can be cheaper + more exact (no truncation)
         // for well-behaved cases

    size_t m, num_m = cov_GG_gq.numRows();
    RealMatrix cov_GG_inv_rm(num_m, num_m, false), I(num_m, num_m);
    for (m=0; m<num_m; ++m) I(m,m) = 1.;
    int code = cholesky_solve(cov_GG_gq, cov_GG_inv_rm, I, true, false, false);
    // For failed solve, clearing matrix results in (a) dropping group
    // contribution to Psi in compute_Psi() and (b) dropping design var in
    // prune_model_groups() using retainedModelGroups
    if (code) { cov_GG_inv_gq.shape(0);                  rcond = 0.; }
    else      { copy_data(cov_GG_inv_rm, cov_GG_inv_gq); rcond = 1.; }

    /* This approach has not been effective for ill-conditioned cov_GG:
    int r, nr = cov_GG_gq.numRows();
    RealMatrix X(nr, nr), B(nr, nr);
    for (r=0; r<nr; ++r) B(r,r) = 1.; // identity
    cholesky_solve(cov_GG_gq, X, B, true, false);
    copy_data(X, cov_GG_inv_gq); // RealMatrix to RealSymMatrix
    */

    /*
    // Detection of ill-conditioning in Cholesky factorization has been
    // observed to be insufficient to prevent blow-up within invert()
    cov_GG_inv_gq = cov_GG_gq; // copy for inversion in place
    RealSpdSolver spd_solver;
    spd_solver.setMatrix(Teuchos::rcp(&cov_GG_inv_gq, false));
    // Equilibration scales the system to improve solution conditioning; it
    // involves equilibrateMatrix() and equilibrateRHS() prior to solve,
    // followed by unequilibrateLHS() after solve.  Here, we factor/invert C
    // without equilibration as we assemble C-inverse into Psi without any
    // solve(); otherwise C-inverse would be the inverse of the equilibrated
    // matrix and there is no corresponding unequilibrate to use at that point.
    // Downstream, solves using the assembled Psi are equilibrated as needed.

    // factor() is embedded within both reciprocalConditionEstimate() and
    // invert(), so this return code is the furthest upstream
    int fact_code = spd_solver.factor(); // Real rcond;
    //int rcond_code = spd_solver.reciprocalConditionEstimate(rcond);
    //int   inv_code = spd_solver.invert(); // in place
    if (fact_code) { // only traps extreme cases
      Cerr << "Warning: discarding group " << group << " for QoI " << qoi
	   << " due to covariance factorization failure\n         (LAPACK "
	   << "error: leading minor of order " << fact_code
	   << " is not positive definite)." << std::endl;
      cov_GG_inv_gq.shape(0);
      // This (a) drops the group contribution to Psi in compute_Psi() and (b)
      // drops the design var in prune_model_groups() using retainedModelGroups
    }
    else { // bad inverses can still occur
      spd_solver.invert(); // reuses factorization
      if (outputLevel >= DEBUG_OUTPUT)
	Cout << "LL^T inverse for group " << group << " QoI " << qoi << ":\n"
	     << cov_GG_inv_gq << std::endl;
    }
    */

    /*
    // SYEV not consistent with Cholesky-based inverse for well conditioned
    // Need to review Petra2014
    RealVector eigen_vals;  RealMatrix eigen_vecs;
    symmetric_eigenvalue_decomposition( cov_GG_gq, eigen_vals, eigen_vecs );
    //if (outputLevel >= DEBUG_OUTPUT)
    //  Cout << "SYEV eigenvalues for " << group << " QoI " << qoi << ":\n"
    // 	     << eigen_vals << std::endl;
    // Form V and D
    Real ev_tol = std::sqrt(DBL_EPSILON); // Petra2014 suggests tol=1 in Fig 5.2
    int n, r, num_rows = eigen_vals.length(), num_neglect = 0;
    for (n=0; n<num_rows; ++n) // returned in increasing order
      if ( eigen_vals[n] <= ev_tol ) ++num_neglect;
      else                           break;
    int num_low_rank = num_rows - num_neglect, offset_r;
    RealSymMatrix D(num_low_rank); // init to 0;    r x r diagonal matrix
    RealMatrix V(num_rows, num_low_rank, false); // n x r matrix for r retained
    for (r=0; r<num_low_rank; ++r) {
      offset_r = r + num_neglect;
      Real lambda = eigen_vals[offset_r];
      D(r,r) = lambda / (lambda + 1.); // Sherman-Morrison-Woodbury
      for (n=0; n<num_rows; ++n)
        V(n,r) = eigen_vecs(n,offset_r); // copy column
    }
    // Form inverse = I - V D V^T
    // inv(hessian) of posterior = L (I - V D V^T) L^T for prior Cholesky L
    cov_GG_inv_gq.shapeUninitialized(num_rows);
    Teuchos::symMatTripleProduct(Teuchos::NO_TRANS, -1., D, V, cov_GG_inv_gq);
    for (n=0; n<num_rows; ++n)
      cov_GG_inv_gq(n,n) += 1.;
    if (outputLevel >= DEBUG_OUTPUT)
      Cout << "Pseudo-inverse by SYEV for group " << group << " QoI " << qoi
	   << ":\n" << cov_GG_inv_gq << std::endl;
    */
  }
}


void NonDMultilevBLUESampling::
compute_mu_hat(const RealSymMatrix2DArray& cov_GG_inv,
	       const RealMatrixArray& sum_G, const Sizet2DArray& N_G,
	       RealVectorArray& mu_hat)
{
  // accumulate Psi but don't invert in place
  RealSymMatrixArray Psi;
  compute_Psi(cov_GG_inv, N_G, Psi);

  // Only need to form y when solving for mu-hat:
  RealVectorArray y;
  compute_y(cov_GG_inv, sum_G, y);

  initialize_rva(mu_hat, false);
  size_t q, r, c, g, num_groups = modelGroups.size();
  if (hardenNumericSoln) { // SVD
    RealMatrix Psi_inv;  Real rcond;
    for (q=0; q<numFunctions; ++q) {
      pseudo_inverse(Psi[q], Psi_inv, rcond);
      mu_hat[q].multiply(Teuchos::NO_TRANS, Teuchos::NO_TRANS, 1., Psi_inv,
			 y[q], 0.);
      if (outputLevel >= DEBUG_OUTPUT)
	Cout << "Pseudo-inverse solve for mu_hat for QoI " << q << ":\n"
	     << mu_hat[q] << std::endl;
    }
  }
  else
    for (q=0; q<numFunctions; ++q) {
      cholesky_solve(Psi[q], mu_hat[q], y[q]);
      if (outputLevel >= DEBUG_OUTPUT)
	Cout << "Cholesky solve for mu_hat for QoI " << q << ":\n"
	     << mu_hat[q] << std::endl;
    }
}


void NonDMultilevBLUESampling::
estimator_variances(const RealVector& cd_vars, RealVector& est_var)
{
  if (est_var.length() != numFunctions) est_var.sizeUninitialized(numFunctions);

  RealSymMatrixArray Psi;
  compute_Psi(covGGinv, cd_vars, Psi);

  RealMatrix Psi_inv;  Real rcond;
  for (size_t q=0; q<numFunctions; ++q) {
    if (hardenNumericSoln) pseudo_inverse(Psi[q], Psi_inv, rcond);
    else                       invert_Psi(Psi[q], Psi_inv);
    est_var[q] = Psi_inv(numApprox,numApprox);
  }

  /*
  if (hardenNumericSoln) { // SVD
    RealMatrix Psi_inv;  Real rcond;
    for (size_t q=0; q<numFunctions; ++q) {
      pseudo_inverse(Psi[q], Psi_inv, rcond);// *** TO DO: cache this for OPT++?
      est_var[q] = Psi_inv(numApprox,numApprox);
    }
  }
  else { // Cholesky
    size_t q, num_m = numApprox + 1;
    RealVector e_last(num_m, false), lhs_q(num_m, false);
    for (q=0; q<numFunctions; ++q) {
      // e_last is equilibrated in place, so must be reset
      e_last.putScalar(0.); e_last[numApprox] = 1.;
      cholesky_solve(Psi[q], lhs_q, e_last, true, false);
      est_var[q] = lhs_q[numApprox];
    }
  }
  */

  if (outputLevel >= DEBUG_OUTPUT)
    Cout << "Solve at sample allocations:\n" << cd_vars
	 << "for QoI estimator variances:\n" << est_var << std::endl;
}


void NonDMultilevBLUESampling::
estimator_variance_gradients(const RealVector& cd_vars, RealMatrix& ev_grads)
{
  size_t g, q, v, num_v = num_active_groups(), num_m = numApprox+1;
  if (ev_grads.numRows() != num_v || ev_grads.numCols() != numFunctions)
    ev_grads.shapeUninitialized(num_v, numFunctions);

  RealSymMatrixArray Psi;
  compute_Psi(covGGinv, cd_vars, Psi);

  RealMatrix Psi_inv;  Real rcond;
  RealSymMatrix dPsi_dN(num_m, false), trip_prod(num_m, false);
  for (q=0; q<numFunctions; ++q) {
    if (hardenNumericSoln) pseudo_inverse(Psi[q], Psi_inv, rcond);
    else                       invert_Psi(Psi[q], Psi_inv);

    // form triple product dPsi_inv/dN_k = - Psi_inv dPsi/dN_k Psi_inv,
    // where dPsi/dN_k = C_k_inv (inflated to Psi)
    for (v=0; v<num_v; ++v) {
      g = active_to_all_group(v); // active v to index of all groups
      //inflate(covGGinv[g][q], mask, dPsi_dN); // mask not convenient here
      assign_sub_matrix(covGGinv[g][q], modelGroups[g], dPsi_dN);
      Teuchos::symMatTripleProduct(Teuchos::NO_TRANS, -1., dPsi_dN, Psi_inv,
				   trip_prod);
      ev_grads(v, q) = trip_prod(numApprox,numApprox);
    }
  }

  /*
  if (hardenNumericSoln) {
    // same as above
  }
  else {
    RealMatrix lhs(num_m, num_m, false), trip_prod(num_m, num_m, false);
    for (q=0; q<numFunctions; ++q) {
      for (v=0; v<num_v; ++v) {
	g = active_to_all_group(v); // active v to index of all groups
	assign_sub_matrix(covGGinv[g][q], modelGroups[g], dPsi_dN);
	cholesky_solve(Psi[q], lhs, dPsi_dN, true, true);

	RealMatrix rhs(lhs, Teuchos::TRANS);
	cholesky_solve(Psi[q], trip_prod, rhs, true, false);

	ev_grads(v, q) = -trip_prod(numApprox,numApprox);
	//if (outputLevel >= DEBUG_OUTPUT)
	//  Cout << "group " << g << " dPsi_dN =\n" << dPsi_dN << "LHS1 solve ="
	//       << '\n' << lhs1_evg << "LHS2 trip_prod =\n" << trip_prod
	//       << "ev_grads(" << v << ',' << q << ") = "<<ev_grads(v,q)<<'\n';
      }
    }
  }
  */

  // For estvar Hessian, d^2Psi/dN^2 = 0, so the Hessian will be determined
  // from first-order terms, similar to Gauss-Newton

  if (outputLevel >= DEBUG_OUTPUT)
    Cout << "Solve at sample allocations:\n" << cd_vars
	 << "for QoI estimator variance gradients:\n" << ev_grads << std::endl;
}


void NonDMultilevBLUESampling::
estimator_variances_and_gradients(const RealVector& cd_vars,
				  RealVector& est_var, RealMatrix& ev_grads)
{
  size_t g, q, v, num_v = num_active_groups(), num_m = numApprox+1;
  if (est_var.empty()) est_var.sizeUninitialized(numFunctions);
  if (ev_grads.numRows() != num_v || ev_grads.numCols() != numFunctions)
    ev_grads.shapeUninitialized(num_v, numFunctions);

  RealSymMatrixArray Psi;
  compute_Psi(covGGinv, cd_vars, Psi);

  RealMatrix Psi_inv;  Real rcond;
  RealSymMatrix dPsi_dN(num_m, false), trip_prod(num_m, false);
  for (q=0; q<numFunctions; ++q) {
    if (hardenNumericSoln) pseudo_inverse(Psi[q], Psi_inv, rcond);
    else                       invert_Psi(Psi[q], Psi_inv);
    est_var[q] = Psi_inv(numApprox,numApprox);

    // form triple product dPsi_inv/dN_k = - Psi_inv dPsi/dN_k Psi_inv,
    // where dPsi/dN_k = C_k_inv (inflated to Psi)
    for (v=0; v<num_v; ++v) {
      g = active_to_all_group(v); // active v to index of all groups
      //inflate(covGGinv[g][q], mask, dPsi_dN); // mask not convenient here
      assign_sub_matrix(covGGinv[g][q], modelGroups[g], dPsi_dN);
      Teuchos::symMatTripleProduct(Teuchos::NO_TRANS, -1., dPsi_dN, Psi_inv,
				   trip_prod);
      ev_grads(v, q) = trip_prod(numApprox,numApprox);
    }
  }

  if (outputLevel >= DEBUG_OUTPUT)
    Cout << "Solve at sample allocations:\n" << cd_vars
	 << "for QoI estimator variances:\n" << est_var
	 << "and estimator variance gradients:\n"  << ev_grads << std::endl;
}


void NonDMultilevBLUESampling::prune_model_groups()
{
  if ( hardenNumericSoln &&
       ( groupThrottleType != RCOND_BEST_COUNT_THROTTLE &&
	 groupThrottleType != RCOND_TOLERANCE_THROTTLE ) )
      { retainedModelGroups.clear(); retainedModels.clear(); return; }

  if (retainedModelGroups.size() != numGroups)
    retainedModelGroups.resize(numGroups);

  if (hardenNumericSoln) {
    retainedModelGroups.reset(); // deactivate all
    std::multimap<Real, size_t>::iterator rc_it = groupCovCondMap.begin();

    switch (groupThrottleType) {
    case RCOND_BEST_COUNT_THROTTLE: {
      if (numGroups <= rCondBestThrottle) return;
      Cout << "Pruning model groups from " << numGroups << " to best "
	   << rCondBestThrottle << " based on group covariance conditioning.\n";

      size_t skip_front = numGroups - rCondBestThrottle;
      std::advance(rc_it, skip_front);

      if (outputLevel >= DEBUG_OUTPUT)
	for (std::multimap<Real, size_t>::iterator it=groupCovCondMap.begin();
	     it != rc_it; ++it)
	  Cout << "Discard: rcond = "<< it->first << " group = "
	       << it->second << '\n';

      for (; rc_it!=groupCovCondMap.end(); ++rc_it) {
	if (outputLevel >= DEBUG_OUTPUT)
	  Cout << "Retain: rcond = " << rc_it->first << " group = "
	       << rc_it->second << '\n';
	retainedModelGroups.set(rc_it->second);
      }
      break;
    }
    case RCOND_TOLERANCE_THROTTLE:
      Cout << "Pruning model groups based on rcond tolerance = "
	   << rCondTolThrottle << " for group covariances.\n";

      for (; rc_it!=groupCovCondMap.end(); ++rc_it)
	if (rc_it->first < rCondTolThrottle) {
	  if (outputLevel >= DEBUG_OUTPUT)
	    Cout << "Discard: rcond = " << rc_it->first << " group = "
		 << rc_it->second << '\n';
	}
	else break; // out of for loop

      for (; rc_it!=groupCovCondMap.end(); ++rc_it) {
	if (outputLevel >= DEBUG_OUTPUT)
	  Cout << "Retain: rcond = " << rc_it->first << " group = "
	       << rc_it->second << '\n';
	retainedModelGroups.set(rc_it->second);
      }
      break;
    }
  }
  else { // no rcond control for Cholesky --> propagate empty covGGinv
    retainedModelGroups.set(); // activate all
    size_t g, q;
    for (g=0; g<numGroups; ++g) {
      bool remove = false;
      for (q=0; q<numFunctions; ++q)
	if (covGGinv[g][q].empty())
	  { remove = true; break; }
      if (remove)
	retainedModelGroups.reset(g); // deactivate
    }
  }

  // Need at least 1 group that contains the HF reference model
  //
  // APPROACH 1: always include all_group (as with other throttles)
  // > this group always has shared/indep pilot samples for online, but
  //   covariance may be poorly conditioned
  bool online = (pilotMgmtMode == ONLINE_PILOT ||
		 pilotMgmtMode == ONLINE_PILOT_PROJECTION);
  if (!hardenNumericSoln) {
    // no mitigation for failed Cholesky, so trap error of missing HF
    if (!hf_group_retained()) {
      Cerr << "Error: Cholesky solve failure for all groups containing HF.\n"
	   << "Consider hardened SVD solutions." << std::endl;
      abort_handler(METHOD_ERROR);
    }
  }
  else if (online && pilotGroupSampling == SHARED_PILOT) { // common case
    // logic for both online modes is to leverage disproportionate investment
    // in all_group, irregardless of its conditioning.  Further, ONLINE_PILOT
    // mode iterates based on increments to the shared all_group in
    // shared_covariance_iteration().
    size_t all_group = numGroups - 1;
    if (!retainedModelGroups[all_group]) {
      if (outputLevel >= DEBUG_OUTPUT)
	Cout << "Augment: add HF group = " << all_group << '\n';
      retainedModelGroups.set(all_group);
    }
    // *** TO DO: could adopt APPROACH 2 below and reassign the shared sample
    //            investment to the most expensive retained group
    // *** this enhances group conditioning but discards shared samples for
    //     models omitted from the reassigned group (also increases complexity)
  }
  // APPROACH 2: iff no HF group, add the best-conditioned discard with HF
  // > unlike online all_group, this group may have zero samples
  //   --> enforce_{nudge,bounds}()
  else {
    size_t hf_group = best_conditioned_hf_group();
    // if retainedModelGroups[hf_group] then at least 1 HF group is above
    // rcond cutoff, else augment with best HF discard
    if (!retainedModelGroups[hf_group]) {
      if (outputLevel >= DEBUG_OUTPUT)
	Cout << "Augment: add HF group = " << hf_group << '\n';
      retainedModelGroups.set(hf_group); // Augment
    }
  }

  // Define retainedModels from retainedModelGroups
  retained_groups_to_models(retainedModelGroups, retainedModels);

  if (outputLevel >= DEBUG_OUTPUT) {
    if (retainedModelGroups.empty() || retainedModelGroups.count() == numGroups)
      Cout << "All groups retained\n";
    else {
      Cout << "Retained group count = " << retainedModelGroups.count() << '\n';
      for (size_t g=0; g<numGroups; ++g)
	if (retainedModelGroups[g])
	  Cout << "Retained group " << g << ":\n" << modelGroups[g];
    }
    if (retainedModels.empty() || retainedModels.count() == numApprox+1)
      Cout << "Within retained groups, all models retained\n";
    else {
      Cout << "Retained model count = " << retainedModels.count() << '\n';
      for (size_t m=0; m<=numApprox; ++m)
	if (retainedModels[m])
	  Cout << "Retained model " << m << '\n';
    }
  }

  // leave numGroups synchronized with modelGroups and retrieve active count
  // using num_active_groups()
  //numGroups = retainedModelGroups.count();

  // this update performed in ctor for static group allocations
  update_search_algorithm();
}

} // namespace Dakota<|MERGE_RESOLUTION|>--- conflicted
+++ resolved
@@ -37,14 +37,10 @@
   rCondBestThrottle(problem_db.get_sizet("method.nond.rcond_best_throttle")),
   rCondTolThrottle(problem_db.get_real("method.nond.rcond_tol_throttle"))
 {
-<<<<<<< HEAD
   analyticEstVarDerivs = true; // ML BLUE estvar soln has analytic derivatives
   //hardenNumericSoln  = true; // now adopted for all non-hierarch estimators
-=======
-  analyticEstVarDerivs = true; // estvar solve can be differentiated
-  //hardenNumericSoln  = true; // more important for ML BLUE than ACV family
->>>>>>> 39426875
-  mlmfSubMethod        = problem_db.get_ushort("method.sub_method");
+
+  mlmfSubMethod = problem_db.get_ushort("method.sub_method");
 
   // SDP versus conventional NLP handled by optSubProblemSolver
   //optSubProblemSolver = sub_optimizer_select(
@@ -788,7 +784,7 @@
        pilotMgmtMode == ONLINE_PILOT_PROJECTION ) // no augmented linear ineq
     return;
 
-  size_t v, num_v = soln_vars.length(), last_v = num_v - 1, g,
+  int v, num_v = soln_vars.length(), last_v = num_v - 1,
     offset = (optSubProblemForm == N_GROUP_LINEAR_CONSTRAINT) ? 1 : 0,
     num_lin_ineq = 1 + offset;
   RealMatrix lin_ineq_coeffs(num_lin_ineq, num_v);
