/*  _______________________________________________________________________

    DAKOTA: Design Analysis Kit for Optimization and Terascale Applications
    Copyright 2014 Sandia Corporation.
    This software is distributed under the GNU Lesser General Public License.
    For more information, see the README file in the top Dakota directory.
    _______________________________________________________________________ */

//- Class:	 NonDMultilevelSampling
//- Description: Implementation code for NonDMultilevelSampling class
//- Owner:       Mike Eldred
//- Checked by:
//- Version:

#include "dakota_system_defs.hpp"
#include "dakota_data_io.hpp"
#include "dakota_tabular_io.hpp"
#include "DakotaModel.hpp"
#include "DakotaResponse.hpp"
#include "NonDMultilevelSampling.hpp"
#include "ProblemDescDB.hpp"
#include "DiscrepancyCalculator.hpp"
#include "DakotaIterator.hpp"

#ifdef HAVE_NPSOL
#include "NPSOLOptimizer.hpp"
#elif HAVE_OPTPP
#include "SNLLOptimizer.hpp"
#endif

static const char rcsId[]="@(#) $Id: NonDMultilevelSampling.cpp 7035 2010-10-22 21:45:39Z mseldre $";


namespace Dakota {

/** This constructor is called for a standard letter-envelope iterator 
    instantiation.  In this case, set_db_list_nodes has been called and 
    probDescDB can be queried for settings from the method specification. */
NonDMultilevelSampling::
NonDMultilevelSampling(ProblemDescDB& problem_db, Model& model):
  NonDSampling(problem_db, model),
<<<<<<< HEAD
  pilotSamples(probDescDB.get_sza("method.nond.pilot_samples")),
  allocationTarget(probDescDB.get_short("method.nond.allocation_target")),
  qoiAggregation(probDescDB.get_short("method.nond.qoi_aggregation")),
  useTargetVarianceOptimizationFlag(probDescDB.get_bool("method.nond.allocation_target.variance.optimization")),
=======
  pilotSamples(problem_db.get_sza("method.nond.pilot_samples")),
  randomSeedSeqSpec(problem_db.get_sza("method.random_seed_sequence")),
  mlmfIter(0),
  allocationTarget(problem_db.get_short("method.nond.allocation_target")),
  qoiAggregation(problem_db.get_short("method.nond.qoi_aggregation")),
  useTargetVarianceOptimizationFlag(problem_db.get_bool("method.nond.allocation_target.variance.optimization")),
>>>>>>> e973f9e8
  finalCVRefinement(true),
  exportSampleSets(problem_db.get_bool("method.nond.export_sample_sequence")),
  exportSamplesFormat(
    problem_db.get_ushort("method.nond.export_samples_format"))
{
  // initialize scalars from sequence
  seedSpec = randomSeed = random_seed(0);

  // Support multilevel LHS as a specification override.  The estimator variance
  // is known/correct for MC and an assumption/approximation for LHS.  To get an
  // accurate LHS estimator variance, one would need:
  // (a) assumptions about separability -> analytic variance reduction by a
  //     constant factor
  // (b) similarly, assumptions about the form relative to MC (e.g., a constant
  //     factor largely cancels out within the relative sample allocation.)
  // (c) numerically-generated estimator variance (from, e.g., replicated LHS)
  if (!sampleType) // SUBMETHOD_DEFAULT
    sampleType = SUBMETHOD_RANDOM;

  // check iteratedModel for model form hierarchy and/or discretization levels;
  // set initial response mode for set_communicators() (precedes core_run()).
  if (iteratedModel.surrogate_type() == "hierarchical")
    aggregated_models_mode();
  else {
    Cerr << "Error: Multilevel Monte Carlo requires a hierarchical "
	 << "surrogate model specification." << std::endl;
    abort_handler(METHOD_ERROR);
  }

  ModelList& ordered_models = iteratedModel.subordinate_models(false);
  size_t i, j, num_mf = ordered_models.size(), num_lev,
    prev_lev = std::numeric_limits<size_t>::max(),
    pilot_size = pilotSamples.size();
  ModelLRevIter ml_rit; bool err_flag = false;
  NLev.resize(num_mf);
  for (i=num_mf-1, ml_rit=ordered_models.rbegin();
       ml_rit!=ordered_models.rend(); --i, ++ml_rit) { // high fid to low fid
    // for now, only SimulationModel supports solution_{levels,costs}()
    num_lev = ml_rit->solution_levels(); // lower bound is 1 soln level

    if (num_lev > prev_lev) {
      Cerr << "\nWarning: unused solution levels in multilevel sampling for "
	   << "model " << ml_rit->model_id() << ".\n         Ignoring "
	   << num_lev - prev_lev << " of " << num_lev << " levels."<< std::endl;
      num_lev = prev_lev;
    }

    // Ensure there is consistent cost data available as SimulationModel must
    // be allowed to have empty solnCntlCostMap (when optional solution control
    // is not specified).  Passing false bypasses lower bound of 1.
    if (num_lev > ml_rit->solution_levels(false)) { // default is 0 soln costs
      Cerr << "Error: insufficient cost data provided for multilevel sampling."
	   << "\n       Please provide solution_level_cost estimates for model "
	   << ml_rit->model_id() << '.' << std::endl;
      err_flag = true;
    }

    //Sizet2DArray& Nl_i = NLev[i];
    NLev[i].resize(num_lev); //Nl_i.resize(num_lev);
    //for (j=0; j<num_lev; ++j)
    //  Nl_i[j].resize(numFunctions); // defer to pre_run()

    prev_lev = num_lev;
  }
  if (err_flag)
    abort_handler(METHOD_ERROR);

  switch (pilot_size) {
  case 0: maxEvalConcurrency *= 100;             break;
  case 1: maxEvalConcurrency *= pilotSamples[0]; break;
  default: {
    size_t max_ps = 0;
    for (i=0; i<pilot_size; ++i)
      if (pilotSamples[i] > max_ps)
	max_ps = pilotSamples[i];
    if (max_ps)
      maxEvalConcurrency *= max_ps;
    break;
  }
  }

  // For testing multilevel_mc_Qsum():
  //subIteratorFlag = true;
}


NonDMultilevelSampling::~NonDMultilevelSampling()
{ }


bool NonDMultilevelSampling::resize()
{
  bool parent_reinit_comms = NonDSampling::resize();

  Cerr << "\nError: Resizing is not yet supported in method "
       << method_enum_to_string(methodName) << "." << std::endl;
  abort_handler(METHOD_ERROR);

  return parent_reinit_comms;
}


void NonDMultilevelSampling::pre_run()
{
  NonDSampling::pre_run();

  // reset sample counters to 0
  size_t i, j, num_mf = NLev.size(), num_lev;
  for (i=0; i<num_mf; ++i) {
    Sizet2DArray& Nl_i = NLev[i];
    num_lev = Nl_i.size();
    for (j=0; j<num_lev; ++j)
      Nl_i[j].assign(numFunctions, 0);
  }
}


/** The primary run function manages the general case: a hierarchy of model 
    forms (from the ordered model fidelities within a HierarchSurrModel), 
    each of which may contain multiple discretization levels. */
void NonDMultilevelSampling::core_run()
{
  //model,
  //  surrogate hierarchical
  //    ordered_model_fidelities = 'LF' 'MF' 'HF'
  //
  // Future: include peer alternatives (1D list --> matrix)
  //         For MLMC, could seek adaptive selection of most correlated
  //         alternative (or a convex combination of alternatives).

  // TO DO: hierarchy incl peers (not peers each optionally incl hierarchy)
  //   num_mf     = iteratedModel.model_hierarchy_depth();
  //   num_peer_i = iteratedModel.model_peer_breadth(i);

  // TO DO: this initial logic is limiting:
  // > allow MLMC and CVMC for either model forms or discretization levels
  // > separate method specs that both map to NonDMultilevelSampling ???

  // TO DO: following pilot sample across levels and fidelities in mixed case,
  // could pair models for CVMC based on estimation of rho2_LH.

  // For two-model control variate methods, select lowest,highest fidelities
  size_t num_mf = NLev.size();
  unsigned short lf_form = 0, hf_form = num_mf - 1; // ordered_models = low:high
  if (num_mf > 1) {
    size_t num_hf_lev = NLev.back().size();
    if (num_hf_lev > 1) { // ML performed on HF with CV using available LF
      // multiple model forms + multiple solutions levels --> perform MLMC on
      // HF model and bind 1:min(num_hf,num_lf) LF control variates starting
      // at coarsest level (TO DO: validate case of unequal levels)
      if (true) // reformulated approach using 1 new QoI correlation per level
	multilevel_control_variate_mc_Qcorr(lf_form, hf_form);
      else      // original approach using 1 discrepancy correlation per level
	multilevel_control_variate_mc_Ycorr(lf_form, hf_form);
    }
    else { // multiple model forms (only) --> CVMC
      // use nominal value from user input, ignoring solution_level_control
      UShortArray hf_lf_key;  unsigned short lev = USHRT_MAX;
      Pecos::DiscrepancyCalculator::
	form_key(0, hf_form, lev, lf_form, lev, hf_lf_key);
      control_variate_mc(hf_lf_key);
    }
  }
  else { // multiple solutions levels (only) --> traditional ML-MC
    if (true) //(subIteratorFlag)
      multilevel_mc_Qsum(hf_form); // w/ error est, unbiased central moments
    else
      multilevel_mc_Ysum(hf_form); // lighter weight
  }
}


/** This function performs "geometrical" MLMC on a single model form
    with multiple discretization levels. */
void NonDMultilevelSampling::multilevel_mc_Ysum(unsigned short model_form)
{
  // Formulate as a coordinated progression towards convergence, where, e.g.,
  // time step is inferred from the spatial discretization (NOT an additional
  // solution control) based on stability criteria, e.g. CFL condition.  Can
  // we reliably capture runtime estimates as part of pilot run w/i Dakota?
  // Ultimately seems desirable to support either online or offline cost
  // estimates, to allow more accurate resource allocation when possible
  // or necessary (e.g., combustion processes with expense that is highly
  // parameter dependent).
  //   model
  //     id_model = 'LF'
  //     simulation
  //       # point to state vars; ordered based on set values for h, delta-t
  //       solution_level_control = 'dssiv1'
  //       # relative cost estimates in same order as state set values
  //       # --> re-sort into map keyed by increasing cost
  //       solution_level_cost = 10 2 200

  // How to manage the set of MLMC statistics:
  // 1. Simplest: proposal is to use the mean estimator to drive the algorithm,
  //    but carry along other estimates.
  // 2. Later: could consider a refinement for converging the estimator of the
  //    variance after convergence of the mean estimator.

  // How to manage the vector of QoI:
  // 1. Worst case: select N_l based only on QoI w/ highest total variance
  //      from pilot run --> fix for all levels and don't allow switching
  //      across major iterations (possible oscillation?  Or simple overlay
  //      of resolution reqmts?)
  // 2. Better: select N_l based on convergence in aggregated variance.

  // assign truth model form (solution level assignment is deferred until loop)
  UShortArray truth_key;
  unsigned short seq_index = 2, lev = USHRT_MAX; // lev updated in loop below
  Pecos::DiscrepancyCalculator::form_key(0, model_form, lev, truth_key);
  iteratedModel.active_model_key(truth_key);
  Model& truth_model = iteratedModel.truth_model();

  size_t qoi, num_steps = truth_model.solution_levels();// 1 model form
  unsigned short& step = (true) ? lev : model_form; // option not active
  size_t max_iter = (maxIterations < 0) ? 25 : maxIterations; // default = -1
  Real eps_sq_div_2, sum_sqrt_var_cost, estimator_var0 = 0., lev_cost;
  // retrieve cost estimates across soln levels for a particular model form
  RealVector cost = truth_model.solution_level_costs(), agg_var(num_steps);
  // For moment estimation, we accumulate telescoping sums for Q^i using
  // discrepancies Yi = Q^i_{lev} - Q^i_{lev-1} (sum_Y[i] for i=1:4).
  // For computing N_l from estimator variance, we accumulate square of Y1
  // estimator (YY[i] = (Y^i)^2 for i=1).
  IntRealMatrixMap sum_Y; RealMatrix sum_YY(numFunctions, num_steps);
  initialize_ml_Ysums(sum_Y, num_steps);

  // Initialize for pilot sample
  SizetArray delta_N_l;
  load_pilot_sample(pilotSamples, NLev, delta_N_l);

  // raw eval counts are accumulation of allSamples irrespective of resp faults
  SizetArray raw_N_l(num_steps, 0);
  RealVectorArray mu_hat(num_steps);
  Sizet2DArray& N_l = NLev[model_form];

  // now converge on sample counts per level (N_l)
  mlmfIter = 0;
  while (Pecos::l1_norm(delta_N_l) && mlmfIter <= max_iter) {

    sum_sqrt_var_cost = 0.;
    for (step=0; step<num_steps; ++step) { // step is reference to lev

      configure_indices(step, model_form, lev, seq_index);
      lev_cost = level_cost(cost, step);

      // set the number of current samples from the defined increment
      numSamples = delta_N_l[step];

      // aggregate variances across QoI for estimating N_l (justification:
      // for independent QoI, sum of QoI variances = variance of QoI sum)
      Real& agg_var_l = agg_var[step]; // carried over from prev iter if no samp
      if (numSamples) {

	// advance any sequence specifications (seed_sequence)
	assign_specification_sequence(step);
	// generate new MC parameter sets
	get_parameter_sets(iteratedModel);// pull dist params from any model

	// export separate output files for each data set.  truth_model()
	// has the correct data when in bypass-surrogate mode.
	if (exportSampleSets)
	  export_all_samples("ml_", iteratedModel.truth_model(), mlmfIter, step);

	// compute allResponses from allVariables using hierarchical model
	evaluate_parameter_sets(iteratedModel, true, false);

	// process allResponses: accumulate new samples for each qoi and
	// update number of successful samples for each QoI
	//if (mlmfIter == 0) accumulate_offsets(mu_hat[lev]);
	accumulate_ml_Ysums(sum_Y, sum_YY, lev, mu_hat[step], N_l[step]);
	if (outputLevel == DEBUG_OUTPUT)
	  Cout << "Accumulated sums (Y1, Y2, Y3, Y4, Y1sq):\n" << sum_Y[1]
	       << sum_Y[2] << sum_Y[3] << sum_Y[4] << sum_YY << std::endl;
	// update raw evaluation counts
	raw_N_l[step] += numSamples;

	// compute estimator variance from current sample accumulation:
	if (outputLevel >= DEBUG_OUTPUT)
	  Cout << "variance of Y[" << step << "]: ";
	agg_var_l
	  = aggregate_variance_Ysum(sum_Y[1][step], sum_YY[step], N_l[step]);
      }

      sum_sqrt_var_cost += std::sqrt(agg_var_l * lev_cost);
      // MSE reference is MLMC with pilot sample, prior to any N_l adaptation:
      if (mlmfIter == 0)
	estimator_var0
	  += aggregate_mse_Ysum(sum_Y[1][step], sum_YY[step], N_l[step]);
    }
    // compute epsilon target based on relative tolerance: total MSE = eps^2
    // which is equally apportioned (eps^2 / 2) among discretization MSE and
    // estimator variance (\Sum var_Y_l / N_l).  Since we do not know the
    // discretization error, we compute an initial estimator variance from MLMC
    // on the pilot sample and then seek to reduce it by a relative_factor <= 1.
    if (mlmfIter == 0) { // eps^2 / 2 = var * relative factor
      eps_sq_div_2 = estimator_var0 * convergenceTol;
      if (outputLevel == DEBUG_OUTPUT)
	Cout << "Epsilon squared target = " << eps_sq_div_2 << std::endl;
    }

    // update targets based on variance estimates
    Real fact = sum_sqrt_var_cost / eps_sq_div_2, N_target;
    for (step=0; step<num_steps; ++step) {
      // Equation 3.9 in CTR Annual Research Briefs:
      // "A multifidelity control variate approach for the multilevel Monte 
      // Carlo technique," Geraci, Eldred, Iaccarino, 2015.
      N_target = std::sqrt(agg_var[step] / level_cost(cost, step)) * fact;
      delta_N_l[step] = one_sided_delta(average(N_l[step]), N_target);
    }
    ++mlmfIter;
    Cout << "\nMLMC iteration " << mlmfIter << " sample increments:\n"
	 << delta_N_l << std::endl;
  }

  // aggregate expected value of estimators for Y, Y^2, Y^3, Y^4. Final expected
  // value is sum of expected values from telescopic sum.  Note: raw moments
  // have no bias correction (no additional variance from an estimated center).
  RealMatrix Q_raw_mom(numFunctions, 4);
  RealMatrix &sum_Y1 = sum_Y[1], &sum_Y2 = sum_Y[2],
	     &sum_Y3 = sum_Y[3], &sum_Y4 = sum_Y[4];
  for (qoi=0; qoi<numFunctions; ++qoi) {
    for (step=0; step<num_steps; ++step) {
      size_t Nlq = N_l[lev][qoi];
      Q_raw_mom(qoi,0) += sum_Y1(qoi,step) / Nlq;
      Q_raw_mom(qoi,1) += sum_Y2(qoi,step) / Nlq;
      Q_raw_mom(qoi,2) += sum_Y3(qoi,step) / Nlq;
      Q_raw_mom(qoi,3) += sum_Y4(qoi,step) / Nlq;
    }
  }
  // Convert uncentered raw moment estimates to final moments (central or std)
  convert_moments(Q_raw_mom, momentStats);

  // compute the equivalent number of HF evaluations (includes any sim faults)
  equivHFEvals = raw_N_l[0] * cost[0]; // first level is single eval
  for (step=1; step<num_steps; ++step) // subsequent levels incur 2 model costs
    equivHFEvals += raw_N_l[step] * (cost[step] + cost[step-1]);
  equivHFEvals /= cost[num_steps-1]; // normalize into equivalent HF evals
}

  static RealVector *static_lev_cost_vec(NULL);
  static size_t *static_qoi(NULL);
  static Real *static_eps_sq_div_2(NULL);
  static RealVector *static_Nlq_pilot(NULL);

<<<<<<< HEAD
  static IntRealMatrixMap *static_sum_Ql(NULL);
  static IntRealMatrixMap *static_sum_Qlm1(NULL);
  static IntIntPairRealMatrixMap *static_sum_QlQlm1(NULL);

  void NonDMultilevelSampling::target_var_objective_eval_npsol(int &mode, int &n, double *x, double &f, double *gradf,
                                                               int &nstate) {
    RealVector optpp_x;
    RealVector optpp_grad_f;
    optpp_x.size(n);
    optpp_grad_f.size(n);

    f = -1; //Dummy value

    for (size_t i = 0; i < n; ++i) {
      optpp_x[i] = x[i];
    }
    target_var_objective_eval_optpp(mode, n, optpp_x, f, optpp_grad_f, nstate);

    for (size_t i = 0; i < n && mode; ++i) {
      gradf[i] = optpp_grad_f[i];
    }

  }

  void
  NonDMultilevelSampling::target_var_constraint_eval_npsol(int &mode, int &m, int &n, int &ldJ, int *needc, double *x,
                                                           double *g, double *grad_g, int &nstate) {
    RealVector optpp_x;
    RealVector optpp_g;
    RealMatrix optpp_grad_g(1, n);
    optpp_x.size(n);
    optpp_g.size(n);

    for (size_t i = 0; i < n; ++i) {
      optpp_x[i] = x[i];
    }

    target_var_constraint_eval_optpp(mode, n, optpp_x, optpp_g, optpp_grad_g, nstate);

    g[0] = optpp_g[0];
    for (size_t i = 0; i < n && mode; ++i) {
      grad_g[i] = optpp_grad_g[0][i];
    }
  }


  void NonDMultilevelSampling::target_var_constraint_eval_logscale_npsol(int& mode, int& m, int& n, int& ldJ, int* needc, double* x, double* g, double* grad_g, int& nstate){
    RealVector optpp_x;
    RealVector optpp_g;
    RealMatrix optpp_grad_g(1, n);
    optpp_x.size(n);
    optpp_g.size(n);

    for (size_t i = 0; i < n; ++i) {
      optpp_x[i] = x[i];
    }

    target_var_constraint_eval_logscale_optpp(mode, n, optpp_x, optpp_g, optpp_grad_g, nstate);

    g[0] = optpp_g[0];
    for (size_t i = 0; i < n && mode; ++i) {
      grad_g[i] = optpp_grad_g[0][i];
    }
  }

  void NonDMultilevelSampling::target_var_objective_eval_optpp(int mode, int n, const RealVector &x, double &f,
                                                               RealVector &grad_f, int &result_mode) {
    f = 0;

#ifdef HAVE_NPSOL
#elif HAVE_OPTPP
    if(mode & OPTPP::NLPFunction){
        result_mode = OPTPP::NLPFunction;
#endif
    for (int i = 0; i < n; ++i) {
      f += x[i] * (*static_lev_cost_vec)[i];
    }
=======
  static RealVector *static_lev_cost_vec(NULL);
  static size_t *static_qoi(NULL);
  static Real *static_eps_sq_div_2(NULL);
  static RealVector *static_Nlq_pilot(NULL);

  static IntRealMatrixMap *static_sum_Ql(NULL);
  static IntRealMatrixMap *static_sum_Qlm1(NULL);
  static IntIntPairRealMatrixMap *static_sum_QlQlm1(NULL);

  void NonDMultilevelSampling::target_var_objective_eval_npsol(int &mode, int &n, double *x, double &f, double *gradf,
                                                               int &nstate) {
    RealVector optpp_x;
    RealVector optpp_grad_f;
    optpp_x.size(n);
    optpp_grad_f.size(n);

    f = -1; //Dummy value

    for (size_t i = 0; i < n; ++i) {
      optpp_x[i] = x[i];
    }
    target_var_objective_eval_optpp(mode, n, optpp_x, f, optpp_grad_f, nstate);

    for (size_t i = 0; i < n && mode; ++i) {
      gradf[i] = optpp_grad_f[i];
    }

  }

  void
  NonDMultilevelSampling::target_var_constraint_eval_npsol(int &mode, int &m, int &n, int &ldJ, int *needc, double *x,
                                                           double *g, double *grad_g, int &nstate) {
    RealVector optpp_x;
    RealVector optpp_g;
    RealMatrix optpp_grad_g(1, n);
    optpp_x.size(n);
    optpp_g.size(n);

    for (size_t i = 0; i < n; ++i) {
      optpp_x[i] = x[i];
    }

    target_var_constraint_eval_optpp(mode, n, optpp_x, optpp_g, optpp_grad_g, nstate);

    g[0] = optpp_g[0];
    for (size_t i = 0; i < n && mode; ++i) {
      grad_g[i] = optpp_grad_g[0][i];
    }
  }


  void NonDMultilevelSampling::target_var_constraint_eval_logscale_npsol(int& mode, int& m, int& n, int& ldJ, int* needc, double* x, double* g, double* grad_g, int& nstate){
    RealVector optpp_x;
    RealVector optpp_g;
    RealMatrix optpp_grad_g(1, n);
    optpp_x.size(n);
    optpp_g.size(n);

    for (size_t i = 0; i < n; ++i) {
      optpp_x[i] = x[i];
    }

    target_var_constraint_eval_logscale_optpp(mode, n, optpp_x, optpp_g, optpp_grad_g, nstate);

    g[0] = optpp_g[0];
    for (size_t i = 0; i < n && mode; ++i) {
      grad_g[i] = optpp_grad_g[0][i];
    }
  }

  void NonDMultilevelSampling::target_var_objective_eval_optpp(int mode, int n, const RealVector &x, double &f,
                                                               RealVector &grad_f, int &result_mode) {
    f = 0;

#ifdef HAVE_NPSOL
#elif HAVE_OPTPP
    if(mode & OPTPP::NLPFunction){
        result_mode = OPTPP::NLPFunction;
#endif
    for (int i = 0; i < n; ++i) {
      f += x[i] * (*static_lev_cost_vec)[i];
    }
>>>>>>> e973f9e8
#ifdef HAVE_NPSOL
#elif HAVE_OPTPP
    }
#endif

#ifdef HAVE_NPSOL
#elif HAVE_OPTPP
    if(mode & OPTPP::NLPGradient){
        result_mode = OPTPP::NLPGradient;
#endif
    for (int i = 0; i < n; ++i) {
      grad_f[i] = (*static_lev_cost_vec)[i];
    }
#ifdef HAVE_NPSOL
#elif HAVE_OPTPP
    }
#endif

  }

  void NonDMultilevelSampling::target_var_constraint_eval_logscale_optpp(int mode, int n, const RealVector& x, RealVector& g,
                                                        RealMatrix& grad_g, int& result_mode){
    Real agg_estim_var = 0;
    size_t num_lev = n;
    target_var_constraint_eval_optpp(mode, n, x, g, grad_g, result_mode);
    agg_estim_var = g[0];
#ifdef HAVE_NPSOL
#elif HAVE_OPTPP
    if(mode & OPTPP::NLPFunction) {
#endif
    g[0] = std::log(g[0]); // - (*static_eps_sq_div_2);
#ifdef HAVE_NPSOL
#elif HAVE_OPTPP
<<<<<<< HEAD
    }
    if(mode & OPTPP::NLPGradient) {
#endif
    for (size_t lev = 0; lev < num_lev; ++lev) {
      grad_g[0][lev] = grad_g[0][lev]/agg_estim_var;
    }
#ifdef HAVE_NPSOL
#elif HAVE_OPTPP
    }
=======
    }
    if(mode & OPTPP::NLPGradient) {
#endif
    for (size_t lev = 0; lev < num_lev; ++lev) {
      grad_g[0][lev] = grad_g[0][lev]/agg_estim_var;
    }
#ifdef HAVE_NPSOL
#elif HAVE_OPTPP
    }
>>>>>>> e973f9e8
#endif
  }


  void NonDMultilevelSampling::target_var_constraint_eval_optpp(int mode, int n, const RealVector &x, RealVector &g,
                                                                RealMatrix &grad_g, int &result_mode) {

    bool compute_gradient = false;
#ifdef HAVE_NPSOL
    compute_gradient = mode; //if mode == 0, NPSOL ignores gradients
#elif HAVE_OPTPP
    if(mode & OPTPP::NLPFunction) {
      result_mode = OPTPP::NLPFunction;
    }
    if(mode & OPTPP::NLPGradient){
      compute_gradient = true;
      result_mode = OPTPP::NLPGradient;
    }
#endif

    // std error in variance or std deviation estimate
    size_t lev = 0;
    Real Nlq = x[lev];
    size_t Nlq_pilot = (*static_Nlq_pilot)[lev];
    size_t qoi = *static_qoi;
    size_t num_lev = n;
    RealVector agg_estim_var_l;
    agg_estim_var_l.size(num_lev);
    Real agg_estim_var = 0;

    agg_estim_var_l[0] = var_of_var_ml_l0(*static_sum_Ql, *static_sum_Qlm1, *static_sum_QlQlm1, Nlq_pilot, Nlq, qoi,
                                     compute_gradient, grad_g[0][0]);
    agg_estim_var += agg_estim_var_l[0];
    for (lev = 1; lev < num_lev; ++lev) {
      Nlq = x[lev];
      Nlq_pilot = (*static_Nlq_pilot)[lev];

      agg_estim_var_l[lev] = var_of_var_ml_l(*static_sum_Ql, *static_sum_Qlm1, *static_sum_QlQlm1, Nlq_pilot, Nlq, qoi, lev,
                                       compute_gradient, grad_g[0][lev]);
      agg_estim_var += agg_estim_var_l[lev];
    }

    g[0] = agg_estim_var; // - (*static_eps_sq_div_2);
  }

/** This function performs "geometrical" MLMC on a single model form
    with multiple discretization levels. */
<<<<<<< HEAD
  void NonDMultilevelSampling::multilevel_mc_Qsum(unsigned short model_form) {

    // assign truth model form (solution level assignment is deferred until loop)
    UShortArray truth_key;
    unsigned short seq_index = 2, lev = USHRT_MAX; // lev updated in loop below
    Pecos::DiscrepancyCalculator::form_key(0, model_form, lev, truth_key);
    iteratedModel.active_model_key(truth_key);
    Model& truth_model = iteratedModel.truth_model();

    size_t qoi, iter = 0, num_steps = truth_model.solution_levels();//1 model form
=======
void NonDMultilevelSampling::multilevel_mc_Qsum(unsigned short model_form)
{
    // assign truth model form (solution level assignment is deferred until loop)
    UShortArray truth_key;
    unsigned short seq_index = 2, lev = USHRT_MAX; // lev updated in loop below
    Pecos::DiscrepancyCalculator::form_key(0, model_form, lev, truth_key);
    iteratedModel.active_model_key(truth_key);
    Model& truth_model = iteratedModel.truth_model();

    size_t qoi, num_steps = truth_model.solution_levels();//1 model form
>>>>>>> e973f9e8
    unsigned short& step = (true) ? lev : model_form; // option not active

    size_t max_iter = (maxIterations < 0) ? 25 : maxIterations; // default = -1
    Real eps_sq_div_2, sum_sqrt_var_cost, estimator_var0 = 0., lev_cost, place_holder;
    // retrieve cost estimates across soln levels for a particular model form
    RealVector cost = truth_model.solution_level_costs(), agg_var(num_steps), agg_var_of_var(num_steps),
      estimator_var0_qoi(numFunctions), eps_sq_div_2_qoi(numFunctions),
      sum_sqrt_var_cost_qoi(numFunctions), sum_sqrt_var_cost_var_qoi(numFunctions), sum_sqrt_var_cost_mean_qoi(numFunctions),
      agg_var_l_qoi(numFunctions), level_cost_vec(num_steps);
    RealMatrix agg_var_qoi(numFunctions, num_steps), agg_var_mean_qoi(numFunctions, num_steps),
      agg_var_var_qoi(numFunctions, num_steps), N_target_qoi(numFunctions, num_steps);
    RealMatrix N_target_qoi_FN(numFunctions, num_steps);

    // For moment estimation, we accumulate telescoping sums for Q^i using
    // discrepancies Yi = Q^i_{lev} - Q^i_{lev-1} (Y_diff_Qpow[i] for i=1:4).
    // For computing N_l from estimator variance, we accumulate square of Y1
    // estimator (YY[i] = (Y^i)^2 for i=1).
    IntRealMatrixMap sum_Ql, sum_Qlm1;
    IntIntPairRealMatrixMap sum_QlQlm1;
    initialize_ml_Qsums(sum_Ql, sum_Qlm1, sum_QlQlm1, num_steps);
    IntIntPair pr11(1, 1);

    bool have_npsol = false, have_optpp = false;
#ifdef HAVE_NPSOL
    have_npsol = true;
#endif
#ifdef HAVE_OPTPP
    have_optpp = true;
#endif

    // Initialize for pilot sample
    SizetArray delta_N_l;
    IntMatrix delta_N_l_qoi(numFunctions, num_steps);
    load_pilot_sample(pilotSamples, NLev, delta_N_l);

    // raw eval counts are accumulation of allSamples irrespective of resp faults
    SizetArray raw_N_l(num_steps, 0);
    RealVectorArray mu_hat(num_steps);
    Sizet2DArray &N_l = NLev[model_form];

    // Safe guard.
    for(qoi = 0; qoi < numFunctions; ++qoi) {
      for (step = 0; step < num_steps; ++step) {
        N_target_qoi(qoi, step) = -1;
      }
    }

    // now converge on sample counts per level (N_l)
<<<<<<< HEAD
    while (Pecos::l1_norm(delta_N_l) && iter <= max_iter) {
      Real underrelaxation_factor = static_cast<Real>(iter + 1)/static_cast<Real>(max_iter + 1);
=======
    mlmfIter = 0;
    while (Pecos::l1_norm(delta_N_l) && mlmfIter <= max_iter) {
      Real underrelaxation_factor = static_cast<Real>(mlmfIter + 1)/static_cast<Real>(max_iter + 1);
>>>>>>> e973f9e8

      sum_sqrt_var_cost = 0.;
      for (qoi = 0; qoi < numFunctions; ++qoi) {
        sum_sqrt_var_cost_qoi[qoi] = 0.;
        sum_sqrt_var_cost_mean_qoi[qoi] = 0.;
        sum_sqrt_var_cost_var_qoi[qoi] = 0.;
      }
      for (step=0; step<num_steps; ++step) {

        configure_indices(step, model_form, lev, seq_index);
        lev_cost = level_cost(cost, step);
        level_cost_vec[step] = lev_cost;

        // set the number of current samples from the defined increment
        numSamples = delta_N_l[step];
<<<<<<< HEAD
        Cout << "\nMLMC iteration " << iter << " lev, num samples increments\n" << step << ": " << numSamples
             << std::endl;
=======
>>>>>>> e973f9e8

        // aggregate variances across QoI for estimating N_l (justification:
        // for independent QoI, sum of QoI variances = variance of QoI sum)
        Real &agg_var_l = agg_var[step]; // carried over from prev iter if no samp

        if (numSamples) {

<<<<<<< HEAD
=======
	  // advance any sequence specifications (seed_sequence)
	  assign_specification_sequence(step);
>>>>>>> e973f9e8
          // generate new MC parameter sets
          get_parameter_sets(iteratedModel);// pull dist params from any model

          // export separate output files for each data set.  truth_model()
          // has the correct data when in bypass-surrogate mode.
          if (exportSampleSets)
<<<<<<< HEAD
            export_all_samples("ml_", iteratedModel.truth_model(), iter, step);
=======
            export_all_samples("ml_", iteratedModel.truth_model(),
			       mlmfIter, step);
>>>>>>> e973f9e8

          // compute allResponses from allVariables using hierarchical model
          evaluate_parameter_sets(iteratedModel, true, false);

          // process allResponses: accumulate new samples for each qoi and
          // update number of successful samples for each QoI
<<<<<<< HEAD
          //if (iter == 0) accumulate_offsets(mu_hat[step]);
=======
          //if (mlmfIter == 0) accumulate_offsets(mu_hat[step]);
>>>>>>> e973f9e8

          accumulate_ml_Qsums(sum_Ql, sum_Qlm1, sum_QlQlm1, step,
                              mu_hat[step], N_l[step]);
          if (outputLevel == DEBUG_OUTPUT)
            Cout << "Accumulated sums (Ql[1,2], Qlm1[1,2]):\n" << sum_Ql[1]
                 << sum_Ql[2] << sum_Qlm1[1] << sum_Qlm1[2] << std::endl;
          // update raw evaluation counts
          raw_N_l[step] += numSamples;

          // compute estimator variance from current sample accumulation:
          if (outputLevel >= DEBUG_OUTPUT)
            Cout << "variance of Y[" << step << "]: ";
          //if (target_mean)
          agg_var_l = 0;
          if (qoiAggregation==QOI_AGGREGATION_SUM) {
            if (allocationTarget == TARGET_MEAN) {
              agg_var_l = aggregate_variance_Qsum(sum_Ql[1][step], sum_Qlm1[1][step],
                                                  sum_Ql[2][step], sum_QlQlm1[pr11][step], sum_Qlm1[2][step],
                                                  N_l[step], step);
            } else if (allocationTarget == TARGET_VARIANCE) {
              for (qoi = 0; qoi < numFunctions; ++qoi) {
                agg_var_l += ((step == 0) ? var_of_var_ml_l0(sum_Ql, sum_Qlm1, sum_QlQlm1, N_l[step][qoi],
                                                            N_l[step][qoi], qoi, false, place_holder)
                                         : var_of_var_ml_l(sum_Ql, sum_Qlm1, sum_QlQlm1, N_l[step][qoi],
                                                           N_l[step][qoi], qoi, step, false, place_holder)) *
                             N_l[step][qoi]; //As described in the paper by Krumscheid, Pisaroni, Nobile
              }
            } else{
              Cout << "NonDMultilevelSampling::multilevel_mc_Qsum: allocationTarget is not implemented.\n";
              abort_handler(INTERFACE_ERROR);
            }
            check_negative(agg_var_l);
          }else if (qoiAggregation==QOI_AGGREGATION_MAX) {
            for (qoi = 0; qoi < numFunctions; ++qoi) {
              agg_var_mean_qoi(qoi, step) = aggregate_variance_Qsum(sum_Ql[1][step], sum_Qlm1[1][step],
                                                                   sum_Ql[2][step], sum_QlQlm1[pr11][step],
                                                                   sum_Qlm1[2][step],
                                                                   N_l[step], step, qoi);
              agg_var_var_qoi(qoi, step) = ((step == 0) ? var_of_var_ml_l0(sum_Ql, sum_Qlm1, sum_QlQlm1, N_l[step][qoi],
                                                                         N_l[step][qoi], qoi, false, place_holder)
                                                      : var_of_var_ml_l(sum_Ql, sum_Qlm1, sum_QlQlm1, N_l[step][qoi],
                                                                        N_l[step][qoi], qoi, step, false, place_holder)) *
                                          N_l[step][qoi]; //As described in the paper by Krumscheid, Pisaroni, Nobile
              agg_var_qoi(qoi, step) = (allocationTarget == TARGET_MEAN) ? agg_var_mean_qoi(qoi, step) : agg_var_var_qoi(qoi, step);
              check_negative(agg_var_qoi(qoi, step));
            }
          }else{
            Cout << "NonDMultilevelSampling::multilevel_mc_Qsum: qoiAggregation is not known.\n";
            abort_handler(INTERFACE_ERROR);
          }
        }

        sum_sqrt_var_cost += std::sqrt(agg_var_l * lev_cost);
        for (qoi = 0; qoi < numFunctions && qoiAggregation==QOI_AGGREGATION_MAX; ++qoi) {
          sum_sqrt_var_cost_qoi[qoi] += std::sqrt(agg_var_qoi(qoi, step) * lev_cost);
        }
        // MSE reference is MC applied to HF:
<<<<<<< HEAD
        if (iter == 0) {
=======
        if (mlmfIter == 0) {
>>>>>>> e973f9e8
          estimator_var0 += aggregate_mse_Qsum(sum_Ql[1][step], sum_Qlm1[1][step],
                                               sum_Ql[2][step], sum_QlQlm1[pr11][step], sum_Qlm1[2][step],
                                               N_l[step], step);
          for (qoi = 0; qoi < numFunctions; ++qoi) {
            estimator_var0_qoi[qoi] += aggregate_mse_Qsum(sum_Ql[1][step], sum_Qlm1[1][step],
                                                          sum_Ql[2][step], sum_QlQlm1[pr11][step], sum_Qlm1[2][step],
                                                          N_l[step], step, qoi);
          }
        }
      }
      // compute epsilon target based on relative tolerance: total MSE = eps^2
      // which is equally apportioned (eps^2 / 2) among discretization MSE and
      // estimator variance (\Sum var_Y_l / N_l).  Since we do not know the
      // discretization error, we compute an initial estimator variance and
      // then seek to reduce it by a relative_factor <= 1.
<<<<<<< HEAD
      if (iter == 0) { // eps^2 / 2 = var * relative factor
=======
      if (mlmfIter == 0) { // eps^2 / 2 = var * relative factor
>>>>>>> e973f9e8
        //if(target_mean)
        eps_sq_div_2 = estimator_var0 * convergenceTol;
        for (qoi = 0; qoi < numFunctions; ++qoi) {
          eps_sq_div_2_qoi[qoi] = estimator_var0_qoi[qoi] * convergenceTol; //1.389824213484928e-7; //2.23214285714257e-5; //estimator_var0_qoi[qoi] * convergenceTol;
        }
        if (outputLevel == DEBUG_OUTPUT) {
          Cout << "Epsilon squared target = " << eps_sq_div_2 << std::endl;
          Cout << "Epsilon squared target per QoI = " << eps_sq_div_2_qoi << std::endl;
        }
      }

      // update targets based on variance estimates
      //if(target_mean){
      Real fact = sum_sqrt_var_cost / eps_sq_div_2, fact_qoi, N_target;
      if (outputLevel == DEBUG_OUTPUT) Cout << "N_target: " << std::endl;
      for (step = 0; step < num_steps && (qoiAggregation==QOI_AGGREGATION_SUM); ++step) {
        // Equation 3.9 in CTR Annual Research Briefs:
        // "A multifidelity control variate approach for the multilevel Monte
        // Carlo technique," Geraci, Eldred, Iaccarino, 2015.
        N_target = std::sqrt(agg_var[step] / level_cost_vec[step]) * fact;
        for (qoi = 0; qoi < numFunctions; ++qoi) N_target_qoi(qoi, step) = N_target;
        delta_N_l[step] = one_sided_delta(average(N_l[step]), N_target);

        if (outputLevel == DEBUG_OUTPUT) Cout << N_target << " ";
      }

      for (qoi = 0; qoi < numFunctions && (qoiAggregation==QOI_AGGREGATION_MAX); ++qoi) {
        fact_qoi = sum_sqrt_var_cost_qoi[qoi]/eps_sq_div_2_qoi[qoi];
        if (outputLevel == DEBUG_OUTPUT)
          Cout << "\n\tN_target for Qoi: " << qoi << ", with lagrange: " << fact_qoi << std::endl;
        for (step = 0; step < num_steps; ++step) {
          N_target_qoi(qoi, step) = std::sqrt(agg_var_qoi(qoi, step) / level_cost_vec[step]) * fact_qoi;
          //N_target_qoi_FN(qoi, step) = N_target_qoi(qoi, step);
          if (outputLevel == DEBUG_OUTPUT) {
            Cout << "\t\tVar of target: " << agg_var_qoi(qoi, step) << std::endl;
            Cout << "\t\tCost: " << level_cost_vec[step] << "\n";
            Cout << "\t\tN_target_qoi: " << N_target_qoi(qoi, step) << "\n";
          }
        }
      }
      if (outputLevel == DEBUG_OUTPUT) Cout << "\n";

      if( allocationTarget == TARGET_VARIANCE && (have_npsol || have_optpp) && useTargetVarianceOptimizationFlag){

        Cout << "Numerical Optimization for sample allocation targeting variance using " << (have_npsol ? "NPSOL" : "OPTPP") << std::endl;
        for (qoi = 0; qoi < numFunctions; ++qoi) {
          RealVector initial_point, pilot_samples;
          initial_point.size(N_l.size());
          pilot_samples.size(N_l.size());
          for (step = 0; step < N_l.size(); ++step) {
            pilot_samples[step] = N_l[step][qoi];
            initial_point[step] = 8. > N_target_qoi(qoi, step) ? 8 : N_target_qoi(qoi, step); 
          }

          RealVector var_lower_bnds, var_upper_bnds, lin_ineq_lower_bnds, lin_ineq_upper_bnds, lin_eq_targets,
              nonlin_ineq_lower_bnds, nonlin_ineq_upper_bnds, nonlin_eq_targets;
          RealMatrix lin_ineq_coeffs, lin_eq_coeffs;

          //Bound constraints only allowing positive values for Nlq
          var_lower_bnds.size(num_steps); //init to 0
          for (step = 0; step < N_l.size(); ++step) {
            var_lower_bnds[step] = 6.;
          }

          var_upper_bnds.size(num_steps); //init to 0
          var_upper_bnds.putScalar(1e10); //Set to high upper bound

          //Number of linear inequality constraints = 0
          lin_ineq_coeffs.shape(0, 0);
          lin_ineq_lower_bnds.size(0);
          lin_ineq_upper_bnds.size(0);

          //Number of linear equality constraints = 0
          lin_eq_coeffs.shape(0, 0);
          lin_eq_targets.size(0);
          //Number of nonlinear inequality bound constraints = 0
          nonlin_ineq_lower_bnds.size(0);
          nonlin_ineq_upper_bnds.size(0);
          //Number of nonlinear equality constraints = 1, s.t. c_eq: c_1(Nlq) = convergenceTol;
          nonlin_eq_targets.size(1); //init to 0
          nonlin_eq_targets[0] = eps_sq_div_2_qoi[qoi]; //convergenceTol;

          assign_static_member(nonlin_eq_targets[0], qoi, level_cost_vec, sum_Ql, sum_Qlm1, sum_QlQlm1, pilot_samples);

          std::unique_ptr<Iterator> optimizer;
  #ifdef HAVE_NPSOL
          optimizer.reset(new NPSOLOptimizer(initial_point,
                                         var_lower_bnds, var_upper_bnds,
                                         lin_ineq_coeffs, lin_ineq_lower_bnds,
                                         lin_ineq_upper_bnds, lin_eq_coeffs,
                                         lin_eq_targets, nonlin_ineq_lower_bnds,
                                         nonlin_ineq_upper_bnds, nonlin_eq_targets,
                                         &target_var_objective_eval_npsol,
                                         &target_var_constraint_eval_npsol,
                                         3, 1e-15) //derivative_level = 3 means user_supplied gradients
                                         );
  #elif HAVE_OPTPP
          optimizer.reset(new SNLLOptimizer(initial_point,
                                        var_lower_bnds, var_upper_bnds,
                                        lin_ineq_coeffs, lin_ineq_lower_bnds,
                                        lin_ineq_upper_bnds, lin_eq_coeffs,
                                        lin_eq_targets,nonlin_ineq_lower_bnds,
                                        nonlin_ineq_upper_bnds, nonlin_eq_targets,
                                        &target_var_objective_eval_optpp,
                                        &target_var_constraint_eval_optpp,
                                        100000, 100000, 1.e-14,
                                        1.e-14, 100000)
                                        );
  #endif
          optimizer->output_level(DEBUG_OUTPUT);
          optimizer->run();

          
          //Cout << optimizer->all_variables() << std::endl;
          if (outputLevel == DEBUG_OUTPUT) {
            Cout << "Optimization Run: Initial point: \n";
            for (int i = 0; i < initial_point.length(); ++i) {
              Cout << initial_point[i] << " ";
            }
            Cout << "\nOptimization Run. Best point: \n";
            Cout << optimizer->variables_results().continuous_variables() << std::endl;
            Cout << "Objective: " << optimizer->response_results().function_value(0) << std::endl;
            Cout << "Constraint: " << optimizer->response_results().function_value(1) << std::endl;
            Cout << "Relative Constraint violation: " << std::abs(1 - optimizer->response_results().function_value(1)/nonlin_eq_targets[0]) << std::endl;
            Cout << "\n";
          }

          if(std::abs(1. - optimizer->response_results().function_value(1)/nonlin_eq_targets[0]) > 1.0e-5){
            Cout << "Relative Constraint violation violated: Switching to log scale " << std::endl;
            for (step = 0; step < N_l.size(); ++step) {
              initial_point[step] = 8. > N_target_qoi(qoi, step) ? 8 : N_target_qoi(qoi, step); //optimizer->variables_results().continuous_variable(step) > pilot_samples[step] ? optimizer->variables_results().continuous_variable(step) : pilot_samples[step];
            }
            nonlin_eq_targets[0] = std::log(eps_sq_div_2_qoi[qoi]); //std::log(convergenceTol);
#ifdef HAVE_NPSOL
            optimizer.reset(new NPSOLOptimizer(initial_point,
                                           var_lower_bnds, var_upper_bnds,
                                           lin_ineq_coeffs, lin_ineq_lower_bnds,
                                           lin_ineq_upper_bnds, lin_eq_coeffs,
                                           lin_eq_targets, nonlin_ineq_lower_bnds,
                                           nonlin_ineq_upper_bnds, nonlin_eq_targets,
                                           &target_var_objective_eval_npsol,
                                           &target_var_constraint_eval_logscale_npsol,
                                           3, 1e-15)
                                           ); //derivative_level = 3 means user_supplied gradients
#elif HAVE_OPTPP
            optimizer.reset(new SNLLOptimizer(initial_point,
                        var_lower_bnds,      var_upper_bnds,
                        lin_ineq_coeffs, lin_ineq_lower_bnds,
                        lin_ineq_upper_bnds, lin_eq_coeffs,
                        lin_eq_targets,     nonlin_ineq_lower_bnds,
                        nonlin_ineq_upper_bnds, nonlin_eq_targets,
                        &target_var_objective_eval_optpp,
                        &target_var_constraint_eval_logscale_optpp,
                        100000, 100000, 1.e-14,
                        1.e-14, 100000));
#endif
            optimizer->run();

          }

          for (step=0; step<num_steps; ++step) {
              N_target_qoi(qoi, step) = optimizer->variables_results().continuous_variable(step);
          }

        }

        if (outputLevel == DEBUG_OUTPUT) {
          Cout << "Final Optimization results: \n";
          Cout << N_target_qoi << std::endl<< std::endl;
        }
      }

      if(allocationTarget == TARGET_VARIANCE && qoiAggregation==QOI_AGGREGATION_SUM){
          for (step = 0; step < num_steps; ++step) {

            Real N_l_step_avg = 0;
            Real N_l_target_step_avg = 0;
            for (qoi = 0; qoi < numFunctions; ++qoi) {
              N_l_step_avg += N_l[step][qoi];
              N_l_target_step_avg += N_target_qoi(qoi, step);
            }
            N_l_step_avg /= numFunctions;
            N_l_target_step_avg /= numFunctions;

<<<<<<< HEAD
            delta_N_l[step] = static_cast<size_t>(std::min<Real>(N_l_step_avg*2, one_sided_delta( N_l_step_avg, std::ceil(N_l_target_step_avg))));
=======
            delta_N_l[step] = std::ceil(std::min<Real>(N_l_step_avg*2, one_sided_delta( N_l_step_avg, N_l_target_step_avg)));
>>>>>>> e973f9e8
          }
      }
      if(qoiAggregation==QOI_AGGREGATION_MAX) {
        for (qoi = 0; qoi < numFunctions; ++qoi) {
          for (step=0; step<num_steps; ++step) {
            if(allocationTarget == TARGET_MEAN){
<<<<<<< HEAD
              delta_N_l_qoi(qoi, step) = one_sided_delta(N_l[step][qoi], std::ceil(N_target_qoi(qoi, step)));
            }else if (allocationTarget == TARGET_VARIANCE){
              delta_N_l_qoi(qoi, step) = std::min(N_l[step][qoi]*2, one_sided_delta(N_l[step][qoi], std::ceil(N_target_qoi(qoi, step))));
=======
              delta_N_l_qoi(qoi, step) = one_sided_delta(N_l[step][qoi], N_target_qoi(qoi, step));
            }else if (allocationTarget == TARGET_VARIANCE){
              delta_N_l_qoi(qoi, step) = std::min(N_l[step][qoi]*2, one_sided_delta(N_l[step][qoi], N_target_qoi(qoi, step)));
>>>>>>> e973f9e8
            }else{
              Cout << "NonDMultilevelSampling::multilevel_mc_Qsum: allocationTarget is not implemented.\n";
              abort_handler(INTERFACE_ERROR);
            }
          }
        }
        Real max_qoi_idx = -1, max_cost = -1, cur_cost = 0;
        for (step=0; step<num_steps; ++step) {
          max_qoi_idx = 0;
          for (qoi = 1; qoi < numFunctions; ++qoi) {
            max_qoi_idx = delta_N_l_qoi(qoi, step) > delta_N_l_qoi(max_qoi_idx, step) ? qoi : max_qoi_idx;
          }
          delta_N_l[step] = delta_N_l_qoi(max_qoi_idx, step);
        }
      }    

<<<<<<< HEAD
      ++iter;
      Cout << "\nMLMC iteration " << iter << " sample increments:\n" << delta_N_l
           << std::endl;

    }
    Cout << "\nMLMC final sample size\n" << N_l
         << std::endl;
=======
      ++mlmfIter;
      Cout << "\nMLMC iteration " << mlmfIter << " sample increments:\n"
	   << delta_N_l << std::endl;

    }
>>>>>>> e973f9e8

    // Roll up expected value estimators for central moments.  Final expected
    // value is sum of expected values from telescopic sum.  Note: raw moments
    // have no bias correction (no additional variance from an estimated center).
    //RealMatrix Q_raw_mom(numFunctions, 4);
    RealMatrix &sum_Q1l = sum_Ql[1], &sum_Q2l = sum_Ql[2],
        &sum_Q3l = sum_Ql[3], &sum_Q4l = sum_Ql[4],
        &sum_Q1lm1 = sum_Qlm1[1], &sum_Q2lm1 = sum_Qlm1[2],
        &sum_Q3lm1 = sum_Qlm1[3], &sum_Q4lm1 = sum_Qlm1[4];
    Real cm1, cm2, cm3, cm4, cm1l, cm2l, cm3l, cm4l;
    if (momentStats.empty())
      momentStats.shapeUninitialized(4, numFunctions);
    for (qoi = 0; qoi < numFunctions; ++qoi) {
      cm1 = cm2 = cm3 = cm4 = 0.;
      for (step=0; step<num_steps; ++step) {
        size_t Nlq = N_l[step][qoi];
        // roll up unbiased moments centered on level mean
        uncentered_to_centered(sum_Q1l(qoi, step) / Nlq, sum_Q2l(qoi, step) / Nlq,
                               sum_Q3l(qoi, step) / Nlq, sum_Q4l(qoi, step) / Nlq,
                               cm1l, cm2l, cm3l, cm4l, Nlq);
        cm1 += cm1l;
        cm2 += cm2l;
        cm3 += cm3l;
        cm4 += cm4l;
<<<<<<< HEAD
        //if (outputLevel == DEBUG_OUTPUT)
=======
        if (outputLevel == DEBUG_OUTPUT)
>>>>>>> e973f9e8
        Cout << "CM_l   for level " << step << ": "
             << cm1l << ' ' << cm2l << ' ' << cm3l << ' ' << cm4l << '\n';
        if (step) {
          uncentered_to_centered(sum_Q1lm1(qoi, step) / Nlq, sum_Q2lm1(qoi, step) / Nlq,
                                 sum_Q3lm1(qoi, step) / Nlq, sum_Q4lm1(qoi, step) / Nlq,
                                 cm1l, cm2l, cm3l, cm4l, Nlq);
          cm1 -= cm1l;
          cm2 -= cm2l;
          cm3 -= cm3l;
          cm4 -= cm4l;
<<<<<<< HEAD
          //if (outputLevel == DEBUG_OUTPUT)
=======
          if (outputLevel == DEBUG_OUTPUT)
>>>>>>> e973f9e8
          Cout << "CM_lm1 for level " << step << ": "
               << cm1l << ' ' << cm2l << ' ' << cm3l << ' ' << cm4l << '\n';
        }
      }
      check_negative(cm2);
      check_negative(cm4);
      Real *mom_q = momentStats[qoi];
      if (finalMomentsType == CENTRAL_MOMENTS) {
        mom_q[0] = cm1;
        mom_q[1] = cm2;
        mom_q[2] = cm3;
        mom_q[3] = cm4;
      } else
        centered_to_standard(cm1, cm2, cm3, cm4,
                             mom_q[0], mom_q[1], mom_q[2], mom_q[3]);
    }

    // populate finalStatErrors
    compute_error_estimates(sum_Ql, sum_Qlm1, sum_QlQlm1, N_l);

    // compute the equivalent number of HF evaluations (includes any sim faults)
    equivHFEvals = raw_N_l[0] * cost[0]; // first level is single eval
    for (step=1; step<num_steps; ++step)// subsequent levels incur 2 model costs
      equivHFEvals += raw_N_l[step] * (cost[step] + cost[step - 1]);
    equivHFEvals /= cost[num_steps - 1]; // normalize into equivalent HF evals
<<<<<<< HEAD

  }

  
  void NonDMultilevelSampling::assign_static_member(Real &conv_tol, size_t &qoi, RealVector &level_cost_vec,
                                                    IntRealMatrixMap &sum_Ql, IntRealMatrixMap &sum_Qlm1,
                                                    IntIntPairRealMatrixMap &sum_QlQlm1,
                                                    RealVector &pilot_samples) const {
=======
}


void NonDMultilevelSampling::assign_static_member(Real &conv_tol, size_t &qoi, RealVector &level_cost_vec,
						  IntRealMatrixMap &sum_Ql, IntRealMatrixMap &sum_Qlm1,
						  IntIntPairRealMatrixMap &sum_QlQlm1,
						  RealVector &pilot_samples) const
{
>>>>>>> e973f9e8
    static_lev_cost_vec= &level_cost_vec;
    static_qoi = &qoi;
    static_sum_Ql = &sum_Ql;
    static_sum_Qlm1 = &sum_Qlm1;
    static_sum_QlQlm1 = &sum_QlQlm1;
    static_eps_sq_div_2 = &conv_tol;
    static_Nlq_pilot = &pilot_samples;
<<<<<<< HEAD
  }
=======
}
>>>>>>> e973f9e8


/** This function performs control variate MC across two combinations of 
    model form and discretization level. */
void NonDMultilevelSampling::
control_variate_mc(const UShortArray& active_key)
{
  // Current implementation performs pilot + shared increment + LF increment,
  // where these increments are targeting a prescribed MSE reduction.
  // **********
  // *** TO DO: should CV MC iterate (new shared + LF increments)
  // ***        until MSE target is met?
  // **********

  aggregated_models_mode();
  iteratedModel.active_model_key(active_key); // data group 0
  Model& truth_model = iteratedModel.truth_model();
  Model& surr_model  = iteratedModel.surrogate_model();

  // retrieve active index
  //unsigned short lf_lev_index =  surr_model.solution_level_index(),
  //               hf_lev_index = truth_model.solution_level_index();
  // retrieve cost estimates across model forms for a particular soln level
  Real lf_cost =  surr_model.solution_level_cost(),
       hf_cost = truth_model.solution_level_cost(),
    cost_ratio = hf_cost / lf_cost, avg_eval_ratio, avg_mse_ratio;

  IntRealVectorMap sum_L_shared, sum_L_refined, sum_H, sum_LL, sum_LH;
  initialize_cv_sums(sum_L_shared, sum_L_refined, sum_H, sum_LL, sum_LH);
  RealVector sum_HH(numFunctions), var_H(numFunctions, false),
            rho2_LH(numFunctions, false);

  // Initialize for pilot sample
  SizetArray delta_N_l;
  load_pilot_sample(pilotSamples, NLev, delta_N_l);

  // NLev allocations currently enforce truncation to #HF levels (1)
  UShortArray hf_key, lf_key;
  Pecos::DiscrepancyCalculator::extract_keys(active_key, hf_key, lf_key);
  unsigned short hf_model_form = hf_key[1], lf_model_form = lf_key[1];
  SizetArray& N_lf = NLev[lf_model_form][0];//[lf_lev_index];
  SizetArray& N_hf = NLev[hf_model_form][0];//[hf_lev_index];
  size_t raw_N_lf = 0, raw_N_hf = 0;
  RealVector mu_hat;

  // ---------------------
  // Compute Pilot Samples
  // ---------------------

  mlmfIter = 0;

  // Initialize for pilot sample (shared sample count discarding any excess)
  numSamples = std::min(delta_N_l[lf_model_form], delta_N_l[hf_model_form]);
  shared_increment(mlmfIter, 0);
  accumulate_cv_sums(sum_L_shared, sum_L_refined, sum_H, sum_LL, sum_LH,
		     sum_HH, mu_hat, N_lf, N_hf);
  raw_N_lf += numSamples; raw_N_hf += numSamples;

  // Compute the LF/HF evaluation ratio, averaged over the QoI.
  // This includes updating var_H and rho2_LH.
  avg_eval_ratio = eval_ratio(sum_L_shared[1], sum_H[1], sum_LL[1], sum_LH[1],
			      sum_HH, cost_ratio, N_hf, var_H, rho2_LH);
  // compute the ratio of MC and CVMC mean squared errors (controls convergence)
  avg_mse_ratio  = MSE_ratio(avg_eval_ratio, var_H, rho2_LH, mlmfIter, N_hf);

  // ----------------------------------------------------------
  // Compute shared increment targeting specified MSE reduction
  // ----------------------------------------------------------

  // bypass refinement if maxIterations == 0 or convergenceTol already
  // satisfied by pilot sample
  if (maxIterations && avg_mse_ratio > convergenceTol) {

    // Assuming rho_AB, evaluation_ratio and var_H to be relatively invariant,
    // we seek a relative reduction in MSE using the convergence tol spec:
    //   convTol = CV_mse / MC^0_mse = mse_ratio * N0 / N
    //   delta_N = mse_ratio*N0/convTol - N0 = (mse_ratio/convTol - 1) * N0
    Real incr = (avg_mse_ratio / convergenceTol - 1.) * numSamples;
    numSamples = (size_t)std::floor(incr + .5); // round

    if (numSamples) {
      shared_increment(++mlmfIter, 0);
      accumulate_cv_sums(sum_L_shared, sum_L_refined, sum_H, sum_LL, sum_LH,
			 sum_HH, mu_hat, N_lf, N_hf);
      raw_N_lf += numSamples; raw_N_hf += numSamples;
      // update ratios:
      avg_eval_ratio = eval_ratio(sum_L_shared[1], sum_H[1], sum_LL[1],
				  sum_LH[1], sum_HH, cost_ratio, N_hf,
				  var_H, rho2_LH);
      avg_mse_ratio  = MSE_ratio(avg_eval_ratio, var_H, rho2_LH,mlmfIter,N_hf);
    }
  }

  // --------------------------------------------------
  // Compute LF increment based on the evaluation ratio
  // --------------------------------------------------
  uncorrected_surrogate_mode(); // also needed for assignment of lf_key below
  // Group id in lf_key is not currently important, since no SurrogateData
  // (correlations are computed based on the paired LF/HF data group, prior
  // to the augmentation, which could imply a future group segregation)
  iteratedModel.active_model_key(lf_key); // sets activeKey and surrModelKey
  if (lf_increment(avg_eval_ratio, N_lf, N_hf, ++mlmfIter, 0)) { // level 0
    accumulate_cv_sums(sum_L_refined, mu_hat, N_lf);
    raw_N_lf += numSamples;
  }

  // Compute/apply control variate parameter to estimate uncentered raw moments
  RealMatrix H_raw_mom(numFunctions, 4);
  cv_raw_moments(sum_L_shared, sum_H, sum_LL, sum_LH, N_hf, sum_L_refined, N_lf,
		 rho2_LH, H_raw_mom);
  // Convert uncentered raw moment estimates to final moments (central or std)
  convert_moments(H_raw_mom, momentStats);

  // compute the equivalent number of HF evaluations
  equivHFEvals = raw_N_hf + (Real)raw_N_lf / cost_ratio;
}


/** This function performs "geometrical" MLMC across discretization
    levels for the high fidelity model form where CVMC si employed
    across two model forms to exploit correlation in the discrepancies
    at each level (Y_l). */
void NonDMultilevelSampling::
multilevel_control_variate_mc_Ycorr(unsigned short lf_model_form,
				    unsigned short hf_model_form)
{
  // assign model forms (solution level assignments are deferred until loop)
  UShortArray active_key;
  unsigned short seq_index = 2, lev = USHRT_MAX; // lev updated in loop below
  Pecos::DiscrepancyCalculator::
    form_key(0, hf_model_form, lev, lf_model_form, lev, active_key);
  iteratedModel.active_model_key(active_key);
  Model& truth_model = iteratedModel.truth_model();
  Model& surr_model  = iteratedModel.surrogate_model();

  size_t qoi, num_hf_lev = truth_model.solution_levels(),
    num_cv_lev = std::min(num_hf_lev, surr_model.solution_levels());
  unsigned short& group = lev; // no alias switch for this algorithm
  size_t max_iter = (maxIterations < 0) ? 25 : maxIterations; // default = -1
  Real avg_eval_ratio, eps_sq_div_2, sum_sqrt_var_cost, estimator_var0 = 0.,
    lf_lev_cost, hf_lev_cost;
  // retrieve cost estimates across solution levels for HF model
  RealVector hf_cost = truth_model.solution_level_costs(),
    lf_cost = surr_model.solution_level_costs(), agg_var_hf(num_hf_lev),
    avg_eval_ratios(num_cv_lev);
  // For moment estimation, we accumulate telescoping sums for Q^i using
  // discrepancies Yi = Q^i_{lev} - Q^i_{lev-1} (Y_diff_Qpow[i] for i=1:4).
  // For computing N_l from estimator variance, we accumulate square of Y1
  // estimator (YY[1] = (Y^i)^2 for i=1).
  IntRealMatrixMap sum_L_refined, sum_L_shared, sum_H, sum_LL, sum_LH, sum_HH;
  initialize_mlcv_sums(sum_L_shared, sum_L_refined, sum_H, sum_LL, sum_LH,
		       sum_HH, num_hf_lev, num_cv_lev);
  RealMatrix var_H(numFunctions, num_cv_lev, false),
           rho2_LH(numFunctions, num_cv_lev, false);
  RealVector Lambda(num_cv_lev, false), avg_rho2_LH(num_cv_lev, false);
  
  // Initialize for pilot sample
  Sizet2DArray&       N_lf =      NLev[lf_model_form];
  Sizet2DArray&       N_hf =      NLev[hf_model_form];
  Sizet2DArray  delta_N_l;   load_pilot_sample(pilotSamples, NLev, delta_N_l);
  //SizetArray& delta_N_lf = delta_N_l[lf_model_form];
  SizetArray&   delta_N_hf = delta_N_l[hf_model_form]; 

  // raw eval counts are accumulation of allSamples irrespective of resp faults
  SizetArray raw_N_lf(num_cv_lev, 0), raw_N_hf(num_hf_lev, 0);
  RealVector mu_L_hat, mu_H_hat;

  // now converge on sample counts per level (N_hf)
  mlmfIter = 0;
  while (Pecos::l1_norm(delta_N_hf) && mlmfIter <= max_iter) {

    sum_sqrt_var_cost = 0.;
    for (lev=0; lev<num_hf_lev; ++lev) {

      configure_indices(group, hf_model_form, lev, seq_index);
      hf_lev_cost = level_cost(hf_cost, lev);

      // set the number of current samples from the defined increment
      numSamples = delta_N_hf[lev];

      // aggregate variances across QoI for estimating N_hf (justification:
      // for independent QoI, sum of QoI variances = variance of QoI sum)
      Real& agg_var_hf_l = agg_var_hf[lev];//carried over from prev iter if!samp
      if (numSamples) {

	// advance any sequence specifications (seed_sequence)
	assign_specification_sequence(lev);
	// generate new MC parameter sets
	get_parameter_sets(iteratedModel);// pull dist params from any model

	// export separate output files for each data set.  Note that
	// truth_model() is indexed with hf_model_form at this stage for
	// all levels.  The exported discretization level (e.g., state variable
	// value) can't capture a level discrepancy for lev>0 and will reflect
	// the most recent evaluation state.
	if (exportSampleSets)
	  export_all_samples("ml_", iteratedModel.truth_model(), mlmfIter, lev);

	// compute allResponses from allVariables using hierarchical model
	evaluate_parameter_sets(iteratedModel, true, false);

	// control variate betwen LF and HF for this discretization level:
	// if unequal number of levels, loop over all HF levels for MLMC and
	// apply CVMC when LF levels are available.  LF levels are assigned as
	// control variates to the leading set of HF levels, since these will
	// tend to have larger variance.      
	if (lev < num_cv_lev) {

	  // store allResponses used for sum_H (and sum_HH)
	  IntResponseMap hf_resp = allResponses; // shallow copy
	  // activate LF response (lev 0) or LF response discrepancy (lev > 0)
	  // within the hierarchical surrogate model.  Level indices & surrogate
	  // response mode are same as HF above, only the model form changes.
	  // However, we must pass the unchanged level index to update the
	  // corresponding variable values for the new model form.
	  configure_indices(group, lf_model_form, lev, seq_index);
	  lf_lev_cost = level_cost(lf_cost, lev);
	  // compute allResp w/ LF model form reusing allVars from MLMC step
	  evaluate_parameter_sets(iteratedModel, true, false);
	  // process previous and new set of allResponses for CV sums
	  accumulate_mlcv_Ysums(allResponses, hf_resp, sum_L_shared,
				sum_L_refined, sum_H, sum_LL, sum_LH,
				sum_HH, lev, mu_L_hat, mu_H_hat,
				N_lf[lev], N_hf[lev]);
	  if (outputLevel == DEBUG_OUTPUT)
	    Cout << "Accumulated sums (L_shared[1,2], L_refined[1,2], LH[1,2])"
		 << ":\n" << sum_L_shared[1] << sum_L_shared[2]
		 << sum_L_refined[1] << sum_L_refined[2]
		 << sum_LH[1] << sum_LH[2];
	  // update raw evaluation counts
	  raw_N_lf[lev] += numSamples; raw_N_hf[lev] += numSamples;

	  // compute the average evaluation ratio and Lambda factor
	  avg_eval_ratio = avg_eval_ratios[lev] =
	    eval_ratio(sum_L_shared[1], sum_H[1], sum_LL[1], sum_LH[1],
		       sum_HH[1], hf_lev_cost/lf_lev_cost, lev, N_hf[lev],
		       var_H, rho2_LH);
	  avg_rho2_LH[lev] = average(rho2_LH[lev], numFunctions);
	  Lambda[lev] = 1. - avg_rho2_LH[lev]
	              * (avg_eval_ratio - 1.) / avg_eval_ratio;
	  agg_var_hf_l = sum(var_H[lev], numFunctions);
	}
	else { // no LF model for this level; accumulate only multilevel sums
	  RealMatrix& sum_HH1 = sum_HH[1];
	  accumulate_ml_Ysums(sum_H, sum_HH1, lev, mu_H_hat,
			      N_hf[lev]); // sum_Y for lev>0
	  if (outputLevel == DEBUG_OUTPUT)
	    Cout << "Accumulated sums (H[1], H[2], HH):\n"
		 << sum_H[1] << sum_H[2] << sum_HH1;
	  raw_N_hf[lev] += numSamples;
	  // aggregate Y variances across QoI for this level
	  if (outputLevel >= DEBUG_OUTPUT)
	    Cout << "variance of Y[" << lev << "]: ";
	  agg_var_hf_l
	    = aggregate_variance_Ysum(sum_H[1][lev], sum_HH1[lev], N_hf[lev]);
	}
      }

      // accumulate sum of sqrt's of estimator var * cost used in N_target
      sum_sqrt_var_cost += (lev < num_cv_lev) ?
	std::sqrt(agg_var_hf_l * hf_lev_cost / (1. - avg_rho2_LH[lev]))
	  * Lambda[lev] : std::sqrt(agg_var_hf_l * hf_lev_cost);
      // MSE reference is MLMF MC applied to {HF,LF} pilot sample aggregated
      // across qoi.  Note: if the pilot sample for LF is not shaped, then r=1
      // will result in no additional variance reduction beyond MLMC.
      if (mlmfIter == 0)
	estimator_var0 += (lev < num_cv_lev) ?
	  aggregate_mse_Yvar(var_H[lev], N_hf[lev]) :
	  aggregate_mse_Ysum(sum_H[1][lev], sum_HH[1][lev], N_hf[lev]);
    }
    // compute epsilon target based on relative tolerance: total MSE = eps^2
    // which is equally apportioned (eps^2 / 2) among discretization MSE and
    // estimator variance (\Sum var_Y_l / N_l).  Since we do not know the
    // discretization error, we compute an initial estimator variance and
    // then seek to reduce it by a relative_factor <= 1.
    if (mlmfIter == 0) { // eps^2 / 2 = var * relative factor
      eps_sq_div_2 = estimator_var0 * convergenceTol;
      if (outputLevel == DEBUG_OUTPUT)
	Cout << "Epsilon squared target = " << eps_sq_div_2 << std::endl;
    }

    // All CV lf_increment() calls now follow all ML level evals:
    for (lev=0; lev<num_cv_lev; ++lev) {
      if (delta_N_hf[lev]) {
	configure_indices(group, lf_model_form, lev, seq_index);//augment LF grp

	// execute additional LF sample increment, if needed
	if (lf_increment(avg_eval_ratios[lev], N_lf[lev], N_hf[lev],
			 mlmfIter, lev)) {
	  accumulate_mlcv_Ysums(sum_L_refined, lev, mu_L_hat, N_lf[lev]);
	  raw_N_lf[lev] += numSamples;
	  if (outputLevel == DEBUG_OUTPUT)
	    Cout << "Accumulated sums (L_refined[1,2]):\n"
		 << sum_L_refined[1] << sum_L_refined[2];
	}
      }
    }

    // update targets based on variance estimates
    Real fact = sum_sqrt_var_cost / eps_sq_div_2, N_target;
    for (lev=0; lev<num_hf_lev; ++lev) {
      hf_lev_cost = (lev) ? hf_cost[lev] + hf_cost[lev-1] : hf_cost[lev];
      N_target = (lev < num_cv_lev) ? fact *
	std::sqrt(agg_var_hf[lev] / hf_lev_cost * (1. - avg_rho2_LH[lev])) :
	fact * std::sqrt(agg_var_hf[lev] / hf_lev_cost);
      delta_N_hf[lev] = one_sided_delta(average(N_hf[lev]), N_target);
    }
    ++mlmfIter;
    Cout << "\nMLCVMC iteration " << mlmfIter << " sample increments:\n"
	 << delta_N_hf << std::endl;
  }

  // Iteration complete.  Now roll up raw moments from CVMC and MLMC estimators.
  RealMatrix Y_mlmc_mom(numFunctions, 4), Y_cvmc_mom(numFunctions, 4, false);
  for (lev=0; lev<num_cv_lev; ++lev) {
    cv_raw_moments(sum_L_shared, sum_H, sum_LL, sum_LH, N_hf[lev],
		   sum_L_refined, N_lf[lev], rho2_LH, lev, Y_cvmc_mom);
    Y_mlmc_mom += Y_cvmc_mom;
  }
  if (num_hf_lev > num_cv_lev) {
    RealMatrix &sum_H1 = sum_H[1], &sum_H2 = sum_H[2],
               &sum_H3 = sum_H[3], &sum_H4 = sum_H[4];
    for (qoi=0; qoi<numFunctions; ++qoi) {
      for (lev=num_cv_lev; lev<num_hf_lev; ++lev) {
	size_t Nlq = N_hf[lev][qoi];
	Y_mlmc_mom(qoi,0) += sum_H1(qoi,lev) / Nlq;
	Y_mlmc_mom(qoi,1) += sum_H2(qoi,lev) / Nlq;
	Y_mlmc_mom(qoi,2) += sum_H3(qoi,lev) / Nlq;
	Y_mlmc_mom(qoi,3) += sum_H4(qoi,lev) / Nlq;
      }
    }
  }
  // Convert uncentered raw moment estimates to final moments (central or std)
  convert_moments(Y_mlmc_mom, momentStats);

  // compute the equivalent number of HF evaluations
  equivHFEvals = raw_N_hf[0] * hf_cost[0] + raw_N_lf[0] * lf_cost[0]; // 1st lev
  for (lev=1; lev<num_hf_lev; ++lev) // subsequent levels incur 2 model costs
    equivHFEvals += raw_N_hf[lev] * (hf_cost[lev] + hf_cost[lev-1]);
  for (lev=1; lev<num_cv_lev; ++lev) // subsequent levels incur 2 model costs
    equivHFEvals += raw_N_lf[lev] * (lf_cost[lev] + lf_cost[lev-1]);
  equivHFEvals /= hf_cost[num_hf_lev-1]; // normalize into equivalent HF evals
}


/** This function performs "geometrical" MLMC across discretization
    levels for the high fidelity model form where CVMC is employed
    across two model forms.  It generalizes the Y_l correlation case
    to separately target correlations for each QoI level embedded
    within the level discrepancies. */
void NonDMultilevelSampling::
multilevel_control_variate_mc_Qcorr(unsigned short lf_model_form,
				    unsigned short hf_model_form)
{
  // assign model forms (solution level assignments are deferred until loop)
  UShortArray active_key;
  unsigned short seq_index = 2, lev = USHRT_MAX; // lev updated in loop below
  Pecos::DiscrepancyCalculator::
    form_key(0, hf_model_form, lev, lf_model_form, lev, active_key);
  iteratedModel.active_model_key(active_key);
  Model& truth_model = iteratedModel.truth_model();
  Model& surr_model  = iteratedModel.surrogate_model();

  size_t qoi, num_hf_lev = truth_model.solution_levels(),
    num_cv_lev = std::min(num_hf_lev, surr_model.solution_levels());
  unsigned short& group = lev; // no alias switch for this algorithm
  size_t max_iter = (maxIterations < 0) ? 25 : maxIterations; // default = -1
  Real avg_eval_ratio, eps_sq_div_2, sum_sqrt_var_cost, estimator_var0 = 0.,
    lf_lev_cost, hf_lev_cost;
  // retrieve cost estimates across solution levels for HF model
  RealVector hf_cost = truth_model.solution_level_costs(),
    lf_cost = surr_model.solution_level_costs(), agg_var_hf(num_hf_lev),
    avg_eval_ratios(num_cv_lev);

  // CV requires cross-level covariance combinations in Qcorr approach
  IntRealMatrixMap sum_Ll, sum_Llm1,
    sum_Ll_refined, sum_Llm1_refined, sum_Hl, sum_Hlm1,
    sum_Ll_Ll, sum_Ll_Llm1,   // for Var(Q_l^L), Covar(Q_l^L,Q_lm1^L)
    sum_Llm1_Llm1, sum_Hl_Ll, // for Var(Q_lm1^L), Covar(Q_l^H,Q_l^L)
    sum_Hl_Llm1, sum_Hlm1_Ll, // for Covar(Q_l^H,Q_lm1^L), Covar(Q_lm1^H,Q_l^L)
    sum_Hlm1_Llm1,            // for Covar(Q_lm1^H,Q_lm1^L)
    sum_Hl_Hl,                // for Var(Q_l^H)
    sum_Hl_Hlm1,              // for Covar(Q_l^H,Q_lm1^H)
    sum_Hlm1_Hlm1;            // for Var(Q_lm1^H)
  // Initialize accumulators and related arrays/maps, allowing for different
  // number of ML and CV levels (num_hf_lev & num_cv_lev, respectively).
  initialize_mlcv_sums(sum_Ll, sum_Llm1, sum_Ll_refined, sum_Llm1_refined,
		       sum_Hl, sum_Hlm1, sum_Ll_Ll, sum_Ll_Llm1, sum_Llm1_Llm1,
		       sum_Hl_Ll, sum_Hl_Llm1, sum_Hlm1_Ll, sum_Hlm1_Llm1,
		       sum_Hl_Hl, sum_Hl_Hlm1, sum_Hlm1_Hlm1, num_hf_lev,
		       num_cv_lev);
  RealMatrix var_Yl(numFunctions, num_cv_lev, false),
             rho_dot2_LH(numFunctions, num_cv_lev, false);
  RealVector Lambda(num_cv_lev, false), avg_rho_dot2_LH(num_cv_lev, false);
  
  // Initialize for pilot sample
  Sizet2DArray&       N_lf =      NLev[lf_model_form];
  Sizet2DArray&       N_hf =      NLev[hf_model_form]; 
  Sizet2DArray  delta_N_l; load_pilot_sample(pilotSamples, NLev, delta_N_l);
  //SizetArray& delta_N_lf = delta_N_l[lf_model_form];
  SizetArray&   delta_N_hf = delta_N_l[hf_model_form]; 

  // raw eval counts are accumulation of allSamples irrespective of resp faults
  SizetArray raw_N_lf(num_cv_lev, 0), raw_N_hf(num_hf_lev, 0);
  RealVector mu_L_hat, mu_H_hat;

  // now converge on sample counts per level (N_hf)
  mlmfIter = 0;
  while (Pecos::l1_norm(delta_N_hf) && mlmfIter <= max_iter) {

    sum_sqrt_var_cost = 0.;
    for (lev=0; lev<num_hf_lev; ++lev) {

      configure_indices(group, hf_model_form, lev, seq_index);
      hf_lev_cost = level_cost(hf_cost, lev);

      // set the number of current samples from the defined increment
      numSamples = delta_N_hf[lev];

      // aggregate variances across QoI for estimating N_hf (justification:
      // for independent QoI, sum of QoI variances = variance of QoI sum)
      Real& agg_var_hf_l = agg_var_hf[lev];//carried over from prev iter if!samp
      if (numSamples) {

	// advance any sequence specifications (seed_sequence)
	assign_specification_sequence(lev);
	// generate new MC parameter sets
	get_parameter_sets(iteratedModel);// pull dist params from any model

	// export separate output files for each data set.  Note that
	// truth_model() is indexed with hf_model_form at this stage for
	// all levels.  The exported discretization level (e.g., state variable
	// value) can't capture a level discrepancy for lev>0 and will reflect
	// the most recent evaluation state.
	if (exportSampleSets)
	  export_all_samples("ml_", iteratedModel.truth_model(), mlmfIter, lev);

	// compute allResponses from allVariables using hierarchical model
	evaluate_parameter_sets(iteratedModel, true, false);

	// control variate betwen LF and HF for this discretization level:
	// if unequal number of levels, loop over all HF levels for MLMC and
	// apply CVMC when LF levels are available.  LF levels are assigned as
	// control variates to the leading set of HF levels, since these will
	// tend to have larger variance.      
	if (lev < num_cv_lev) {

	  // store allResponses used for sum_H (and sum_HH)
	  IntResponseMap hf_resp = allResponses; // shallow copy is sufficient
	  // activate LF response (lev 0) or LF response discrepancy (lev > 0)
	  // within the hierarchical surrogate model.  Level indices & surrogate
	  // response mode are same as HF above, only the model form changes.
	  // However, we must pass the unchanged level index to update the
	  // corresponding variable values for the new model form.
	  configure_indices(group, lf_model_form, lev, seq_index);
	  lf_lev_cost = level_cost(lf_cost, lev);
	  // eval allResp w/ LF model reusing allVars from ML step above
	  evaluate_parameter_sets(iteratedModel, true, false);
	  // process previous and new set of allResponses for MLCV sums;
	  accumulate_mlcv_Qsums(allResponses, hf_resp, sum_Ll, sum_Llm1,
				sum_Ll_refined, sum_Llm1_refined, sum_Hl,
				sum_Hlm1, sum_Ll_Ll, sum_Ll_Llm1, sum_Llm1_Llm1,
				sum_Hl_Ll, sum_Hl_Llm1, sum_Hlm1_Ll,
				sum_Hlm1_Llm1, sum_Hl_Hl, sum_Hl_Hlm1,
				sum_Hlm1_Hlm1, lev, mu_L_hat, mu_H_hat,
				N_lf[lev], N_hf[lev]);
	  if (outputLevel == DEBUG_OUTPUT)
	    Cout << "Accumulated sums (Ll[1,2], L_refined[1,2], Hl[1,2]):\n"
		 << sum_Ll[1] << sum_Ll[2] << sum_Ll_refined[1]
		 << sum_Ll_refined[2] << sum_Hl[1] << sum_Hl[2];
	  // update raw evaluation counts
	  raw_N_lf[lev] += numSamples; raw_N_hf[lev] += numSamples;

	  // compute the average evaluation ratio and Lambda factor
	  avg_eval_ratio = avg_eval_ratios[lev] =
	    eval_ratio(sum_Ll[1], sum_Llm1[1], sum_Hl[1], sum_Hlm1[1],
		       sum_Ll_Ll[1], sum_Ll_Llm1[1], sum_Llm1_Llm1[1],
		       sum_Hl_Ll[1], sum_Hl_Llm1[1], sum_Hlm1_Ll[1],
		       sum_Hlm1_Llm1[1], sum_Hl_Hl[1], sum_Hl_Hlm1[1],
		       sum_Hlm1_Hlm1[1], hf_lev_cost/lf_lev_cost, lev,
		       N_hf[lev], var_Yl, rho_dot2_LH);
	  avg_rho_dot2_LH[lev] = average(rho_dot2_LH[lev], numFunctions);
	  Lambda[lev] = 1. - avg_rho_dot2_LH[lev]
	              * (avg_eval_ratio - 1.) / avg_eval_ratio;
	  agg_var_hf_l = sum(var_Yl[lev], numFunctions);
	}
	else { // no LF model for this level; accumulate only multilevel
	       // discrepancy sums (Hl is Yl) as in standard MLMC
	  RealMatrix& sum_HH1 = sum_Hl_Hl[1];
	  accumulate_ml_Ysums(sum_Hl, sum_HH1, lev, mu_H_hat,
			      N_hf[lev]); // sum_Y for lev>0
	  if (outputLevel == DEBUG_OUTPUT)
	    Cout << "Accumulated sums (H[1], H[2], HH[1]):\n"
		 << sum_Hl[1] << sum_Hl[2] << sum_HH1;
	  raw_N_hf[lev] += numSamples;
	  // aggregate Y variances across QoI for this level
	  if (outputLevel >= DEBUG_OUTPUT)
	    Cout << "variance of Y[" << lev << "]: ";
	  agg_var_hf_l
	    = aggregate_variance_Ysum(sum_Hl[1][lev], sum_HH1[lev], N_hf[lev]);
	}
      }

      // accumulate sum of sqrt's of estimator var * cost used in N_target
      sum_sqrt_var_cost += (lev < num_cv_lev) ?
	std::sqrt(agg_var_hf_l * hf_lev_cost / (1. - avg_rho_dot2_LH[lev]))
	  * Lambda[lev] : std::sqrt(agg_var_hf_l * hf_lev_cost);
      // MSE reference is MLMF MC applied to {HF,LF} pilot sample aggregated
      // across qoi.  Note: if the pilot sample for LF is not shaped, then r=1
      // will result in no additional variance reduction beyond MLMC.
      if (mlmfIter == 0)
	estimator_var0 += (lev < num_cv_lev) ?
	  aggregate_mse_Yvar(var_Yl[lev], N_hf[lev]) :
	  aggregate_mse_Ysum(sum_Hl[1][lev], sum_Hl_Hl[1][lev], N_hf[lev]);
    }
    // compute epsilon target based on relative tolerance: total MSE = eps^2
    // which is equally apportioned (eps^2 / 2) among discretization MSE and
    // estimator variance (\Sum var_Y_l / N_l).  Since we do not know the
    // discretization error, we compute an initial estimator variance and
    // then seek to reduce it by a relative_factor <= 1.
    if (mlmfIter == 0) { // eps^2 / 2 = var * relative factor
      eps_sq_div_2 = estimator_var0 * convergenceTol;
      if (outputLevel == DEBUG_OUTPUT)
	Cout << "Epsilon squared target = " << eps_sq_div_2 << std::endl;
    }

    // All CV lf_increment() calls now follow all ML level evals:
    // > Provides separation of pilot sample from refinements (simplifying
    //   offline execution with data importing w/o undesirable seed progression)
    // > Improves application of max_iterations control in general: user
    //   specification results in consistent count for ML and CV refinements
    // > Incurs a bit more overhead: avg_eval_ratios array, mode resetting
    // > Could potentially have parallel scheduling benefits by grouping
    //   similar Model eval sets for aggregated scheduling
    for (lev=0; lev<num_cv_lev; ++lev) {
      if (delta_N_hf[lev]) {
	configure_indices(group, lf_model_form, lev, seq_index);//augment LF grp

	// now execute additional LF sample increment, if needed
	if (lf_increment(avg_eval_ratios[lev], N_lf[lev], N_hf[lev],
			 mlmfIter, lev)) {
	  accumulate_mlcv_Qsums(sum_Ll_refined, sum_Llm1_refined, lev, mu_L_hat,
				N_lf[lev]);
	  raw_N_lf[lev] += numSamples;
	  if (outputLevel == DEBUG_OUTPUT)
	    Cout << "Accumulated sums (L_refined[1,2]):\n"
		 << sum_Ll_refined[1] << sum_Ll_refined[2];
	}
      }
    }

    // update targets based on variance estimates
    Real fact = sum_sqrt_var_cost / eps_sq_div_2, N_target;
    for (lev=0; lev<num_hf_lev; ++lev) {
      hf_lev_cost = (lev) ? hf_cost[lev] + hf_cost[lev-1] : hf_cost[lev];
      N_target = (lev < num_cv_lev) ? fact *
	std::sqrt(agg_var_hf[lev] / hf_lev_cost * (1. - avg_rho_dot2_LH[lev])) :
	fact * std::sqrt(agg_var_hf[lev] / hf_lev_cost);
      delta_N_hf[lev] = one_sided_delta(average(N_hf[lev]), N_target);
    }
    ++mlmfIter;
    Cout << "\nMLCVMC iteration " << mlmfIter << " sample increments:\n"
	 << delta_N_hf << std::endl;
  }

  // Iteration complete. Now roll up raw moments from CVMC and MLMC estimators.
  RealMatrix Y_mlmc_mom(numFunctions, 4), Y_cvmc_mom(numFunctions, 4, false);
  for (lev=0; lev<num_cv_lev; ++lev) {
    cv_raw_moments(sum_Ll, sum_Llm1, sum_Hl, sum_Hlm1, sum_Ll_Ll, sum_Ll_Llm1,
		   sum_Llm1_Llm1, sum_Hl_Ll, sum_Hl_Llm1, sum_Hlm1_Ll,
		   sum_Hlm1_Llm1, sum_Hl_Hl, sum_Hl_Hlm1, sum_Hlm1_Hlm1,
		   N_hf[lev], sum_Ll_refined, sum_Llm1_refined, N_lf[lev],
		   rho_dot2_LH, lev, Y_cvmc_mom);
    Y_mlmc_mom += Y_cvmc_mom;
  }
  if (num_hf_lev > num_cv_lev) {
    // MLMC without CV: sum_H = HF Q sums for lev = 0 and HF Y sums for lev > 0
    RealMatrix &sum_H1 = sum_Hl[1], &sum_H2 = sum_Hl[2],
               &sum_H3 = sum_Hl[3], &sum_H4 = sum_Hl[4];
    for (qoi=0; qoi<numFunctions; ++qoi) {
      for (lev=num_cv_lev; lev<num_hf_lev; ++lev) {
	size_t Nlq = N_hf[lev][qoi];
	Y_mlmc_mom(qoi,0) += sum_H1(qoi,lev) / Nlq;
	Y_mlmc_mom(qoi,1) += sum_H2(qoi,lev) / Nlq;
	Y_mlmc_mom(qoi,2) += sum_H3(qoi,lev) / Nlq;
	Y_mlmc_mom(qoi,3) += sum_H4(qoi,lev) / Nlq;
      }
    }
  }
  // Convert uncentered raw moment estimates to final moments (central or std)
  convert_moments(Y_mlmc_mom, momentStats);

  // compute the equivalent number of HF evaluations
  equivHFEvals = raw_N_hf[0] * hf_cost[0] + raw_N_lf[0] * lf_cost[0]; // 1st lev
  for (lev=1; lev<num_hf_lev; ++lev) // subsequent levels incur 2 model costs
    equivHFEvals += raw_N_hf[lev] * (hf_cost[lev] + hf_cost[lev-1]);
  for (lev=1; lev<num_cv_lev; ++lev) // subsequent levels incur 2 model costs
    equivHFEvals += raw_N_lf[lev] * (lf_cost[lev] + lf_cost[lev-1]);
  equivHFEvals /= hf_cost[num_hf_lev-1]; // normalize into equivalent HF evals
}


void NonDMultilevelSampling::
configure_indices(unsigned short group, unsigned short form,
		  unsigned short lev,   unsigned short s_index)
{
  // Notes:
  // > could consolidate with NonDExpansion::configure_indices() with a passed
  //   model and virtual *_mode() assignments.  Leaving separate for now...
  // > group index is assigned based on step in model form/resolution sequence
  // > CVMC does not use this helper; it requires uncorrected_surrogate_mode()

  UShortArray hf_key;
  Pecos::DiscrepancyCalculator::form_key(group, form, lev, hf_key);

  if (hf_key[s_index] == 0) { // step 0 in the sequence
    bypass_surrogate_mode();
    iteratedModel.active_model_key(hf_key);          // one active fidelity
  }
  else { //if (multilevDiscrepEmulation == DISTINCT_EMULATION) {
    aggregated_models_mode();

    UShortArray lf_key(hf_key), aggregate_key;
    Pecos::DiscrepancyCalculator::decrement_key(lf_key, s_index);    
    Pecos::DiscrepancyCalculator::aggregate_keys(hf_key, lf_key, aggregate_key);
    iteratedModel.active_model_key(aggregate_key); // two active fidelities
  }
}


void NonDMultilevelSampling::assign_specification_sequence(size_t index)
{
  // Note: seedSpec/randomSeed initialized from randomSeedSeqSpec in ctor

  // advance any sequence specifications, as admissible
  // Note: no colloc pts sequence as load_pilot_sample() handles this separately
  int seed_i = random_seed(index);
  if (seed_i) randomSeed = seed_i;// propagate to NonDSampling::initialize_lhs()
  // else previous value will allow existing RNG to continue for varyPattern
}


void NonDMultilevelSampling::
initialize_ml_Ysums(IntRealMatrixMap& sum_Y, size_t num_lev)
{
  // sum_* are running sums across all increments
  std::pair<int, RealMatrix> empty_pr;
  for (int i=1; i<=4; ++i) {
    empty_pr.first = i;
    // std::map::insert() returns std::pair<IntRMMIter, bool>:
    // use iterator to shape RealMatrix in place and init sums to 0
    sum_Y.insert(empty_pr).first->second.shape(numFunctions, num_lev);
  }
}

  
void NonDMultilevelSampling::
initialize_ml_Qsums(IntRealMatrixMap& sum_Ql, IntRealMatrixMap& sum_Qlm1,
		    IntIntPairRealMatrixMap& sum_QlQlm1, size_t num_lev)
{
  // sum_* are running sums across all increments
  std::pair<int, RealMatrix> empty_irm_pr; int i, j;
  for (i=1; i<=4; ++i) {
    empty_irm_pr.first = i;
    // std::map::insert() returns std::pair<IntRMMIter, bool>:
    // use iterator to shape RealMatrix in place and init sums to 0
    sum_Ql.insert(empty_irm_pr).first->second.shape(numFunctions, num_lev);
    sum_Qlm1.insert(empty_irm_pr).first->second.shape(numFunctions, num_lev);
  }
  std::pair<IntIntPair, RealMatrix> empty_iirm_pr;
  IntIntPair& ii = empty_iirm_pr.first;
  for (i=1; i<=2; ++i)
    for (j=1; j<=2; ++j) {
      ii.first = i; ii.second = j;
      // std::map::insert() returns std::pair<IIPRMMap::iterator, bool>
      sum_QlQlm1.insert(empty_iirm_pr).first->
	second.shape(numFunctions, num_lev);
    }
}

  
void NonDMultilevelSampling::
initialize_cv_sums(IntRealVectorMap& sum_L_shared,
		   IntRealVectorMap& sum_L_refined, IntRealVectorMap& sum_H,
		   IntRealVectorMap& sum_LL,      //IntRealVectorMap& sum_HH,
		   IntRealVectorMap& sum_LH)
{
  // sum_* are running sums across all increments
  std::pair<int, RealVector> empty_pr;
  for (int i=1; i<=4; ++i) {
    empty_pr.first = i;
    // std::map::insert() returns std::pair<IntRVMIter, bool>:
    // use iterator to size RealVector in place and init sums to 0
    sum_L_shared.insert(empty_pr).first->second.size(numFunctions);
    sum_L_refined.insert(empty_pr).first->second.size(numFunctions);
    sum_H.insert(empty_pr).first->second.size(numFunctions);
    sum_LL.insert(empty_pr).first->second.size(numFunctions);
  //sum_HH.insert(empty_pr).first->second.size(numFunctions);
    sum_LH.insert(empty_pr).first->second.size(numFunctions);
  }
}


void NonDMultilevelSampling::
initialize_mlcv_sums(IntRealMatrixMap& sum_L_shared,
		     IntRealMatrixMap& sum_L_refined, IntRealMatrixMap& sum_H,
		     IntRealMatrixMap& sum_LL,        IntRealMatrixMap& sum_LH,
		     IntRealMatrixMap& sum_HH,        size_t num_ml_lev,
		     size_t num_cv_lev)
{
  // sum_* are running sums across all increments
  std::pair<int, RealMatrix> empty_pr;
  for (int i=1; i<=4; ++i) {
    empty_pr.first = i;
    // std::map::insert() returns std::pair<IntRVMIter, bool>:
    // use iterator to shape RealMatrix in place and init sums to 0

    // num_cv_lev:
    sum_L_shared.insert(empty_pr).first->second.shape(numFunctions, num_cv_lev);
    sum_L_refined.insert(empty_pr).first->second.shape(numFunctions,num_cv_lev);
    sum_LL.insert(empty_pr).first->second.shape(numFunctions, num_cv_lev);
    sum_LH.insert(empty_pr).first->second.shape(numFunctions, num_cv_lev);

    // num_ml_lev:
    sum_H.insert(empty_pr).first->second.shape(numFunctions, num_ml_lev);
  }

  // Only need order 1 accumulation for HH
  empty_pr.first = 1;
  sum_HH.insert(empty_pr).first->second.shape(numFunctions, num_ml_lev);
}


void NonDMultilevelSampling::
initialize_mlcv_sums(IntRealMatrixMap& sum_Ll, IntRealMatrixMap& sum_Llm1,
		     IntRealMatrixMap& sum_Ll_refined,
		     IntRealMatrixMap& sum_Llm1_refined,
		     IntRealMatrixMap& sum_Hl, IntRealMatrixMap& sum_Hlm1,
		     IntRealMatrixMap& sum_Ll_Ll, IntRealMatrixMap& sum_Ll_Llm1,
		     IntRealMatrixMap& sum_Llm1_Llm1,
		     IntRealMatrixMap& sum_Hl_Ll, IntRealMatrixMap& sum_Hl_Llm1,
		     IntRealMatrixMap& sum_Hlm1_Ll,
		     IntRealMatrixMap& sum_Hlm1_Llm1,
		     IntRealMatrixMap& sum_Hl_Hl, IntRealMatrixMap& sum_Hl_Hlm1,
		     IntRealMatrixMap& sum_Hlm1_Hlm1, size_t num_ml_lev,
		     size_t num_cv_lev)
{
  // sum_* are running sums across all increments
  std::pair<int, RealMatrix> empty_pr;
  for (int i=1; i<=4; ++i) {
    empty_pr.first = i;
    // std::map::insert() returns std::pair<IntRVMIter, bool>:
    // use iterator to shape RealMatrix in place and init sums to 0

    // num_cv_lev:
    sum_Ll.insert(empty_pr).first->second.shape(numFunctions, num_cv_lev);
    sum_Llm1.insert(empty_pr).first->second.shape(numFunctions, num_cv_lev);
    sum_Ll_refined.insert(empty_pr).first->
      second.shape(numFunctions, num_cv_lev);
    sum_Llm1_refined.insert(empty_pr).first->
      second.shape(numFunctions, num_cv_lev);
    sum_Hlm1.insert(empty_pr).first->second.shape(numFunctions, num_cv_lev);
    sum_Ll_Ll.insert(empty_pr).first->second.shape(numFunctions, num_cv_lev);
    sum_Ll_Llm1.insert(empty_pr).first->second.shape(numFunctions, num_cv_lev);
    sum_Llm1_Llm1.insert(empty_pr).first->second.shape(numFunctions,num_cv_lev);
    sum_Hl_Ll.insert(empty_pr).first->second.shape(numFunctions, num_cv_lev);
    sum_Hl_Llm1.insert(empty_pr).first->second.shape(numFunctions, num_cv_lev);
    sum_Hlm1_Ll.insert(empty_pr).first->second.shape(numFunctions, num_cv_lev);
    sum_Hlm1_Llm1.insert(empty_pr).first->second.shape(numFunctions,num_cv_lev);
    // num_ml_lev:
    sum_Hl.insert(empty_pr).first->second.shape(numFunctions, num_ml_lev);
    sum_Hl_Hl.insert(empty_pr).first->second.shape(numFunctions, num_ml_lev);
    sum_Hl_Hlm1.insert(empty_pr).first->second.shape(numFunctions, num_ml_lev);
    sum_Hlm1_Hlm1.insert(empty_pr).first->second.shape(numFunctions,num_ml_lev);
  }
}


void NonDMultilevelSampling::
accumulate_ml_Qsums(IntRealMatrixMap& sum_Q, size_t lev,
		    const RealVector& offset, SizetArray& num_Q)
{
  using std::isfinite;
  Real q_l, q_l_prod;
  int ord, active_ord; size_t qoi;
  IntRespMCIter r_it; IntRMMIter q_it;
  bool os = !offset.empty();

  for (r_it=allResponses.begin(); r_it!=allResponses.end(); ++r_it) {
    const RealVector& fn_vals = r_it->second.function_values();

    for (qoi=0; qoi<numFunctions; ++qoi) {
      q_l_prod = q_l = (os) ? fn_vals[qoi] - offset[qoi] : fn_vals[qoi];

      if (isfinite(q_l)) { // neither NaN nor +/-Inf
	q_it = sum_Q.begin(); ord = q_it->first;
	active_ord = 1;
	while (q_it!=sum_Q.end()) {

	  if (ord == active_ord) {
	    q_it->second(qoi,lev) += q_l_prod; ++q_it;
	    ord = (q_it == sum_Q.end()) ? 0 : q_it->first;
	  }

	  q_l_prod *= q_l; ++active_ord;
	}
	++num_Q[qoi];
      }
    }
    //Cout << r_it->first << ": " << sum_Q[1];
  }
}


void NonDMultilevelSampling::
accumulate_ml_Qsums(IntRealMatrixMap& sum_Ql, IntRealMatrixMap& sum_Qlm1,
		    IntIntPairRealMatrixMap& sum_QlQlm1, size_t lev,
		    const RealVector& offset, SizetArray& num_Q)
{
  if (lev == 0)
    accumulate_ml_Qsums(sum_Ql, lev, offset, num_Q);
  else {
    using std::isfinite;
    Real q_l, q_lm1, q_l_prod, q_lm1_prod, qq_prod;
    int l1_ord, l2_ord, active_ord; size_t qoi;
    IntRespMCIter r_it; IntRMMIter l1_it, l2_it; IntIntPair pr;
    bool os = !offset.empty();

    for (r_it=allResponses.begin(); r_it!=allResponses.end(); ++r_it) {
      const RealVector& fn_vals = r_it->second.function_values();

      for (qoi=0; qoi<numFunctions; ++qoi) {
	// response mode AGGREGATED_MODELS orders HF (active model key)
	// followed by LF (previous/decremented model key)
	q_l_prod   = q_l   = (os) ?  fn_vals[qoi] - offset[qoi] : fn_vals[qoi];
	q_lm1_prod = q_lm1 = (os) ?
	  fn_vals[qoi+numFunctions] - offset[qoi+numFunctions] :
	  fn_vals[qoi+numFunctions];

	// sync sample counts for Ql and Qlm1
	if (isfinite(q_l) && isfinite(q_lm1)) { // neither NaN nor +/-Inf

	  // covariance terms: products of q_l and q_lm1
	  pr.first = pr.second = 1;
	  qq_prod = q_l_prod * q_lm1_prod;
	  sum_QlQlm1[pr](qoi,lev) += qq_prod;
	  pr.second = 2;
	  sum_QlQlm1[pr](qoi,lev) += qq_prod * q_lm1_prod;
	  pr.first = 2; pr.second = 1;
	  qq_prod *= q_l_prod;
	  sum_QlQlm1[pr](qoi,lev) += qq_prod;
	  pr.second = 2;
	  sum_QlQlm1[pr](qoi,lev) += qq_prod * q_lm1_prod;

	  // mean,variance terms: products of q_l or products of q_lm1
	  l1_it  = sum_Ql.begin();
	  l2_it  = sum_Qlm1.begin();
	  l1_ord = (l1_it == sum_Ql.end())   ? 0 : l1_it->first;
	  l2_ord = (l2_it == sum_Qlm1.end()) ? 0 : l2_it->first;
	  active_ord = 1;
	  while (l1_it != sum_Ql.end() || l2_it != sum_Qlm1.end()) {

	    // Low: Ll, Llm1
	    if (l1_ord == active_ord) {
	      l1_it->second(qoi,lev) += q_l_prod; ++l1_it;
	      l1_ord = (l1_it == sum_Ql.end()) ? 0 : l1_it->first;
	    }
	    if (l2_ord == active_ord) {
	      l2_it->second(qoi,lev) += q_lm1_prod; ++l2_it;
	      l2_ord = (l2_it == sum_Qlm1.end()) ? 0 : l2_it->first;
	    }

	    q_l_prod *= q_l; q_lm1_prod *= q_lm1; ++active_ord;
	  }
	  ++num_Q[qoi];
	}
      }
      //Cout << r_it->first << ": " << sum_Ql[1] << sum_Qlm1[1];
    }
  }
}


void NonDMultilevelSampling::
accumulate_ml_Ysums(IntRealMatrixMap& sum_Y, RealMatrix& sum_YY, size_t lev,
		    const RealVector& offset, SizetArray& num_Y)
{
  using std::isfinite;
  Real lf_fn, lf_prod;
  int y_ord, active_ord; size_t qoi;
  IntRespMCIter r_it; IntRMMIter y_it;
  bool os = !offset.empty();

  if (lev == 0) {
    for (r_it=allResponses.begin(); r_it!=allResponses.end(); ++r_it) {
      const RealVector& fn_vals = r_it->second.function_values();
      for (qoi=0; qoi<numFunctions; ++qoi) {

	lf_prod = lf_fn = (os) ? fn_vals[qoi] - offset[qoi] : fn_vals[qoi];
	if (isfinite(lf_fn)) { // neither NaN nor +/-Inf
	  // add to sum_YY: running sums across all sample increments
	  sum_YY(qoi,lev) += lf_prod * lf_prod;

	  // add to sum_Y: running sums across all sample increments
	  y_it = sum_Y.begin(); y_ord = y_it->first;
	  active_ord = 1;
	  while (y_it!=sum_Y.end() || active_ord <= 1) {
	    if (y_ord == active_ord) {
	      y_it->second(qoi,lev) += lf_prod; ++y_it;
	      y_ord = (y_it == sum_Y.end()) ? 0 : y_it->first;
	    }
	    lf_prod *= lf_fn; ++active_ord;
	  }
	  ++num_Y[qoi];
	}
      }
    }
  }
  else {
    Real hf_fn, hf_prod;
    for (r_it=allResponses.begin(); r_it!=allResponses.end(); ++r_it) {
      const RealVector& fn_vals = r_it->second.function_values();
      for (qoi=0; qoi<numFunctions; ++qoi) {

	// response mode AGGREGATED_MODELS orders HF (active model key)
	// followed by LF (previous/decremented model key)
	hf_prod = hf_fn = (os) ? fn_vals[qoi] - offset[qoi] : fn_vals[qoi];
	lf_prod = lf_fn = (os) ?
	  fn_vals[qoi+numFunctions] - offset[qoi+numFunctions] :
	  fn_vals[qoi+numFunctions];
	if (isfinite(lf_fn) && isfinite(hf_fn)) { // neither NaN nor +/-Inf

	  // add to sum_YY: running sums across all sample increments
	  Real delta_prod = hf_prod - lf_prod;
	  sum_YY(qoi,lev) += delta_prod * delta_prod; // (HF^p-LF^p)^2 for p=1

	  // add to sum_Y: running sums across all sample increments
	  y_it = sum_Y.begin();  y_ord = y_it->first;
	  active_ord = 1;
	  while (y_it!=sum_Y.end() || active_ord <= 1) {
	    if (y_ord == active_ord) {
	      y_it->second(qoi,lev) += hf_prod - lf_prod; // HF^p-LF^p
	      ++y_it; y_ord = (y_it == sum_Y.end()) ? 0 : y_it->first;
	    }
	    hf_prod *= hf_fn; lf_prod *= lf_fn; ++active_ord;
	  }
	  ++num_Y[qoi];
	}
      }
    }
  }
}


void NonDMultilevelSampling::
accumulate_cv_sums(IntRealVectorMap& sum_L, const RealVector& offset,
		   SizetArray& num_L)
{
  // uses one set of allResponses in BYPASS_SURROGATE mode
  // IntRealVectorMap is not a multilevel case --> no discrepancies

  using std::isfinite;
  Real fn_val, prod;
  int ord, active_ord; size_t qoi;
  IntRespMCIter r_it; IntRVMIter l_it;
  bool os = !offset.empty();

  for (r_it=allResponses.begin(); r_it!=allResponses.end(); ++r_it) {
    const RealVector& fn_vals = r_it->second.function_values();

    for (qoi=0; qoi<numFunctions; ++qoi) {
      prod = fn_val = (os) ? fn_vals[qoi] - offset[qoi] : fn_vals[qoi];

      if (isfinite(fn_val)) { // neither NaN nor +/-Inf
	l_it = sum_L.begin(); ord = l_it->first; active_ord = 1;
	while (l_it!=sum_L.end()) {
    
	  if (ord == active_ord) {
	    l_it->second[qoi] += prod; ++l_it;
	    ord = (l_it == sum_L.end()) ? 0 : l_it->first;
	  }

	  prod *= fn_val; ++active_ord;
	}
	++num_L[qoi];
      }
    }
  }
}


void NonDMultilevelSampling::
accumulate_cv_sums(IntRealVectorMap& sum_L_shared,
		   IntRealVectorMap& sum_L_refined, IntRealVectorMap& sum_H,
		   IntRealVectorMap& sum_LL, IntRealVectorMap& sum_LH,
		   RealVector& sum_HH, const RealVector& offset,
		   SizetArray& num_L, SizetArray& num_H)
{
  // uses one set of allResponses in AGGREGATED_MODELS mode
  // IntRealVectorMap is not a multilevel case so no discrepancies

  using std::isfinite;
  Real lf_fn, hf_fn, lf_prod, hf_prod;
  IntRespMCIter r_it; IntRVMIter ls_it, lr_it, h_it, ll_it, lh_it;
  int ls_ord, lr_ord, h_ord, ll_ord, lh_ord, active_ord; size_t qoi;
  bool os = !offset.empty();

  for (r_it=allResponses.begin(); r_it!=allResponses.end(); ++r_it) {
    const RealVector& fn_vals = r_it->second.function_values();

    for (qoi=0; qoi<numFunctions; ++qoi) {

      // response mode AGGREGATED_MODELS orders HF (active model key)
      // followed by LF (previous/decremented model key)
      hf_prod = hf_fn = (os) ? fn_vals[qoi] - offset[qoi] : fn_vals[qoi];
      lf_prod = lf_fn = (os) ?
	fn_vals[qoi+numFunctions] - offset[qoi+numFunctions] :
	fn_vals[qoi+numFunctions];

      // sync sample counts for all L and H interactions at this level
      if (isfinite(lf_fn) && isfinite(hf_fn)) { // neither NaN nor +/-Inf

	// High-High
	sum_HH[qoi] += hf_prod * hf_prod;

	ls_it = sum_L_shared.begin(); lr_it = sum_L_refined.begin();
	h_it  = sum_H.begin(); ll_it = sum_LL.begin(); lh_it = sum_LH.begin();
	ls_ord = /*(ls_it == sum_L_shared.end())  ? 0 :*/ ls_it->first;
	lr_ord = /*(lr_it == sum_L_refined.end()) ? 0 :*/ lr_it->first;
	h_ord  = /*(h_it  == sum_H.end())  ? 0 :*/  h_it->first;
	ll_ord = /*(ll_it == sum_LL.end()) ? 0 :*/ ll_it->first;
	lh_ord = /*(lh_it == sum_LH.end()) ? 0 :*/ lh_it->first;
	active_ord = 1;
	while (ls_it!=sum_L_shared.end() || lr_it!=sum_L_refined.end() ||
	       h_it!=sum_H.end() || ll_it!=sum_LL.end() ||
	       lh_it!=sum_LH.end() || active_ord <= 1) {
    
	  // Low shared
	  if (ls_ord == active_ord) {
	    ls_it->second[qoi] += lf_prod;
	    ++ls_it; ls_ord = (ls_it == sum_L_shared.end())  ? 0 : ls_it->first;
	  }
	  // Low refined
	  if (lr_ord == active_ord) {
	    lr_it->second[qoi] += lf_prod;
	    ++lr_it; lr_ord = (lr_it == sum_L_refined.end()) ? 0 : lr_it->first;
	  }
	  // High
	  if (h_ord == active_ord) {
	    h_it->second[qoi] += hf_prod;
	    ++h_it; h_ord = (h_it == sum_H.end()) ? 0 : h_it->first;
	  }
	  // Low-Low
	  if (ll_ord == active_ord) {
	    ll_it->second[qoi] += lf_prod * lf_prod;
	    ++ll_it; ll_ord = (ll_it == sum_LL.end()) ? 0 : ll_it->first;
	  }
	  // Low-High
	  if (lh_ord == active_ord) {
	    lh_it->second[qoi] += lf_prod * hf_prod;
	    ++lh_it; lh_ord = (lh_it == sum_LH.end()) ? 0 : lh_it->first;
	  }

	  if (ls_ord || lr_ord || ll_ord || lh_ord) lf_prod *= lf_fn;
	  if (h_ord  || lh_ord)                     hf_prod *= hf_fn;
	  ++active_ord;
	}
	++num_L[qoi]; ++num_H[qoi];
      }
    }
  }
}


void NonDMultilevelSampling::
accumulate_mlcv_Qsums(IntRealMatrixMap& sum_Ql, IntRealMatrixMap& sum_Qlm1,
		      size_t lev, const RealVector& offset, SizetArray& num_Q)
{
  if (lev == 0)
    accumulate_ml_Qsums(sum_Ql, lev, offset, num_Q);
  else {
    using std::isfinite;
    Real q_l, q_l_prod, q_lm1_prod, q_lm1;
    int l1_ord, l2_ord, active_ord; size_t qoi;
    IntRespMCIter r_it; IntRMMIter l1_it, l2_it;
    bool os = !offset.empty();

    for (r_it=allResponses.begin(); r_it!=allResponses.end(); ++r_it) {
      const RealVector& fn_vals = r_it->second.function_values();

      for (qoi=0; qoi<numFunctions; ++qoi) {
	// response mode AGGREGATED_MODELS orders HF (active model key)
	// followed by LF (previous/decremented model key)
	q_l_prod   = q_l   = (os) ? fn_vals[qoi] - offset[qoi] : fn_vals[qoi];
	q_lm1_prod = q_lm1 = (os) ?
	  fn_vals[qoi+numFunctions] - offset[qoi+numFunctions] :
	  fn_vals[qoi+numFunctions];

	// sync sample counts for Ql and Qlm1
	if (isfinite(q_l) && isfinite(q_lm1)) { // neither NaN nor +/-Inf
	  l1_it  = sum_Ql.begin();
	  l2_it  = sum_Qlm1.begin();
	  l1_ord = (l1_it == sum_Ql.end())   ? 0 : l1_it->first;
	  l2_ord = (l2_it == sum_Qlm1.end()) ? 0 : l2_it->first;

	  active_ord = 1;
	  while (l1_it != sum_Ql.end() || l2_it != sum_Qlm1.end()) {

	    // Low: Ll, Llm1
	    if (l1_ord == active_ord) {
	      l1_it->second(qoi,lev) += q_l_prod; ++l1_it;
	      l1_ord = (l1_it == sum_Ql.end()) ? 0 : l1_it->first;
	    }
	    if (l2_ord == active_ord) {
	      l2_it->second(qoi,lev) += q_lm1_prod; ++l2_it;
	      l2_ord = (l2_it == sum_Qlm1.end()) ? 0 : l2_it->first;
	    }

	    q_l_prod *= q_l; q_lm1_prod *= q_lm1; ++active_ord;
	  }
	  ++num_Q[qoi];
	}
      }
      //Cout << r_it->first << ": " << sum_Ql[1] << sum_Qlm1[1];
    }
  }
}


void NonDMultilevelSampling::
accumulate_mlcv_Ysums(IntRealMatrixMap& sum_Y, size_t lev,
		      const RealVector& offset, SizetArray& num_Y)
{
  // uses one set of allResponses in BYPASS_SURROGATE (level 0) or
  // AGGREGATED_MODELS (lev > 0) modes.  IntRealMatrixMap is a multilevel
  // case with discrepancies, indexed by level.

  if (lev == 0)
    accumulate_ml_Qsums(sum_Y, lev, offset, num_Y);
  else { // AGGREGATED_MODELS -> 2 sets of qoi per response map
    using std::isfinite;
    Real fn_l, prod_l, fn_lm1, prod_lm1;
    int ord, active_ord; size_t qoi;
    IntRespMCIter r_it; IntRMMIter y_it;
    bool os = !offset.empty();

    for (r_it=allResponses.begin(); r_it!=allResponses.end(); ++r_it) {
      const RealVector& fn_vals = r_it->second.function_values();

      for (qoi=0; qoi<numFunctions; ++qoi) {
	// response mode AGGREGATED_MODELS orders HF (active model key)
	// followed by LF (previous/decremented model key)
	prod_l   = fn_l   = (os) ? fn_vals[qoi] - offset[qoi] : fn_vals[qoi];
	prod_lm1 = fn_lm1 = (os) ?
	  fn_vals[qoi+numFunctions] - offset[qoi+numFunctions] :
	  fn_vals[qoi+numFunctions];

	if (isfinite(fn_l) && isfinite(fn_lm1)) { // neither NaN nor +/-Inf
	  y_it = sum_Y.begin(); ord = y_it->first; active_ord = 1;
	  while (y_it!=sum_Y.end()) {
    
	    if (ord == active_ord) {
	      y_it->second(qoi,lev) += prod_l - prod_lm1; ++y_it;
	      ord = (y_it == sum_Y.end()) ? 0 : y_it->first;
	    }

	    prod_l *= fn_l; prod_lm1 *= fn_lm1;
	    ++active_ord;
	  }
	  ++num_Y[qoi];
	}
      }
      //Cout << r_it->first << ": " << sum_Y[1];
    }
  }
}


void NonDMultilevelSampling::
accumulate_mlcv_Qsums(const IntResponseMap& lf_resp_map,
		      const IntResponseMap& hf_resp_map,
		      IntRealMatrixMap& sum_L_shared,
		      IntRealMatrixMap& sum_L_refined, IntRealMatrixMap& sum_H,
		      IntRealMatrixMap& sum_LL, IntRealMatrixMap& sum_LH,
		      IntRealMatrixMap& sum_HH, size_t lev,
		      const RealVector& lf_offset, const RealVector& hf_offset,
		      SizetArray& num_L, SizetArray& num_H)
{
  using std::isfinite;
  Real lf_l, hf_l, lf_l_prod, hf_l_prod;
  IntRespMCIter lf_r_it, hf_r_it;
  IntRMMIter ls_it, lr_it, h_it, ll_it, lh_it, hh_it;
  int ls_ord, lr_ord, h_ord, ll_ord, lh_ord, hh_ord, active_ord;
  size_t qoi;
  bool lfos = !lf_offset.empty(), hfos = !hf_offset.empty();

  for (lf_r_it =lf_resp_map.begin(), hf_r_it =hf_resp_map.begin();
       lf_r_it!=lf_resp_map.end() && hf_r_it!=hf_resp_map.end();
       ++lf_r_it, ++hf_r_it) {
    const RealVector& lf_fn_vals = lf_r_it->second.function_values();
    const RealVector& hf_fn_vals = hf_r_it->second.function_values();

    for (qoi=0; qoi<numFunctions; ++qoi) {

      lf_l_prod = lf_l = (lfos) ?
	lf_fn_vals[qoi] - lf_offset[qoi] : lf_fn_vals[qoi];
      hf_l_prod = hf_l = (hfos) ?
	hf_fn_vals[qoi] - hf_offset[qoi] : hf_fn_vals[qoi];

      // sync sample counts for all L and H interactions at this level
      if (isfinite(lf_l) && isfinite(hf_l)) { // neither NaN nor +/-Inf
	ls_it = sum_L_shared.begin(); lr_it = sum_L_refined.begin();
	h_it  = sum_H.begin();  ll_it = sum_LL.begin();
	lh_it = sum_LH.begin(); hh_it = sum_HH.begin();
	ls_ord = (ls_it == sum_L_shared.end())  ? 0 : ls_it->first;
	lr_ord = (lr_it == sum_L_refined.end()) ? 0 : lr_it->first;
	h_ord  = (h_it  == sum_H.end())         ? 0 :  h_it->first;
	ll_ord = (ll_it == sum_LL.end())        ? 0 : ll_it->first;
	lh_ord = (lh_it == sum_LH.end())        ? 0 : lh_it->first;
	hh_ord = (hh_it == sum_HH.end())        ? 0 : hh_it->first;
	active_ord = 1;

	while (ls_it!=sum_L_shared.end() || lr_it!=sum_L_refined.end() ||
	       h_it !=sum_H.end()  || ll_it!=sum_LL.end() ||
	       lh_it!=sum_LH.end() || hh_it!=sum_HH.end()) {

	  // Low shared
	  if (ls_ord == active_ord) {
	    ls_it->second(qoi,lev) += lf_l_prod; ++ls_it;
	    ls_ord = (ls_it == sum_L_shared.end()) ? 0 : ls_it->first;
	  }
	  // Low refined
	  if (lr_ord == active_ord) {
	    lr_it->second(qoi,lev) += lf_l_prod; ++lr_it;
	    lr_ord = (lr_it == sum_L_refined.end()) ? 0 : lr_it->first;
	  }
	  // High
	  if (h_ord == active_ord) {
	    h_it->second(qoi,lev) += hf_l_prod; ++h_it;
	    h_ord = (h_it == sum_H.end()) ? 0 : h_it->first;
	  }
	  // Low-Low
	  if (ll_ord == active_ord) {
	    ll_it->second(qoi,lev) += lf_l_prod * lf_l_prod; ++ll_it;
	    ll_ord = (ll_it == sum_LL.end()) ? 0 : ll_it->first;
	  }
	  // Low-High
	  if (lh_ord == active_ord) {
	    lh_it->second(qoi,lev) += lf_l_prod * hf_l_prod; ++lh_it;
	    lh_ord = (lh_it == sum_LH.end()) ? 0 : lh_it->first;
	  }
	  // High-High (no map, only a single matrix for order 1)
	  if (hh_ord == active_ord) {
	    hh_it->second(qoi,lev) += hf_l_prod * hf_l_prod; ++hh_it;
	    hh_ord = (hh_it == sum_HH.end()) ? 0 : hh_it->first;
	  }

	  if (ls_ord || lr_ord || ll_ord || lh_ord) lf_l_prod *= lf_l;
	  if (h_ord  || lh_ord || hh_ord)           hf_l_prod *= hf_l;
	  ++active_ord;
	}
	++num_L[qoi]; ++num_H[qoi];
      }
    }
  }
}


void NonDMultilevelSampling::
accumulate_mlcv_Ysums(const IntResponseMap& lf_resp_map,
		      const IntResponseMap& hf_resp_map,
		      IntRealMatrixMap& sum_L_shared,
		      IntRealMatrixMap& sum_L_refined, IntRealMatrixMap& sum_H,
		      IntRealMatrixMap& sum_LL,        IntRealMatrixMap& sum_LH,
		      IntRealMatrixMap& sum_HH, size_t lev,
		      const RealVector& lf_offset, const RealVector& hf_offset,
		      SizetArray& num_L, SizetArray& num_H)
{
  // uses two sets of responses (LF & HF) in BYPASS_SURROGATE (level 0) or
  // AGGREGATED_MODELS (lev > 0) modes.  IntRealMatrixMap are for multilevel
  // case with discrepancies, indexed by level.

  if (lev == 0) // BYPASS_SURROGATE -> 1 set of qoi per response map
    accumulate_mlcv_Qsums(lf_resp_map, hf_resp_map, sum_L_shared,
			  sum_L_refined, sum_H, sum_LL, sum_LH, sum_HH,
			  lev, lf_offset, hf_offset, num_L, num_H);
  else { // AGGREGATED_MODELS -> 2 sets of qoi per response map
    using std::isfinite;
    Real lf_l, lf_l_prod, lf_lm1, lf_lm1_prod,
         hf_l, hf_l_prod, hf_lm1, hf_lm1_prod;
    IntRespMCIter lf_r_it, hf_r_it;
    IntRMMIter ls_it, lr_it, h_it, ll_it, lh_it, hh_it;
    int ls_ord, lr_ord, h_ord, ll_ord, lh_ord, hh_ord, active_ord;
    size_t qoi;
    bool lfos = !lf_offset.empty(), hfos = !hf_offset.empty();

    for (lf_r_it =lf_resp_map.begin(), hf_r_it =hf_resp_map.begin();
	 lf_r_it!=lf_resp_map.end() && hf_r_it!=hf_resp_map.end();
	 ++lf_r_it, ++hf_r_it) {
      const RealVector& lf_fn_vals = lf_r_it->second.function_values();
      const RealVector& hf_fn_vals = hf_r_it->second.function_values();

      for (qoi=0; qoi<numFunctions; ++qoi) {

	// response mode AGGREGATED_MODELS orders level l (active model key)
	// followed by level l-1 (previous/decremented model key)
	lf_l_prod   = lf_l   = (lfos) ?
	  lf_fn_vals[qoi] - lf_offset[qoi] : lf_fn_vals[qoi];
	lf_lm1_prod = lf_lm1 = (lfos) ?
	  lf_fn_vals[qoi+numFunctions] - lf_offset[qoi+numFunctions] :
	  lf_fn_vals[qoi+numFunctions];
	hf_l_prod   = hf_l   = (hfos) ?
	  hf_fn_vals[qoi] - hf_offset[qoi] : hf_fn_vals[qoi];
	hf_lm1_prod = hf_lm1 = (hfos) ?
	  hf_fn_vals[qoi+numFunctions] - hf_offset[qoi+numFunctions] :
	  hf_fn_vals[qoi+numFunctions];

	// sync sample counts for all L and H interactions at this level
	if (isfinite(lf_l) && isfinite(lf_lm1) &&
	    isfinite(hf_l) && isfinite(hf_lm1)) { // neither NaN nor +/-Inf
	  ls_it  = sum_L_shared.begin(); lr_it = sum_L_refined.begin();
	  h_it   = sum_H.begin();  ll_it = sum_LL.begin();
	  lh_it  = sum_LH.begin(); hh_it = sum_HH.begin();
	  ls_ord = (ls_it == sum_L_shared.end())  ? 0 : ls_it->first;
	  lr_ord = (lr_it == sum_L_refined.end()) ? 0 : lr_it->first;
	  h_ord  = (h_it  == sum_H.end())         ? 0 :  h_it->first;
	  ll_ord = (ll_it == sum_LL.end())        ? 0 : ll_it->first;
	  lh_ord = (lh_it == sum_LH.end())        ? 0 : lh_it->first;
	  hh_ord = (hh_it == sum_HH.end())        ? 0 : hh_it->first;
	  active_ord = 1;

	  while (ls_it!=sum_L_shared.end() || lr_it!=sum_L_refined.end() ||
		 h_it !=sum_H.end()  || ll_it!=sum_LL.end() ||
		 lh_it!=sum_LH.end() || hh_it!=sum_HH.end()) {

	    // Low shared
	    if (ls_ord == active_ord) {
	      ls_it->second(qoi,lev) += lf_l_prod - lf_lm1_prod; ++ls_it;
	      ls_ord = (ls_it == sum_L_shared.end()) ? 0 : ls_it->first;
	    }
	    // Low refined
	    if (lr_ord == active_ord) {
	      lr_it->second(qoi,lev) += lf_l_prod - lf_lm1_prod; ++lr_it;
	      lr_ord = (lr_it == sum_L_refined.end()) ? 0 : lr_it->first;
	    }
	    // High
	    if (h_ord == active_ord) {
	      h_it->second(qoi,lev) += hf_l_prod - hf_lm1_prod; ++h_it;
	      h_ord = (h_it == sum_H.end()) ? 0 : h_it->first;
	    }
	    // Low-Low
	    if (ll_ord == active_ord) {
	      Real delta_prod = lf_l_prod - lf_lm1_prod;
	      ll_it->second(qoi,lev) += delta_prod * delta_prod;
	      ++ll_it; ll_ord = (ll_it == sum_LL.end()) ? 0 : ll_it->first;
	    }
	    // Low-High
	    if (lh_ord == active_ord) {
	      lh_it->second(qoi,lev) += (lf_l_prod - lf_lm1_prod)
		*  (hf_l_prod - hf_lm1_prod);
	      ++lh_it; lh_ord = (lh_it == sum_LH.end()) ? 0 : lh_it->first;
	    }
	    // High-High (map only contains order 1 in some contexts)
	    if (hh_ord == active_ord) {
	      Real delta_prod = hf_l_prod - hf_lm1_prod;
	      hh_it->second(qoi,lev) += delta_prod * delta_prod;
	      ++hh_it; hh_ord = (hh_it == sum_HH.end()) ? 0 : hh_it->first;
	    }

	    if (ls_ord || lr_ord || ll_ord || lh_ord)
	      { lf_l_prod *= lf_l; lf_lm1_prod *= lf_lm1; }
	    if (h_ord || lh_ord || hh_ord)
	      { hf_l_prod *= hf_l; hf_lm1_prod *= hf_lm1; }
	    ++active_ord;
	  }
	  ++num_L[qoi]; ++num_H[qoi];
	}
      }
    }
  }
}


void NonDMultilevelSampling::
accumulate_mlcv_Qsums(const IntResponseMap& lf_resp_map,
		      const IntResponseMap& hf_resp_map,
		      IntRealMatrixMap& sum_Ll, IntRealMatrixMap& sum_Llm1,
		      IntRealMatrixMap& sum_Ll_refined,
		      IntRealMatrixMap& sum_Llm1_refined,
		      IntRealMatrixMap& sum_Hl, IntRealMatrixMap& sum_Hlm1,
		      IntRealMatrixMap& sum_Ll_Ll,
		      IntRealMatrixMap& sum_Ll_Llm1,
		      IntRealMatrixMap& sum_Llm1_Llm1,
		      IntRealMatrixMap& sum_Hl_Ll,
		      IntRealMatrixMap& sum_Hl_Llm1,
		      IntRealMatrixMap& sum_Hlm1_Ll,
		      IntRealMatrixMap& sum_Hlm1_Llm1,
		      IntRealMatrixMap& sum_Hl_Hl,
		      IntRealMatrixMap& sum_Hl_Hlm1,
		      IntRealMatrixMap& sum_Hlm1_Hlm1, size_t lev,
		      const RealVector& lf_offset, const RealVector& hf_offset,
		      SizetArray& num_L, SizetArray& num_H)
{
  // uses two sets of responses (LF & HF) in BYPASS_SURROGATE (level 0) or
  // AGGREGATED_MODELS (lev > 0) modes.  IntRealMatrixMap are for multilevel
  // case with discrepancies, indexed by level.

  if (lev == 0) // level lm1 not available; accumulate only level l
    accumulate_mlcv_Qsums(lf_resp_map, hf_resp_map, sum_Ll, sum_Ll_refined,
			  sum_Hl, sum_Ll_Ll, sum_Hl_Ll, sum_Hl_Hl, lev,
			  lf_offset, hf_offset, num_L, num_H);
  else {
    using std::isfinite;
    Real lf_l_prod, lf_l, lf_lm1_prod, lf_lm1,
      hf_l_prod, hf_l, hf_lm1_prod, hf_lm1;
    IntRespMCIter lf_r_it, hf_r_it;
    IntRMMIter l1_it, l2_it, lr1_it, lr2_it, h1_it, h2_it, ll1_it, ll2_it,
      ll3_it, lh1_it, lh2_it, lh3_it, lh4_it, hh1_it, hh2_it, hh3_it;
    int active_ord, l1_ord, l2_ord, lr1_ord, lr2_ord, h1_ord, h2_ord,
      ll1_ord, ll2_ord, ll3_ord, lh1_ord, lh2_ord, lh3_ord, lh4_ord,
      hh1_ord, hh2_ord, hh3_ord;
    size_t qoi;
    bool lfos = !lf_offset.empty(), hfos = !hf_offset.empty();

    for (lf_r_it =lf_resp_map.begin(), hf_r_it =hf_resp_map.begin();
	 lf_r_it!=lf_resp_map.end() && hf_r_it!=hf_resp_map.end();
	 ++lf_r_it, ++hf_r_it) {
      const RealVector& lf_fn_vals = lf_r_it->second.function_values();
      const RealVector& hf_fn_vals = hf_r_it->second.function_values();

      for (qoi=0; qoi<numFunctions; ++qoi) {

	// response mode AGGREGATED_MODELS orders level l (active model key)
	// followed by level l-1 (previous/decremented model key)
	lf_l_prod   = lf_l   = (lfos) ?
	  lf_fn_vals[qoi] - lf_offset[qoi] : lf_fn_vals[qoi];
	lf_lm1_prod = lf_lm1 = (lfos) ?
	  lf_fn_vals[qoi+numFunctions] - lf_offset[qoi+numFunctions] :
	  lf_fn_vals[qoi+numFunctions];
	hf_l_prod   = hf_l   = (hfos) ?
	  hf_fn_vals[qoi] - hf_offset[qoi] : hf_fn_vals[qoi];
	hf_lm1_prod = hf_lm1 = (hfos) ?
	  hf_fn_vals[qoi+numFunctions] - hf_offset[qoi+numFunctions] :
	  hf_fn_vals[qoi+numFunctions];

	// sync sample counts for all L and H interactions at this level
	if (isfinite(lf_l) && isfinite(lf_lm1) &&
	    isfinite(hf_l) && isfinite(hf_lm1)) { // neither NaN nor +/-Inf
	  // Low: Ll, Llm1, Ll_refined, Llm1_refined
	  l1_it   = sum_Ll.begin();         l2_it  = sum_Llm1.begin();
	  lr1_it  = sum_Ll_refined.begin(); lr2_it = sum_Llm1_refined.begin();
	  l1_ord  = (l1_it == sum_Ll.end())            ? 0 : l1_it->first;
	  l2_ord  = (l2_it == sum_Llm1.end())          ? 0 : l2_it->first;
	  lr1_ord = (lr1_it == sum_Ll_refined.end())   ? 0 : lr1_it->first;
	  lr2_ord = (lr2_it == sum_Llm1_refined.end()) ? 0 : lr2_it->first;
	  // High: Hl, Hlm1
	  h1_it  = sum_Hl.begin();
	  h2_it  = sum_Hlm1.begin();
	  h1_ord = (h1_it == sum_Hl.end())   ? 0 : h1_it->first;
	  h2_ord = (h2_it == sum_Hlm1.end()) ? 0 : h2_it->first;
	  // Low-Low: Ll_Ll, Ll_Llm1, Llm1_Llm1
	  ll1_it = sum_Ll_Ll.begin(); ll2_it = sum_Ll_Llm1.begin();
	  ll3_it = sum_Llm1_Llm1.begin();
	  ll1_ord = (ll1_it == sum_Ll_Ll.end())     ? 0 : ll1_it->first;
	  ll2_ord = (ll2_it == sum_Ll_Llm1.end())   ? 0 : ll2_it->first;
	  ll3_ord = (ll3_it == sum_Llm1_Llm1.end()) ? 0 : ll3_it->first;
	  // Low-High: Hl_Ll, Hl_Llm1, Hlm1_Ll, Hlm1_Llm1
	  lh1_it = sum_Hl_Ll.begin();   lh2_it = sum_Hl_Llm1.begin();
	  lh3_it = sum_Hlm1_Ll.begin(); lh4_it = sum_Hlm1_Llm1.begin();
	  lh1_ord = (lh1_it == sum_Hl_Ll.end())     ? 0 : lh1_it->first;
	  lh2_ord = (lh2_it == sum_Hl_Llm1.end())   ? 0 : lh2_it->first;
	  lh3_ord = (lh3_it == sum_Hlm1_Ll.end())   ? 0 : lh3_it->first;
	  lh4_ord = (lh4_it == sum_Hlm1_Llm1.end()) ? 0 : lh4_it->first;
	  // High-High: Hl_Hl, Hl_Hlm1, Hlm1_Hlm1
	  hh1_it = sum_Hl_Hl.begin();   hh2_it = sum_Hl_Hlm1.begin();
	  hh3_it = sum_Hlm1_Hlm1.begin();
	  hh1_ord = (hh1_it == sum_Hl_Hl.end())     ? 0 : hh1_it->first;
	  hh2_ord = (hh2_it == sum_Hl_Hlm1.end())   ? 0 : hh2_it->first;
	  hh3_ord = (hh3_it == sum_Hlm1_Hlm1.end()) ? 0 : hh3_it->first;

	  active_ord = 1;

	  while (l1_it !=sum_Ll.end()         || l2_it !=sum_Llm1.end()      ||
		 lr1_it!=sum_Ll_refined.end() ||
		 lr2_it!=sum_Llm1_refined.end() || h1_it !=sum_Hl.end()      ||
		 h2_it !=sum_Hlm1.end()       || ll1_it!=sum_Ll_Ll.end()     ||
		 ll2_it!=sum_Ll_Llm1.end()    || ll3_it!=sum_Llm1_Llm1.end() ||
		 lh1_it!=sum_Hl_Ll.end()      || lh2_it!=sum_Hl_Llm1.end()   ||
		 lh3_it!=sum_Hlm1_Ll.end()    || lh4_it!=sum_Hlm1_Llm1.end() ||
		 hh1_it!=sum_Hl_Hl.end()      || hh2_it!=sum_Hl_Hlm1.end()   ||
		 hh3_it!=sum_Hlm1_Hlm1.end()) {

	    // Low: Ll, Llm1, Ll_refined, Llm1_refined
	    if (l1_ord == active_ord) {
	      l1_it->second(qoi,lev) += lf_l_prod; ++l1_it;
	      l1_ord = (l1_it == sum_Ll.end()) ? 0 : l1_it->first;
	    }
	    if (l2_ord == active_ord) {
	      l2_it->second(qoi,lev) += lf_lm1_prod; ++l2_it;
	      l2_ord = (l2_it == sum_Llm1.end()) ? 0 : l2_it->first;
	    }
	    if (lr1_ord == active_ord) {
	      lr1_it->second(qoi,lev) += lf_l_prod; ++lr1_it;
	      lr1_ord = (lr1_it == sum_Ll_refined.end()) ? 0 : lr1_it->first;
	    }
	    if (lr2_ord == active_ord) {
	      lr2_it->second(qoi,lev) += lf_lm1_prod; ++lr2_it;
	      lr2_ord = (lr2_it == sum_Llm1_refined.end()) ? 0 : lr2_it->first;
	    }
	    // High: Hl, Hlm1
	    if (h1_ord == active_ord) {
	      h1_it->second(qoi,lev) += hf_l_prod; ++h1_it;
	      h1_ord = (h1_it == sum_Hl.end()) ? 0 : h1_it->first;
	    }
	    if (h2_ord == active_ord) {
	      h2_it->second(qoi,lev) += hf_lm1_prod; ++h2_it;
	      h2_ord = (h2_it == sum_Hlm1.end()) ? 0 : h2_it->first;
	    }
	    // Low-Low: Ll_Ll, Ll_Llm1, Llm1_Llm1
	    if (ll1_ord == active_ord) {
	      ll1_it->second(qoi,lev) += lf_l_prod * lf_l_prod; ++ll1_it;
	      ll1_ord = (ll1_it == sum_Ll_Ll.end()) ? 0 : ll1_it->first;
	    }
	    if (ll2_ord == active_ord) {
	      ll2_it->second(qoi,lev) += lf_l_prod * lf_lm1_prod; ++ll2_it;
	      ll2_ord = (ll2_it == sum_Ll_Llm1.end()) ? 0 : ll2_it->first;
	    }
	    if (ll3_ord == active_ord) {
	      ll3_it->second(qoi,lev) += lf_lm1_prod * lf_lm1_prod; ++ll3_it;
	      ll3_ord = (ll3_it == sum_Llm1_Llm1.end()) ? 0 : ll3_it->first;
	    }
	    // Low-High: Hl_Ll, Hl_Llm1, Hlm1_Ll, Hlm1_Llm1
	    if (lh1_ord == active_ord) {
	      lh1_it->second(qoi,lev) += hf_l_prod * lf_l_prod; ++lh1_it;
	      lh1_ord = (lh1_it == sum_Hl_Ll.end()) ? 0 : lh1_it->first;
	    }
	    if (lh2_ord == active_ord) {
	      lh2_it->second(qoi,lev) += hf_l_prod * lf_lm1_prod; ++lh2_it;
	      lh2_ord = (lh2_it == sum_Hl_Llm1.end()) ? 0 : lh2_it->first;
	    }
	    if (lh3_ord == active_ord) {
	      lh3_it->second(qoi,lev) += hf_lm1_prod * lf_l_prod; ++lh3_it;
	      lh3_ord = (lh3_it == sum_Hlm1_Ll.end()) ? 0 : lh3_it->first;
	    }
	    if (lh4_ord == active_ord) {
	      lh4_it->second(qoi,lev) += hf_lm1_prod * lf_lm1_prod; ++lh4_it;
	      lh4_ord = (lh4_it == sum_Hlm1_Llm1.end()) ? 0 : lh4_it->first;
	    }
	    // High-High: Hl_Hl, Hl_Hlm1, Hlm1_Hlm1
	    if (hh1_ord == active_ord) {
	      hh1_it->second(qoi,lev) += hf_l_prod * hf_l_prod; ++hh1_it;
	      hh1_ord = (hh1_it == sum_Hl_Hl.end()) ? 0 : hh1_it->first;
	    }
	    if (hh2_ord == active_ord) {
	      hh2_it->second(qoi,lev) += hf_l_prod * hf_lm1_prod; ++hh2_it;
	      hh2_ord = (hh2_it == sum_Hl_Hlm1.end()) ? 0 : hh2_it->first;
	    }
	    if (hh3_ord == active_ord) {
	      hh3_it->second(qoi,lev) += hf_lm1_prod * hf_lm1_prod; ++hh3_it;
	      hh3_ord = (hh3_it == sum_Hlm1_Hlm1.end()) ? 0 : hh3_it->first;
	    }

	    if (l1_ord || lr1_ord || ll1_ord || ll2_ord || lh1_ord || lh3_ord)
	      lf_l_prod   *= lf_l;
	    if (l2_ord || lr2_ord || ll2_ord || ll3_ord || lh2_ord || lh4_ord)
	      lf_lm1_prod *= lf_lm1;
	    if (h1_ord || lh1_ord || lh2_ord || hh1_ord || hh2_ord)
	      hf_l_prod   *= hf_l;
	    if (h2_ord || lh3_ord || lh4_ord || hh2_ord || hh3_ord)
	      hf_lm1_prod *= hf_lm1;
	    ++active_ord;
	  }
	  ++num_L[qoi]; ++num_H[qoi];
	}
      }
    }
  }
}


void NonDMultilevelSampling::shared_increment(size_t iter, size_t lev)
{
  if (iter == _NPOS)  Cout << "\nCVMC sample increments: ";
  else if (iter == 0) Cout << "\nCVMC pilot sample: ";
  else Cout << "\nCVMC iteration " << iter << " sample increments: ";
  Cout << "LF = " << numSamples << " HF = " << numSamples << '\n';

  //aggregated_models_mode(); // set at calling level for CV

  // generate new MC parameter sets
  get_parameter_sets(iteratedModel);// pull dist params from any model

  // export separate output files for each data set:
  if (exportSampleSets) // for HF+LF models, use the HF tags
    export_all_samples("cv_", iteratedModel.truth_model(), iter, lev);

  // compute allResponses from allVariables using hierarchical model
  evaluate_parameter_sets(iteratedModel, true, false);
}


bool NonDMultilevelSampling::
lf_increment(Real avg_eval_ratio, const SizetArray& N_lf,
	     const SizetArray& N_hf, size_t iter, size_t lev)
{
  // ----------------------------------------------
  // Compute Final LF increment for control variate
  // ----------------------------------------------

  // update LF samples based on evaluation ratio
  // r = m/n -> m = r*n -> delta = m-n = (r-1)*n
  // or with inverse r  -> delta = m-n = n/inverse_r - n

  numSamples = one_sided_delta(average(N_lf), average(N_hf) * avg_eval_ratio);
  if (numSamples) {
    Cout << "\nCVMC LF sample increment = " << numSamples;
    if (outputLevel >= DEBUG_OUTPUT)
      Cout << " from avg LF = " << average(N_lf) << ", avg HF = "
	   << average(N_hf) << ", avg eval_ratio = " << avg_eval_ratio;
    Cout << std::endl;

    // generate new MC parameter sets
    get_parameter_sets(iteratedModel);// pull dist params from any model
    // export separate output files for each data set:
    if (exportSampleSets)
      export_all_samples("cv_", iteratedModel.surrogate_model(), iter, lev);

    // Iteration 0 is defined as the pilot sample, and each subsequent iter
    // can be defined as a CV increment followed by an ML increment.  In this
    // case, terminating based on max_iterations results in a final ML increment
    // without a corresponding CV refinement; thus the number of ML and CV
    // refinements is consistent although the final sample profile is not
    // self-consistent -- to override this and finish with a final CV increment
    // corresponding to the final ML increment, the finalCVRefinement flag can
    // be set.  Note: termination based on delta_N_hf=0 has a final ML increment
    // of zero and corresponding final CV increment of zero.  Therefore, this
    // iteration completes on the previous CV increment and is more consistent
    // with finalCVRefinement=true.
    size_t max_iter = (maxIterations < 0) ? 25 : maxIterations; // default = -1
    if (iter < max_iter || finalCVRefinement) {
      // hierarchical surrogate mode could be BYPASS_SURROGATE for CV or
      // BYPASS_SURROGATE/AGGREGATED_MODELS for ML-CV
      //bypass_surrogate_mode(); // set at calling level for CV or ML-CV

      // compute allResponses from allVariables using hierarchical model
      evaluate_parameter_sets(iteratedModel, true, false);
      return true;
    }
    else
      return false;
  }
  else {
    Cout << "\nNo CVMC LF sample increment";
    if (outputLevel >= DEBUG_OUTPUT)
      Cout << " from avg LF = " << average(N_lf) << ", avg HF = "
	   << average(N_hf) << ", avg eval_ratio = " << avg_eval_ratio;
    Cout << std::endl;
    return false;
  }
}


Real NonDMultilevelSampling::
eval_ratio(const RealVector& sum_L_shared, const RealVector& sum_H,
	   const RealVector& sum_LL, const RealVector& sum_LH,
	   const RealVector& sum_HH, Real cost_ratio,
	   const SizetArray& N_shared, RealVector& var_H, RealVector& rho2_LH)
{
  Real eval_ratio, avg_eval_ratio = 0.; size_t num_avg = 0;
  for (size_t qoi=0; qoi<numFunctions; ++qoi) {

    Real& rho_sq = rho2_LH[qoi];
    compute_control(sum_L_shared[qoi], sum_H[qoi], sum_LL[qoi], sum_LH[qoi],
		    sum_HH[qoi], N_shared[qoi], var_H[qoi], rho_sq);

    // compute evaluation ratio which determines increment for LF samples
    // > the sample increment optimizes the total computational budget and is
    //   not treated as a worst case accuracy reqmt --> use the QoI average
    // > refinement based only on QoI mean statistics
    // Given use of 1/r in MSE_ratio, one approach would average 1/r, but
    // this does not seem to behave as well in limited numerical experience.
    //if (rho_sq > Pecos::SMALL_NUMBER) {
    //  avg_inv_eval_ratio += std::sqrt((1. - rho_sq)/(cost_ratio * rho_sq));
    if (rho_sq < 1.) { // protect against division by 0
      eval_ratio = std::sqrt(cost_ratio * rho_sq / (1. - rho_sq));
      if (outputLevel >= DEBUG_OUTPUT)
	Cout << "eval_ratio() QoI " << qoi+1 << ": cost_ratio = " << cost_ratio
	     << " rho_sq = " << rho_sq << " eval_ratio = " << eval_ratio
	     << std::endl;
      avg_eval_ratio += eval_ratio;
      ++num_avg;
    }
  }
  if (outputLevel >= DEBUG_OUTPUT)
    Cout << "variance of HF Q:\n" << var_H;

  if (num_avg) avg_eval_ratio /= num_avg;
  else // should not happen, but provide a reasonable upper bound
    avg_eval_ratio = (Real)maxFunctionEvals / average(N_shared);

  return avg_eval_ratio;
}


Real NonDMultilevelSampling::
eval_ratio(RealMatrix& sum_L_shared, RealMatrix& sum_H, RealMatrix& sum_LL,
	   RealMatrix& sum_LH, RealMatrix& sum_HH, Real cost_ratio, size_t lev,
	   const SizetArray& N_shared, RealMatrix& var_H, RealMatrix& rho2_LH)
{
  Real eval_ratio, avg_eval_ratio = 0.; size_t num_avg = 0;
  for (size_t qoi=0; qoi<numFunctions; ++qoi) {

    Real& rho_sq = rho2_LH(qoi,lev);
    compute_control(sum_L_shared(qoi,lev), sum_H(qoi,lev), sum_LL(qoi,lev),
		    sum_LH(qoi,lev), sum_HH(qoi,lev), N_shared[qoi],
		    var_H(qoi,lev), rho_sq);

    if (rho_sq < 1.) { // protect against division by 0
      eval_ratio = std::sqrt(cost_ratio * rho_sq / (1. - rho_sq));
      if (outputLevel >= DEBUG_OUTPUT)
	Cout << "eval_ratio() QoI " << qoi+1 << ": cost_ratio = " << cost_ratio
	     << " rho_sq = " << rho_sq << " eval_ratio = " << eval_ratio
	     << std::endl;
      avg_eval_ratio += eval_ratio;
      ++num_avg;
    }
  }
  if (outputLevel >= DEBUG_OUTPUT) {
    Cout << "variance of HF Q[" << lev << "]:\n";
    write_col_vector_trans(Cout, (int)lev, (int)numFunctions, var_H);
  }

  if (num_avg) avg_eval_ratio /= num_avg;
  else // should not happen, but provide a reasonable upper bound
    avg_eval_ratio = (Real)maxFunctionEvals / average(N_shared);

  return avg_eval_ratio;
}


Real NonDMultilevelSampling::
eval_ratio(RealMatrix& sum_Ll,   RealMatrix& sum_Llm1,  RealMatrix& sum_Hl,
	   RealMatrix& sum_Hlm1, RealMatrix& sum_Ll_Ll, RealMatrix& sum_Ll_Llm1,
	   RealMatrix& sum_Llm1_Llm1, RealMatrix& sum_Hl_Ll,
	   RealMatrix& sum_Hl_Llm1,   RealMatrix& sum_Hlm1_Ll,
	   RealMatrix& sum_Hlm1_Llm1, RealMatrix& sum_Hl_Hl,
	   RealMatrix& sum_Hl_Hlm1,   RealMatrix& sum_Hlm1_Hlm1,
	   Real cost_ratio, size_t lev, const SizetArray& N_shared,
	   RealMatrix& var_YHl,       RealMatrix& rho_dot2_LH)
{
  if (lev == 0)
    return eval_ratio(sum_Ll, sum_Hl, sum_Ll_Ll, sum_Hl_Ll, sum_Hl_Hl,
		      cost_ratio, lev, N_shared, var_YHl, rho_dot2_LH);
  else {
    Real beta_dot, gamma, eval_ratio, avg_eval_ratio = 0.;
    size_t qoi, num_avg = 0;
    for (qoi=0; qoi<numFunctions; ++qoi) {
      Real& rho_dot_sq = rho_dot2_LH(qoi,lev);
      compute_control(sum_Ll(qoi,lev), sum_Llm1(qoi,lev), sum_Hl(qoi,lev),
		      sum_Hlm1(qoi,lev), sum_Ll_Ll(qoi,lev),
		      sum_Ll_Llm1(qoi,lev), sum_Llm1_Llm1(qoi,lev),
		      sum_Hl_Ll(qoi,lev), sum_Hl_Llm1(qoi,lev),
		      sum_Hlm1_Ll(qoi,lev), sum_Hlm1_Llm1(qoi,lev),
		      sum_Hl_Hl(qoi,lev), sum_Hl_Hlm1(qoi,lev),
		      sum_Hlm1_Hlm1(qoi,lev), N_shared[qoi], var_YHl(qoi,lev),
		      rho_dot_sq, beta_dot, gamma);

      if (rho_dot_sq < 1.) { // protect against division by 0
	eval_ratio = std::sqrt(cost_ratio * rho_dot_sq / (1.-rho_dot_sq));
	if (outputLevel >= DEBUG_OUTPUT)
	  Cout << "eval_ratio() QoI " << qoi+1 << ": cost_ratio = "
	       << cost_ratio << " rho_dot_sq = " << rho_dot_sq
	       << " eval_ratio = " << eval_ratio << std::endl;
	avg_eval_ratio += eval_ratio;
	++num_avg;
      }
    }
    if (outputLevel >= DEBUG_OUTPUT) {
      Cout << "variance of HF Y[" << lev << "]:\n";
      write_col_vector_trans(Cout, (int)lev, (int)numFunctions, var_YHl);
    }

    if (num_avg) avg_eval_ratio /= num_avg;
    else // should not happen, but provide a reasonable upper bound
      avg_eval_ratio = (Real)maxFunctionEvals / average(N_shared);

    return avg_eval_ratio;
  }
}


Real NonDMultilevelSampling::
MSE_ratio(Real avg_eval_ratio, const RealVector& var_H,
	  const RealVector& rho2_LH, size_t iter, const SizetArray& N_hf)
{
  if (iter == 0) mcMSEIter0.sizeUninitialized(numFunctions);

  Real mc_mse, cvmc_mse, mse_ratio, avg_mse_ratio = 0.;//,avg_mse_iter_ratio=0.;
  for (size_t qoi=0; qoi<numFunctions; ++qoi) {
    // Compute ratio of MSE for high fidelity MC and multifidelity CVMC
    mse_ratio = 1. - rho2_LH[qoi] * (1. - 1. / avg_eval_ratio); // Ng 2014
    mc_mse = var_H[qoi] / N_hf[qoi]; cvmc_mse = mc_mse * mse_ratio;
    Cout << "Mean square error for QoI " << qoi+1 << " reduced from " << mc_mse
	 << " (MC) to " << cvmc_mse << " (CV); factor = " << mse_ratio << '\n';

    if (iter == 0)
      { mcMSEIter0[qoi] = mc_mse; avg_mse_ratio += mse_ratio; }
    else
      avg_mse_ratio += cvmc_mse / mcMSEIter0[qoi];
  }
  //avg_mse_iter_ratio /= numFunctions;
  avg_mse_ratio /= numFunctions;
  Cout //<< "Average MSE reduction factor from CV for iteration "
       //<< std::setw(4) << iter << " = " << avg_mse_iter_ratio << '\n'
       << "Average MSE reduction factor since pilot MC = " << avg_mse_ratio
       << " targeting convergence tol = " << convergenceTol << "\n\n";
  return avg_mse_ratio;
}


void NonDMultilevelSampling::
cv_raw_moments(IntRealVectorMap& sum_L_shared, IntRealVectorMap& sum_H,
	       IntRealVectorMap& sum_LL,       IntRealVectorMap& sum_LH,
	       const SizetArray& N_shared,     IntRealVectorMap& sum_L_refined,
	       const SizetArray& N_refined,    const RealVector& rho2_LH,
	       RealMatrix& H_raw_mom)
{
  if (H_raw_mom.empty()) H_raw_mom.shapeUninitialized(numFunctions, 4);
  RealVector beta(numFunctions, false);

  // rho2_LH not stored for i > 1
  for (size_t qoi=0; qoi<numFunctions; ++qoi)
    Cout << "rho_LH (Pearson correlation) for QoI " << qoi+1 << " = "
	 << std::setw(9) << std::sqrt(rho2_LH[qoi]) << '\n';
       //<< ", effectiveness ratio = " << std::setw(9) << rho2_LH[qoi] * cr1;

  for (int i=1; i<=4; ++i) {
    compute_control(sum_L_shared[i], sum_H[i], sum_LL[i], sum_LH[i], N_shared,
		    beta);
    Cout << "Moment " << i << ":\n";
    RealVector H_rm_col(Teuchos::View, H_raw_mom[i-1], numFunctions);
    apply_control(sum_H[i], sum_L_shared[i], N_shared, sum_L_refined[i],
		  N_refined, beta, H_rm_col);
  }
}


void NonDMultilevelSampling::
cv_raw_moments(IntRealMatrixMap& sum_L_shared, IntRealMatrixMap& sum_H,
	       IntRealMatrixMap& sum_LL,       IntRealMatrixMap& sum_LH,
	       const SizetArray& N_shared,     IntRealMatrixMap& sum_L_refined,
	       const SizetArray& N_refined,    const RealMatrix& rho2_LH,
	       size_t lev,                     RealMatrix& H_raw_mom)
{
  if (H_raw_mom.empty()) H_raw_mom.shapeUninitialized(numFunctions, 4);
  RealVector beta(numFunctions, false);

  // rho2_LH not stored for i > 1
  for (size_t qoi=0; qoi<numFunctions; ++qoi)
    Cout << "rho_LH (Pearson correlation) for QoI " << qoi+1 << " = "
	 << std::setw(9) << std::sqrt(rho2_LH(qoi,lev)) << '\n';
       //<< ", effectiveness ratio = " << std::setw(9) << rho2_LH(qoi,lev)*cr1;

  for (int i=1; i<=4; ++i) {
    compute_control(sum_L_shared[i], sum_H[i], sum_LL[i], sum_LH[i], N_shared,
		    lev, beta);
    Cout << "Moment " << i << ":\n";
    RealVector H_rm_col(Teuchos::View, H_raw_mom[i-1], numFunctions);
    apply_control(sum_H[i], sum_L_shared[i], N_shared, sum_L_refined[i],
		  N_refined, lev, beta, H_rm_col);
  }
  Cout << '\n'; // for loop over levels
}


void NonDMultilevelSampling::
cv_raw_moments(IntRealMatrixMap& sum_Ll,        IntRealMatrixMap& sum_Llm1,
	       IntRealMatrixMap& sum_Hl,        IntRealMatrixMap& sum_Hlm1,
	       IntRealMatrixMap& sum_Ll_Ll,     IntRealMatrixMap& sum_Ll_Llm1,
	       IntRealMatrixMap& sum_Llm1_Llm1, IntRealMatrixMap& sum_Hl_Ll,
	       IntRealMatrixMap& sum_Hl_Llm1,   IntRealMatrixMap& sum_Hlm1_Ll,
	       IntRealMatrixMap& sum_Hlm1_Llm1, IntRealMatrixMap& sum_Hl_Hl,
	       IntRealMatrixMap& sum_Hl_Hlm1,   IntRealMatrixMap& sum_Hlm1_Hlm1,
	       const SizetArray& N_shared, IntRealMatrixMap& sum_Ll_refined,
	       IntRealMatrixMap& sum_Llm1_refined, const SizetArray& N_refined,
	       const RealMatrix& rho_dot2_LH, size_t lev, RealMatrix& H_raw_mom)
{
  if (lev == 0)
    cv_raw_moments(sum_Ll, sum_Hl, sum_Ll_Ll, sum_Hl_Ll, N_shared,
		   sum_Ll_refined, N_refined, rho_dot2_LH, lev, H_raw_mom);
  else {
    if (H_raw_mom.empty()) H_raw_mom.shapeUninitialized(numFunctions, 4);
    RealVector beta_dot(numFunctions, false), gamma(numFunctions, false);

    // rho_dot2_LH not stored for i > 1
    for (size_t qoi=0; qoi<numFunctions; ++qoi)
      Cout << "rho_dot_LH (Pearson correlation) for QoI " << qoi+1 << " = "
	   << std::setw(9) << std::sqrt(rho_dot2_LH(qoi,lev)) << '\n';
         //<< ", effectiveness ratio = " << rho_dot2_LH(qoi,lev) * cr1;

    // aggregate expected value of estimators for E[Y] for Y=LF^k or Y=HF^k
    for (int i=1; i<=4; ++i) {
      compute_control(sum_Ll[i], sum_Llm1[i], sum_Hl[i], sum_Hlm1[i],
		      sum_Ll_Ll[i], sum_Ll_Llm1[i], sum_Llm1_Llm1[i],
		      sum_Hl_Ll[i], sum_Hl_Llm1[i], sum_Hlm1_Ll[i],
		      sum_Hlm1_Llm1[i], sum_Hl_Hl[i], sum_Hl_Hlm1[i],
		      sum_Hlm1_Hlm1[i], N_shared, lev, beta_dot, gamma);
      Cout << "Moment " << i << ":\n";
      RealVector H_rm_col(Teuchos::View, H_raw_mom[i-1], numFunctions);
      apply_control(sum_Hl[i], sum_Hlm1[i], sum_Ll[i], sum_Llm1[i], N_shared,
		    sum_Ll_refined[i], sum_Llm1_refined[i], N_refined, lev,
		    beta_dot, gamma, H_rm_col);
    }
    Cout << '\n'; // for loop over levels
  }
}


void NonDMultilevelSampling::
compute_control(Real sum_L, Real sum_H, Real sum_LL, Real sum_LH,
		size_t N_shared, Real& beta)
{
  // unbiased mean estimator X-bar = 1/N * sum
  // unbiased sample variance estimator = 1/(N-1) sum[(X_i - X-bar)^2]
  // = 1/(N-1) [ N Raw_X - N X-bar^2 ] = bessel * [Raw_X - X-bar^2]
  //Real mu_L = sum_L / N_shared, mu_H = sum_H / N_shared;
  //Real var_L = (sum_LL / N_shared - mu_L * mu_L) * bessel_corr,
  //    cov_LH = (sum_LH / N_shared - mu_L * mu_H) * bessel_corr;

  // Cancel repeated N_shared and bessel_corr within beta = cov_LH / var_L:
  beta = (sum_LH - sum_L * sum_H / N_shared)
       / (sum_LL - sum_L * sum_L / N_shared);
}


void NonDMultilevelSampling::
compute_control(Real sum_L, Real sum_H, Real sum_LL, Real sum_LH, Real sum_HH,
		size_t N_shared, Real& var_H, Real& rho2_LH)
{
  Real bessel_corr = (Real)N_shared / (Real)(N_shared - 1);

  // unbiased mean estimator X-bar = 1/N * sum
  Real mu_L = sum_L / N_shared, mu_H = sum_H / N_shared;
  // unbiased sample variance estimator = 1/(N-1) sum[(X_i - X-bar)^2]
  // = 1/(N-1) [ N Raw_X - N X-bar^2 ] = bessel * [Raw_X - X-bar^2]
  Real var_L = (sum_LL / N_shared - mu_L * mu_L) * bessel_corr,
      cov_LH = (sum_LH / N_shared - mu_L * mu_H) * bessel_corr;
  var_H      = (sum_HH / N_shared - mu_H * mu_H) * bessel_corr;

  //beta  = cov_LH / var_L;
  rho2_LH = cov_LH / var_L * cov_LH / var_H;
}


void NonDMultilevelSampling::
compute_control(Real sum_Ll, Real sum_Llm1, Real sum_Hl, Real sum_Hlm1,
		Real sum_Ll_Ll, Real sum_Ll_Llm1, Real sum_Llm1_Llm1,
		Real sum_Hl_Ll, Real sum_Hl_Llm1, Real sum_Hlm1_Ll,
		Real sum_Hlm1_Llm1, Real sum_Hl_Hl, Real sum_Hl_Hlm1,
		Real sum_Hlm1_Hlm1, size_t N_shared, Real& var_YH,
		Real& rho_dot2_LH, Real& beta_dot, Real& gamma)
{
  Real bessel_corr = (Real)N_shared / (Real)(N_shared - 1);

  // means, variances, covariances for Q
  // Note: sum_*[i][lm1] is not the same as sum_*lm1[i][lev] due to
  //       discrepancy evaluations with different sample sets!
  Real mu_Ll = sum_Ll / N_shared,  mu_Llm1 = sum_Llm1 / N_shared;
  Real mu_Hl = sum_Hl / N_shared,  mu_Hlm1 = sum_Hlm1 / N_shared;

  Real var_Ll   = (sum_Ll_Ll     / N_shared - mu_Ll   * mu_Ll)   * bessel_corr;
  Real var_Llm1 = (sum_Llm1_Llm1 / N_shared - mu_Llm1 * mu_Llm1) * bessel_corr;
  Real var_Hl   = (sum_Hl_Hl     / N_shared - mu_Hl   * mu_Hl)   * bessel_corr;
  Real var_Hlm1 = (sum_Hlm1_Hlm1 / N_shared - mu_Hlm1 * mu_Hlm1) * bessel_corr;

  Real cov_Hl_Ll   = (sum_Hl_Ll   / N_shared - mu_Hl   * mu_Ll)   * bessel_corr;
  Real cov_Hl_Llm1 = (sum_Hl_Llm1 / N_shared - mu_Hl   * mu_Llm1) * bessel_corr;
  Real cov_Hlm1_Ll = (sum_Hlm1_Ll / N_shared - mu_Hlm1 * mu_Ll)   * bessel_corr;
  Real cov_Hlm1_Llm1
    = (sum_Hlm1_Llm1 / N_shared - mu_Hlm1 * mu_Llm1) * bessel_corr;

  Real cov_Ll_Llm1 = (sum_Ll_Llm1 / N_shared - mu_Ll * mu_Llm1) * bessel_corr;
  Real cov_Hl_Hlm1 = (sum_Hl_Hlm1 / N_shared - mu_Hl * mu_Hlm1) * bessel_corr;

  // quantities derived from Q moments
  // gamma:
  Real cov_YHl_Ll   = cov_Hl_Ll   - cov_Hlm1_Ll;
  Real cov_YHl_Llm1 = cov_Hl_Llm1 - cov_Hlm1_Llm1;
  gamma = (cov_YHl_Llm1 * cov_Ll_Llm1 - var_Llm1 * cov_YHl_Ll)
        / (var_Ll * cov_YHl_Llm1 - cov_YHl_Ll * cov_Ll_Llm1);
  // theta, tau, beta:
  Real cov_YHl_YLldot = gamma * (cov_Hl_Ll - cov_Hlm1_Ll)
                      - cov_Hl_Llm1 + cov_Hlm1_Llm1;
  Real cov_YHl_YLl = cov_Hl_Ll - cov_Hlm1_Ll - cov_Hl_Llm1 + cov_Hlm1_Llm1;
  Real var_YLldot  = gamma * (gamma * var_Ll - 2. * cov_Ll_Llm1) + var_Llm1;
  Real var_YHl = var_Hl - 2. * cov_Hl_Hlm1 + var_Hlm1,
       var_YLl = var_Ll - 2. * cov_Ll_Llm1 + var_Llm1,
       theta   = cov_YHl_YLldot / cov_YHl_YLl, tau = var_YLldot / var_YLl;
  // carry forwards:
  var_YH   = var_Hl - 2. * cov_Hl_Hlm1 + var_Hlm1; // var(H_l - H_lm1)
  beta_dot = cov_YHl_YLldot / var_YLldot;

  // compute evaluation ratio which determines increment for LF samples
  // > the sample increment optimizes the total computational budget and is
  //   not treated as a worst case accuracy reqmt --> use the QoI average
  // > refinement based only on QoI mean statistics
  // Given use of 1/r in MSE_ratio, one approach would average 1/r, but
  // this does not seem to behave as well in limited numerical experience.
  Real rho2_LH = cov_YHl_YLl / var_YHl * cov_YHl_YLl / var_YLl,
       ratio   = theta * theta / tau;
  // variance reduction test
  //if (ratio < 1.) ...switch to Ycorr-based control...
  rho_dot2_LH  = rho2_LH * ratio;
  //rho_dot2_LH = cov_YHl_YLldot / var_YHl * cov_YHl_YLldot / var_YLldot;

  if (outputLevel == DEBUG_OUTPUT)
    Cout << "compute_control(): var reduce ratio = " << ratio << " rho2_LH = "
	 << rho2_LH << " rho_dot2_LH = " << rho_dot2_LH << std::endl;
}


void NonDMultilevelSampling::
apply_control(Real sum_H, Real sum_L_shared, size_t N_shared,
	      Real sum_L_refined, size_t N_refined, Real beta, Real& H_raw_mom)
{
  // apply control for HF uncentered raw moment estimates:
  H_raw_mom = sum_H / N_shared                    // mu_H from shared samples
            - beta * (sum_L_shared  / N_shared -  // mu_L from shared samples
		      sum_L_refined / N_refined); // refined_mu_L incl increment
}


void NonDMultilevelSampling::
apply_control(Real sum_Hl, Real sum_Hlm1, Real sum_Ll, Real sum_Llm1,
	      size_t N_shared,  Real sum_Ll_refined, Real sum_Llm1_refined,
	      size_t N_refined, Real beta_dot, Real gamma, Real& H_raw_mom)
{
  // updated LF expectations following final sample increment:
  Real mu_Hl = sum_Hl / N_shared,  mu_Hlm1 = sum_Hlm1 / N_shared,
       mu_Ll = sum_Ll / N_shared,  mu_Llm1 = sum_Llm1 / N_shared;
  Real refined_mu_Ll   =   sum_Ll_refined / N_refined;
  Real refined_mu_Llm1 = sum_Llm1_refined / N_refined;

  // apply control for HF uncentered raw moment estimates:
  Real mu_YH            = mu_Hl - mu_Hlm1;
  Real mu_YLdot         = gamma *         mu_Ll -         mu_Llm1;
  Real refined_mu_YLdot = gamma * refined_mu_Ll - refined_mu_Llm1;
  H_raw_mom             = mu_YH - beta_dot * (mu_YLdot - refined_mu_YLdot);
}


void NonDMultilevelSampling::
convert_moments(const RealMatrix& raw_mom, RealMatrix& final_mom)
{
  // Note: raw_mom is numFunctions x 4 and final_mom is the transpose
  if (final_mom.empty())
    final_mom.shapeUninitialized(4, numFunctions);

  // Convert uncentered raw moment estimates to central moments
  if (finalMomentsType == CENTRAL_MOMENTS) {
    for (size_t qoi=0; qoi<numFunctions; ++qoi)
      uncentered_to_centered(raw_mom(qoi,0), raw_mom(qoi,1), raw_mom(qoi,2),
			     raw_mom(qoi,3), final_mom(0,qoi), final_mom(1,qoi),
			     final_mom(2,qoi), final_mom(3,qoi));
  }
  // Convert uncentered raw moment estimates to standardized moments
  else { //if (finalMomentsType == STANDARD_MOMENTS) {
    Real cm1, cm2, cm3, cm4;
    for (size_t qoi=0; qoi<numFunctions; ++qoi) {
      uncentered_to_centered(raw_mom(qoi,0), raw_mom(qoi,1), raw_mom(qoi,2),
			     raw_mom(qoi,3), cm1, cm2, cm3, cm4);
      centered_to_standard(cm1, cm2, cm3, cm4, final_mom(0,qoi),
			   final_mom(1,qoi), final_mom(2,qoi),
			   final_mom(3,qoi));
    }
  }

  if (outputLevel >= DEBUG_OUTPUT)
    for (size_t qoi=0; qoi<numFunctions; ++qoi)
      Cout <<  "raw mom 1 = "   << raw_mom(qoi,0)
	   << " final mom 1 = " << final_mom(0,qoi) << '\n'
	   <<  "raw mom 2 = "   << raw_mom(qoi,1)
	   << " final mom 2 = " << final_mom(1,qoi) << '\n'
	   <<  "raw mom 3 = "   << raw_mom(qoi,2)
	   << " final mom 3 = " << final_mom(2,qoi) << '\n'
	   <<  "raw mom 4 = "   << raw_mom(qoi,3)
	   << " final mom 4 = " << final_mom(3,qoi) << "\n\n";
}


void NonDMultilevelSampling::
  compute_error_estimates(IntRealMatrixMap &sum_Ql, IntRealMatrixMap &sum_Qlm1,
                          IntIntPairRealMatrixMap &sum_QlQlm1,
                          Sizet2DArray &num_Q) {
    if (!finalMomentsType)
      return;

    if (finalStatErrors.empty())
      finalStatErrors.size(finalStatistics.num_functions()); // init to 0.

    Real agg_estim_var, var_Yl, cm1l, cm2l, cm3l, cm4l, cm1lm1, cm2lm1,
        cm3lm1, cm4lm1, cm1l_sq, cm1lm1_sq, cm2l_sq, cm2lm1_sq, var_Ql, var_Qlm1,
        mu_Q2l, mu_Q2lm1, mu_Q2lQ2lm1,
        mu_Q1lm1_mu_Q2lQ1lm1, mu_Q1lm1_mu_Q1lm1_muQ2l, mu_Q1l_mu_Q1lQ2lm1, mu_Q1l_mu_Q1l_mu_Q2lm1,
        mu_Q1l_mu_Qlm1_mu_Q1lQ1lm1, mu_Q1l_mu_Q1l_mu_Q1lm1_muQ1lm1, mu_Q2l_muQ2lm1, mu_Q1lQ1lm1_mu_Q1lQ1lm1,
        mu_P2lP2lm1, var_P2l, var_P2lm1, covar_P2lP2lm1, term, bessel_corr;
    size_t lev, qoi, cntr = 0, Nlq,
        num_lev = iteratedModel.truth_model().solution_levels();
    IntIntPair pr11(1, 1), pr12(1, 2), pr21(2, 1), pr22(2, 2);
    RealMatrix &sum_Q1l = sum_Ql[1], &sum_Q1lm1 = sum_Qlm1[1],
        &sum_Q2l = sum_Ql[2], &sum_Q2lm1 = sum_Qlm1[2],
        &sum_Q3l = sum_Ql[3], &sum_Q3lm1 = sum_Qlm1[3],
        &sum_Q4l = sum_Ql[4], &sum_Q4lm1 = sum_Qlm1[4],
        &sum_Q1lQ1lm1 = sum_QlQlm1[pr11], &sum_Q1lQ2lm1 = sum_QlQlm1[pr12],
        &sum_Q2lQ1lm1 = sum_QlQlm1[pr21], &sum_Q2lQ2lm1 = sum_QlQlm1[pr22];
    for (qoi = 0; qoi < numFunctions; ++qoi) {

      // std error in mean estimate
      lev = 0;
      Nlq = num_Q[lev][qoi];

      bessel_corr = (Real) Nlq / (Real) (Nlq - 1);
      cm1l = sum_Q1l(qoi, lev) / Nlq;
      var_Yl = (sum_Q2l(qoi, lev) / Nlq - cm1l * cm1l) * bessel_corr; // var_Ql
      agg_estim_var = var_Yl / Nlq;
      for (lev = 1; lev < num_lev; ++lev) {
        Nlq = num_Q[lev][qoi];
        cm1l = sum_Q1l(qoi, lev) / Nlq;
        cm1lm1 = sum_Q1lm1(qoi, lev) / Nlq;
        //var_Yl = var_Ql - 2.* covar_QlQlm1 + var_Qlm1;
        var_Yl = (sum_Q2l(qoi, lev) / Nlq - cm1l * cm1l
                  - 2. * (sum_Q1lQ1lm1(qoi, lev) / Nlq - cm1l * cm1lm1) +
                  sum_Q2lm1(qoi, lev) / Nlq - cm1lm1 * cm1lm1) * bessel_corr;
        agg_estim_var += var_Yl / Nlq;
      }
      check_negative(agg_estim_var);

      finalStatErrors[cntr++] = std::sqrt(agg_estim_var); // std error
      if (outputLevel >= DEBUG_OUTPUT) {
        Cout << "Estimator variance for mean = " << agg_estim_var << "\n";
        Cout << "Estimator SE for mean = " << finalStatErrors[cntr - 1] << "\n";
      }
      // std error in variance or std deviation estimate
      lev = 0;
      Nlq = num_Q[lev][qoi];
      uncentered_to_centered(sum_Q1l(qoi, lev) / Nlq, sum_Q2l(qoi, lev) / Nlq,
                             sum_Q3l(qoi, lev) / Nlq, sum_Q4l(qoi, lev) / Nlq,
                             cm1l, cm2l, cm3l, cm4l, Nlq);
      cm2l_sq = cm2l * cm2l;

      //[fm] bias correction for var_P2l
      var_P2l = Nlq * (Nlq - 1.) / (Nlq * Nlq - 2. * Nlq + 3.) * (cm4l - (Nlq - 3.) / (Nlq - 1.) * cm2l_sq);
      agg_estim_var = var_P2l / Nlq;
      for (lev = 1; lev < num_lev; ++lev) {
        Nlq = num_Q[lev][qoi];
        mu_Q2l = sum_Q2l(qoi, lev) / Nlq;
        uncentered_to_centered(sum_Q1l(qoi, lev) / Nlq, mu_Q2l,
                               sum_Q3l(qoi, lev) / Nlq, sum_Q4l(qoi, lev) / Nlq,
                               cm1l, cm2l, cm3l, cm4l, Nlq);
        mu_Q2lm1 = sum_Q2lm1(qoi, lev) / Nlq;
        uncentered_to_centered(sum_Q1lm1(qoi, lev) / Nlq, mu_Q2lm1,
                               sum_Q3lm1(qoi, lev) / Nlq, sum_Q4lm1(qoi, lev) / Nlq,
                               cm1lm1, cm2lm1, cm3lm1, cm4lm1, Nlq);
        cm2l_sq = cm2l * cm2l;
        cm2lm1_sq = cm2lm1 * cm2lm1;

        //[fm] unbiased products of mean
        mu_Q2lQ2lm1 = sum_Q2lQ2lm1(qoi, lev) / Nlq;
        mu_Q1lm1_mu_Q2lQ1lm1 = unbiased_mean_product_pair(sum_Q1lm1(qoi, lev), sum_Q2lQ1lm1(qoi, lev),
                                                          sum_Q2lQ2lm1(qoi, lev), Nlq);
        mu_Q1lm1_mu_Q1lm1_muQ2l = unbiased_mean_product_triplet(sum_Q1lm1(qoi, lev), sum_Q1lm1(qoi, lev),
                                                                sum_Q2l(qoi, lev),
                                                                sum_Q2lm1(qoi, lev), sum_Q2lQ1lm1(qoi, lev),
                                                                sum_Q2lQ1lm1(qoi, lev),
                                                                sum_Q2lQ2lm1(qoi, lev), Nlq);
        mu_Q1l_mu_Q1lQ2lm1 = unbiased_mean_product_pair(sum_Q1l(qoi, lev), sum_Q1lQ2lm1(qoi, lev),
                                                        sum_Q2lQ2lm1(qoi, lev), Nlq);
        mu_Q1l_mu_Q1l_mu_Q2lm1 = unbiased_mean_product_triplet(sum_Q1l(qoi, lev), sum_Q1l(qoi, lev),
                                                               sum_Q2lm1(qoi, lev),
                                                               sum_Q2l(qoi, lev), sum_Q1lQ2lm1(qoi, lev),
                                                               sum_Q1lQ2lm1(qoi, lev),
                                                               sum_Q2lQ2lm1(qoi, lev), Nlq);
        mu_Q1l_mu_Qlm1_mu_Q1lQ1lm1 = unbiased_mean_product_triplet(sum_Q1l(qoi, lev), sum_Q1lm1(qoi, lev),
                                                                   sum_Q1lQ1lm1(qoi, lev),
                                                                   sum_Q1lQ1lm1(qoi, lev), sum_Q2lQ1lm1(qoi, lev),
                                                                   sum_Q1lQ2lm1(qoi, lev),
                                                                   sum_Q2lQ2lm1(qoi, lev), Nlq);
        mu_Q1l_mu_Q1l_mu_Q1lm1_muQ1lm1 = unbiased_mean_product_pairpair(sum_Q1l(qoi, lev), sum_Q1lm1(qoi, lev),
                                                                        sum_Q1lQ1lm1(qoi, lev),
                                                                        sum_Q2l(qoi, lev), sum_Q2lm1(qoi, lev),
                                                                        sum_Q2lQ1lm1(qoi, lev), sum_Q1lQ2lm1(qoi, lev),
                                                                        sum_Q2lQ2lm1(qoi, lev), Nlq);
        mu_Q2l_muQ2lm1 = unbiased_mean_product_pair(sum_Q2l(qoi, lev), sum_Q2lm1(qoi, lev), sum_Q2lQ2lm1(qoi, lev),
                                                    Nlq);
        mu_P2lP2lm1 = mu_Q2lQ2lm1 //E[QL2 Ql2]
                      - 2. * mu_Q1lm1_mu_Q2lQ1lm1 //E[Ql] E[QL2Ql]
                      + 2. * mu_Q1lm1_mu_Q1lm1_muQ2l //E[Ql]2 E[QL2]
                      - 2. * mu_Q1l_mu_Q1lQ2lm1 //E[QL] E[QLQl2]
                      + 2. * mu_Q1l_mu_Q1l_mu_Q2lm1 //E[QL]2 E[Ql2]
                      + 4. * mu_Q1l_mu_Qlm1_mu_Q1lQ1lm1 //E[QL] E[Ql] E[QLQl]
                      - 4. * mu_Q1l_mu_Q1l_mu_Q1lm1_muQ1lm1 //E[QL]2 E[Ql]2
                      - mu_Q2l_muQ2lm1; //E[QL2] E[Ql2]

        // [fm] bias correction for var_P2l and var_P2lm1
        var_P2l = Nlq * (Nlq - 1.) / (Nlq * Nlq - 2. * Nlq + 3.) * (cm4l - (Nlq - 3.) / (Nlq - 1.) * cm2l_sq);
        var_P2lm1 =
            Nlq * (Nlq - 1.) / (Nlq * Nlq - 2. * Nlq + 3.) * (cm4lm1 - (Nlq - 3.) / (Nlq - 1.) * cm2lm1_sq);

        // [fm] unbiased by opening up the square and compute three different term
        mu_Q1lQ1lm1_mu_Q1lQ1lm1 = unbiased_mean_product_pair(sum_Q1lQ1lm1(qoi, lev), sum_Q1lQ1lm1(qoi, lev),
                                                             sum_Q2lQ2lm1(qoi, lev), Nlq);
        term = mu_Q1lQ1lm1_mu_Q1lQ1lm1 - 2. * mu_Q1l_mu_Qlm1_mu_Q1lQ1lm1 + mu_Q1l_mu_Q1l_mu_Q1lm1_muQ1lm1;

        //[fm] Using an unbiased estimator we include the var_Ql * var_Qlm1 term in mu_P2lP2lm1
        //     and term is already squared out
        covar_P2lP2lm1
            = mu_P2lP2lm1 + term / (Nlq - 1.);
        agg_estim_var += (var_P2l + var_P2lm1 - 2. * covar_P2lP2lm1) / Nlq;

<<<<<<< HEAD
        Cout << "2 agg var: " << agg_estim_var << "\n";
=======
>>>>>>> e973f9e8
        if (outputLevel >= DEBUG_OUTPUT) {
          Cout << "Estimator for covariance for variance = " << covar_P2lP2lm1 << "\n";
          Cout << "Estimator for covariance for variance first term = " << mu_P2lP2lm1 << "\n";
          Cout << "Estimator for covariance for variance second  term = " << term << "\n";
        }
      }
      check_negative(agg_estim_var);
      if (outputLevel >= DEBUG_OUTPUT)
        Cout << "Estimator SE for variance = " << sqrt(agg_estim_var) << "\n";

      Real mom2 = momentStats(1, qoi);
      if (finalMomentsType == STANDARD_MOMENTS && mom2 > 0.) {
        // std error of std deviation estimator

        // An approximation for std error of a fn of another std error estimator
        // = derivative of function * std error of the other estimator -->
        // d/dtheta of sqrt( variance(theta) ) = 1/2 variance^{-1/2} = 1/(2 stdev)
        // Note: this approx. assumes normality in the estimator distribution.
        // Harding et al. 2014 assumes normality in the QoI distribution and has
        // been observed to contain bias in numerical experiments, whereas bias
        // in the derivative approx goes to zero asymptotically.
        finalStatErrors[cntr] = std::sqrt(agg_estim_var) / (2. * mom2);
        ++cntr;
        if (outputLevel >= DEBUG_OUTPUT)
          Cout << "Estimator SE for stddev = " << finalStatErrors[cntr - 1] << "\n\n";
      } else // std error of variance estimator
        finalStatErrors[cntr++] = std::sqrt(agg_estim_var);

      // level mapping errors not implemented at this time
      cntr +=
          requestedRespLevels[qoi].length() + requestedProbLevels[qoi].length() +
          requestedRelLevels[qoi].length() + requestedGenRelLevels[qoi].length();
    }
  }

void NonDMultilevelSampling::
export_all_samples(String root_prepend, const Model& model, size_t iter,
		   size_t lev)
{
  String tabular_filename(root_prepend);
  const String& iface_id = model.interface_id();
  size_t i, num_samp = allSamples.numCols();
  if (iface_id.empty()) tabular_filename += "NO_ID_i";
  else                  tabular_filename += iface_id + "_i";
  tabular_filename += boost::lexical_cast<std::string>(iter)     +  "_l"
                   +  boost::lexical_cast<std::string>(lev)      +  '_'
                   +  boost::lexical_cast<std::string>(num_samp) + ".dat";
  Variables vars(model.current_variables().copy());

  String context_message("NonDMultilevelSampling::export_all_samples");
  StringArray no_resp_labels; String cntr_label("sample_id");

  // Rather than hard override, rely on output_precision user spec
  //int save_wp = write_precision;
  //write_precision = 16; // override
  std::ofstream tabular_stream;
  TabularIO::open_file(tabular_stream, tabular_filename, context_message);
  TabularIO::write_header_tabular(tabular_stream, vars, no_resp_labels,
				  cntr_label, exportSamplesFormat);
  for (i=0; i<num_samp; ++i) {
    sample_to_variables(allSamples[i], vars); // NonDSampling version
    TabularIO::write_data_tabular(tabular_stream, vars, iface_id, i+1,
				  exportSamplesFormat);
  }

  TabularIO::close_file(tabular_stream, tabular_filename, context_message);
  //write_precision = save_wp; // restore
}


void NonDMultilevelSampling::post_run(std::ostream& s)
{
  // Final moments are generated within core_run() by convert_moments().
  // No addtional stats are currently supported.
  //if (statsFlag) // calculate statistics on allResponses
  //  compute_statistics(allSamples, allResponses);

  // NonD::update_aleatory_final_statistics() pushes momentStats into
  // finalStatistics
  update_final_statistics();

  Analyzer::post_run(s);
}


void NonDMultilevelSampling::print_results(std::ostream& s, short results_state)
{
  if (statsFlag) {
    print_multilevel_evaluation_summary(s, NLev);
    s << "<<<<< Equivalent number of high fidelity evaluations: "
      << equivHFEvals << "\n\nStatistics based on multilevel sample set:\n";

  //print_statistics(s);
    print_moments(s, "response function",
		  iteratedModel.truth_model().response_labels());
    archive_moments();
    archive_equiv_hf_evals(equivHFEvals); 
  }
}

} // namespace Dakota<|MERGE_RESOLUTION|>--- conflicted
+++ resolved
@@ -39,19 +39,12 @@
 NonDMultilevelSampling::
 NonDMultilevelSampling(ProblemDescDB& problem_db, Model& model):
   NonDSampling(problem_db, model),
-<<<<<<< HEAD
-  pilotSamples(probDescDB.get_sza("method.nond.pilot_samples")),
-  allocationTarget(probDescDB.get_short("method.nond.allocation_target")),
-  qoiAggregation(probDescDB.get_short("method.nond.qoi_aggregation")),
-  useTargetVarianceOptimizationFlag(probDescDB.get_bool("method.nond.allocation_target.variance.optimization")),
-=======
   pilotSamples(problem_db.get_sza("method.nond.pilot_samples")),
   randomSeedSeqSpec(problem_db.get_sza("method.random_seed_sequence")),
   mlmfIter(0),
   allocationTarget(problem_db.get_short("method.nond.allocation_target")),
   qoiAggregation(problem_db.get_short("method.nond.qoi_aggregation")),
   useTargetVarianceOptimizationFlag(problem_db.get_bool("method.nond.allocation_target.variance.optimization")),
->>>>>>> e973f9e8
   finalCVRefinement(true),
   exportSampleSets(problem_db.get_bool("method.nond.export_sample_sequence")),
   exportSamplesFormat(
@@ -391,12 +384,12 @@
   equivHFEvals /= cost[num_steps-1]; // normalize into equivalent HF evals
 }
 
+
   static RealVector *static_lev_cost_vec(NULL);
   static size_t *static_qoi(NULL);
   static Real *static_eps_sq_div_2(NULL);
   static RealVector *static_Nlq_pilot(NULL);
 
-<<<<<<< HEAD
   static IntRealMatrixMap *static_sum_Ql(NULL);
   static IntRealMatrixMap *static_sum_Qlm1(NULL);
   static IntIntPairRealMatrixMap *static_sum_QlQlm1(NULL);
@@ -474,90 +467,6 @@
     for (int i = 0; i < n; ++i) {
       f += x[i] * (*static_lev_cost_vec)[i];
     }
-=======
-  static RealVector *static_lev_cost_vec(NULL);
-  static size_t *static_qoi(NULL);
-  static Real *static_eps_sq_div_2(NULL);
-  static RealVector *static_Nlq_pilot(NULL);
-
-  static IntRealMatrixMap *static_sum_Ql(NULL);
-  static IntRealMatrixMap *static_sum_Qlm1(NULL);
-  static IntIntPairRealMatrixMap *static_sum_QlQlm1(NULL);
-
-  void NonDMultilevelSampling::target_var_objective_eval_npsol(int &mode, int &n, double *x, double &f, double *gradf,
-                                                               int &nstate) {
-    RealVector optpp_x;
-    RealVector optpp_grad_f;
-    optpp_x.size(n);
-    optpp_grad_f.size(n);
-
-    f = -1; //Dummy value
-
-    for (size_t i = 0; i < n; ++i) {
-      optpp_x[i] = x[i];
-    }
-    target_var_objective_eval_optpp(mode, n, optpp_x, f, optpp_grad_f, nstate);
-
-    for (size_t i = 0; i < n && mode; ++i) {
-      gradf[i] = optpp_grad_f[i];
-    }
-
-  }
-
-  void
-  NonDMultilevelSampling::target_var_constraint_eval_npsol(int &mode, int &m, int &n, int &ldJ, int *needc, double *x,
-                                                           double *g, double *grad_g, int &nstate) {
-    RealVector optpp_x;
-    RealVector optpp_g;
-    RealMatrix optpp_grad_g(1, n);
-    optpp_x.size(n);
-    optpp_g.size(n);
-
-    for (size_t i = 0; i < n; ++i) {
-      optpp_x[i] = x[i];
-    }
-
-    target_var_constraint_eval_optpp(mode, n, optpp_x, optpp_g, optpp_grad_g, nstate);
-
-    g[0] = optpp_g[0];
-    for (size_t i = 0; i < n && mode; ++i) {
-      grad_g[i] = optpp_grad_g[0][i];
-    }
-  }
-
-
-  void NonDMultilevelSampling::target_var_constraint_eval_logscale_npsol(int& mode, int& m, int& n, int& ldJ, int* needc, double* x, double* g, double* grad_g, int& nstate){
-    RealVector optpp_x;
-    RealVector optpp_g;
-    RealMatrix optpp_grad_g(1, n);
-    optpp_x.size(n);
-    optpp_g.size(n);
-
-    for (size_t i = 0; i < n; ++i) {
-      optpp_x[i] = x[i];
-    }
-
-    target_var_constraint_eval_logscale_optpp(mode, n, optpp_x, optpp_g, optpp_grad_g, nstate);
-
-    g[0] = optpp_g[0];
-    for (size_t i = 0; i < n && mode; ++i) {
-      grad_g[i] = optpp_grad_g[0][i];
-    }
-  }
-
-  void NonDMultilevelSampling::target_var_objective_eval_optpp(int mode, int n, const RealVector &x, double &f,
-                                                               RealVector &grad_f, int &result_mode) {
-    f = 0;
-
-#ifdef HAVE_NPSOL
-#elif HAVE_OPTPP
-    if(mode & OPTPP::NLPFunction){
-        result_mode = OPTPP::NLPFunction;
-#endif
-    for (int i = 0; i < n; ++i) {
-      f += x[i] * (*static_lev_cost_vec)[i];
-    }
->>>>>>> e973f9e8
 #ifdef HAVE_NPSOL
 #elif HAVE_OPTPP
     }
@@ -591,7 +500,6 @@
     g[0] = std::log(g[0]); // - (*static_eps_sq_div_2);
 #ifdef HAVE_NPSOL
 #elif HAVE_OPTPP
-<<<<<<< HEAD
     }
     if(mode & OPTPP::NLPGradient) {
 #endif
@@ -601,17 +509,6 @@
 #ifdef HAVE_NPSOL
 #elif HAVE_OPTPP
     }
-=======
-    }
-    if(mode & OPTPP::NLPGradient) {
-#endif
-    for (size_t lev = 0; lev < num_lev; ++lev) {
-      grad_g[0][lev] = grad_g[0][lev]/agg_estim_var;
-    }
-#ifdef HAVE_NPSOL
-#elif HAVE_OPTPP
-    }
->>>>>>> e973f9e8
 #endif
   }
 
@@ -659,9 +556,8 @@
 
 /** This function performs "geometrical" MLMC on a single model form
     with multiple discretization levels. */
-<<<<<<< HEAD
-  void NonDMultilevelSampling::multilevel_mc_Qsum(unsigned short model_form) {
-
+void NonDMultilevelSampling::multilevel_mc_Qsum(unsigned short model_form)
+{
     // assign truth model form (solution level assignment is deferred until loop)
     UShortArray truth_key;
     unsigned short seq_index = 2, lev = USHRT_MAX; // lev updated in loop below
@@ -669,19 +565,7 @@
     iteratedModel.active_model_key(truth_key);
     Model& truth_model = iteratedModel.truth_model();
 
-    size_t qoi, iter = 0, num_steps = truth_model.solution_levels();//1 model form
-=======
-void NonDMultilevelSampling::multilevel_mc_Qsum(unsigned short model_form)
-{
-    // assign truth model form (solution level assignment is deferred until loop)
-    UShortArray truth_key;
-    unsigned short seq_index = 2, lev = USHRT_MAX; // lev updated in loop below
-    Pecos::DiscrepancyCalculator::form_key(0, model_form, lev, truth_key);
-    iteratedModel.active_model_key(truth_key);
-    Model& truth_model = iteratedModel.truth_model();
-
     size_t qoi, num_steps = truth_model.solution_levels();//1 model form
->>>>>>> e973f9e8
     unsigned short& step = (true) ? lev : model_form; // option not active
 
     size_t max_iter = (maxIterations < 0) ? 25 : maxIterations; // default = -1
@@ -730,14 +614,9 @@
     }
 
     // now converge on sample counts per level (N_l)
-<<<<<<< HEAD
-    while (Pecos::l1_norm(delta_N_l) && iter <= max_iter) {
-      Real underrelaxation_factor = static_cast<Real>(iter + 1)/static_cast<Real>(max_iter + 1);
-=======
     mlmfIter = 0;
     while (Pecos::l1_norm(delta_N_l) && mlmfIter <= max_iter) {
       Real underrelaxation_factor = static_cast<Real>(mlmfIter + 1)/static_cast<Real>(max_iter + 1);
->>>>>>> e973f9e8
 
       sum_sqrt_var_cost = 0.;
       for (qoi = 0; qoi < numFunctions; ++qoi) {
@@ -753,11 +632,6 @@
 
         // set the number of current samples from the defined increment
         numSamples = delta_N_l[step];
-<<<<<<< HEAD
-        Cout << "\nMLMC iteration " << iter << " lev, num samples increments\n" << step << ": " << numSamples
-             << std::endl;
-=======
->>>>>>> e973f9e8
 
         // aggregate variances across QoI for estimating N_l (justification:
         // for independent QoI, sum of QoI variances = variance of QoI sum)
@@ -765,34 +639,23 @@
 
         if (numSamples) {
 
-<<<<<<< HEAD
-=======
 	  // advance any sequence specifications (seed_sequence)
 	  assign_specification_sequence(step);
->>>>>>> e973f9e8
           // generate new MC parameter sets
           get_parameter_sets(iteratedModel);// pull dist params from any model
 
           // export separate output files for each data set.  truth_model()
           // has the correct data when in bypass-surrogate mode.
           if (exportSampleSets)
-<<<<<<< HEAD
-            export_all_samples("ml_", iteratedModel.truth_model(), iter, step);
-=======
             export_all_samples("ml_", iteratedModel.truth_model(),
 			       mlmfIter, step);
->>>>>>> e973f9e8
 
           // compute allResponses from allVariables using hierarchical model
           evaluate_parameter_sets(iteratedModel, true, false);
 
           // process allResponses: accumulate new samples for each qoi and
           // update number of successful samples for each QoI
-<<<<<<< HEAD
-          //if (iter == 0) accumulate_offsets(mu_hat[step]);
-=======
           //if (mlmfIter == 0) accumulate_offsets(mu_hat[step]);
->>>>>>> e973f9e8
 
           accumulate_ml_Qsums(sum_Ql, sum_Qlm1, sum_QlQlm1, step,
                               mu_hat[step], N_l[step]);
@@ -850,11 +713,7 @@
           sum_sqrt_var_cost_qoi[qoi] += std::sqrt(agg_var_qoi(qoi, step) * lev_cost);
         }
         // MSE reference is MC applied to HF:
-<<<<<<< HEAD
-        if (iter == 0) {
-=======
         if (mlmfIter == 0) {
->>>>>>> e973f9e8
           estimator_var0 += aggregate_mse_Qsum(sum_Ql[1][step], sum_Qlm1[1][step],
                                                sum_Ql[2][step], sum_QlQlm1[pr11][step], sum_Qlm1[2][step],
                                                N_l[step], step);
@@ -870,11 +729,7 @@
       // estimator variance (\Sum var_Y_l / N_l).  Since we do not know the
       // discretization error, we compute an initial estimator variance and
       // then seek to reduce it by a relative_factor <= 1.
-<<<<<<< HEAD
-      if (iter == 0) { // eps^2 / 2 = var * relative factor
-=======
       if (mlmfIter == 0) { // eps^2 / 2 = var * relative factor
->>>>>>> e973f9e8
         //if(target_mean)
         eps_sq_div_2 = estimator_var0 * convergenceTol;
         for (qoi = 0; qoi < numFunctions; ++qoi) {
@@ -1059,26 +914,16 @@
             N_l_step_avg /= numFunctions;
             N_l_target_step_avg /= numFunctions;
 
-<<<<<<< HEAD
-            delta_N_l[step] = static_cast<size_t>(std::min<Real>(N_l_step_avg*2, one_sided_delta( N_l_step_avg, std::ceil(N_l_target_step_avg))));
-=======
             delta_N_l[step] = std::ceil(std::min<Real>(N_l_step_avg*2, one_sided_delta( N_l_step_avg, N_l_target_step_avg)));
->>>>>>> e973f9e8
           }
       }
       if(qoiAggregation==QOI_AGGREGATION_MAX) {
         for (qoi = 0; qoi < numFunctions; ++qoi) {
           for (step=0; step<num_steps; ++step) {
             if(allocationTarget == TARGET_MEAN){
-<<<<<<< HEAD
-              delta_N_l_qoi(qoi, step) = one_sided_delta(N_l[step][qoi], std::ceil(N_target_qoi(qoi, step)));
-            }else if (allocationTarget == TARGET_VARIANCE){
-              delta_N_l_qoi(qoi, step) = std::min(N_l[step][qoi]*2, one_sided_delta(N_l[step][qoi], std::ceil(N_target_qoi(qoi, step))));
-=======
               delta_N_l_qoi(qoi, step) = one_sided_delta(N_l[step][qoi], N_target_qoi(qoi, step));
             }else if (allocationTarget == TARGET_VARIANCE){
               delta_N_l_qoi(qoi, step) = std::min(N_l[step][qoi]*2, one_sided_delta(N_l[step][qoi], N_target_qoi(qoi, step)));
->>>>>>> e973f9e8
             }else{
               Cout << "NonDMultilevelSampling::multilevel_mc_Qsum: allocationTarget is not implemented.\n";
               abort_handler(INTERFACE_ERROR);
@@ -1095,21 +940,11 @@
         }
       }    
 
-<<<<<<< HEAD
-      ++iter;
-      Cout << "\nMLMC iteration " << iter << " sample increments:\n" << delta_N_l
-           << std::endl;
-
-    }
-    Cout << "\nMLMC final sample size\n" << N_l
-         << std::endl;
-=======
       ++mlmfIter;
       Cout << "\nMLMC iteration " << mlmfIter << " sample increments:\n"
 	   << delta_N_l << std::endl;
 
     }
->>>>>>> e973f9e8
 
     // Roll up expected value estimators for central moments.  Final expected
     // value is sum of expected values from telescopic sum.  Note: raw moments
@@ -1134,11 +969,7 @@
         cm2 += cm2l;
         cm3 += cm3l;
         cm4 += cm4l;
-<<<<<<< HEAD
-        //if (outputLevel == DEBUG_OUTPUT)
-=======
         if (outputLevel == DEBUG_OUTPUT)
->>>>>>> e973f9e8
         Cout << "CM_l   for level " << step << ": "
              << cm1l << ' ' << cm2l << ' ' << cm3l << ' ' << cm4l << '\n';
         if (step) {
@@ -1149,11 +980,7 @@
           cm2 -= cm2l;
           cm3 -= cm3l;
           cm4 -= cm4l;
-<<<<<<< HEAD
-          //if (outputLevel == DEBUG_OUTPUT)
-=======
           if (outputLevel == DEBUG_OUTPUT)
->>>>>>> e973f9e8
           Cout << "CM_lm1 for level " << step << ": "
                << cm1l << ' ' << cm2l << ' ' << cm3l << ' ' << cm4l << '\n';
         }
@@ -1179,16 +1006,6 @@
     for (step=1; step<num_steps; ++step)// subsequent levels incur 2 model costs
       equivHFEvals += raw_N_l[step] * (cost[step] + cost[step - 1]);
     equivHFEvals /= cost[num_steps - 1]; // normalize into equivalent HF evals
-<<<<<<< HEAD
-
-  }
-
-  
-  void NonDMultilevelSampling::assign_static_member(Real &conv_tol, size_t &qoi, RealVector &level_cost_vec,
-                                                    IntRealMatrixMap &sum_Ql, IntRealMatrixMap &sum_Qlm1,
-                                                    IntIntPairRealMatrixMap &sum_QlQlm1,
-                                                    RealVector &pilot_samples) const {
-=======
 }
 
 
@@ -1197,7 +1014,6 @@
 						  IntIntPairRealMatrixMap &sum_QlQlm1,
 						  RealVector &pilot_samples) const
 {
->>>>>>> e973f9e8
     static_lev_cost_vec= &level_cost_vec;
     static_qoi = &qoi;
     static_sum_Ql = &sum_Ql;
@@ -1205,11 +1021,7 @@
     static_sum_QlQlm1 = &sum_QlQlm1;
     static_eps_sq_div_2 = &conv_tol;
     static_Nlq_pilot = &pilot_samples;
-<<<<<<< HEAD
-  }
-=======
-}
->>>>>>> e973f9e8
+}
 
 
 /** This function performs control variate MC across two combinations of 
@@ -3429,10 +3241,6 @@
             = mu_P2lP2lm1 + term / (Nlq - 1.);
         agg_estim_var += (var_P2l + var_P2lm1 - 2. * covar_P2lP2lm1) / Nlq;
 
-<<<<<<< HEAD
-        Cout << "2 agg var: " << agg_estim_var << "\n";
-=======
->>>>>>> e973f9e8
         if (outputLevel >= DEBUG_OUTPUT) {
           Cout << "Estimator for covariance for variance = " << covar_P2lP2lm1 << "\n";
           Cout << "Estimator for covariance for variance first term = " << mu_P2lP2lm1 << "\n";
