--- conflicted
+++ resolved
@@ -387,15 +387,10 @@
 	   << " repaired to minimum of 2." << std::endl;
       numSamples = 2;
     }
-<<<<<<< HEAD
     evaluate_ml_sample_increment("ml_", step);
-    accumulate_ml_Qsums(sum_Ql, sum_Qlm1, sum_QlQlm1, step, N_online[step]);
-=======
-    evaluate_ml_sample_increment(step);
     accumulate_ml_Qsums(sum_Ql, sum_Qlm1, sum_QlQlm1, step,
 			N_actual_online[step]);
     N_alloc_online[step] += numSamples;
->>>>>>> 74b6a546
     increment_ml_equivalent_cost(numSamples, level_cost(sequenceCost, step),
 				 ref_cost, equivHFEvals);
   }
@@ -418,47 +413,6 @@
   inflate_sequence_samples(N_alloc_online,  multilev,secondaryIndex,NLevAlloc);
 }
 
-<<<<<<< HEAD
-/*<<<<<<< HEAD
-      // aggregate variances across QoI for estimating N_l (justification:
-      // for independent QoI, sum of QoI variances = variance of QoI sum)
-      //Real &agg_var_l = agg_var[step];//carried over from prev iter if no samp
-      if (numSamples) {// && equivHFEvals <= maxFunctionEvals) {
-    	// Don't include per level check on maxFunctionEvals, since it would be
-    	// preferable to instead scale the sample profile to match the budget.
-    	// Prior to scaling the profile, checking only at outer loop preserves
-    	// correct profile shape even though it can overshoot.
-
-    	// assign sequence, get samples, export, evaluate
-    	evaluate_ml_sample_increment("ml_", step);
-
-      if(storeEvals) store_evaluations(step);
-
-      accumulate_sums(sum_Ql, sum_Qlm1, sum_QlQlm1, step, mu_hat, N_l);
-
-    	// update raw evaluation counts
-    	raw_N_l[step] += numSamples;
-    	increment_ml_equivalent_cost(numSamples, lev_cost, ref_cost);
-      }
-    }
-
-    //For target sigma and target scalarization we need to do this in an extra
-    //step since variances over all levels have to be known
-    for (step=0; step<num_steps && delta_N_l[step]; ++step) {
-      aggregate_variance_target_Qsum(sum_Ql, sum_Qlm1, sum_QlQlm1, N_l,
-                   step, agg_var_qoi);
-      //Cout << "Agg var: "<< step << " " << agg_var_qoi << "\n";
-      // MSE reference is MC applied to HF
-      if (mlmfIter == 0)
-        aggregate_mse_target_Qsum(agg_var_qoi, N_l, step, estimator_var0_qoi);
-    }
-
-    if (mlmfIter == 0){ // eps^2 / 2 = var * relative factor
-      set_convergence_tol(estimator_var0_qoi, cost, eps_sq_div_2_qoi);
-    }
-=======*/
-=======
->>>>>>> 74b6a546
 
 void NonDMultilevelSampling::multilevel_mc_pilot_projection()
 {
@@ -555,16 +509,10 @@
     if (numSamples) {
 
       // assign sequence, get samples, export, evaluate
-<<<<<<< HEAD
       evaluate_ml_sample_increment("ml_", step);
-      accumulate_ml_Qsums(sum_Ql, sum_Qlm1, sum_QlQlm1, step, N_pilot[step]);
-
-=======
-      evaluate_ml_sample_increment(step);
       accumulate_ml_Qsums(sum_Ql, sum_Qlm1, sum_QlQlm1, step,
 			  N_actual_pilot[step]);
       increment_alloc_samples(N_alloc_pilot[step], NTargetQoI[step]);
->>>>>>> 74b6a546
       variance_Qsum(sum_Ql.at(1)[step], sum_Qlm1.at(1)[step],
 		    sum_Ql.at(2)[step], sum_QlQlm1.at(pr11)[step],
 		    sum_Qlm1.at(2)[step], N_actual_pilot[step], step,
