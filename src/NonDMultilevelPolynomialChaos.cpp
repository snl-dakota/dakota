--- conflicted
+++ resolved
@@ -25,14 +25,10 @@
 /** This constructor is called for a standard letter-envelope iterator
     instantiation using the ProblemDescDB. */
 NonDMultilevelPolynomialChaos::
-<<<<<<< HEAD
-NonDMultilevelPolynomialChaos(ProblemDescDB& problem_db, ParallelLibrary& parallel_lib, std::shared_ptr<Model> model):
+NonDMultilevelPolynomialChaos(ProblemDescDB& problem_db,
+			      ParallelLibrary& parallel_lib,
+			      std::shared_ptr<Model> model):
   NonDPolynomialChaos(DEFAULT_METHOD, problem_db, parallel_lib, model), // bypass PCE ctor
-=======
-NonDMultilevelPolynomialChaos(ProblemDescDB& problem_db,
-			      std::shared_ptr<Model> model):
-  NonDPolynomialChaos(DEFAULT_METHOD, problem_db, model), // bypass PCE ctor
->>>>>>> 59553311
   expOrderSeqSpec(problem_db.get_usa("method.nond.expansion_order")),
   expSamplesSeqSpec(problem_db.get_sza("method.nond.expansion_samples")),
   quadOrderSeqSpec(problem_db.get_usa("method.nond.quadrature_order")),
