--- conflicted
+++ resolved
@@ -2672,11 +2672,7 @@
       |
       max {N_mdm(type,qoiAggregation_QOI_AGGREGATION_MAX)}
      ]
-<<<<<<< HEAD
-    [ max_iterations INTEGER >= 0 {N_mdm(nnint,maxIterations)} ]
-=======
     [ max_iterations INTEGER >= 0 {N_mdm(int,maxIterations)} ]
->>>>>>> e973f9e8
     [ convergence_tolerance REAL {N_mdm(Real,convergenceTolerance)} ]
     [ final_moments {0}
       none {N_mdm(type,finalMomentsType_NO_MOMENTS)}
@@ -5181,11 +5177,7 @@
     |
     ( muq {N_mdm(utype,subMethod_SUBMETHOD_MUQ)}
       chain_samples ALIAS samples INTEGER {N_mdm(int,chainSamples)}
-<<<<<<< HEAD
-      [ seed INTEGER > 0 {N_mdm(pint,randomSeed)} ]
-=======
       [ seed INTEGER > 0 {N_mdm(int,randomSeed)} ]
->>>>>>> e973f9e8
       [ rng {0}
         mt19937 {N_mdm(lit,rngName_mt19937)}
         |
