KEYWORD01 environment {NIDRProblemDescDB::env_start}
  [ tabular_data ALIAS tabular_graphics_data {N_stm(true,tabularDataFlag)}
    [ tabular_data_file ALIAS tabular_graphics_file STRING {N_stm(str,tabularDataFile)} ]
    [ 
      ( custom_annotated {N_stm(utype,tabularFormat_TABULAR_NONE)}
        [ header {N_stm(augment_utype,tabularFormat_TABULAR_HEADER)} ]
        [ eval_id {N_stm(augment_utype,tabularFormat_TABULAR_EVAL_ID)} ]
        [ interface_id {N_stm(augment_utype,tabularFormat_TABULAR_IFACE_ID)} ]
       )
      |
      annotated {N_stm(utype,tabularFormat_TABULAR_ANNOTATED)}
      |
      freeform {N_stm(utype,tabularFormat_TABULAR_NONE)}
     ]
   ]
  [ output_file STRING {N_stm(str,outputFile)} ]
  [ error_file STRING {N_stm(str,errorFile)} ]
  [ read_restart STRING {N_stm(str,readRestart)}
    [ stop_restart INTEGER >= 0 {N_stm(int,stopRestart)} ]
   ]
  [ write_restart STRING {N_stm(str,writeRestart)} ]
  [ output_precision INTEGER >= 0 {N_stm(int,outputPrecision)} ]
  [ results_output {N_stm(true,resultsOutputFlag)}
    [ results_output_file STRING {N_stm(str,resultsOutputFile)} ]
    [ text {N_stm(augment_utype,resultsOutputFormat_RESULTS_OUTPUT_TEXT)} ]
    [ hdf5 {N_stm(augment_utype,resultsOutputFormat_RESULTS_OUTPUT_HDF5)}
      [ model_selection {0}
        top_method {N_stm(utype,modelEvalsSelection_MODEL_EVAL_STORE_TOP_METHOD)}
        |
        none {N_stm(utype,modelEvalsSelection_MODEL_EVAL_STORE_NONE)}
        |
        all_methods {N_stm(utype,modelEvalsSelection_MODEL_EVAL_STORE_ALL_METHODS)}
        |
        all {N_stm(utype,modelEvalsSelection_MODEL_EVAL_STORE_ALL)}
       ]
      [ interface_selection {0}
        none {N_stm(utype,interfEvalsSelection_INTERF_EVAL_STORE_NONE)}
        |
        simulation {N_stm(utype,interfEvalsSelection_INTERF_EVAL_STORE_SIMULATION)}
        |
        all {N_stm(utype,interfEvalsSelection_INTERF_EVAL_STORE_ALL)}
       ]
     ]
   ]
  [ graphics {N_stm(true,graphicsFlag)} ]
  [ check {N_stm(true,checkFlag)} ]
  [ pre_run {N_stm(true,preRunFlag)}
    [ input STRING {N_stm(str,preRunInput)} ]
    [ output STRING {N_stm(str,preRunOutput)}
      [ 
        ( custom_annotated {N_stm(utype,preRunOutputFormat_TABULAR_NONE)}
          [ header {N_stm(augment_utype,preRunOutputFormat_TABULAR_HEADER)} ]
          [ eval_id {N_stm(augment_utype,preRunOutputFormat_TABULAR_EVAL_ID)} ]
          [ interface_id {N_stm(augment_utype,preRunOutputFormat_TABULAR_IFACE_ID)} ]
         )
        |
        annotated {N_stm(utype,preRunOutputFormat_TABULAR_ANNOTATED)}
        |
        freeform {N_stm(utype,preRunOutputFormat_TABULAR_NONE)}
       ]
     ]
   ]
  [ run {N_stm(true,runFlag)}
    [ input STRING {N_stm(str,runInput)} ]
    [ output STRING {N_stm(str,runOutput)} ]
   ]
  [ post_run {N_stm(true,postRunFlag)}
    [ input STRING {N_stm(str,postRunInput)}
      [ 
        ( custom_annotated {N_stm(utype,postRunInputFormat_TABULAR_NONE)}
          [ header {N_stm(augment_utype,postRunInputFormat_TABULAR_HEADER)} ]
          [ eval_id {N_stm(augment_utype,postRunInputFormat_TABULAR_EVAL_ID)} ]
          [ interface_id {N_stm(augment_utype,postRunInputFormat_TABULAR_IFACE_ID)} ]
         )
        |
        annotated {N_stm(utype,postRunInputFormat_TABULAR_ANNOTATED)}
        |
        freeform {N_stm(utype,postRunInputFormat_TABULAR_NONE)}
       ]
     ]
    [ output STRING {N_stm(str,postRunOutput)} ]
   ]
  [ top_method_pointer ALIAS method_pointer STRING {N_stm(str,topMethodPointer)} ]

KEYWORD12 method {N_mdm3(start,0,stop)}
  [ id_method STRING {N_mdm(str,idMethod)} ]
  [ output {0}
    debug {N_mdm(type,methodOutput_DEBUG_OUTPUT)}
    |
    verbose {N_mdm(type,methodOutput_VERBOSE_OUTPUT)}
    |
    normal {N_mdm(type,methodOutput_NORMAL_OUTPUT)}
    |
    quiet {N_mdm(type,methodOutput_QUIET_OUTPUT)}
    |
    silent {N_mdm(type,methodOutput_SILENT_OUTPUT)}
   ]
  [ final_solutions INTEGER >= 0 {N_mdm(sizet,numFinalSolutions)} ]
  ( hybrid {N_mdm(utype,methodName_HYBRID)}
    ( sequential ALIAS uncoupled {N_mdm(utype,subMethod_SUBMETHOD_SEQUENTIAL)}
      ( method_name_list STRINGLIST {N_mdm(strL,hybridMethodNames)}
        [ model_pointer_list STRING {N_mdm(strL,hybridModelPointers)} ]
       )
      |
      method_pointer_list STRINGLIST {N_mdm(strL,hybridMethodPointers)}
      [ iterator_servers INTEGER > 0 {N_mdm(pint,iteratorServers)} ]
      [ iterator_scheduling {0}
        master {N_mdm(type,iteratorScheduling_MASTER_SCHEDULING)}
        |
        peer {N_mdm(type,iteratorScheduling_PEER_SCHEDULING)}
       ]
      [ processors_per_iterator INTEGER > 0 {N_mdm(pint,procsPerIterator)} ]
     )
    |
    ( embedded ALIAS coupled {N_mdm(utype,subMethod_SUBMETHOD_EMBEDDED)}
      ( global_method_name STRING {N_mdm(str,hybridGlobalMethodName)}
        [ global_model_pointer STRING {N_mdm(str,hybridGlobalModelPointer)} ]
       )
      |
      global_method_pointer STRING {N_mdm(str,hybridGlobalMethodPointer)}
      ( local_method_name STRING {N_mdm(str,hybridLocalMethodName)}
        [ local_model_pointer STRING {N_mdm(str,hybridLocalModelPointer)} ]
       )
      |
      local_method_pointer STRING {N_mdm(str,hybridLocalMethodPointer)}
      [ local_search_probability REAL {N_mdm(Real,hybridLSProb)} ]
      [ iterator_servers INTEGER > 0 {N_mdm(pint,iteratorServers)} ]
      [ iterator_scheduling {0}
        master {N_mdm(type,iteratorScheduling_MASTER_SCHEDULING)}
        |
        peer {N_mdm(type,iteratorScheduling_PEER_SCHEDULING)}
       ]
      [ processors_per_iterator INTEGER > 0 {N_mdm(pint,procsPerIterator)} ]
     )
    |
    ( collaborative {N_mdm(utype,subMethod_SUBMETHOD_COLLABORATIVE)}
      ( method_name_list STRINGLIST {N_mdm(strL,hybridMethodNames)}
        [ model_pointer_list STRING {N_mdm(strL,hybridModelPointers)} ]
       )
      |
      method_pointer_list STRINGLIST {N_mdm(strL,hybridMethodPointers)}
      [ iterator_servers INTEGER > 0 {N_mdm(pint,iteratorServers)} ]
      [ iterator_scheduling {0}
        master {N_mdm(type,iteratorScheduling_MASTER_SCHEDULING)}
        |
        peer {N_mdm(type,iteratorScheduling_PEER_SCHEDULING)}
       ]
      [ processors_per_iterator INTEGER > 0 {N_mdm(pint,procsPerIterator)} ]
     )
   )
  |
  ( multi_start {N_mdm(utype,methodName_MULTI_START)}
    ( method_name STRING {N_mdm(str,subMethodName)}
      [ model_pointer STRING {N_mdm(str,subModelPointer)} ]
     )
    |
    method_pointer STRING {N_mdm(str,subMethodPointer)}
    [ random_starts INTEGER {N_mdm(int,concurrentRandomJobs)}
      [ seed INTEGER {N_mdm(int,randomSeed)} ]
     ]
    [ starting_points REALLIST {N_mdm(RealDL,concurrentParameterSets)} ]
    [ iterator_servers INTEGER > 0 {N_mdm(pint,iteratorServers)} ]
    [ iterator_scheduling {0}
      master {N_mdm(type,iteratorScheduling_MASTER_SCHEDULING)}
      |
      peer {N_mdm(type,iteratorScheduling_PEER_SCHEDULING)}
     ]
    [ processors_per_iterator INTEGER > 0 {N_mdm(pint,procsPerIterator)} ]
   )
  |
  ( pareto_set {N_mdm(utype,methodName_PARETO_SET)}
    ( method_name ALIAS opt_method_name STRING {N_mdm(str,subMethodName)}
      [ model_pointer ALIAS opt_model_pointer STRING {N_mdm(str,subModelPointer)} ]
     )
    |
    method_pointer ALIAS opt_method_pointer STRING {N_mdm(str,subMethodPointer)}
    [ random_weight_sets INTEGER {N_mdm(int,concurrentRandomJobs)}
      [ seed INTEGER {N_mdm(int,randomSeed)} ]
     ]
    [ weight_sets ALIAS multi_objective_weight_sets REALLIST {N_mdm(RealDL,concurrentParameterSets)} ]
    [ iterator_servers INTEGER > 0 {N_mdm(pint,iteratorServers)} ]
    [ iterator_scheduling {0}
      master {N_mdm(type,iteratorScheduling_MASTER_SCHEDULING)}
      |
      peer {N_mdm(type,iteratorScheduling_PEER_SCHEDULING)}
     ]
    [ processors_per_iterator INTEGER > 0 {N_mdm(pint,procsPerIterator)} ]
   )
  |
  ( branch_and_bound {N_mdm(utype,methodName_BRANCH_AND_BOUND)}
    method_pointer STRING {N_mdm(str,subMethodPointer)}
    |
    ( method_name STRING {N_mdm(str,subMethodName)}
      [ model_pointer STRING {N_mdm(str,modelPointer)} ]
     )
    [ scaling {N_mdm(true,methodScaling)} ]
   )
  |
  ( surrogate_based_local {N_mdm(utype,methodName_SURROGATE_BASED_LOCAL)}
    method_pointer ALIAS approx_method_pointer STRING {N_mdm(str,subMethodPointer)}
    |
    method_name ALIAS approx_method_name STRING {N_mdm(str,subMethodName)}
    model_pointer ALIAS approx_model_pointer STRING {N_mdm(str,modelPointer)}
    [ soft_convergence_limit INTEGER {N_mdm(ushint,softConvLimit)} ]
    [ truth_surrogate_bypass {N_mdm(true,surrBasedLocalLayerBypass)} ]
    [ approx_subproblem {0}
      original_primary {N_mdm(type,surrBasedLocalSubProbObj_ORIGINAL_PRIMARY)}
      |
      single_objective {N_mdm(type,surrBasedLocalSubProbObj_SINGLE_OBJECTIVE)}
      |
      augmented_lagrangian_objective {N_mdm(type,surrBasedLocalSubProbObj_AUGMENTED_LAGRANGIAN_OBJECTIVE)}
      |
      lagrangian_objective {N_mdm(type,surrBasedLocalSubProbObj_LAGRANGIAN_OBJECTIVE)}
      original_constraints {N_mdm(type,surrBasedLocalSubProbCon_ORIGINAL_CONSTRAINTS)}
      |
      linearized_constraints {N_mdm(type,surrBasedLocalSubProbCon_LINEARIZED_CONSTRAINTS)}
      |
      no_constraints {N_mdm(type,surrBasedLocalSubProbCon_NO_CONSTRAINTS)}
     ]
    [ merit_function {0}
      penalty_merit {N_mdm(type,surrBasedLocalMeritFn_PENALTY_MERIT)}
      |
      adaptive_penalty_merit {N_mdm(type,surrBasedLocalMeritFn_ADAPTIVE_PENALTY_MERIT)}
      |
      lagrangian_merit {N_mdm(type,surrBasedLocalMeritFn_LAGRANGIAN_MERIT)}
      |
      augmented_lagrangian_merit {N_mdm(type,surrBasedLocalMeritFn_AUGMENTED_LAGRANGIAN_MERIT)}
     ]
    [ acceptance_logic {0}
      tr_ratio {N_mdm(type,surrBasedLocalAcceptLogic_TR_RATIO)}
      |
      filter {N_mdm(type,surrBasedLocalAcceptLogic_FILTER)}
     ]
    [ constraint_relax {0}
      homotopy {N_mdm(type,surrBasedLocalConstrRelax_HOMOTOPY)}
     ]
    [ trust_region {0,0,NIDRProblemDescDB::method_tr_final}
      [ initial_size REALLIST {N_mdm(RealDL,trustRegionInitSize)} ]
      [ minimum_size REAL {N_mdm(Real,trustRegionMinSize)} ]
      [ contract_threshold REAL {N_mdm(Real,trustRegionContractTrigger)} ]
      [ expand_threshold REAL {N_mdm(Real,trustRegionExpandTrigger)} ]
      [ contraction_factor REAL {N_mdm(Real,trustRegionContract)} ]
      [ expansion_factor REAL {N_mdm(Real,trustRegionExpand)} ]
     ]
    [ max_iterations INTEGER >= 0 {N_mdm(nnint,maxIterations)} ]
    [ convergence_tolerance REAL {N_mdm(Real,convergenceTolerance)} ]
    [ constraint_tolerance REAL {N_mdm(Real,constraintTolerance)} ]
   )
  |
  ( surrogate_based_global {N_mdm(utype,methodName_SURROGATE_BASED_GLOBAL)}
    method_pointer ALIAS approx_method_pointer STRING {N_mdm(str,subMethodPointer)}
    |
    method_name ALIAS approx_method_name STRING {N_mdm(str,subMethodName)}
    model_pointer ALIAS approx_model_pointer STRING {N_mdm(str,modelPointer)}
    [ replace_points {N_mdm(true,surrBasedGlobalReplacePts)} ]
    [ max_iterations INTEGER >= 0 {N_mdm(nnint,maxIterations)} ]
   )
  |
  ( dot_frcg {N_mdm(utype,methodName_DOT_FRCG)}
    [ max_iterations INTEGER >= 0 {N_mdm(nnint,maxIterations)} ]
    [ convergence_tolerance REAL {N_mdm(Real,convergenceTolerance)} ]
    [ constraint_tolerance REAL {N_mdm(Real,constraintTolerance)} ]
    [ speculative {N_mdm(true,speculativeFlag)} ]
    [ max_function_evaluations INTEGER >= 0 {N_mdm(nnint,maxFunctionEvaluations)} ]
    [ scaling {N_mdm(true,methodScaling)} ]
    [ model_pointer STRING {N_mdm(str,modelPointer)} ]
   )
  |
  ( dot_mmfd {N_mdm(utype,methodName_DOT_MMFD)}
    [ max_iterations INTEGER >= 0 {N_mdm(nnint,maxIterations)} ]
    [ convergence_tolerance REAL {N_mdm(Real,convergenceTolerance)} ]
    [ constraint_tolerance REAL {N_mdm(Real,constraintTolerance)} ]
    [ speculative {N_mdm(true,speculativeFlag)} ]
    [ max_function_evaluations INTEGER >= 0 {N_mdm(nnint,maxFunctionEvaluations)} ]
    [ scaling {N_mdm(true,methodScaling)} ]
    [ model_pointer STRING {N_mdm(str,modelPointer)} ]
   )
  |
  ( dot_bfgs {N_mdm(utype,methodName_DOT_BFGS)}
    [ max_iterations INTEGER >= 0 {N_mdm(nnint,maxIterations)} ]
    [ convergence_tolerance REAL {N_mdm(Real,convergenceTolerance)} ]
    [ constraint_tolerance REAL {N_mdm(Real,constraintTolerance)} ]
    [ speculative {N_mdm(true,speculativeFlag)} ]
    [ max_function_evaluations INTEGER >= 0 {N_mdm(nnint,maxFunctionEvaluations)} ]
    [ scaling {N_mdm(true,methodScaling)} ]
    [ model_pointer STRING {N_mdm(str,modelPointer)} ]
   )
  |
  ( dot_slp {N_mdm(utype,methodName_DOT_SLP)}
    [ max_iterations INTEGER >= 0 {N_mdm(nnint,maxIterations)} ]
    [ convergence_tolerance REAL {N_mdm(Real,convergenceTolerance)} ]
    [ constraint_tolerance REAL {N_mdm(Real,constraintTolerance)} ]
    [ speculative {N_mdm(true,speculativeFlag)} ]
    [ max_function_evaluations INTEGER >= 0 {N_mdm(nnint,maxFunctionEvaluations)} ]
    [ scaling {N_mdm(true,methodScaling)} ]
    [ model_pointer STRING {N_mdm(str,modelPointer)} ]
   )
  |
  ( dot_sqp {N_mdm(utype,methodName_DOT_SQP)}
    [ max_iterations INTEGER >= 0 {N_mdm(nnint,maxIterations)} ]
    [ convergence_tolerance REAL {N_mdm(Real,convergenceTolerance)} ]
    [ constraint_tolerance REAL {N_mdm(Real,constraintTolerance)} ]
    [ speculative {N_mdm(true,speculativeFlag)} ]
    [ max_function_evaluations INTEGER >= 0 {N_mdm(nnint,maxFunctionEvaluations)} ]
    [ scaling {N_mdm(true,methodScaling)} ]
    [ model_pointer STRING {N_mdm(str,modelPointer)} ]
   )
  |
  ( conmin_frcg {N_mdm(utype,methodName_CONMIN_FRCG)}
    [ max_iterations INTEGER >= 0 {N_mdm(nnint,maxIterations)} ]
    [ convergence_tolerance REAL {N_mdm(Real,convergenceTolerance)} ]
    [ constraint_tolerance REAL {N_mdm(Real,constraintTolerance)} ]
    [ speculative {N_mdm(true,speculativeFlag)} ]
    [ max_function_evaluations INTEGER >= 0 {N_mdm(nnint,maxFunctionEvaluations)} ]
    [ scaling {N_mdm(true,methodScaling)} ]
    [ model_pointer STRING {N_mdm(str,modelPointer)} ]
   )
  |
  ( conmin_mfd {N_mdm(utype,methodName_CONMIN_MFD)}
    [ max_iterations INTEGER >= 0 {N_mdm(nnint,maxIterations)} ]
    [ convergence_tolerance REAL {N_mdm(Real,convergenceTolerance)} ]
    [ constraint_tolerance REAL {N_mdm(Real,constraintTolerance)} ]
    [ speculative {N_mdm(true,speculativeFlag)} ]
    [ max_function_evaluations INTEGER >= 0 {N_mdm(nnint,maxFunctionEvaluations)} ]
    [ scaling {N_mdm(true,methodScaling)} ]
    [ model_pointer STRING {N_mdm(str,modelPointer)} ]
   )
  |
  ( dl_solver STRING {N_mdm(utype_lit,TYPE_DATA_methodName_DL_SOLVER)}
    [ max_function_evaluations INTEGER >= 0 {N_mdm(nnint,maxFunctionEvaluations)} ]
    [ scaling {N_mdm(true,methodScaling)} ]
    [ model_pointer STRING {N_mdm(str,modelPointer)} ]
   )
  |
  ( npsol_sqp {N_mdm(utype,methodName_NPSOL_SQP)}
    [ verify_level INTEGER {N_mdm(int,verifyLevel)} ]
    [ function_precision REAL {N_mdm(Real,functionPrecision)} ]
    [ linesearch_tolerance REAL {N_mdm(Real,lineSearchTolerance)} ]
    [ convergence_tolerance REAL {N_mdm(Real,convergenceTolerance)} ]
    [ max_iterations INTEGER >= 0 {N_mdm(nnint,maxIterations)} ]
    [ constraint_tolerance REAL {N_mdm(Real,constraintTolerance)} ]
    [ speculative {N_mdm(true,speculativeFlag)} ]
    [ max_function_evaluations INTEGER >= 0 {N_mdm(nnint,maxFunctionEvaluations)} ]
    [ scaling {N_mdm(true,methodScaling)} ]
    [ model_pointer STRING {N_mdm(str,modelPointer)} ]
   )
  |
  ( nlssol_sqp {N_mdm(utype,methodName_NLSSOL_SQP)}
    [ verify_level INTEGER {N_mdm(int,verifyLevel)} ]
    [ function_precision REAL {N_mdm(Real,functionPrecision)} ]
    [ linesearch_tolerance REAL {N_mdm(Real,lineSearchTolerance)} ]
    [ convergence_tolerance REAL {N_mdm(Real,convergenceTolerance)} ]
    [ max_iterations INTEGER >= 0 {N_mdm(nnint,maxIterations)} ]
    [ constraint_tolerance REAL {N_mdm(Real,constraintTolerance)} ]
    [ speculative {N_mdm(true,speculativeFlag)} ]
    [ max_function_evaluations INTEGER >= 0 {N_mdm(nnint,maxFunctionEvaluations)} ]
    [ scaling {N_mdm(true,methodScaling)} ]
    [ model_pointer STRING {N_mdm(str,modelPointer)} ]
   )
  |
  ( nlpql_sqp {N_mdm(utype,methodName_NLPQL_SQP)}
    [ max_iterations INTEGER >= 0 {N_mdm(nnint,maxIterations)} ]
    [ convergence_tolerance REAL {N_mdm(Real,convergenceTolerance)} ]
    [ max_function_evaluations INTEGER >= 0 {N_mdm(nnint,maxFunctionEvaluations)} ]
    [ scaling {N_mdm(true,methodScaling)} ]
    [ model_pointer STRING {N_mdm(str,modelPointer)} ]
   )
  |
  ( optpp_cg {N_mdm(utype,methodName_OPTPP_CG)}
    [ max_step REAL {N_mdm(Real,maxStep)} ]
    [ gradient_tolerance REAL {N_mdm(Real,gradientTolerance)} ]
    [ max_iterations INTEGER >= 0 {N_mdm(nnint,maxIterations)} ]
    [ convergence_tolerance REAL {N_mdm(Real,convergenceTolerance)} ]
    [ speculative {N_mdm(true,speculativeFlag)} ]
    [ max_function_evaluations INTEGER >= 0 {N_mdm(nnint,maxFunctionEvaluations)} ]
    [ scaling {N_mdm(true,methodScaling)} ]
    [ model_pointer STRING {N_mdm(str,modelPointer)} ]
   )
  |
  ( optpp_q_newton {N_mdm(utype,methodName_OPTPP_Q_NEWTON)}
    [ search_method {0}
      value_based_line_search {N_mdm(lit,searchMethod_value_based_line_search)}
      |
      gradient_based_line_search {N_mdm(lit,searchMethod_gradient_based_line_search)}
      |
      trust_region {N_mdm(lit,searchMethod_trust_region)}
      |
      tr_pds {N_mdm(lit,searchMethod_tr_pds)}
     ]
    [ merit_function {0}
      el_bakry {N_mdm(type,meritFn_NormFmu)}
      |
      argaez_tapia {N_mdm(type,meritFn_ArgaezTapia)}
      |
      van_shanno {N_mdm(type,meritFn_VanShanno)}
     ]
    [ steplength_to_boundary REAL {N_mdm(Real,stepLenToBoundary)} ]
    [ centering_parameter REAL {N_mdm(Real,centeringParam)} ]
    [ max_step REAL {N_mdm(Real,maxStep)} ]
    [ gradient_tolerance REAL {N_mdm(Real,gradientTolerance)} ]
    [ max_iterations INTEGER >= 0 {N_mdm(nnint,maxIterations)} ]
    [ convergence_tolerance REAL {N_mdm(Real,convergenceTolerance)} ]
    [ speculative {N_mdm(true,speculativeFlag)} ]
    [ max_function_evaluations INTEGER >= 0 {N_mdm(nnint,maxFunctionEvaluations)} ]
    [ scaling {N_mdm(true,methodScaling)} ]
    [ model_pointer STRING {N_mdm(str,modelPointer)} ]
   )
  |
  ( optpp_fd_newton {N_mdm(utype,methodName_OPTPP_FD_NEWTON)}
    [ search_method {0}
      value_based_line_search {N_mdm(lit,searchMethod_value_based_line_search)}
      |
      gradient_based_line_search {N_mdm(lit,searchMethod_gradient_based_line_search)}
      |
      trust_region {N_mdm(lit,searchMethod_trust_region)}
      |
      tr_pds {N_mdm(lit,searchMethod_tr_pds)}
     ]
    [ merit_function {0}
      el_bakry {N_mdm(type,meritFn_NormFmu)}
      |
      argaez_tapia {N_mdm(type,meritFn_ArgaezTapia)}
      |
      van_shanno {N_mdm(type,meritFn_VanShanno)}
     ]
    [ steplength_to_boundary REAL {N_mdm(Real,stepLenToBoundary)} ]
    [ centering_parameter REAL {N_mdm(Real,centeringParam)} ]
    [ max_step REAL {N_mdm(Real,maxStep)} ]
    [ gradient_tolerance REAL {N_mdm(Real,gradientTolerance)} ]
    [ max_iterations INTEGER >= 0 {N_mdm(nnint,maxIterations)} ]
    [ convergence_tolerance REAL {N_mdm(Real,convergenceTolerance)} ]
    [ speculative {N_mdm(true,speculativeFlag)} ]
    [ max_function_evaluations INTEGER >= 0 {N_mdm(nnint,maxFunctionEvaluations)} ]
    [ scaling {N_mdm(true,methodScaling)} ]
    [ model_pointer STRING {N_mdm(str,modelPointer)} ]
   )
  |
  ( optpp_g_newton {N_mdm(utype,methodName_OPTPP_G_NEWTON)}
    [ search_method {0}
      value_based_line_search {N_mdm(lit,searchMethod_value_based_line_search)}
      |
      gradient_based_line_search {N_mdm(lit,searchMethod_gradient_based_line_search)}
      |
      trust_region {N_mdm(lit,searchMethod_trust_region)}
      |
      tr_pds {N_mdm(lit,searchMethod_tr_pds)}
     ]
    [ merit_function {0}
      el_bakry {N_mdm(type,meritFn_NormFmu)}
      |
      argaez_tapia {N_mdm(type,meritFn_ArgaezTapia)}
      |
      van_shanno {N_mdm(type,meritFn_VanShanno)}
     ]
    [ steplength_to_boundary REAL {N_mdm(Real,stepLenToBoundary)} ]
    [ centering_parameter REAL {N_mdm(Real,centeringParam)} ]
    [ max_step REAL {N_mdm(Real,maxStep)} ]
    [ gradient_tolerance REAL {N_mdm(Real,gradientTolerance)} ]
    [ max_iterations INTEGER >= 0 {N_mdm(nnint,maxIterations)} ]
    [ convergence_tolerance REAL {N_mdm(Real,convergenceTolerance)} ]
    [ speculative {N_mdm(true,speculativeFlag)} ]
    [ max_function_evaluations INTEGER >= 0 {N_mdm(nnint,maxFunctionEvaluations)} ]
    [ scaling {N_mdm(true,methodScaling)} ]
    [ model_pointer STRING {N_mdm(str,modelPointer)} ]
   )
  |
  ( optpp_newton {N_mdm(utype,methodName_OPTPP_NEWTON)}
    [ search_method {0}
      value_based_line_search {N_mdm(lit,searchMethod_value_based_line_search)}
      |
      gradient_based_line_search {N_mdm(lit,searchMethod_gradient_based_line_search)}
      |
      trust_region {N_mdm(lit,searchMethod_trust_region)}
      |
      tr_pds {N_mdm(lit,searchMethod_tr_pds)}
     ]
    [ merit_function {0}
      el_bakry {N_mdm(type,meritFn_NormFmu)}
      |
      argaez_tapia {N_mdm(type,meritFn_ArgaezTapia)}
      |
      van_shanno {N_mdm(type,meritFn_VanShanno)}
     ]
    [ steplength_to_boundary REAL {N_mdm(Real,stepLenToBoundary)} ]
    [ centering_parameter REAL {N_mdm(Real,centeringParam)} ]
    [ max_step REAL {N_mdm(Real,maxStep)} ]
    [ gradient_tolerance REAL {N_mdm(Real,gradientTolerance)} ]
    [ max_iterations INTEGER >= 0 {N_mdm(nnint,maxIterations)} ]
    [ convergence_tolerance REAL {N_mdm(Real,convergenceTolerance)} ]
    [ speculative {N_mdm(true,speculativeFlag)} ]
    [ max_function_evaluations INTEGER >= 0 {N_mdm(nnint,maxFunctionEvaluations)} ]
    [ scaling {N_mdm(true,methodScaling)} ]
    [ model_pointer STRING {N_mdm(str,modelPointer)} ]
   )
  |
  ( optpp_pds {N_mdm(utype,methodName_OPTPP_PDS)}
    [ search_scheme_size INTEGER {N_mdm(int,searchSchemeSize)} ]
    [ max_iterations INTEGER >= 0 {N_mdm(nnint,maxIterations)} ]
    [ convergence_tolerance REAL {N_mdm(Real,convergenceTolerance)} ]
    [ max_function_evaluations INTEGER >= 0 {N_mdm(nnint,maxFunctionEvaluations)} ]
    [ scaling {N_mdm(true,methodScaling)} ]
    [ model_pointer STRING {N_mdm(str,modelPointer)} ]
   )
  |
  ( demo_tpl {N_mdm(utype,methodName_DEMO_TPL)}
    [ max_function_evaluations INTEGER >= 0 {N_mdm(nnint,maxFunctionEvaluations)} ]
    [ max_iterations INTEGER >= 0 {N_mdm(nnint,maxIterations)} ]
    [ convergence_tolerance REAL {N_mdm(Real,convergenceTolerance)} ]
    [ variable_tolerance REAL {N_mdm(Real,threshStepLength)} ]
    [ solution_target ALIAS solution_accuracy REAL {N_mdm(Real,solnTarget)} ]
    [ options_file STRING {N_mdm(str,advancedOptionsFilename)} ]
   )
  |
  ( rol {N_mdm(utype,methodName_ROL)}
    [ max_iterations INTEGER >= 0 {N_mdm(nnint,maxIterations)} ]
    [ variable_tolerance REAL {N_mdm(Real,threshStepLength)} ]
    [ gradient_tolerance REAL {N_mdm(Real,gradientTolerance)} ]
    [ constraint_tolerance REAL {N_mdm(Real,constraintTolerance)} ]
    [ options_file STRING {N_mdm(str,advancedOptionsFilename)} ]
    [ scaling {N_mdm(true,methodScaling)} ]
    [ model_pointer STRING {N_mdm(str,modelPointer)} ]
   )
  |
  ( asynch_pattern_search ALIAS coliny_apps {N_mdm(utype,methodName_ASYNCH_PATTERN_SEARCH)}
    [ initial_delta REAL {N_mdm(Real,initStepLength)} ]
    [ contraction_factor REAL {N_mdm(Real,contractStepLength)} ]
    [ variable_tolerance REAL {N_mdm(Real,threshStepLength)} ]
    [ solution_target ALIAS solution_accuracy REAL {N_mdm(Real,solnTarget)} ]
    [ synchronization {0}
      blocking {N_mdm(lit,evalSynchronize_blocking)}
      |
      nonblocking {N_mdm(lit,evalSynchronize_nonblocking)}
     ]
    [ merit_function {0}
      merit_max {N_mdm(lit,meritFunction_merit_max)}
      |
      merit_max_smooth {N_mdm(lit,meritFunction_merit_max_smooth)}
      |
      merit1 {N_mdm(lit,meritFunction_merit1)}
      |
      merit1_smooth {N_mdm(lit,meritFunction_merit1_smooth)}
      |
      merit2 {N_mdm(lit,meritFunction_merit2)}
      |
      merit2_smooth {N_mdm(lit,meritFunction_merit2_smooth)}
      |
      merit2_squared {N_mdm(lit,meritFunction_merit2_squared)}
     ]
    [ constraint_penalty REAL {N_mdm(Real,constrPenalty)} ]
    [ smoothing_factor REAL {N_mdm(Real,smoothFactor)} ]
    [ constraint_tolerance REAL {N_mdm(Real,constraintTolerance)} ]
    [ max_function_evaluations INTEGER >= 0 {N_mdm(nnint,maxFunctionEvaluations)} ]
    [ scaling {N_mdm(true,methodScaling)} ]
    [ model_pointer STRING {N_mdm(str,modelPointer)} ]
   )
  |
  ( mesh_adaptive_search {N_mdm(utype,methodName_MESH_ADAPTIVE_SEARCH)}
    [ initial_delta REAL {N_mdm(Real,initMeshSize)} ]
    [ variable_tolerance REAL {N_mdm(Real,minMeshSize)} ]
    [ function_precision REAL {N_mdm(Real,functionPrecision)} ]
    [ seed INTEGER > 0 {N_mdm(pint,randomSeed)} ]
    [ history_file STRING {N_mdm(str,historyFile)} ]
    [ display_format STRING {N_mdm(str,displayFormat)} ]
    [ variable_neighborhood_search REAL {N_mdm(Real,vns)} ]
    [ neighbor_order INTEGER > 0 {N_mdm(pint,neighborOrder)} ]
    [ display_all_evaluations {N_mdm(true,showAllEval)} ]
    [ use_surrogate {0}
      inform_search {N_mdm(lit,useSurrogate_inform_search)}
      |
      optimize {N_mdm(lit,useSurrogate_optimize)}
     ]
    [ max_iterations INTEGER >= 0 {N_mdm(nnint,maxIterations)} ]
    [ max_function_evaluations INTEGER >= 0 {N_mdm(nnint,maxFunctionEvaluations)} ]
    [ scaling {N_mdm(true,methodScaling)} ]
    [ model_pointer STRING {N_mdm(str,modelPointer)} ]
   )
  |
  ( nowpac {N_mdm(utype,methodName_MIT_NOWPAC)}
    [ trust_region {0,0,NIDRProblemDescDB::method_tr_final}
      [ initial_size REALLIST {N_mdm(RealDL,trustRegionInitSize)} ]
      [ minimum_size REAL {N_mdm(Real,trustRegionMinSize)} ]
      [ contract_threshold REAL {N_mdm(Real,trustRegionContractTrigger)} ]
      [ expand_threshold REAL {N_mdm(Real,trustRegionExpandTrigger)} ]
      [ contraction_factor REAL {N_mdm(Real,trustRegionContract)} ]
      [ expansion_factor REAL {N_mdm(Real,trustRegionExpand)} ]
     ]
    [ max_iterations INTEGER >= 0 {N_mdm(nnint,maxIterations)} ]
    [ max_function_evaluations INTEGER >= 0 {N_mdm(nnint,maxFunctionEvaluations)} ]
    [ scaling {N_mdm(true,methodScaling)} ]
    [ model_pointer STRING {N_mdm(str,modelPointer)} ]
   )
  |
  ( snowpac {N_mdm(utype,methodName_MIT_SNOWPAC)}
    [ seed INTEGER > 0 {N_mdm(pint,randomSeed)} ]
    [ trust_region {0,0,NIDRProblemDescDB::method_tr_final}
      [ initial_size REALLIST {N_mdm(RealDL,trustRegionInitSize)} ]
      [ minimum_size REAL {N_mdm(Real,trustRegionMinSize)} ]
      [ contract_threshold REAL {N_mdm(Real,trustRegionContractTrigger)} ]
      [ expand_threshold REAL {N_mdm(Real,trustRegionExpandTrigger)} ]
      [ contraction_factor REAL {N_mdm(Real,trustRegionContract)} ]
      [ expansion_factor REAL {N_mdm(Real,trustRegionExpand)} ]
     ]
    [ max_iterations INTEGER >= 0 {N_mdm(nnint,maxIterations)} ]
    [ max_function_evaluations INTEGER >= 0 {N_mdm(nnint,maxFunctionEvaluations)} ]
    [ scaling {N_mdm(true,methodScaling)} ]
    [ model_pointer STRING {N_mdm(str,modelPointer)} ]
   )
  |
  ( moga {N_mdm(utype,methodName_MOGA)}
    [ fitness_type {0}
      layer_rank {N_mdm(lit,fitnessType_layer_rank)}
      |
      domination_count {N_mdm(lit,fitnessType_domination_count)}
     ]
    [ replacement_type {0}
      elitist {N_mdm(lit,replacementType_elitist)}
      |
      roulette_wheel {N_mdm(lit,replacementType_roulette_wheel)}
      |
      unique_roulette_wheel {N_mdm(lit,replacementType_unique_roulette_wheel)}
      |
      ( below_limit REAL {N_mdm(litp,TYPE_DATA_replacementType_below_limit)}
        [ shrinkage_fraction ALIAS shrinkage_percentage REAL {N_mdm(Real01,shrinkagePercent)} ]
       )
     ]
    [ niching_type {0}
      radial REALLIST {N_mdm(RealLlit,TYPE_DATA_nichingType_radial)}
      |
      distance REALLIST {N_mdm(RealLlit,TYPE_DATA_nichingType_distance)}
      |
      ( max_designs REALLIST {N_mdm(RealLlit,TYPE_DATA_nichingType_max_designs)}
        [ num_designs INTEGER >= 2 {N_mdm(pintz,numDesigns)} ]
       )
     ]
    [ convergence_type {0}
      metric_tracker {N_mdm(lit,convergenceType_metric_tracker)}
      [ percent_change REAL {N_mdm(Realz,convergenceTolerance)} ]
      [ num_generations INTEGER >= 0 {N_mdm(sizet,numGenerations)} ]
     ]
    [ postprocessor_type {0}
      orthogonal_distance REALLIST {N_mdm(RealLlit,TYPE_DATA_postProcessorType_distance_postprocessor)}
     ]
    [ max_iterations INTEGER >= 0 {N_mdm(nnint,maxIterations)} ]
    [ max_function_evaluations INTEGER >= 0 {N_mdm(nnint,maxFunctionEvaluations)} ]
    [ scaling {N_mdm(true,methodScaling)} ]
    [ population_size INTEGER >= 0 {N_mdm(nnint,populationSize)} ]
    [ log_file STRING {N_mdm(str,logFile)} ]
    [ print_each_pop {N_mdm(true,printPopFlag)} ]
    [ initialization_type {0}
      simple_random {N_mdm(lit,initializationType_random)}
      |
      unique_random {N_mdm(lit,initializationType_unique_random)}
      |
      flat_file STRING {N_mdm(slit2,TYPE_DATA_initializationType_flat_file)}
     ]
    [ crossover_type {0}
      multi_point_binary INTEGER {N_mdm(ilit2p,TYPE_DATA_crossoverType_multi_point_binary)}
      |
      multi_point_parameterized_binary INTEGER {N_mdm(ilit2p,TYPE_DATA_crossoverType_multi_point_parameterized_binary)}
      |
      multi_point_real INTEGER {N_mdm(ilit2p,TYPE_DATA_crossoverType_multi_point_real)}
      |
      ( shuffle_random {N_mdm(litc,TYPE_DATA_crossoverType_shuffle_random)}
        [ num_parents INTEGER > 0 {N_mdm(pintz,numParents)} ]
        [ num_offspring INTEGER > 0 {N_mdm(pintz,numOffspring)} ]
       )
      [ crossover_rate REAL {N_mdm(litz,TYPE_DATA_crossoverType_null_crossover)} ]
     ]
    [ mutation_type {0}
      bit_random {N_mdm(lit,mutationType_bit_random)}
      |
      replace_uniform {N_mdm(lit,mutationType_replace_uniform)}
      |
      ( offset_normal {N_mdm(litc,TYPE_DATA_mutationType_offset_normal)}
        [ mutation_scale REAL {N_mdm(Real01,mutationScale)} ]
       )
      |
      ( offset_cauchy {N_mdm(litc,TYPE_DATA_mutationType_offset_cauchy)}
        [ mutation_scale REAL {N_mdm(Real01,mutationScale)} ]
       )
      |
      ( offset_uniform {N_mdm(litc,TYPE_DATA_mutationType_offset_uniform)}
        [ mutation_scale REAL {N_mdm(Real01,mutationScale)} ]
       )
      [ mutation_rate REAL {N_mdm(litz,TYPE_DATA_mutationType_null_mutation)} ]
     ]
    [ seed INTEGER > 0 {N_mdm(pint,randomSeed)} ]
    [ convergence_tolerance REAL {N_mdm(Real,convergenceTolerance)} ]
    [ model_pointer STRING {N_mdm(str,modelPointer)} ]
   )
  |
  ( soga {N_mdm(utype,methodName_SOGA)}
    [ fitness_type {0}
      merit_function {N_mdm(lit,fitnessType_merit_function)}
      [ constraint_penalty REAL {N_mdm(Realp,constraintTolerance)} ]
     ]
    [ replacement_type {0}
      elitist {N_mdm(lit,replacementType_elitist)}
      |
      favor_feasible {N_mdm(lit,replacementType_favor_feasible)}
      |
      roulette_wheel {N_mdm(lit,replacementType_roulette_wheel)}
      |
      unique_roulette_wheel {N_mdm(lit,replacementType_unique_roulette_wheel)}
     ]
    [ convergence_type {0}
      ( best_fitness_tracker {N_mdm(lit,convergenceType_best_fitness_tracker)}
        [ percent_change REAL {N_mdm(Realz,convergenceTolerance)} ]
        [ num_generations INTEGER >= 0 {N_mdm(sizet,numGenerations)} ]
       )
      |
      ( average_fitness_tracker {N_mdm(lit,convergenceType_average_fitness_tracker)}
        [ percent_change REAL {N_mdm(Realz,convergenceTolerance)} ]
        [ num_generations INTEGER >= 0 {N_mdm(sizet,numGenerations)} ]
       )
     ]
    [ max_iterations INTEGER >= 0 {N_mdm(nnint,maxIterations)} ]
    [ max_function_evaluations INTEGER >= 0 {N_mdm(nnint,maxFunctionEvaluations)} ]
    [ scaling {N_mdm(true,methodScaling)} ]
    [ population_size INTEGER >= 0 {N_mdm(nnint,populationSize)} ]
    [ log_file STRING {N_mdm(str,logFile)} ]
    [ print_each_pop {N_mdm(true,printPopFlag)} ]
    [ initialization_type {0}
      simple_random {N_mdm(lit,initializationType_random)}
      |
      unique_random {N_mdm(lit,initializationType_unique_random)}
      |
      flat_file STRING {N_mdm(slit2,TYPE_DATA_initializationType_flat_file)}
     ]
    [ crossover_type {0}
      multi_point_binary INTEGER {N_mdm(ilit2p,TYPE_DATA_crossoverType_multi_point_binary)}
      |
      multi_point_parameterized_binary INTEGER {N_mdm(ilit2p,TYPE_DATA_crossoverType_multi_point_parameterized_binary)}
      |
      multi_point_real INTEGER {N_mdm(ilit2p,TYPE_DATA_crossoverType_multi_point_real)}
      |
      ( shuffle_random {N_mdm(litc,TYPE_DATA_crossoverType_shuffle_random)}
        [ num_parents INTEGER > 0 {N_mdm(pintz,numParents)} ]
        [ num_offspring INTEGER > 0 {N_mdm(pintz,numOffspring)} ]
       )
      [ crossover_rate REAL {N_mdm(litz,TYPE_DATA_crossoverType_null_crossover)} ]
     ]
    [ mutation_type {0}
      bit_random {N_mdm(lit,mutationType_bit_random)}
      |
      replace_uniform {N_mdm(lit,mutationType_replace_uniform)}
      |
      ( offset_normal {N_mdm(litc,TYPE_DATA_mutationType_offset_normal)}
        [ mutation_scale REAL {N_mdm(Real01,mutationScale)} ]
       )
      |
      ( offset_cauchy {N_mdm(litc,TYPE_DATA_mutationType_offset_cauchy)}
        [ mutation_scale REAL {N_mdm(Real01,mutationScale)} ]
       )
      |
      ( offset_uniform {N_mdm(litc,TYPE_DATA_mutationType_offset_uniform)}
        [ mutation_scale REAL {N_mdm(Real01,mutationScale)} ]
       )
      [ mutation_rate REAL {N_mdm(litz,TYPE_DATA_mutationType_null_mutation)} ]
     ]
    [ seed INTEGER > 0 {N_mdm(pint,randomSeed)} ]
    [ convergence_tolerance REAL {N_mdm(Real,convergenceTolerance)} ]
    [ model_pointer STRING {N_mdm(str,modelPointer)} ]
   )
  |
  ( coliny_pattern_search {N_mdm(utype,methodName_COLINY_PATTERN_SEARCH)}
    [ constant_penalty {N_mdm(true,constantPenalty)} ]
    [ no_expansion {N_mdm(false,expansionFlag)} ]
    [ expand_after_success INTEGER {N_mdm(int,expandAfterSuccess)} ]
    [ pattern_basis {0}
      coordinate {N_mdm(lit,patternBasis_coordinate)}
      |
      simplex {N_mdm(lit,patternBasis_simplex)}
     ]
    [ stochastic {N_mdm(true,randomizeOrderFlag)} ]
    [ total_pattern_size INTEGER {N_mdm(int,totalPatternSize)} ]
    [ exploratory_moves {0}
      multi_step {N_mdm(lit,exploratoryMoves_multi_step)}
      |
      adaptive_pattern {N_mdm(lit,exploratoryMoves_adaptive)}
      |
      basic_pattern {N_mdm(lit,exploratoryMoves_simple)}
     ]
    [ synchronization {0}
      blocking {N_mdm(lit,evalSynchronize_blocking)}
      |
      nonblocking {N_mdm(lit,evalSynchronize_nonblocking)}
     ]
    [ contraction_factor REAL {N_mdm(Real,contractFactor)} ]
    [ constraint_penalty REAL {N_mdm(Real,constraintPenalty)} ]
    [ initial_delta REAL {N_mdm(Real,initDelta)} ]
    [ variable_tolerance REAL {N_mdm(Real,threshDelta)} ]
    [ solution_target ALIAS solution_accuracy REAL {N_mdm(Real,solnTarget)} ]
    [ seed INTEGER > 0 {N_mdm(pint,randomSeed)} ]
    [ show_misc_options {N_mdm(true,showMiscOptions)} ]
    [ misc_options STRINGLIST {N_mdm(strL,miscOptions)} ]
    [ max_iterations INTEGER >= 0 {N_mdm(nnint,maxIterations)} ]
    [ convergence_tolerance REAL {N_mdm(Real,convergenceTolerance)} ]
    [ max_function_evaluations INTEGER >= 0 {N_mdm(nnint,maxFunctionEvaluations)} ]
    [ scaling {N_mdm(true,methodScaling)} ]
    [ model_pointer STRING {N_mdm(str,modelPointer)} ]
   )
  |
  ( coliny_solis_wets {N_mdm(utype,methodName_COLINY_SOLIS_WETS)}
    [ contract_after_failure INTEGER {N_mdm(int,contractAfterFail)} ]
    [ no_expansion {N_mdm(false,expansionFlag)} ]
    [ expand_after_success INTEGER {N_mdm(int,expandAfterSuccess)} ]
    [ constant_penalty {N_mdm(true,constantPenalty)} ]
    [ contraction_factor REAL {N_mdm(Real,contractFactor)} ]
    [ constraint_penalty REAL {N_mdm(Real,constraintPenalty)} ]
    [ initial_delta REAL {N_mdm(Real,initDelta)} ]
    [ variable_tolerance REAL {N_mdm(Real,threshDelta)} ]
    [ solution_target ALIAS solution_accuracy REAL {N_mdm(Real,solnTarget)} ]
    [ seed INTEGER > 0 {N_mdm(pint,randomSeed)} ]
    [ show_misc_options {N_mdm(true,showMiscOptions)} ]
    [ misc_options STRINGLIST {N_mdm(strL,miscOptions)} ]
    [ max_iterations INTEGER >= 0 {N_mdm(nnint,maxIterations)} ]
    [ convergence_tolerance REAL {N_mdm(Real,convergenceTolerance)} ]
    [ max_function_evaluations INTEGER >= 0 {N_mdm(nnint,maxFunctionEvaluations)} ]
    [ scaling {N_mdm(true,methodScaling)} ]
    [ model_pointer STRING {N_mdm(str,modelPointer)} ]
   )
  |
  ( coliny_cobyla {N_mdm(utype,methodName_COLINY_COBYLA)}
    [ initial_delta REAL {N_mdm(Real,initDelta)} ]
    [ variable_tolerance REAL {N_mdm(Real,threshDelta)} ]
    [ solution_target ALIAS solution_accuracy REAL {N_mdm(Real,solnTarget)} ]
    [ seed INTEGER > 0 {N_mdm(pint,randomSeed)} ]
    [ show_misc_options {N_mdm(true,showMiscOptions)} ]
    [ misc_options STRINGLIST {N_mdm(strL,miscOptions)} ]
    [ max_iterations INTEGER >= 0 {N_mdm(nnint,maxIterations)} ]
    [ convergence_tolerance REAL {N_mdm(Real,convergenceTolerance)} ]
    [ max_function_evaluations INTEGER >= 0 {N_mdm(nnint,maxFunctionEvaluations)} ]
    [ scaling {N_mdm(true,methodScaling)} ]
    [ model_pointer STRING {N_mdm(str,modelPointer)} ]
   )
  |
  ( coliny_direct {N_mdm(utype,methodName_COLINY_DIRECT)}
    [ division {0}
      major_dimension {N_mdm(lit,boxDivision_major_dimension)}
      |
      all_dimensions {N_mdm(lit,boxDivision_all_dimensions)}
     ]
    [ global_balance_parameter REAL {N_mdm(Real,globalBalanceParam)} ]
    [ local_balance_parameter REAL {N_mdm(Real,localBalanceParam)} ]
    [ max_boxsize_limit REAL {N_mdm(Real,maxBoxSize)} ]
    [ min_boxsize_limit REAL {N_mdm(Real,minBoxSize)} ]
    [ constraint_penalty REAL {N_mdm(Real,constraintPenalty)} ]
    [ solution_target ALIAS solution_accuracy REAL {N_mdm(Real,solnTarget)} ]
    [ seed INTEGER > 0 {N_mdm(pint,randomSeed)} ]
    [ show_misc_options {N_mdm(true,showMiscOptions)} ]
    [ misc_options STRINGLIST {N_mdm(strL,miscOptions)} ]
    [ max_iterations INTEGER >= 0 {N_mdm(nnint,maxIterations)} ]
    [ convergence_tolerance REAL {N_mdm(Real,convergenceTolerance)} ]
    [ max_function_evaluations INTEGER >= 0 {N_mdm(nnint,maxFunctionEvaluations)} ]
    [ scaling {N_mdm(true,methodScaling)} ]
    [ model_pointer STRING {N_mdm(str,modelPointer)} ]
   )
  |
  ( coliny_ea {N_mdm(utype,methodName_COLINY_EA)}
    [ population_size INTEGER > 0 {N_mdm(pint,populationSize)} ]
    [ initialization_type {0}
      simple_random {N_mdm(lit,initializationType_random)}
      |
      unique_random {N_mdm(lit,initializationType_unique_random)}
      |
      flat_file STRING {N_mdm(slit2,TYPE_DATA_initializationType_flat_file)}
     ]
    [ fitness_type {0}
      linear_rank {N_mdm(lit,fitnessType_linear_rank)}
      |
      merit_function {N_mdm(lit,fitnessType_proportional)}
     ]
    [ replacement_type {0}
      random INTEGER {N_mdm(ilit2,TYPE_DATA_replacementType_random)}
      |
      chc INTEGER {N_mdm(ilit2,TYPE_DATA_replacementType_chc)}
      |
      elitist INTEGER {N_mdm(ilit2,TYPE_DATA_replacementType_elitist)}
      [ new_solutions_generated INTEGER {N_mdm(int,newSolnsGenerated)} ]
     ]
    [ crossover_rate REAL {N_mdm(Real,crossoverRate)} ]
    [ crossover_type {0}
      two_point {N_mdm(lit,crossoverType_two_point)}
      |
      blend {N_mdm(lit,crossoverType_blend)}
      |
      uniform {N_mdm(lit,crossoverType_uniform)}
     ]
    [ mutation_rate REAL {N_mdm(Real,mutationRate)} ]
    [ mutation_type {0}
      replace_uniform {N_mdm(lit,mutationType_replace_uniform)}
      |
      ( offset_normal {N_mdm(lit,mutationType_offset_normal)}
        [ mutation_scale REAL {N_mdm(Real,mutationScale)} ]
        [ mutation_range INTEGER {N_mdm(int,mutationRange)} ]
       )
      |
      ( offset_cauchy {N_mdm(lit,mutationType_offset_cauchy)}
        [ mutation_scale REAL {N_mdm(Real,mutationScale)} ]
        [ mutation_range INTEGER {N_mdm(int,mutationRange)} ]
       )
      |
      ( offset_uniform {N_mdm(lit,mutationType_offset_uniform)}
        [ mutation_scale REAL {N_mdm(Real,mutationScale)} ]
        [ mutation_range INTEGER {N_mdm(int,mutationRange)} ]
       )
      [ non_adaptive {N_mdm(false,mutationAdaptive)} ]
     ]
    [ constraint_penalty REAL {N_mdm(Real,constraintPenalty)} ]
    [ solution_target ALIAS solution_accuracy REAL {N_mdm(Real,solnTarget)} ]
    [ seed INTEGER > 0 {N_mdm(pint,randomSeed)} ]
    [ show_misc_options {N_mdm(true,showMiscOptions)} ]
    [ misc_options STRINGLIST {N_mdm(strL,miscOptions)} ]
    [ max_iterations INTEGER >= 0 {N_mdm(nnint,maxIterations)} ]
    [ convergence_tolerance REAL {N_mdm(Real,convergenceTolerance)} ]
    [ max_function_evaluations INTEGER >= 0 {N_mdm(nnint,maxFunctionEvaluations)} ]
    [ scaling {N_mdm(true,methodScaling)} ]
    [ model_pointer STRING {N_mdm(str,modelPointer)} ]
   )
  |
  ( coliny_beta {N_mdm(utype,methodName_COLINY_BETA)}
    beta_solver_name STRING {N_mdm(str,betaSolverName)}
    [ solution_target ALIAS solution_accuracy REAL {N_mdm(Real,solnTarget)} ]
    [ seed INTEGER > 0 {N_mdm(pint,randomSeed)} ]
    [ show_misc_options {N_mdm(true,showMiscOptions)} ]
    [ misc_options STRINGLIST {N_mdm(strL,miscOptions)} ]
    [ max_iterations INTEGER >= 0 {N_mdm(nnint,maxIterations)} ]
    [ convergence_tolerance REAL {N_mdm(Real,convergenceTolerance)} ]
    [ max_function_evaluations INTEGER >= 0 {N_mdm(nnint,maxFunctionEvaluations)} ]
    [ scaling {N_mdm(true,methodScaling)} ]
    [ model_pointer STRING {N_mdm(str,modelPointer)} ]
   )
  |
  ( nl2sol {N_mdm(utype,methodName_NL2SOL)}
    [ function_precision REAL {N_mdm(Real,functionPrecision)} ]
    [ absolute_conv_tol REAL {N_mdm(Real,absConvTol)} ]
    [ x_conv_tol REAL {N_mdm(Real,xConvTol)} ]
    [ singular_conv_tol REAL {N_mdm(Real,singConvTol)} ]
    [ singular_radius REAL {N_mdm(Real,singRadius)} ]
    [ false_conv_tol REAL {N_mdm(Real,falseConvTol)} ]
    [ initial_trust_radius REAL {N_mdm(Real,initTRRadius)} ]
    [ covariance INTEGER {N_mdm(int,covarianceType)} ]
    [ regression_diagnostics {N_mdm(true,regressDiag)} ]
    [ convergence_tolerance REAL {N_mdm(Real,convergenceTolerance)} ]
    [ max_iterations INTEGER >= 0 {N_mdm(nnint,maxIterations)} ]
    [ speculative {N_mdm(true,speculativeFlag)} ]
    [ max_function_evaluations INTEGER >= 0 {N_mdm(nnint,maxFunctionEvaluations)} ]
    [ scaling {N_mdm(true,methodScaling)} ]
    [ model_pointer STRING {N_mdm(str,modelPointer)} ]
   )
  |
  ( nonlinear_cg {N_mdm(utype,methodName_NONLINEAR_CG)}
    [ misc_options STRINGLIST {N_mdm(strL,miscOptions)} ]
    [ convergence_tolerance REAL {N_mdm(Real,convergenceTolerance)} ]
    [ max_iterations INTEGER >= 0 {N_mdm(nnint,maxIterations)} ]
    [ scaling {N_mdm(true,methodScaling)} ]
    [ model_pointer STRING {N_mdm(str,modelPointer)} ]
   )
  |
  ( ncsu_direct {N_mdm(utype,methodName_NCSU_DIRECT)}
    [ solution_target ALIAS solution_accuracy REAL {N_mdm(Real,solnTarget)} ]
    [ min_boxsize_limit REAL {N_mdm(Real,minBoxSize)} ]
    [ volume_boxsize_limit REAL {N_mdm(Real,volBoxSize)} ]
    [ convergence_tolerance REAL {N_mdm(Real,convergenceTolerance)} ]
    [ max_iterations INTEGER >= 0 {N_mdm(nnint,maxIterations)} ]
    [ max_function_evaluations INTEGER >= 0 {N_mdm(nnint,maxFunctionEvaluations)} ]
    [ scaling {N_mdm(true,methodScaling)} ]
    [ model_pointer STRING {N_mdm(str,modelPointer)} ]
   )
  |
  ( genie_opt_darts {N_mdm(utype,methodName_GENIE_OPT_DARTS)}
    [ seed INTEGER > 0 {N_mdm(pint,randomSeed)} ]
    [ max_function_evaluations INTEGER >= 0 {N_mdm(nnint,maxFunctionEvaluations)} ]
    [ scaling {N_mdm(true,methodScaling)} ]
    [ model_pointer STRING {N_mdm(str,modelPointer)} ]
   )
  |
  ( genie_direct {N_mdm(utype,methodName_GENIE_DIRECT)}
    [ seed INTEGER > 0 {N_mdm(pint,randomSeed)} ]
    [ max_function_evaluations INTEGER >= 0 {N_mdm(nnint,maxFunctionEvaluations)} ]
    [ scaling {N_mdm(true,methodScaling)} ]
    [ model_pointer STRING {N_mdm(str,modelPointer)} ]
   )
  |
  ( efficient_global {N_mdm(utype,methodName_EFFICIENT_GLOBAL)}
    [ initial_samples INTEGER {N_mdm(int,numSamples)} ]
    [ seed INTEGER > 0 {N_mdm(pint,randomSeed)} ]
    [ max_iterations INTEGER >= 0 {N_mdm(nnint,maxIterations)} ]
    [ convergence_tolerance REAL {N_mdm(Real,convergenceTolerance)} ]
    [ x_conv_tol REAL {N_mdm(Real,xConvTol)} ]
    [ gaussian_process ALIAS kriging {0}
      surfpack {N_mdm(type,emulatorType_KRIGING_EMULATOR)}
      |
      dakota {N_mdm(type,emulatorType_GP_EMULATOR)}
     ]
    [ use_derivatives {N_mdm(true,methodUseDerivsFlag)} ]
    [ import_build_points_file ALIAS import_points_file STRING {N_mdm(str,importBuildPtsFile)}
      [ 
        ( custom_annotated {N_mdm(utype,importBuildFormat_TABULAR_NONE)}
          [ header {N_mdm(augment_utype,importBuildFormat_TABULAR_HEADER)} ]
          [ eval_id {N_mdm(augment_utype,importBuildFormat_TABULAR_EVAL_ID)} ]
          [ interface_id {N_mdm(augment_utype,importBuildFormat_TABULAR_IFACE_ID)} ]
         )
        |
        annotated {N_mdm(utype,importBuildFormat_TABULAR_ANNOTATED)}
        |
        freeform {N_mdm(utype,importBuildFormat_TABULAR_NONE)}
       ]
      [ active_only {N_mdm(true,importBuildActive)} ]
     ]
    [ export_approx_points_file ALIAS export_points_file STRING {N_mdm(str,exportApproxPtsFile)}
      [ 
        ( custom_annotated {N_mdm(utype,exportApproxFormat_TABULAR_NONE)}
          [ header {N_mdm(augment_utype,exportApproxFormat_TABULAR_HEADER)} ]
          [ eval_id {N_mdm(augment_utype,exportApproxFormat_TABULAR_EVAL_ID)} ]
          [ interface_id {N_mdm(augment_utype,exportApproxFormat_TABULAR_IFACE_ID)} ]
         )
        |
        annotated {N_mdm(utype,exportApproxFormat_TABULAR_ANNOTATED)}
        |
        freeform {N_mdm(utype,exportApproxFormat_TABULAR_NONE)}
       ]
     ]
    [ model_pointer STRING {N_mdm(str,modelPointer)} ]
   )
  |
  ( surrogate_based_uq {N_mdm(utype,methodName_SURROGATE_BASED_UQ)}
    [ samples_on_emulator ALIAS samples INTEGER {N_mdm(int,samplesOnEmulator)} ]
    [ sample_type {0}
      lhs {N_mdm(utype,sampleType_SUBMETHOD_LHS)}
      |
      random {N_mdm(utype,sampleType_SUBMETHOD_RANDOM)}
     ]
    [ seed INTEGER > 0 {N_mdm(pint,randomSeed)} ]
    [ fixed_seed {N_mdm(true,fixedSeedFlag)} ]
    [ rng {0}
      mt19937 {N_mdm(lit,rngName_mt19937)}
      |
      rnum2 {N_mdm(lit,rngName_rnum2)}
     ]
    [ probability_refinement ALIAS sample_refinement {0}
      import {N_mdm(utype,integrationRefine_IS)}
      |
      adapt_import {N_mdm(utype,integrationRefine_AIS)}
      |
      mm_adapt_import {N_mdm(utype,integrationRefine_MMAIS)}
      [ refinement_samples INTEGERLIST {N_mdm(ivec,refineSamples)} ]
     ]
    [ final_moments {0}
      none {N_mdm(type,finalMomentsType_NO_MOMENTS)}
      |
      standard {N_mdm(type,finalMomentsType_STANDARD_MOMENTS)}
      |
      central {N_mdm(type,finalMomentsType_CENTRAL_MOMENTS)}
     ]
    [ response_levels REALLIST {N_mdm(resplevs,responseLevels)}
      [ num_response_levels INTEGERLIST {N_mdm(num_resplevs,responseLevels)} ]
      [ compute {0}
        probabilities {N_mdm(type,responseLevelTarget_PROBABILITIES)}
        |
        reliabilities {N_mdm(type,responseLevelTarget_RELIABILITIES)}
        |
        gen_reliabilities {N_mdm(type,responseLevelTarget_GEN_RELIABILITIES)}
        [ system {0}
          series {N_mdm(type,responseLevelTargetReduce_SYSTEM_SERIES)}
          |
          parallel {N_mdm(type,responseLevelTargetReduce_SYSTEM_PARALLEL)}
         ]
       ]
     ]
    [ probability_levels REALLIST {N_mdm(resplevs01,probabilityLevels)}
      [ num_probability_levels INTEGERLIST {N_mdm(num_resplevs,probabilityLevels)} ]
     ]
    [ reliability_levels REALLIST {N_mdm(resplevs,reliabilityLevels)}
      [ num_reliability_levels INTEGERLIST {N_mdm(num_resplevs,reliabilityLevels)} ]
     ]
    [ gen_reliability_levels REALLIST {N_mdm(resplevs,genReliabilityLevels)}
      [ num_gen_reliability_levels INTEGERLIST {N_mdm(num_resplevs,genReliabilityLevels)} ]
     ]
    [ distribution {0}
      cumulative {N_mdm(type,distributionType_CUMULATIVE)}
      |
      complementary {N_mdm(type,distributionType_COMPLEMENTARY)}
     ]
    [ variance_based_decomp {N_mdm(true,vbdFlag)}
      [ interaction_order INTEGER > 0 {N_mdm(ushint,vbdOrder)} ]
      [ drop_tolerance REAL {N_mdm(Real,vbdDropTolerance)} ]
     ]
    [ 
      diagonal_covariance {N_mdm(type,covarianceControl_DIAGONAL_COVARIANCE)}
      |
      full_covariance {N_mdm(type,covarianceControl_FULL_COVARIANCE)}
     ]
    [ convergence_tolerance REAL {N_mdm(Real,convergenceTolerance)} ]
    [ import_approx_points_file STRING {N_mdm(str,importApproxPtsFile)}
      [ 
        ( custom_annotated {N_mdm(utype,importApproxFormat_TABULAR_NONE)}
          [ header {N_mdm(augment_utype,importApproxFormat_TABULAR_HEADER)} ]
          [ eval_id {N_mdm(augment_utype,importApproxFormat_TABULAR_EVAL_ID)} ]
          [ interface_id {N_mdm(augment_utype,importApproxFormat_TABULAR_IFACE_ID)} ]
         )
        |
        annotated {N_mdm(utype,importApproxFormat_TABULAR_ANNOTATED)}
        |
        freeform {N_mdm(utype,importApproxFormat_TABULAR_NONE)}
       ]
      [ active_only {N_mdm(true,importApproxActive)} ]
     ]
    [ export_approx_points_file ALIAS export_points_file STRING {N_mdm(str,exportApproxPtsFile)}
      [ 
        ( custom_annotated {N_mdm(utype,exportApproxFormat_TABULAR_NONE)}
          [ header {N_mdm(augment_utype,exportApproxFormat_TABULAR_HEADER)} ]
          [ eval_id {N_mdm(augment_utype,exportApproxFormat_TABULAR_EVAL_ID)} ]
          [ interface_id {N_mdm(augment_utype,exportApproxFormat_TABULAR_IFACE_ID)} ]
         )
        |
        annotated {N_mdm(utype,exportApproxFormat_TABULAR_ANNOTATED)}
        |
        freeform {N_mdm(utype,exportApproxFormat_TABULAR_NONE)}
       ]
     ]
    [ model_pointer STRING {N_mdm(str,modelPointer)} ]
   )
  |
  ( function_train {N_mdm(utype,methodName_C3_FUNCTION_TRAIN)}
    [ collocation_points INTEGER >= 0 {N_mdm(sizet,collocationPoints)} ]
    [ regression_type {0}
      ls {N_mdm(type,regressionType_FT_LS)}
      |
      ( rls2 {N_mdm(type,regressionType_FT_RLS2)}
        l2_penalty REAL {N_mdm(Real,regressionL2Penalty)}
       )
     ]
    [ max_solver_iterations INTEGER >= 0 {N_mdm(nnint,maxSolverIterations)} ]
    [ max_cross_iterations INTEGER >= 0 {N_mdm(nnint,maxCrossIterations)} ]
    [ solver_tolerance REAL {N_mdm(Real,solverTolerance)} ]
    [ rounding_tolerance REAL {N_mdm(Real,roundingTolerance)} ]
    [ start_order ALIAS order INTEGER >= 0 {N_mdm(sizet,startOrder)} ]
    [ max_order INTEGER >= 0 {N_mdm(sizet,maxOrder)} ]
    [ start_rank ALIAS rank INTEGER >= 0 {N_mdm(sizet,startRank)} ]
    [ kick_rank INTEGER >= 0 {N_mdm(sizet,kickRank)} ]
    [ max_rank INTEGER >= 0 {N_mdm(sizet,maxRank)} ]
    [ adapt_rank {N_mdm(true,adaptRank)} ]
    [ samples_on_emulator ALIAS samples INTEGER {N_mdm(int,samplesOnEmulator)} ]
    [ sample_type {0}
      lhs {N_mdm(utype,sampleType_SUBMETHOD_LHS)}
      |
      random {N_mdm(utype,sampleType_SUBMETHOD_RANDOM)}
     ]
    [ seed INTEGER > 0 {N_mdm(pint,randomSeed)} ]
    [ fixed_seed {N_mdm(true,fixedSeedFlag)} ]
    [ rng {0}
      mt19937 {N_mdm(lit,rngName_mt19937)}
      |
      rnum2 {N_mdm(lit,rngName_rnum2)}
     ]
    [ probability_refinement ALIAS sample_refinement {0}
      import {N_mdm(utype,integrationRefine_IS)}
      |
      adapt_import {N_mdm(utype,integrationRefine_AIS)}
      |
      mm_adapt_import {N_mdm(utype,integrationRefine_MMAIS)}
      [ refinement_samples INTEGERLIST {N_mdm(ivec,refineSamples)} ]
     ]
    [ final_moments {0}
      none {N_mdm(type,finalMomentsType_NO_MOMENTS)}
      |
      standard {N_mdm(type,finalMomentsType_STANDARD_MOMENTS)}
      |
      central {N_mdm(type,finalMomentsType_CENTRAL_MOMENTS)}
     ]
    [ response_levels REALLIST {N_mdm(resplevs,responseLevels)}
      [ num_response_levels INTEGERLIST {N_mdm(num_resplevs,responseLevels)} ]
      [ compute {0}
        probabilities {N_mdm(type,responseLevelTarget_PROBABILITIES)}
        |
        reliabilities {N_mdm(type,responseLevelTarget_RELIABILITIES)}
        |
        gen_reliabilities {N_mdm(type,responseLevelTarget_GEN_RELIABILITIES)}
        [ system {0}
          series {N_mdm(type,responseLevelTargetReduce_SYSTEM_SERIES)}
          |
          parallel {N_mdm(type,responseLevelTargetReduce_SYSTEM_PARALLEL)}
         ]
       ]
     ]
    [ probability_levels REALLIST {N_mdm(resplevs01,probabilityLevels)}
      [ num_probability_levels INTEGERLIST {N_mdm(num_resplevs,probabilityLevels)} ]
     ]
    [ reliability_levels REALLIST {N_mdm(resplevs,reliabilityLevels)}
      [ num_reliability_levels INTEGERLIST {N_mdm(num_resplevs,reliabilityLevels)} ]
     ]
    [ gen_reliability_levels REALLIST {N_mdm(resplevs,genReliabilityLevels)}
      [ num_gen_reliability_levels INTEGERLIST {N_mdm(num_resplevs,genReliabilityLevels)} ]
     ]
    [ distribution {0}
      cumulative {N_mdm(type,distributionType_CUMULATIVE)}
      |
      complementary {N_mdm(type,distributionType_COMPLEMENTARY)}
     ]
    [ variance_based_decomp {N_mdm(true,vbdFlag)}
      [ interaction_order INTEGER > 0 {N_mdm(ushint,vbdOrder)} ]
      [ drop_tolerance REAL {N_mdm(Real,vbdDropTolerance)} ]
     ]
    [ 
      diagonal_covariance {N_mdm(type,covarianceControl_DIAGONAL_COVARIANCE)}
      |
      full_covariance {N_mdm(type,covarianceControl_FULL_COVARIANCE)}
     ]
    [ convergence_tolerance REAL {N_mdm(Real,convergenceTolerance)} ]
    [ import_approx_points_file STRING {N_mdm(str,importApproxPtsFile)}
      [ 
        ( custom_annotated {N_mdm(utype,importApproxFormat_TABULAR_NONE)}
          [ header {N_mdm(augment_utype,importApproxFormat_TABULAR_HEADER)} ]
          [ eval_id {N_mdm(augment_utype,importApproxFormat_TABULAR_EVAL_ID)} ]
          [ interface_id {N_mdm(augment_utype,importApproxFormat_TABULAR_IFACE_ID)} ]
         )
        |
        annotated {N_mdm(utype,importApproxFormat_TABULAR_ANNOTATED)}
        |
        freeform {N_mdm(utype,importApproxFormat_TABULAR_NONE)}
       ]
      [ active_only {N_mdm(true,importApproxActive)} ]
     ]
    [ export_approx_points_file ALIAS export_points_file STRING {N_mdm(str,exportApproxPtsFile)}
      [ 
        ( custom_annotated {N_mdm(utype,exportApproxFormat_TABULAR_NONE)}
          [ header {N_mdm(augment_utype,exportApproxFormat_TABULAR_HEADER)} ]
          [ eval_id {N_mdm(augment_utype,exportApproxFormat_TABULAR_EVAL_ID)} ]
          [ interface_id {N_mdm(augment_utype,exportApproxFormat_TABULAR_IFACE_ID)} ]
         )
        |
        annotated {N_mdm(utype,exportApproxFormat_TABULAR_ANNOTATED)}
        |
        freeform {N_mdm(utype,exportApproxFormat_TABULAR_NONE)}
       ]
     ]
    [ model_pointer STRING {N_mdm(str,modelPointer)} ]
   )
  |
  ( multifidelity_function_train {N_mdm(utype,methodName_MULTIFIDELITY_FUNCTION_TRAIN)}
    [ allocation_control {0}
      greedy {N_mdm(type,multilevAllocControl_GREEDY_REFINEMENT)}
     ]
    [ discrepancy_emulation {0}
      distinct {N_mdm(type,multilevDiscrepEmulation_DISTINCT_EMULATION)}
      |
      recursive {N_mdm(type,multilevDiscrepEmulation_RECURSIVE_EMULATION)}
     ]
    [ regression_type {0}
      ls {N_mdm(type,regressionType_FT_LS)}
      |
      ( rls2 {N_mdm(type,regressionType_FT_RLS2)}
        l2_penalty REAL {N_mdm(Real,regressionL2Penalty)}
       )
     ]
    [ max_solver_iterations INTEGER >= 0 {N_mdm(nnint,maxSolverIterations)} ]
    [ max_cross_iterations INTEGER >= 0 {N_mdm(nnint,maxCrossIterations)} ]
    [ solver_tolerance REAL {N_mdm(Real,solverTolerance)} ]
    [ rounding_tolerance REAL {N_mdm(Real,roundingTolerance)} ]
    collocation_points_sequence INTEGERLIST {N_mdm(szarray,collocationPointsSeq)}
    [ start_order_sequence ALIAS order_sequence INTEGERLIST {N_mdm(szarray,startOrderSeq)} ]
    [ max_order INTEGER >= 0 {N_mdm(sizet,maxOrder)} ]
    [ start_rank_sequence ALIAS rank_sequence INTEGERLIST {N_mdm(szarray,startRankSeq)} ]
    [ kick_rank INTEGER >= 0 {N_mdm(sizet,kickRank)} ]
    [ max_rank INTEGER >= 0 {N_mdm(sizet,maxRank)} ]
    [ adapt_rank {N_mdm(true,adaptRank)} ]
    [ samples_on_emulator ALIAS samples INTEGER {N_mdm(int,samplesOnEmulator)} ]
    [ sample_type {0}
      lhs {N_mdm(utype,sampleType_SUBMETHOD_LHS)}
      |
      random {N_mdm(utype,sampleType_SUBMETHOD_RANDOM)}
     ]
    [ seed INTEGER > 0 {N_mdm(pint,randomSeed)} ]
    [ fixed_seed {N_mdm(true,fixedSeedFlag)} ]
    [ rng {0}
      mt19937 {N_mdm(lit,rngName_mt19937)}
      |
      rnum2 {N_mdm(lit,rngName_rnum2)}
     ]
    [ probability_refinement ALIAS sample_refinement {0}
      import {N_mdm(utype,integrationRefine_IS)}
      |
      adapt_import {N_mdm(utype,integrationRefine_AIS)}
      |
      mm_adapt_import {N_mdm(utype,integrationRefine_MMAIS)}
      [ refinement_samples INTEGERLIST {N_mdm(ivec,refineSamples)} ]
     ]
    [ final_moments {0}
      none {N_mdm(type,finalMomentsType_NO_MOMENTS)}
      |
      standard {N_mdm(type,finalMomentsType_STANDARD_MOMENTS)}
      |
      central {N_mdm(type,finalMomentsType_CENTRAL_MOMENTS)}
     ]
    [ response_levels REALLIST {N_mdm(resplevs,responseLevels)}
      [ num_response_levels INTEGERLIST {N_mdm(num_resplevs,responseLevels)} ]
      [ compute {0}
        probabilities {N_mdm(type,responseLevelTarget_PROBABILITIES)}
        |
        reliabilities {N_mdm(type,responseLevelTarget_RELIABILITIES)}
        |
        gen_reliabilities {N_mdm(type,responseLevelTarget_GEN_RELIABILITIES)}
        [ system {0}
          series {N_mdm(type,responseLevelTargetReduce_SYSTEM_SERIES)}
          |
          parallel {N_mdm(type,responseLevelTargetReduce_SYSTEM_PARALLEL)}
         ]
       ]
     ]
    [ probability_levels REALLIST {N_mdm(resplevs01,probabilityLevels)}
      [ num_probability_levels INTEGERLIST {N_mdm(num_resplevs,probabilityLevels)} ]
     ]
    [ reliability_levels REALLIST {N_mdm(resplevs,reliabilityLevels)}
      [ num_reliability_levels INTEGERLIST {N_mdm(num_resplevs,reliabilityLevels)} ]
     ]
    [ gen_reliability_levels REALLIST {N_mdm(resplevs,genReliabilityLevels)}
      [ num_gen_reliability_levels INTEGERLIST {N_mdm(num_resplevs,genReliabilityLevels)} ]
     ]
    [ distribution {0}
      cumulative {N_mdm(type,distributionType_CUMULATIVE)}
      |
      complementary {N_mdm(type,distributionType_COMPLEMENTARY)}
     ]
    [ variance_based_decomp {N_mdm(true,vbdFlag)}
      [ interaction_order INTEGER > 0 {N_mdm(ushint,vbdOrder)} ]
      [ drop_tolerance REAL {N_mdm(Real,vbdDropTolerance)} ]
     ]
    [ 
      diagonal_covariance {N_mdm(type,covarianceControl_DIAGONAL_COVARIANCE)}
      |
      full_covariance {N_mdm(type,covarianceControl_FULL_COVARIANCE)}
     ]
    [ convergence_tolerance REAL {N_mdm(Real,convergenceTolerance)} ]
    [ import_approx_points_file STRING {N_mdm(str,importApproxPtsFile)}
      [ 
        ( custom_annotated {N_mdm(utype,importApproxFormat_TABULAR_NONE)}
          [ header {N_mdm(augment_utype,importApproxFormat_TABULAR_HEADER)} ]
          [ eval_id {N_mdm(augment_utype,importApproxFormat_TABULAR_EVAL_ID)} ]
          [ interface_id {N_mdm(augment_utype,importApproxFormat_TABULAR_IFACE_ID)} ]
         )
        |
        annotated {N_mdm(utype,importApproxFormat_TABULAR_ANNOTATED)}
        |
        freeform {N_mdm(utype,importApproxFormat_TABULAR_NONE)}
       ]
      [ active_only {N_mdm(true,importApproxActive)} ]
     ]
    [ export_approx_points_file ALIAS export_points_file STRING {N_mdm(str,exportApproxPtsFile)}
      [ 
        ( custom_annotated {N_mdm(utype,exportApproxFormat_TABULAR_NONE)}
          [ header {N_mdm(augment_utype,exportApproxFormat_TABULAR_HEADER)} ]
          [ eval_id {N_mdm(augment_utype,exportApproxFormat_TABULAR_EVAL_ID)} ]
          [ interface_id {N_mdm(augment_utype,exportApproxFormat_TABULAR_IFACE_ID)} ]
         )
        |
        annotated {N_mdm(utype,exportApproxFormat_TABULAR_ANNOTATED)}
        |
        freeform {N_mdm(utype,exportApproxFormat_TABULAR_NONE)}
       ]
     ]
    [ model_pointer STRING {N_mdm(str,modelPointer)} ]
   )
  |
  ( multilevel_function_train {N_mdm(utype,methodName_MULTILEVEL_FUNCTION_TRAIN)}
    [ max_iterations INTEGER >= 0 {N_mdm(nnint,maxIterations)} ]
    [ pilot_samples ALIAS initial_samples INTEGERLIST {N_mdm(szarray,pilotSamples)} ]
    [ allocation_control {0}
      ( estimator_variance {N_mdm(type,multilevAllocControl_ESTIMATOR_VARIANCE)}
        [ estimator_rate REAL {N_mdm(Real,multilevEstimatorRate)} ]
       )
      |
      rank_sampling {N_mdm(type,multilevAllocControl_RANK_SAMPLING)}
     ]
    [ discrepancy_emulation {0}
      distinct {N_mdm(type,multilevDiscrepEmulation_DISTINCT_EMULATION)}
      |
      recursive {N_mdm(type,multilevDiscrepEmulation_RECURSIVE_EMULATION)}
     ]
    [ regression_type {0}
      ls {N_mdm(type,regressionType_FT_LS)}
      |
      ( rls2 {N_mdm(type,regressionType_FT_RLS2)}
        l2_penalty REAL {N_mdm(Real,regressionL2Penalty)}
       )
     ]
    [ max_solver_iterations INTEGER >= 0 {N_mdm(nnint,maxSolverIterations)} ]
    [ max_cross_iterations INTEGER >= 0 {N_mdm(nnint,maxCrossIterations)} ]
    [ solver_tolerance REAL {N_mdm(Real,solverTolerance)} ]
    [ rounding_tolerance REAL {N_mdm(Real,roundingTolerance)} ]
    [ samples_on_emulator ALIAS samples INTEGER {N_mdm(int,samplesOnEmulator)} ]
    [ sample_type {0}
      lhs {N_mdm(utype,sampleType_SUBMETHOD_LHS)}
      |
      random {N_mdm(utype,sampleType_SUBMETHOD_RANDOM)}
     ]
    [ seed INTEGER > 0 {N_mdm(pint,randomSeed)} ]
    [ fixed_seed {N_mdm(true,fixedSeedFlag)} ]
    [ rng {0}
      mt19937 {N_mdm(lit,rngName_mt19937)}
      |
      rnum2 {N_mdm(lit,rngName_rnum2)}
     ]
    [ probability_refinement ALIAS sample_refinement {0}
      import {N_mdm(utype,integrationRefine_IS)}
      |
      adapt_import {N_mdm(utype,integrationRefine_AIS)}
      |
      mm_adapt_import {N_mdm(utype,integrationRefine_MMAIS)}
      [ refinement_samples INTEGERLIST {N_mdm(ivec,refineSamples)} ]
     ]
    [ final_moments {0}
      none {N_mdm(type,finalMomentsType_NO_MOMENTS)}
      |
      standard {N_mdm(type,finalMomentsType_STANDARD_MOMENTS)}
      |
      central {N_mdm(type,finalMomentsType_CENTRAL_MOMENTS)}
     ]
    [ response_levels REALLIST {N_mdm(resplevs,responseLevels)}
      [ num_response_levels INTEGERLIST {N_mdm(num_resplevs,responseLevels)} ]
      [ compute {0}
        probabilities {N_mdm(type,responseLevelTarget_PROBABILITIES)}
        |
        reliabilities {N_mdm(type,responseLevelTarget_RELIABILITIES)}
        |
        gen_reliabilities {N_mdm(type,responseLevelTarget_GEN_RELIABILITIES)}
        [ system {0}
          series {N_mdm(type,responseLevelTargetReduce_SYSTEM_SERIES)}
          |
          parallel {N_mdm(type,responseLevelTargetReduce_SYSTEM_PARALLEL)}
         ]
       ]
     ]
    [ probability_levels REALLIST {N_mdm(resplevs01,probabilityLevels)}
      [ num_probability_levels INTEGERLIST {N_mdm(num_resplevs,probabilityLevels)} ]
     ]
    [ reliability_levels REALLIST {N_mdm(resplevs,reliabilityLevels)}
      [ num_reliability_levels INTEGERLIST {N_mdm(num_resplevs,reliabilityLevels)} ]
     ]
    [ gen_reliability_levels REALLIST {N_mdm(resplevs,genReliabilityLevels)}
      [ num_gen_reliability_levels INTEGERLIST {N_mdm(num_resplevs,genReliabilityLevels)} ]
     ]
    [ distribution {0}
      cumulative {N_mdm(type,distributionType_CUMULATIVE)}
      |
      complementary {N_mdm(type,distributionType_COMPLEMENTARY)}
     ]
    [ variance_based_decomp {N_mdm(true,vbdFlag)}
      [ interaction_order INTEGER > 0 {N_mdm(ushint,vbdOrder)} ]
      [ drop_tolerance REAL {N_mdm(Real,vbdDropTolerance)} ]
     ]
    [ 
      diagonal_covariance {N_mdm(type,covarianceControl_DIAGONAL_COVARIANCE)}
      |
      full_covariance {N_mdm(type,covarianceControl_FULL_COVARIANCE)}
     ]
    [ convergence_tolerance REAL {N_mdm(Real,convergenceTolerance)} ]
    [ import_approx_points_file STRING {N_mdm(str,importApproxPtsFile)}
      [ 
        ( custom_annotated {N_mdm(utype,importApproxFormat_TABULAR_NONE)}
          [ header {N_mdm(augment_utype,importApproxFormat_TABULAR_HEADER)} ]
          [ eval_id {N_mdm(augment_utype,importApproxFormat_TABULAR_EVAL_ID)} ]
          [ interface_id {N_mdm(augment_utype,importApproxFormat_TABULAR_IFACE_ID)} ]
         )
        |
        annotated {N_mdm(utype,importApproxFormat_TABULAR_ANNOTATED)}
        |
        freeform {N_mdm(utype,importApproxFormat_TABULAR_NONE)}
       ]
      [ active_only {N_mdm(true,importApproxActive)} ]
     ]
    [ export_approx_points_file ALIAS export_points_file STRING {N_mdm(str,exportApproxPtsFile)}
      [ 
        ( custom_annotated {N_mdm(utype,exportApproxFormat_TABULAR_NONE)}
          [ header {N_mdm(augment_utype,exportApproxFormat_TABULAR_HEADER)} ]
          [ eval_id {N_mdm(augment_utype,exportApproxFormat_TABULAR_EVAL_ID)} ]
          [ interface_id {N_mdm(augment_utype,exportApproxFormat_TABULAR_IFACE_ID)} ]
         )
        |
        annotated {N_mdm(utype,exportApproxFormat_TABULAR_ANNOTATED)}
        |
        freeform {N_mdm(utype,exportApproxFormat_TABULAR_NONE)}
       ]
     ]
    [ model_pointer STRING {N_mdm(str,modelPointer)} ]
   )
  |
  ( polynomial_chaos ALIAS nond_polynomial_chaos {N_mdm(utype,methodName_POLYNOMIAL_CHAOS)}
    [ p_refinement {N_mdm(type,refinementType_P_REFINEMENT)}
      uniform {N_mdm(type,refinementControl_UNIFORM_CONTROL)}
      |
      ( dimension_adaptive {0}
        sobol {N_mdm(type,refinementControl_DIMENSION_ADAPTIVE_CONTROL_SOBOL)}
        |
        decay {N_mdm(type,refinementControl_DIMENSION_ADAPTIVE_CONTROL_DECAY)}
        |
        generalized {N_mdm(type,refinementControl_DIMENSION_ADAPTIVE_CONTROL_GENERALIZED)}
       )
     ]
    [ max_refinement_iterations INTEGER >= 0 {N_mdm(nnint,maxRefineIterations)} ]
    ( quadrature_order INTEGER {N_mdm(ushint,quadratureOrder)}
      [ dimension_preference REALLIST {N_mdm(RealDL,anisoDimPref)} ]
      [ 
        nested {N_mdm(type,nestingOverride_NESTED)}
        |
        non_nested {N_mdm(type,nestingOverride_NON_NESTED)}
       ]
     )
    |
    ( sparse_grid_level INTEGER {N_mdm(ushint,sparseGridLevel)}
      [ dimension_preference REALLIST {N_mdm(RealDL,anisoDimPref)} ]
      [ 
        restricted {N_mdm(type,growthOverride_RESTRICTED)}
        |
        unrestricted {N_mdm(type,growthOverride_UNRESTRICTED)}
       ]
      [ 
        nested {N_mdm(type,nestingOverride_NESTED)}
        |
        non_nested {N_mdm(type,nestingOverride_NON_NESTED)}
       ]
     )
    |
    cubature_integrand INTEGER {N_mdm(ushint,cubIntOrder)}
    |
    ( expansion_order INTEGER {N_mdm(ushint,expansionOrder)}
      [ dimension_preference REALLIST {N_mdm(RealDL,anisoDimPref)} ]
      [ basis_type {0}
        tensor_product {N_mdm(type,expansionBasisType_TENSOR_PRODUCT_BASIS)}
        |
        total_order {N_mdm(type,expansionBasisType_TOTAL_ORDER_BASIS)}
        |
        ( adapted {N_mdm(type,expansionBasisType_ADAPTED_BASIS_EXPANDING_FRONT)}
          [ advancements INTEGER {N_mdm(ushint,adaptedBasisAdvancements)} ]
          [ soft_convergence_limit INTEGER {N_mdm(ushint,softConvLimit)} ]
         )
       ]
      ( collocation_points INTEGER {N_mdm(sizet,collocationPoints)}
        [ 
          ( least_squares {N_mdm(type,regressionType_DEFAULT_LEAST_SQ_REGRESSION)}
            [ 
              svd {N_mdm(type,lsRegressionType_SVD_LS)}
              |
              equality_constrained {N_mdm(type,lsRegressionType_EQ_CON_LS)}
             ]
           )
          |
          ( orthogonal_matching_pursuit ALIAS omp {N_mdm(type,regressionType_ORTHOG_MATCH_PURSUIT)}
            [ noise_tolerance REALLIST {N_mdm(RealDL,regressionNoiseTol)} ]
           )
          |
          basis_pursuit ALIAS bp {N_mdm(type,regressionType_BASIS_PURSUIT)}
          |
          ( basis_pursuit_denoising ALIAS bpdn {N_mdm(type,regressionType_BASIS_PURSUIT_DENOISING)}
            [ noise_tolerance REALLIST {N_mdm(RealDL,regressionNoiseTol)} ]
           )
          |
          ( least_angle_regression ALIAS lars {N_mdm(type,regressionType_LEAST_ANGLE_REGRESSION)}
            [ noise_tolerance REALLIST {N_mdm(RealDL,regressionNoiseTol)} ]
           )
          |
          ( least_absolute_shrinkage ALIAS lasso {N_mdm(type,regressionType_LASSO_REGRESSION)}
            [ noise_tolerance REALLIST {N_mdm(RealDL,regressionNoiseTol)} ]
            [ l2_penalty REAL {N_mdm(Real,regressionL2Penalty)} ]
           )
         ]
        [ cross_validation {N_mdm(true,crossValidation)}
          [ noise_only {N_mdm(true,crossValidNoiseOnly)} ]
         ]
        [ ratio_order REAL {N_mdm(Realp,collocRatioTermsOrder)} ]
        [ use_derivatives {N_mdm(true,methodUseDerivsFlag)} ]
        [ tensor_grid {N_mdm(true,tensorGridFlag)} ]
        [ reuse_points ALIAS reuse_samples {N_mdm(lit,pointReuse_all)} ]
        [ max_solver_iterations INTEGER >= 0 {N_mdm(nnint,maxSolverIterations)} ]
       )
      |
      ( collocation_ratio REAL {N_mdm(Realp,collocationRatio)}
        [ 
          ( least_squares {N_mdm(type,regressionType_DEFAULT_LEAST_SQ_REGRESSION)}
            [ 
              svd {N_mdm(type,lsRegressionType_SVD_LS)}
              |
              equality_constrained {N_mdm(type,lsRegressionType_EQ_CON_LS)}
             ]
           )
          |
          ( orthogonal_matching_pursuit ALIAS omp {N_mdm(type,regressionType_ORTHOG_MATCH_PURSUIT)}
            [ noise_tolerance REALLIST {N_mdm(RealDL,regressionNoiseTol)} ]
           )
          |
          basis_pursuit ALIAS bp {N_mdm(type,regressionType_BASIS_PURSUIT)}
          |
          ( basis_pursuit_denoising ALIAS bpdn {N_mdm(type,regressionType_BASIS_PURSUIT_DENOISING)}
            [ noise_tolerance REALLIST {N_mdm(RealDL,regressionNoiseTol)} ]
           )
          |
          ( least_angle_regression ALIAS lars {N_mdm(type,regressionType_LEAST_ANGLE_REGRESSION)}
            [ noise_tolerance REALLIST {N_mdm(RealDL,regressionNoiseTol)} ]
           )
          |
          ( least_absolute_shrinkage ALIAS lasso {N_mdm(type,regressionType_LASSO_REGRESSION)}
            [ noise_tolerance REALLIST {N_mdm(RealDL,regressionNoiseTol)} ]
            [ l2_penalty REAL {N_mdm(Real,regressionL2Penalty)} ]
           )
         ]
        [ cross_validation {N_mdm(true,crossValidation)}
          [ noise_only {N_mdm(true,crossValidNoiseOnly)} ]
         ]
        [ ratio_order REAL {N_mdm(Realp,collocRatioTermsOrder)} ]
        [ use_derivatives {N_mdm(true,methodUseDerivsFlag)} ]
        [ tensor_grid {N_mdm(true,tensorGridFlag)} ]
        [ reuse_points ALIAS reuse_samples {N_mdm(lit,pointReuse_all)} ]
        [ max_solver_iterations INTEGER >= 0 {N_mdm(nnint,maxSolverIterations)} ]
       )
      |
      ( expansion_samples INTEGER {N_mdm(sizet,expansionSamples)}
        [ reuse_points ALIAS reuse_samples {N_mdm(lit,pointReuse_all)} ]
        [ incremental_lhs {N_mdm(lit,expansionSampleType_incremental_lhs)} ]
       )
      [ import_build_points_file ALIAS import_points_file STRING {N_mdm(str,importBuildPtsFile)}
        [ 
          ( custom_annotated {N_mdm(utype,importBuildFormat_TABULAR_NONE)}
            [ header {N_mdm(augment_utype,importBuildFormat_TABULAR_HEADER)} ]
            [ eval_id {N_mdm(augment_utype,importBuildFormat_TABULAR_EVAL_ID)} ]
            [ interface_id {N_mdm(augment_utype,importBuildFormat_TABULAR_IFACE_ID)} ]
           )
          |
          annotated {N_mdm(utype,importBuildFormat_TABULAR_ANNOTATED)}
          |
          freeform {N_mdm(utype,importBuildFormat_TABULAR_NONE)}
         ]
        [ active_only {N_mdm(true,importBuildActive)} ]
       ]
     )
    |
    ( orthogonal_least_interpolation ALIAS least_interpolation ALIAS oli {N_mdm(type,regressionType_ORTHOG_LEAST_INTERPOLATION)}
      collocation_points INTEGER {N_mdm(sizet,collocationPoints)}
      [ tensor_grid INTEGERLIST {N_mdm(usharray,tensorGridOrder)} ]
      [ reuse_points ALIAS reuse_samples {N_mdm(lit,pointReuse_all)} ]
      [ import_build_points_file ALIAS import_points_file STRING {N_mdm(str,importBuildPtsFile)}
        [ 
          ( custom_annotated {N_mdm(utype,importBuildFormat_TABULAR_NONE)}
            [ header {N_mdm(augment_utype,importBuildFormat_TABULAR_HEADER)} ]
            [ eval_id {N_mdm(augment_utype,importBuildFormat_TABULAR_EVAL_ID)} ]
            [ interface_id {N_mdm(augment_utype,importBuildFormat_TABULAR_IFACE_ID)} ]
           )
          |
          annotated {N_mdm(utype,importBuildFormat_TABULAR_ANNOTATED)}
          |
          freeform {N_mdm(utype,importBuildFormat_TABULAR_NONE)}
         ]
        [ active_only {N_mdm(true,importBuildActive)} ]
       ]
     )
    |
    import_expansion_file STRING {N_mdm(str,importExpansionFile)}
    [ 
      askey {N_mdm(type,expansionType_ASKEY_U)}
      |
      wiener {N_mdm(type,expansionType_STD_NORMAL_U)}
     ]
    [ normalized {N_mdm(true,normalizedCoeffs)} ]
    [ export_expansion_file STRING {N_mdm(str,exportExpansionFile)} ]
    [ samples_on_emulator ALIAS samples INTEGER {N_mdm(int,samplesOnEmulator)} ]
    [ sample_type {0}
      lhs {N_mdm(utype,sampleType_SUBMETHOD_LHS)}
      |
      random {N_mdm(utype,sampleType_SUBMETHOD_RANDOM)}
     ]
    [ seed INTEGER > 0 {N_mdm(pint,randomSeed)} ]
    [ fixed_seed {N_mdm(true,fixedSeedFlag)} ]
    [ rng {0}
      mt19937 {N_mdm(lit,rngName_mt19937)}
      |
      rnum2 {N_mdm(lit,rngName_rnum2)}
     ]
    [ probability_refinement ALIAS sample_refinement {0}
      import {N_mdm(utype,integrationRefine_IS)}
      |
      adapt_import {N_mdm(utype,integrationRefine_AIS)}
      |
      mm_adapt_import {N_mdm(utype,integrationRefine_MMAIS)}
      [ refinement_samples INTEGERLIST {N_mdm(ivec,refineSamples)} ]
     ]
    [ final_moments {0}
      none {N_mdm(type,finalMomentsType_NO_MOMENTS)}
      |
      standard {N_mdm(type,finalMomentsType_STANDARD_MOMENTS)}
      |
      central {N_mdm(type,finalMomentsType_CENTRAL_MOMENTS)}
     ]
    [ response_levels REALLIST {N_mdm(resplevs,responseLevels)}
      [ num_response_levels INTEGERLIST {N_mdm(num_resplevs,responseLevels)} ]
      [ compute {0}
        probabilities {N_mdm(type,responseLevelTarget_PROBABILITIES)}
        |
        reliabilities {N_mdm(type,responseLevelTarget_RELIABILITIES)}
        |
        gen_reliabilities {N_mdm(type,responseLevelTarget_GEN_RELIABILITIES)}
        [ system {0}
          series {N_mdm(type,responseLevelTargetReduce_SYSTEM_SERIES)}
          |
          parallel {N_mdm(type,responseLevelTargetReduce_SYSTEM_PARALLEL)}
         ]
       ]
     ]
    [ probability_levels REALLIST {N_mdm(resplevs01,probabilityLevels)}
      [ num_probability_levels INTEGERLIST {N_mdm(num_resplevs,probabilityLevels)} ]
     ]
    [ reliability_levels REALLIST {N_mdm(resplevs,reliabilityLevels)}
      [ num_reliability_levels INTEGERLIST {N_mdm(num_resplevs,reliabilityLevels)} ]
     ]
    [ gen_reliability_levels REALLIST {N_mdm(resplevs,genReliabilityLevels)}
      [ num_gen_reliability_levels INTEGERLIST {N_mdm(num_resplevs,genReliabilityLevels)} ]
     ]
    [ distribution {0}
      cumulative {N_mdm(type,distributionType_CUMULATIVE)}
      |
      complementary {N_mdm(type,distributionType_COMPLEMENTARY)}
     ]
    [ variance_based_decomp {N_mdm(true,vbdFlag)}
      [ interaction_order INTEGER > 0 {N_mdm(ushint,vbdOrder)} ]
      [ drop_tolerance REAL {N_mdm(Real,vbdDropTolerance)} ]
     ]
    [ 
      diagonal_covariance {N_mdm(type,covarianceControl_DIAGONAL_COVARIANCE)}
      |
      full_covariance {N_mdm(type,covarianceControl_FULL_COVARIANCE)}
     ]
    [ convergence_tolerance REAL {N_mdm(Real,convergenceTolerance)} ]
    [ import_approx_points_file STRING {N_mdm(str,importApproxPtsFile)}
      [ 
        ( custom_annotated {N_mdm(utype,importApproxFormat_TABULAR_NONE)}
          [ header {N_mdm(augment_utype,importApproxFormat_TABULAR_HEADER)} ]
          [ eval_id {N_mdm(augment_utype,importApproxFormat_TABULAR_EVAL_ID)} ]
          [ interface_id {N_mdm(augment_utype,importApproxFormat_TABULAR_IFACE_ID)} ]
         )
        |
        annotated {N_mdm(utype,importApproxFormat_TABULAR_ANNOTATED)}
        |
        freeform {N_mdm(utype,importApproxFormat_TABULAR_NONE)}
       ]
      [ active_only {N_mdm(true,importApproxActive)} ]
     ]
    [ export_approx_points_file ALIAS export_points_file STRING {N_mdm(str,exportApproxPtsFile)}
      [ 
        ( custom_annotated {N_mdm(utype,exportApproxFormat_TABULAR_NONE)}
          [ header {N_mdm(augment_utype,exportApproxFormat_TABULAR_HEADER)} ]
          [ eval_id {N_mdm(augment_utype,exportApproxFormat_TABULAR_EVAL_ID)} ]
          [ interface_id {N_mdm(augment_utype,exportApproxFormat_TABULAR_IFACE_ID)} ]
         )
        |
        annotated {N_mdm(utype,exportApproxFormat_TABULAR_ANNOTATED)}
        |
        freeform {N_mdm(utype,exportApproxFormat_TABULAR_NONE)}
       ]
     ]
    [ model_pointer STRING {N_mdm(str,modelPointer)} ]
   )
  |
  ( multifidelity_polynomial_chaos {N_mdm(utype,methodName_MULTIFIDELITY_POLYNOMIAL_CHAOS)}
    [ p_refinement {N_mdm(type,refinementType_P_REFINEMENT)}
      uniform {N_mdm(type,refinementControl_UNIFORM_CONTROL)}
      |
      ( dimension_adaptive {0}
        sobol {N_mdm(type,refinementControl_DIMENSION_ADAPTIVE_CONTROL_SOBOL)}
        |
        decay {N_mdm(type,refinementControl_DIMENSION_ADAPTIVE_CONTROL_DECAY)}
        |
        generalized {N_mdm(type,refinementControl_DIMENSION_ADAPTIVE_CONTROL_GENERALIZED)}
       )
     ]
    [ max_refinement_iterations INTEGER >= 0 {N_mdm(nnint,maxRefineIterations)} ]
    [ allocation_control {0}
      greedy {N_mdm(type,multilevAllocControl_GREEDY_REFINEMENT)}
     ]
    [ discrepancy_emulation {0}
      distinct {N_mdm(type,multilevDiscrepEmulation_DISTINCT_EMULATION)}
      |
      recursive {N_mdm(type,multilevDiscrepEmulation_RECURSIVE_EMULATION)}
     ]
    ( quadrature_order_sequence INTEGERLIST {N_mdm(usharray,quadratureOrderSeq)}
      [ dimension_preference REALLIST {N_mdm(RealDL,anisoDimPref)} ]
      [ 
        nested {N_mdm(type,nestingOverride_NESTED)}
        |
        non_nested {N_mdm(type,nestingOverride_NON_NESTED)}
       ]
     )
    |
    ( sparse_grid_level_sequence INTEGERLIST {N_mdm(usharray,sparseGridLevelSeq)}
      [ dimension_preference REALLIST {N_mdm(RealDL,anisoDimPref)} ]
      [ 
        restricted {N_mdm(type,growthOverride_RESTRICTED)}
        |
        unrestricted {N_mdm(type,growthOverride_UNRESTRICTED)}
       ]
      [ 
        nested {N_mdm(type,nestingOverride_NESTED)}
        |
        non_nested {N_mdm(type,nestingOverride_NON_NESTED)}
       ]
     )
    |
    ( expansion_order_sequence INTEGERLIST {N_mdm(usharray,expansionOrderSeq)}
      [ dimension_preference REALLIST {N_mdm(RealDL,anisoDimPref)} ]
      [ basis_type {0}
        tensor_product {N_mdm(type,expansionBasisType_TENSOR_PRODUCT_BASIS)}
        |
        total_order {N_mdm(type,expansionBasisType_TOTAL_ORDER_BASIS)}
        |
        ( adapted {N_mdm(type,expansionBasisType_ADAPTED_BASIS_EXPANDING_FRONT)}
          [ advancements INTEGER {N_mdm(ushint,adaptedBasisAdvancements)} ]
          [ soft_convergence_limit INTEGER {N_mdm(ushint,softConvLimit)} ]
         )
       ]
      ( collocation_points_sequence INTEGERLIST {N_mdm(szarray,collocationPointsSeq)}
        [ 
          ( least_squares {N_mdm(type,regressionType_DEFAULT_LEAST_SQ_REGRESSION)}
            [ 
              svd {N_mdm(type,lsRegressionType_SVD_LS)}
              |
              equality_constrained {N_mdm(type,lsRegressionType_EQ_CON_LS)}
             ]
           )
          |
          ( orthogonal_matching_pursuit ALIAS omp {N_mdm(type,regressionType_ORTHOG_MATCH_PURSUIT)}
            [ noise_tolerance REALLIST {N_mdm(RealDL,regressionNoiseTol)} ]
           )
          |
          basis_pursuit ALIAS bp {N_mdm(type,regressionType_BASIS_PURSUIT)}
          |
          ( basis_pursuit_denoising ALIAS bpdn {N_mdm(type,regressionType_BASIS_PURSUIT_DENOISING)}
            [ noise_tolerance REALLIST {N_mdm(RealDL,regressionNoiseTol)} ]
           )
          |
          ( least_angle_regression ALIAS lars {N_mdm(type,regressionType_LEAST_ANGLE_REGRESSION)}
            [ noise_tolerance REALLIST {N_mdm(RealDL,regressionNoiseTol)} ]
           )
          |
          ( least_absolute_shrinkage ALIAS lasso {N_mdm(type,regressionType_LASSO_REGRESSION)}
            [ noise_tolerance REALLIST {N_mdm(RealDL,regressionNoiseTol)} ]
            [ l2_penalty REAL {N_mdm(Real,regressionL2Penalty)} ]
           )
         ]
        [ cross_validation {N_mdm(true,crossValidation)}
          [ noise_only {N_mdm(true,crossValidNoiseOnly)} ]
         ]
        [ ratio_order REAL {N_mdm(Realp,collocRatioTermsOrder)} ]
        [ use_derivatives {N_mdm(true,methodUseDerivsFlag)} ]
        [ tensor_grid {N_mdm(true,tensorGridFlag)} ]
        [ reuse_points ALIAS reuse_samples {N_mdm(lit,pointReuse_all)} ]
        [ max_solver_iterations INTEGER >= 0 {N_mdm(nnint,maxSolverIterations)} ]
       )
      |
      ( collocation_ratio REAL {N_mdm(Realp,collocationRatio)}
        [ 
          ( least_squares {N_mdm(type,regressionType_DEFAULT_LEAST_SQ_REGRESSION)}
            [ 
              svd {N_mdm(type,lsRegressionType_SVD_LS)}
              |
              equality_constrained {N_mdm(type,lsRegressionType_EQ_CON_LS)}
             ]
           )
          |
          ( orthogonal_matching_pursuit ALIAS omp {N_mdm(type,regressionType_ORTHOG_MATCH_PURSUIT)}
            [ noise_tolerance REALLIST {N_mdm(RealDL,regressionNoiseTol)} ]
           )
          |
          basis_pursuit ALIAS bp {N_mdm(type,regressionType_BASIS_PURSUIT)}
          |
          ( basis_pursuit_denoising ALIAS bpdn {N_mdm(type,regressionType_BASIS_PURSUIT_DENOISING)}
            [ noise_tolerance REALLIST {N_mdm(RealDL,regressionNoiseTol)} ]
           )
          |
          ( least_angle_regression ALIAS lars {N_mdm(type,regressionType_LEAST_ANGLE_REGRESSION)}
            [ noise_tolerance REALLIST {N_mdm(RealDL,regressionNoiseTol)} ]
           )
          |
          ( least_absolute_shrinkage ALIAS lasso {N_mdm(type,regressionType_LASSO_REGRESSION)}
            [ noise_tolerance REALLIST {N_mdm(RealDL,regressionNoiseTol)} ]
            [ l2_penalty REAL {N_mdm(Real,regressionL2Penalty)} ]
           )
         ]
        [ cross_validation {N_mdm(true,crossValidation)}
          [ noise_only {N_mdm(true,crossValidNoiseOnly)} ]
         ]
        [ ratio_order REAL {N_mdm(Realp,collocRatioTermsOrder)} ]
        [ use_derivatives {N_mdm(true,methodUseDerivsFlag)} ]
        [ tensor_grid {N_mdm(true,tensorGridFlag)} ]
        [ reuse_points ALIAS reuse_samples {N_mdm(lit,pointReuse_all)} ]
        [ max_solver_iterations INTEGER >= 0 {N_mdm(nnint,maxSolverIterations)} ]
       )
      |
      ( expansion_samples_sequence INTEGERLIST {N_mdm(szarray,expansionSamplesSeq)}
        [ reuse_points ALIAS reuse_samples {N_mdm(lit,pointReuse_all)} ]
        [ incremental_lhs {N_mdm(lit,expansionSampleType_incremental_lhs)} ]
       )
      [ import_build_points_file ALIAS import_points_file STRING {N_mdm(str,importBuildPtsFile)}
        [ 
          ( custom_annotated {N_mdm(utype,importBuildFormat_TABULAR_NONE)}
            [ header {N_mdm(augment_utype,importBuildFormat_TABULAR_HEADER)} ]
            [ eval_id {N_mdm(augment_utype,importBuildFormat_TABULAR_EVAL_ID)} ]
            [ interface_id {N_mdm(augment_utype,importBuildFormat_TABULAR_IFACE_ID)} ]
           )
          |
          annotated {N_mdm(utype,importBuildFormat_TABULAR_ANNOTATED)}
          |
          freeform {N_mdm(utype,importBuildFormat_TABULAR_NONE)}
         ]
        [ active_only {N_mdm(true,importBuildActive)} ]
       ]
     )
    |
    ( orthogonal_least_interpolation ALIAS least_interpolation ALIAS oli {N_mdm(type,regressionType_ORTHOG_LEAST_INTERPOLATION)}
      collocation_points_sequence INTEGERLIST {N_mdm(szarray,collocationPointsSeq)}
      [ tensor_grid INTEGERLIST {N_mdm(usharray,tensorGridOrder)} ]
      [ reuse_points ALIAS reuse_samples {N_mdm(lit,pointReuse_all)} ]
      [ import_build_points_file ALIAS import_points_file STRING {N_mdm(str,importBuildPtsFile)}
        [ 
          ( custom_annotated {N_mdm(utype,importBuildFormat_TABULAR_NONE)}
            [ header {N_mdm(augment_utype,importBuildFormat_TABULAR_HEADER)} ]
            [ eval_id {N_mdm(augment_utype,importBuildFormat_TABULAR_EVAL_ID)} ]
            [ interface_id {N_mdm(augment_utype,importBuildFormat_TABULAR_IFACE_ID)} ]
           )
          |
          annotated {N_mdm(utype,importBuildFormat_TABULAR_ANNOTATED)}
          |
          freeform {N_mdm(utype,importBuildFormat_TABULAR_NONE)}
         ]
        [ active_only {N_mdm(true,importBuildActive)} ]
       ]
     )
    [ 
      askey {N_mdm(type,expansionType_ASKEY_U)}
      |
      wiener {N_mdm(type,expansionType_STD_NORMAL_U)}
     ]
    [ normalized {N_mdm(true,normalizedCoeffs)} ]
    [ export_expansion_file STRING {N_mdm(str,exportExpansionFile)} ]
    [ samples_on_emulator ALIAS samples INTEGER {N_mdm(int,samplesOnEmulator)} ]
    [ sample_type {0}
      lhs {N_mdm(utype,sampleType_SUBMETHOD_LHS)}
      |
      random {N_mdm(utype,sampleType_SUBMETHOD_RANDOM)}
     ]
    [ seed INTEGER > 0 {N_mdm(pint,randomSeed)} ]
    [ fixed_seed {N_mdm(true,fixedSeedFlag)} ]
    [ rng {0}
      mt19937 {N_mdm(lit,rngName_mt19937)}
      |
      rnum2 {N_mdm(lit,rngName_rnum2)}
     ]
    [ probability_refinement ALIAS sample_refinement {0}
      import {N_mdm(utype,integrationRefine_IS)}
      |
      adapt_import {N_mdm(utype,integrationRefine_AIS)}
      |
      mm_adapt_import {N_mdm(utype,integrationRefine_MMAIS)}
      [ refinement_samples INTEGERLIST {N_mdm(ivec,refineSamples)} ]
     ]
    [ final_moments {0}
      none {N_mdm(type,finalMomentsType_NO_MOMENTS)}
      |
      standard {N_mdm(type,finalMomentsType_STANDARD_MOMENTS)}
      |
      central {N_mdm(type,finalMomentsType_CENTRAL_MOMENTS)}
     ]
    [ response_levels REALLIST {N_mdm(resplevs,responseLevels)}
      [ num_response_levels INTEGERLIST {N_mdm(num_resplevs,responseLevels)} ]
      [ compute {0}
        probabilities {N_mdm(type,responseLevelTarget_PROBABILITIES)}
        |
        reliabilities {N_mdm(type,responseLevelTarget_RELIABILITIES)}
        |
        gen_reliabilities {N_mdm(type,responseLevelTarget_GEN_RELIABILITIES)}
        [ system {0}
          series {N_mdm(type,responseLevelTargetReduce_SYSTEM_SERIES)}
          |
          parallel {N_mdm(type,responseLevelTargetReduce_SYSTEM_PARALLEL)}
         ]
       ]
     ]
    [ probability_levels REALLIST {N_mdm(resplevs01,probabilityLevels)}
      [ num_probability_levels INTEGERLIST {N_mdm(num_resplevs,probabilityLevels)} ]
     ]
    [ reliability_levels REALLIST {N_mdm(resplevs,reliabilityLevels)}
      [ num_reliability_levels INTEGERLIST {N_mdm(num_resplevs,reliabilityLevels)} ]
     ]
    [ gen_reliability_levels REALLIST {N_mdm(resplevs,genReliabilityLevels)}
      [ num_gen_reliability_levels INTEGERLIST {N_mdm(num_resplevs,genReliabilityLevels)} ]
     ]
    [ distribution {0}
      cumulative {N_mdm(type,distributionType_CUMULATIVE)}
      |
      complementary {N_mdm(type,distributionType_COMPLEMENTARY)}
     ]
    [ variance_based_decomp {N_mdm(true,vbdFlag)}
      [ interaction_order INTEGER > 0 {N_mdm(ushint,vbdOrder)} ]
      [ drop_tolerance REAL {N_mdm(Real,vbdDropTolerance)} ]
     ]
    [ 
      diagonal_covariance {N_mdm(type,covarianceControl_DIAGONAL_COVARIANCE)}
      |
      full_covariance {N_mdm(type,covarianceControl_FULL_COVARIANCE)}
     ]
    [ convergence_tolerance REAL {N_mdm(Real,convergenceTolerance)} ]
    [ import_approx_points_file STRING {N_mdm(str,importApproxPtsFile)}
      [ 
        ( custom_annotated {N_mdm(utype,importApproxFormat_TABULAR_NONE)}
          [ header {N_mdm(augment_utype,importApproxFormat_TABULAR_HEADER)} ]
          [ eval_id {N_mdm(augment_utype,importApproxFormat_TABULAR_EVAL_ID)} ]
          [ interface_id {N_mdm(augment_utype,importApproxFormat_TABULAR_IFACE_ID)} ]
         )
        |
        annotated {N_mdm(utype,importApproxFormat_TABULAR_ANNOTATED)}
        |
        freeform {N_mdm(utype,importApproxFormat_TABULAR_NONE)}
       ]
      [ active_only {N_mdm(true,importApproxActive)} ]
     ]
    [ export_approx_points_file ALIAS export_points_file STRING {N_mdm(str,exportApproxPtsFile)}
      [ 
        ( custom_annotated {N_mdm(utype,exportApproxFormat_TABULAR_NONE)}
          [ header {N_mdm(augment_utype,exportApproxFormat_TABULAR_HEADER)} ]
          [ eval_id {N_mdm(augment_utype,exportApproxFormat_TABULAR_EVAL_ID)} ]
          [ interface_id {N_mdm(augment_utype,exportApproxFormat_TABULAR_IFACE_ID)} ]
         )
        |
        annotated {N_mdm(utype,exportApproxFormat_TABULAR_ANNOTATED)}
        |
        freeform {N_mdm(utype,exportApproxFormat_TABULAR_NONE)}
       ]
     ]
    [ model_pointer STRING {N_mdm(str,modelPointer)} ]
   )
  |
  ( multilevel_polynomial_chaos {N_mdm(utype,methodName_MULTILEVEL_POLYNOMIAL_CHAOS)}
    [ max_iterations INTEGER >= 0 {N_mdm(nnint,maxIterations)} ]
    [ pilot_samples ALIAS initial_samples INTEGERLIST {N_mdm(szarray,pilotSamples)} ]
    [ allocation_control {0}
      ( estimator_variance {N_mdm(type,multilevAllocControl_ESTIMATOR_VARIANCE)}
        [ estimator_rate REAL {N_mdm(Real,multilevEstimatorRate)} ]
       )
      |
      rip_sampling {N_mdm(type,multilevAllocControl_RIP_SAMPLING)}
     ]
    [ discrepancy_emulation {0}
      distinct {N_mdm(type,multilevDiscrepEmulation_DISTINCT_EMULATION)}
      |
      recursive {N_mdm(type,multilevDiscrepEmulation_RECURSIVE_EMULATION)}
     ]
    ( expansion_order_sequence INTEGERLIST {N_mdm(usharray,expansionOrderSeq)}
      [ dimension_preference REALLIST {N_mdm(RealDL,anisoDimPref)} ]
      [ basis_type {0}
        tensor_product {N_mdm(type,expansionBasisType_TENSOR_PRODUCT_BASIS)}
        |
        total_order {N_mdm(type,expansionBasisType_TOTAL_ORDER_BASIS)}
        |
        ( adapted {N_mdm(type,expansionBasisType_ADAPTED_BASIS_EXPANDING_FRONT)}
          [ advancements INTEGER {N_mdm(ushint,adaptedBasisAdvancements)} ]
          [ soft_convergence_limit INTEGER {N_mdm(ushint,softConvLimit)} ]
         )
       ]
      ( collocation_points_sequence INTEGERLIST {N_mdm(szarray,collocationPointsSeq)}
        [ 
          ( least_squares {N_mdm(type,regressionType_DEFAULT_LEAST_SQ_REGRESSION)}
            [ 
              svd {N_mdm(type,lsRegressionType_SVD_LS)}
              |
              equality_constrained {N_mdm(type,lsRegressionType_EQ_CON_LS)}
             ]
           )
          |
          ( orthogonal_matching_pursuit ALIAS omp {N_mdm(type,regressionType_ORTHOG_MATCH_PURSUIT)}
            [ noise_tolerance REALLIST {N_mdm(RealDL,regressionNoiseTol)} ]
           )
          |
          basis_pursuit ALIAS bp {N_mdm(type,regressionType_BASIS_PURSUIT)}
          |
          ( basis_pursuit_denoising ALIAS bpdn {N_mdm(type,regressionType_BASIS_PURSUIT_DENOISING)}
            [ noise_tolerance REALLIST {N_mdm(RealDL,regressionNoiseTol)} ]
           )
          |
          ( least_angle_regression ALIAS lars {N_mdm(type,regressionType_LEAST_ANGLE_REGRESSION)}
            [ noise_tolerance REALLIST {N_mdm(RealDL,regressionNoiseTol)} ]
           )
          |
          ( least_absolute_shrinkage ALIAS lasso {N_mdm(type,regressionType_LASSO_REGRESSION)}
            [ noise_tolerance REALLIST {N_mdm(RealDL,regressionNoiseTol)} ]
            [ l2_penalty REAL {N_mdm(Real,regressionL2Penalty)} ]
           )
         ]
        [ cross_validation {N_mdm(true,crossValidation)}
          [ noise_only {N_mdm(true,crossValidNoiseOnly)} ]
         ]
        [ ratio_order REAL {N_mdm(Realp,collocRatioTermsOrder)} ]
        [ use_derivatives {N_mdm(true,methodUseDerivsFlag)} ]
        [ tensor_grid {N_mdm(true,tensorGridFlag)} ]
        [ reuse_points ALIAS reuse_samples {N_mdm(lit,pointReuse_all)} ]
        [ max_solver_iterations INTEGER >= 0 {N_mdm(nnint,maxSolverIterations)} ]
       )
      |
      ( collocation_ratio REAL {N_mdm(Realp,collocationRatio)}
        [ 
          ( least_squares {N_mdm(type,regressionType_DEFAULT_LEAST_SQ_REGRESSION)}
            [ 
              svd {N_mdm(type,lsRegressionType_SVD_LS)}
              |
              equality_constrained {N_mdm(type,lsRegressionType_EQ_CON_LS)}
             ]
           )
          |
          ( orthogonal_matching_pursuit ALIAS omp {N_mdm(type,regressionType_ORTHOG_MATCH_PURSUIT)}
            [ noise_tolerance REALLIST {N_mdm(RealDL,regressionNoiseTol)} ]
           )
          |
          basis_pursuit ALIAS bp {N_mdm(type,regressionType_BASIS_PURSUIT)}
          |
          ( basis_pursuit_denoising ALIAS bpdn {N_mdm(type,regressionType_BASIS_PURSUIT_DENOISING)}
            [ noise_tolerance REALLIST {N_mdm(RealDL,regressionNoiseTol)} ]
           )
          |
          ( least_angle_regression ALIAS lars {N_mdm(type,regressionType_LEAST_ANGLE_REGRESSION)}
            [ noise_tolerance REALLIST {N_mdm(RealDL,regressionNoiseTol)} ]
           )
          |
          ( least_absolute_shrinkage ALIAS lasso {N_mdm(type,regressionType_LASSO_REGRESSION)}
            [ noise_tolerance REALLIST {N_mdm(RealDL,regressionNoiseTol)} ]
            [ l2_penalty REAL {N_mdm(Real,regressionL2Penalty)} ]
           )
         ]
        [ cross_validation {N_mdm(true,crossValidation)}
          [ noise_only {N_mdm(true,crossValidNoiseOnly)} ]
         ]
        [ ratio_order REAL {N_mdm(Realp,collocRatioTermsOrder)} ]
        [ use_derivatives {N_mdm(true,methodUseDerivsFlag)} ]
        [ tensor_grid {N_mdm(true,tensorGridFlag)} ]
        [ reuse_points ALIAS reuse_samples {N_mdm(lit,pointReuse_all)} ]
        [ max_solver_iterations INTEGER >= 0 {N_mdm(nnint,maxSolverIterations)} ]
       )
      |
      ( expansion_samples_sequence INTEGERLIST {N_mdm(szarray,expansionSamplesSeq)}
        [ reuse_points ALIAS reuse_samples {N_mdm(lit,pointReuse_all)} ]
        [ incremental_lhs {N_mdm(lit,expansionSampleType_incremental_lhs)} ]
       )
      [ import_build_points_file ALIAS import_points_file STRING {N_mdm(str,importBuildPtsFile)}
        [ 
          ( custom_annotated {N_mdm(utype,importBuildFormat_TABULAR_NONE)}
            [ header {N_mdm(augment_utype,importBuildFormat_TABULAR_HEADER)} ]
            [ eval_id {N_mdm(augment_utype,importBuildFormat_TABULAR_EVAL_ID)} ]
            [ interface_id {N_mdm(augment_utype,importBuildFormat_TABULAR_IFACE_ID)} ]
           )
          |
          annotated {N_mdm(utype,importBuildFormat_TABULAR_ANNOTATED)}
          |
          freeform {N_mdm(utype,importBuildFormat_TABULAR_NONE)}
         ]
        [ active_only {N_mdm(true,importBuildActive)} ]
       ]
     )
    |
    ( orthogonal_least_interpolation ALIAS least_interpolation ALIAS oli {N_mdm(type,regressionType_ORTHOG_LEAST_INTERPOLATION)}
      collocation_points_sequence INTEGERLIST {N_mdm(szarray,collocationPointsSeq)}
      [ tensor_grid INTEGERLIST {N_mdm(usharray,tensorGridOrder)} ]
      [ reuse_points ALIAS reuse_samples {N_mdm(lit,pointReuse_all)} ]
      [ import_build_points_file ALIAS import_points_file STRING {N_mdm(str,importBuildPtsFile)}
        [ 
          ( custom_annotated {N_mdm(utype,importBuildFormat_TABULAR_NONE)}
            [ header {N_mdm(augment_utype,importBuildFormat_TABULAR_HEADER)} ]
            [ eval_id {N_mdm(augment_utype,importBuildFormat_TABULAR_EVAL_ID)} ]
            [ interface_id {N_mdm(augment_utype,importBuildFormat_TABULAR_IFACE_ID)} ]
           )
          |
          annotated {N_mdm(utype,importBuildFormat_TABULAR_ANNOTATED)}
          |
          freeform {N_mdm(utype,importBuildFormat_TABULAR_NONE)}
         ]
        [ active_only {N_mdm(true,importBuildActive)} ]
       ]
     )
    [ 
      askey {N_mdm(type,expansionType_ASKEY_U)}
      |
      wiener {N_mdm(type,expansionType_STD_NORMAL_U)}
     ]
    [ normalized {N_mdm(true,normalizedCoeffs)} ]
    [ export_expansion_file STRING {N_mdm(str,exportExpansionFile)} ]
    [ samples_on_emulator ALIAS samples INTEGER {N_mdm(int,samplesOnEmulator)} ]
    [ sample_type {0}
      lhs {N_mdm(utype,sampleType_SUBMETHOD_LHS)}
      |
      random {N_mdm(utype,sampleType_SUBMETHOD_RANDOM)}
     ]
    [ seed INTEGER > 0 {N_mdm(pint,randomSeed)} ]
    [ fixed_seed {N_mdm(true,fixedSeedFlag)} ]
    [ rng {0}
      mt19937 {N_mdm(lit,rngName_mt19937)}
      |
      rnum2 {N_mdm(lit,rngName_rnum2)}
     ]
    [ probability_refinement ALIAS sample_refinement {0}
      import {N_mdm(utype,integrationRefine_IS)}
      |
      adapt_import {N_mdm(utype,integrationRefine_AIS)}
      |
      mm_adapt_import {N_mdm(utype,integrationRefine_MMAIS)}
      [ refinement_samples INTEGERLIST {N_mdm(ivec,refineSamples)} ]
     ]
    [ final_moments {0}
      none {N_mdm(type,finalMomentsType_NO_MOMENTS)}
      |
      standard {N_mdm(type,finalMomentsType_STANDARD_MOMENTS)}
      |
      central {N_mdm(type,finalMomentsType_CENTRAL_MOMENTS)}
     ]
    [ response_levels REALLIST {N_mdm(resplevs,responseLevels)}
      [ num_response_levels INTEGERLIST {N_mdm(num_resplevs,responseLevels)} ]
      [ compute {0}
        probabilities {N_mdm(type,responseLevelTarget_PROBABILITIES)}
        |
        reliabilities {N_mdm(type,responseLevelTarget_RELIABILITIES)}
        |
        gen_reliabilities {N_mdm(type,responseLevelTarget_GEN_RELIABILITIES)}
        [ system {0}
          series {N_mdm(type,responseLevelTargetReduce_SYSTEM_SERIES)}
          |
          parallel {N_mdm(type,responseLevelTargetReduce_SYSTEM_PARALLEL)}
         ]
       ]
     ]
    [ probability_levels REALLIST {N_mdm(resplevs01,probabilityLevels)}
      [ num_probability_levels INTEGERLIST {N_mdm(num_resplevs,probabilityLevels)} ]
     ]
    [ reliability_levels REALLIST {N_mdm(resplevs,reliabilityLevels)}
      [ num_reliability_levels INTEGERLIST {N_mdm(num_resplevs,reliabilityLevels)} ]
     ]
    [ gen_reliability_levels REALLIST {N_mdm(resplevs,genReliabilityLevels)}
      [ num_gen_reliability_levels INTEGERLIST {N_mdm(num_resplevs,genReliabilityLevels)} ]
     ]
    [ distribution {0}
      cumulative {N_mdm(type,distributionType_CUMULATIVE)}
      |
      complementary {N_mdm(type,distributionType_COMPLEMENTARY)}
     ]
    [ variance_based_decomp {N_mdm(true,vbdFlag)}
      [ interaction_order INTEGER > 0 {N_mdm(ushint,vbdOrder)} ]
      [ drop_tolerance REAL {N_mdm(Real,vbdDropTolerance)} ]
     ]
    [ 
      diagonal_covariance {N_mdm(type,covarianceControl_DIAGONAL_COVARIANCE)}
      |
      full_covariance {N_mdm(type,covarianceControl_FULL_COVARIANCE)}
     ]
    [ convergence_tolerance REAL {N_mdm(Real,convergenceTolerance)} ]
    [ import_approx_points_file STRING {N_mdm(str,importApproxPtsFile)}
      [ 
        ( custom_annotated {N_mdm(utype,importApproxFormat_TABULAR_NONE)}
          [ header {N_mdm(augment_utype,importApproxFormat_TABULAR_HEADER)} ]
          [ eval_id {N_mdm(augment_utype,importApproxFormat_TABULAR_EVAL_ID)} ]
          [ interface_id {N_mdm(augment_utype,importApproxFormat_TABULAR_IFACE_ID)} ]
         )
        |
        annotated {N_mdm(utype,importApproxFormat_TABULAR_ANNOTATED)}
        |
        freeform {N_mdm(utype,importApproxFormat_TABULAR_NONE)}
       ]
      [ active_only {N_mdm(true,importApproxActive)} ]
     ]
    [ export_approx_points_file ALIAS export_points_file STRING {N_mdm(str,exportApproxPtsFile)}
      [ 
        ( custom_annotated {N_mdm(utype,exportApproxFormat_TABULAR_NONE)}
          [ header {N_mdm(augment_utype,exportApproxFormat_TABULAR_HEADER)} ]
          [ eval_id {N_mdm(augment_utype,exportApproxFormat_TABULAR_EVAL_ID)} ]
          [ interface_id {N_mdm(augment_utype,exportApproxFormat_TABULAR_IFACE_ID)} ]
         )
        |
        annotated {N_mdm(utype,exportApproxFormat_TABULAR_ANNOTATED)}
        |
        freeform {N_mdm(utype,exportApproxFormat_TABULAR_NONE)}
       ]
     ]
    [ model_pointer STRING {N_mdm(str,modelPointer)} ]
   )
  |
  ( stoch_collocation ALIAS nond_stoch_collocation {N_mdm(utype,methodName_STOCH_COLLOCATION)}
    [ 
      ( p_refinement {N_mdm(type,refinementType_P_REFINEMENT)}
        uniform {N_mdm(type,refinementControl_UNIFORM_CONTROL)}
        |
        ( dimension_adaptive {0}
          sobol {N_mdm(type,refinementControl_DIMENSION_ADAPTIVE_CONTROL_SOBOL)}
          |
          generalized {N_mdm(type,refinementControl_DIMENSION_ADAPTIVE_CONTROL_GENERALIZED)}
         )
       )
      |
      ( h_refinement {N_mdm(type,refinementType_H_REFINEMENT)}
        uniform {N_mdm(type,refinementControl_UNIFORM_CONTROL)}
        |
        ( dimension_adaptive {0}
          sobol {N_mdm(type,refinementControl_DIMENSION_ADAPTIVE_CONTROL_SOBOL)}
          |
          generalized {N_mdm(type,refinementControl_DIMENSION_ADAPTIVE_CONTROL_GENERALIZED)}
         )
        |
        local_adaptive {N_mdm(type,refinementControl_LOCAL_ADAPTIVE_CONTROL)}
       )
     ]
    [ max_refinement_iterations INTEGER >= 0 {N_mdm(nnint,maxRefineIterations)} ]
    ( quadrature_order INTEGER {N_mdm(ushint,quadratureOrder)}
      [ dimension_preference REALLIST {N_mdm(RealDL,anisoDimPref)} ]
      [ 
        nested {N_mdm(type,nestingOverride_NESTED)}
        |
        non_nested {N_mdm(type,nestingOverride_NON_NESTED)}
       ]
     )
    |
    ( sparse_grid_level INTEGER {N_mdm(ushint,sparseGridLevel)}
      [ dimension_preference REALLIST {N_mdm(RealDL,anisoDimPref)} ]
      [ 
        nodal {N_mdm(type,expansionBasisType_NODAL_INTERPOLANT)}
        |
        hierarchical {N_mdm(type,expansionBasisType_HIERARCHICAL_INTERPOLANT)}
       ]
      [ 
        restricted {N_mdm(type,growthOverride_RESTRICTED)}
        |
        unrestricted {N_mdm(type,growthOverride_UNRESTRICTED)}
       ]
      [ 
        nested {N_mdm(type,nestingOverride_NESTED)}
        |
        non_nested {N_mdm(type,nestingOverride_NON_NESTED)}
       ]
     )
    [ 
      piecewise {NIDRProblemDescDB::method_piecewise}
      |
      askey {N_mdm(type,expansionType_ASKEY_U)}
      |
      wiener {N_mdm(type,expansionType_STD_NORMAL_U)}
     ]
    [ use_derivatives {N_mdm(true,methodUseDerivsFlag)} ]
    [ samples_on_emulator ALIAS samples INTEGER {N_mdm(int,samplesOnEmulator)} ]
    [ sample_type {0}
      lhs {N_mdm(utype,sampleType_SUBMETHOD_LHS)}
      |
      random {N_mdm(utype,sampleType_SUBMETHOD_RANDOM)}
     ]
    [ seed INTEGER > 0 {N_mdm(pint,randomSeed)} ]
    [ fixed_seed {N_mdm(true,fixedSeedFlag)} ]
    [ rng {0}
      mt19937 {N_mdm(lit,rngName_mt19937)}
      |
      rnum2 {N_mdm(lit,rngName_rnum2)}
     ]
    [ probability_refinement ALIAS sample_refinement {0}
      import {N_mdm(utype,integrationRefine_IS)}
      |
      adapt_import {N_mdm(utype,integrationRefine_AIS)}
      |
      mm_adapt_import {N_mdm(utype,integrationRefine_MMAIS)}
      [ refinement_samples INTEGERLIST {N_mdm(ivec,refineSamples)} ]
     ]
    [ final_moments {0}
      none {N_mdm(type,finalMomentsType_NO_MOMENTS)}
      |
      standard {N_mdm(type,finalMomentsType_STANDARD_MOMENTS)}
      |
      central {N_mdm(type,finalMomentsType_CENTRAL_MOMENTS)}
     ]
    [ response_levels REALLIST {N_mdm(resplevs,responseLevels)}
      [ num_response_levels INTEGERLIST {N_mdm(num_resplevs,responseLevels)} ]
      [ compute {0}
        probabilities {N_mdm(type,responseLevelTarget_PROBABILITIES)}
        |
        reliabilities {N_mdm(type,responseLevelTarget_RELIABILITIES)}
        |
        gen_reliabilities {N_mdm(type,responseLevelTarget_GEN_RELIABILITIES)}
        [ system {0}
          series {N_mdm(type,responseLevelTargetReduce_SYSTEM_SERIES)}
          |
          parallel {N_mdm(type,responseLevelTargetReduce_SYSTEM_PARALLEL)}
         ]
       ]
     ]
    [ probability_levels REALLIST {N_mdm(resplevs01,probabilityLevels)}
      [ num_probability_levels INTEGERLIST {N_mdm(num_resplevs,probabilityLevels)} ]
     ]
    [ reliability_levels REALLIST {N_mdm(resplevs,reliabilityLevels)}
      [ num_reliability_levels INTEGERLIST {N_mdm(num_resplevs,reliabilityLevels)} ]
     ]
    [ gen_reliability_levels REALLIST {N_mdm(resplevs,genReliabilityLevels)}
      [ num_gen_reliability_levels INTEGERLIST {N_mdm(num_resplevs,genReliabilityLevels)} ]
     ]
    [ distribution {0}
      cumulative {N_mdm(type,distributionType_CUMULATIVE)}
      |
      complementary {N_mdm(type,distributionType_COMPLEMENTARY)}
     ]
    [ variance_based_decomp {N_mdm(true,vbdFlag)}
      [ interaction_order INTEGER > 0 {N_mdm(ushint,vbdOrder)} ]
      [ drop_tolerance REAL {N_mdm(Real,vbdDropTolerance)} ]
     ]
    [ 
      diagonal_covariance {N_mdm(type,covarianceControl_DIAGONAL_COVARIANCE)}
      |
      full_covariance {N_mdm(type,covarianceControl_FULL_COVARIANCE)}
     ]
    [ convergence_tolerance REAL {N_mdm(Real,convergenceTolerance)} ]
    [ import_approx_points_file STRING {N_mdm(str,importApproxPtsFile)}
      [ 
        ( custom_annotated {N_mdm(utype,importApproxFormat_TABULAR_NONE)}
          [ header {N_mdm(augment_utype,importApproxFormat_TABULAR_HEADER)} ]
          [ eval_id {N_mdm(augment_utype,importApproxFormat_TABULAR_EVAL_ID)} ]
          [ interface_id {N_mdm(augment_utype,importApproxFormat_TABULAR_IFACE_ID)} ]
         )
        |
        annotated {N_mdm(utype,importApproxFormat_TABULAR_ANNOTATED)}
        |
        freeform {N_mdm(utype,importApproxFormat_TABULAR_NONE)}
       ]
      [ active_only {N_mdm(true,importApproxActive)} ]
     ]
    [ export_approx_points_file ALIAS export_points_file STRING {N_mdm(str,exportApproxPtsFile)}
      [ 
        ( custom_annotated {N_mdm(utype,exportApproxFormat_TABULAR_NONE)}
          [ header {N_mdm(augment_utype,exportApproxFormat_TABULAR_HEADER)} ]
          [ eval_id {N_mdm(augment_utype,exportApproxFormat_TABULAR_EVAL_ID)} ]
          [ interface_id {N_mdm(augment_utype,exportApproxFormat_TABULAR_IFACE_ID)} ]
         )
        |
        annotated {N_mdm(utype,exportApproxFormat_TABULAR_ANNOTATED)}
        |
        freeform {N_mdm(utype,exportApproxFormat_TABULAR_NONE)}
       ]
     ]
    [ model_pointer STRING {N_mdm(str,modelPointer)} ]
   )
  |
  ( multifidelity_stoch_collocation {N_mdm(utype,methodName_MULTIFIDELITY_STOCH_COLLOCATION)}
    [ 
      ( p_refinement {N_mdm(type,refinementType_P_REFINEMENT)}
        uniform {N_mdm(type,refinementControl_UNIFORM_CONTROL)}
        |
        ( dimension_adaptive {0}
          sobol {N_mdm(type,refinementControl_DIMENSION_ADAPTIVE_CONTROL_SOBOL)}
          |
          generalized {N_mdm(type,refinementControl_DIMENSION_ADAPTIVE_CONTROL_GENERALIZED)}
         )
       )
      |
      ( h_refinement {N_mdm(type,refinementType_H_REFINEMENT)}
        uniform {N_mdm(type,refinementControl_UNIFORM_CONTROL)}
        |
        ( dimension_adaptive {0}
          sobol {N_mdm(type,refinementControl_DIMENSION_ADAPTIVE_CONTROL_SOBOL)}
          |
          generalized {N_mdm(type,refinementControl_DIMENSION_ADAPTIVE_CONTROL_GENERALIZED)}
         )
        |
        local_adaptive {N_mdm(type,refinementControl_LOCAL_ADAPTIVE_CONTROL)}
       )
     ]
    [ max_refinement_iterations INTEGER >= 0 {N_mdm(nnint,maxRefineIterations)} ]
    [ allocation_control {0}
      greedy {N_mdm(type,multilevAllocControl_GREEDY_REFINEMENT)}
     ]
    [ discrepancy_emulation {0}
      distinct {N_mdm(type,multilevDiscrepEmulation_DISTINCT_EMULATION)}
      |
      recursive {N_mdm(type,multilevDiscrepEmulation_RECURSIVE_EMULATION)}
     ]
    ( quadrature_order_sequence INTEGERLIST {N_mdm(usharray,quadratureOrderSeq)}
      [ dimension_preference REALLIST {N_mdm(RealDL,anisoDimPref)} ]
      [ 
        nested {N_mdm(type,nestingOverride_NESTED)}
        |
        non_nested {N_mdm(type,nestingOverride_NON_NESTED)}
       ]
     )
    |
    ( sparse_grid_level_sequence INTEGERLIST {N_mdm(usharray,sparseGridLevelSeq)}
      [ dimension_preference REALLIST {N_mdm(RealDL,anisoDimPref)} ]
      [ 
        nodal {N_mdm(type,expansionBasisType_NODAL_INTERPOLANT)}
        |
        hierarchical {N_mdm(type,expansionBasisType_HIERARCHICAL_INTERPOLANT)}
       ]
      [ 
        restricted {N_mdm(type,growthOverride_RESTRICTED)}
        |
        unrestricted {N_mdm(type,growthOverride_UNRESTRICTED)}
       ]
      [ 
        nested {N_mdm(type,nestingOverride_NESTED)}
        |
        non_nested {N_mdm(type,nestingOverride_NON_NESTED)}
       ]
     )
    [ 
      piecewise {NIDRProblemDescDB::method_piecewise}
      |
      askey {N_mdm(type,expansionType_ASKEY_U)}
      |
      wiener {N_mdm(type,expansionType_STD_NORMAL_U)}
     ]
    [ use_derivatives {N_mdm(true,methodUseDerivsFlag)} ]
    [ samples_on_emulator ALIAS samples INTEGER {N_mdm(int,samplesOnEmulator)} ]
    [ sample_type {0}
      lhs {N_mdm(utype,sampleType_SUBMETHOD_LHS)}
      |
      random {N_mdm(utype,sampleType_SUBMETHOD_RANDOM)}
     ]
    [ seed INTEGER > 0 {N_mdm(pint,randomSeed)} ]
    [ fixed_seed {N_mdm(true,fixedSeedFlag)} ]
    [ rng {0}
      mt19937 {N_mdm(lit,rngName_mt19937)}
      |
      rnum2 {N_mdm(lit,rngName_rnum2)}
     ]
    [ probability_refinement ALIAS sample_refinement {0}
      import {N_mdm(utype,integrationRefine_IS)}
      |
      adapt_import {N_mdm(utype,integrationRefine_AIS)}
      |
      mm_adapt_import {N_mdm(utype,integrationRefine_MMAIS)}
      [ refinement_samples INTEGERLIST {N_mdm(ivec,refineSamples)} ]
     ]
    [ final_moments {0}
      none {N_mdm(type,finalMomentsType_NO_MOMENTS)}
      |
      standard {N_mdm(type,finalMomentsType_STANDARD_MOMENTS)}
      |
      central {N_mdm(type,finalMomentsType_CENTRAL_MOMENTS)}
     ]
    [ response_levels REALLIST {N_mdm(resplevs,responseLevels)}
      [ num_response_levels INTEGERLIST {N_mdm(num_resplevs,responseLevels)} ]
      [ compute {0}
        probabilities {N_mdm(type,responseLevelTarget_PROBABILITIES)}
        |
        reliabilities {N_mdm(type,responseLevelTarget_RELIABILITIES)}
        |
        gen_reliabilities {N_mdm(type,responseLevelTarget_GEN_RELIABILITIES)}
        [ system {0}
          series {N_mdm(type,responseLevelTargetReduce_SYSTEM_SERIES)}
          |
          parallel {N_mdm(type,responseLevelTargetReduce_SYSTEM_PARALLEL)}
         ]
       ]
     ]
    [ probability_levels REALLIST {N_mdm(resplevs01,probabilityLevels)}
      [ num_probability_levels INTEGERLIST {N_mdm(num_resplevs,probabilityLevels)} ]
     ]
    [ reliability_levels REALLIST {N_mdm(resplevs,reliabilityLevels)}
      [ num_reliability_levels INTEGERLIST {N_mdm(num_resplevs,reliabilityLevels)} ]
     ]
    [ gen_reliability_levels REALLIST {N_mdm(resplevs,genReliabilityLevels)}
      [ num_gen_reliability_levels INTEGERLIST {N_mdm(num_resplevs,genReliabilityLevels)} ]
     ]
    [ distribution {0}
      cumulative {N_mdm(type,distributionType_CUMULATIVE)}
      |
      complementary {N_mdm(type,distributionType_COMPLEMENTARY)}
     ]
    [ variance_based_decomp {N_mdm(true,vbdFlag)}
      [ interaction_order INTEGER > 0 {N_mdm(ushint,vbdOrder)} ]
      [ drop_tolerance REAL {N_mdm(Real,vbdDropTolerance)} ]
     ]
    [ 
      diagonal_covariance {N_mdm(type,covarianceControl_DIAGONAL_COVARIANCE)}
      |
      full_covariance {N_mdm(type,covarianceControl_FULL_COVARIANCE)}
     ]
    [ convergence_tolerance REAL {N_mdm(Real,convergenceTolerance)} ]
    [ import_approx_points_file STRING {N_mdm(str,importApproxPtsFile)}
      [ 
        ( custom_annotated {N_mdm(utype,importApproxFormat_TABULAR_NONE)}
          [ header {N_mdm(augment_utype,importApproxFormat_TABULAR_HEADER)} ]
          [ eval_id {N_mdm(augment_utype,importApproxFormat_TABULAR_EVAL_ID)} ]
          [ interface_id {N_mdm(augment_utype,importApproxFormat_TABULAR_IFACE_ID)} ]
         )
        |
        annotated {N_mdm(utype,importApproxFormat_TABULAR_ANNOTATED)}
        |
        freeform {N_mdm(utype,importApproxFormat_TABULAR_NONE)}
       ]
      [ active_only {N_mdm(true,importApproxActive)} ]
     ]
    [ export_approx_points_file ALIAS export_points_file STRING {N_mdm(str,exportApproxPtsFile)}
      [ 
        ( custom_annotated {N_mdm(utype,exportApproxFormat_TABULAR_NONE)}
          [ header {N_mdm(augment_utype,exportApproxFormat_TABULAR_HEADER)} ]
          [ eval_id {N_mdm(augment_utype,exportApproxFormat_TABULAR_EVAL_ID)} ]
          [ interface_id {N_mdm(augment_utype,exportApproxFormat_TABULAR_IFACE_ID)} ]
         )
        |
        annotated {N_mdm(utype,exportApproxFormat_TABULAR_ANNOTATED)}
        |
        freeform {N_mdm(utype,exportApproxFormat_TABULAR_NONE)}
       ]
     ]
    [ model_pointer STRING {N_mdm(str,modelPointer)} ]
   )
  |
  ( sampling ALIAS nond_sampling {N_mdm(utype,methodName_RANDOM_SAMPLING)}
    [ samples ALIAS initial_samples INTEGER {N_mdm(int,numSamples)} ]
    [ seed INTEGER > 0 {N_mdm(pint,randomSeed)} ]
    [ fixed_seed {N_mdm(true,fixedSeedFlag)} ]
    [ sample_type {0}
      lhs {N_mdm(utype,sampleType_SUBMETHOD_LHS)}
      |
      random {N_mdm(utype,sampleType_SUBMETHOD_RANDOM)}
      |
      incremental_lhs {N_mdm(utype,sampleType_SUBMETHOD_LHS)}
      |
      incremental_random {N_mdm(utype,sampleType_SUBMETHOD_RANDOM)}
     ]
    [ refinement_samples INTEGERLIST {N_mdm(ivec,refineSamples)} ]
    [ d_optimal {N_mdm(true,dOptimal)}
      [ 
        candidate_designs INTEGER > 0 {N_mdm(sizet,numCandidateDesigns)}
        |
        leja_oversample_ratio REAL {N_mdm(Real,collocationRatio)}
       ]
     ]
    [ variance_based_decomp {N_mdm(true,vbdFlag)}
      [ drop_tolerance REAL {N_mdm(Real,vbdDropTolerance)} ]
     ]
    [ backfill {N_mdm(true,backfillFlag)} ]
    [ principal_components {N_mdm(true,pcaFlag)}
      [ percent_variance_explained REAL {N_mdm(Real,percentVarianceExplained)} ]
     ]
    [ wilks {N_mdm(true,wilksFlag)}
      [ order INTEGER {N_mdm(ushint,wilksOrder)} ]
      [ confidence_level REAL {N_mdm(Real,wilksConfidenceLevel)} ]
      [ one_sided_lower {N_mdm(type,wilksSidedInterval_ONE_SIDED_LOWER)} ]
      [ one_sided_upper {N_mdm(type,wilksSidedInterval_ONE_SIDED_UPPER)} ]
      [ two_sided {N_mdm(type,wilksSidedInterval_TWO_SIDED)} ]
     ]
    [ final_moments {0}
      none {N_mdm(type,finalMomentsType_NO_MOMENTS)}
      |
      standard {N_mdm(type,finalMomentsType_STANDARD_MOMENTS)}
      |
      central {N_mdm(type,finalMomentsType_CENTRAL_MOMENTS)}
     ]
    [ response_levels REALLIST {N_mdm(resplevs,responseLevels)}
      [ num_response_levels INTEGERLIST {N_mdm(num_resplevs,responseLevels)} ]
      [ compute {0}
        probabilities {N_mdm(type,responseLevelTarget_PROBABILITIES)}
        |
        reliabilities {N_mdm(type,responseLevelTarget_RELIABILITIES)}
        |
        gen_reliabilities {N_mdm(type,responseLevelTarget_GEN_RELIABILITIES)}
        [ system {0}
          series {N_mdm(type,responseLevelTargetReduce_SYSTEM_SERIES)}
          |
          parallel {N_mdm(type,responseLevelTargetReduce_SYSTEM_PARALLEL)}
         ]
       ]
     ]
    [ probability_levels REALLIST {N_mdm(resplevs01,probabilityLevels)}
      [ num_probability_levels INTEGERLIST {N_mdm(num_resplevs,probabilityLevels)} ]
     ]
    [ reliability_levels REALLIST {N_mdm(resplevs,reliabilityLevels)}
      [ num_reliability_levels INTEGERLIST {N_mdm(num_resplevs,reliabilityLevels)} ]
     ]
    [ gen_reliability_levels REALLIST {N_mdm(resplevs,genReliabilityLevels)}
      [ num_gen_reliability_levels INTEGERLIST {N_mdm(num_resplevs,genReliabilityLevels)} ]
     ]
    [ distribution {0}
      cumulative {N_mdm(type,distributionType_CUMULATIVE)}
      |
      complementary {N_mdm(type,distributionType_COMPLEMENTARY)}
     ]
    [ rng {0}
      mt19937 {N_mdm(lit,rngName_mt19937)}
      |
      rnum2 {N_mdm(lit,rngName_rnum2)}
     ]
    [ model_pointer STRING {N_mdm(str,modelPointer)} ]
   )
  |
  ( multilevel_sampling ALIAS multilevel_mc {N_mdm(utype,methodName_MULTILEVEL_SAMPLING)}
    [ seed INTEGER > 0 {N_mdm(pint,randomSeed)} ]
    [ fixed_seed {N_mdm(true,fixedSeedFlag)} ]
    [ pilot_samples ALIAS initial_samples INTEGERLIST {N_mdm(szarray,pilotSamples)} ]
    [ sample_type {0}
      lhs {N_mdm(utype,sampleType_SUBMETHOD_LHS)}
      |
      random {N_mdm(utype,sampleType_SUBMETHOD_RANDOM)}
     ]
    [ export_sample_sequence {N_mdm(true,exportSampleSeqFlag)}
      [ 
        ( custom_annotated {N_mdm(utype,exportSamplesFormat_TABULAR_NONE)}
          [ header {N_mdm(augment_utype,exportSamplesFormat_TABULAR_HEADER)} ]
          [ eval_id {N_mdm(augment_utype,exportSamplesFormat_TABULAR_EVAL_ID)} ]
          [ interface_id {N_mdm(augment_utype,exportSamplesFormat_TABULAR_IFACE_ID)} ]
         )
        |
        annotated {N_mdm(utype,exportSamplesFormat_TABULAR_ANNOTATED)}
        |
        freeform {N_mdm(utype,exportSamplesFormat_TABULAR_NONE)}
       ]
     ]
    [ max_iterations INTEGER >= 0 {N_mdm(nnint,maxIterations)} ]
    [ convergence_tolerance REAL {N_mdm(Real,convergenceTolerance)} ]
    [ final_moments {0}
      none {N_mdm(type,finalMomentsType_NO_MOMENTS)}
      |
      standard {N_mdm(type,finalMomentsType_STANDARD_MOMENTS)}
      |
      central {N_mdm(type,finalMomentsType_CENTRAL_MOMENTS)}
     ]
<<<<<<< HEAD
    [ target_moment INTEGER > 0 {N_mdm(sizet,targetMoment)} ]
        [ sample_allocation {0}
              aggregated_variance {N_mdm(type, sampleAllocationType_AGGREGATED_VARIANCE)}
              |
              worst_case {N_mdm(type, sampleAllocationType_WORST_CASE)}
         ]
    [ response_levels REALLIST {N_mdm(resplevs,responseLevels)}
      [ num_response_levels INTEGERLIST {N_mdm(num_resplevs,responseLevels)} ]
      [ compute {0}
        probabilities {N_mdm(type,responseLevelTarget_PROBABILITIES)}
        |
        gen_reliabilities {N_mdm(type,responseLevelTarget_GEN_RELIABILITIES)}
        [ system {0}
          series {N_mdm(type,responseLevelTargetReduce_SYSTEM_SERIES)}
          |
          parallel {N_mdm(type,responseLevelTargetReduce_SYSTEM_PARALLEL)}
         ]
       ]
     ]
=======
>>>>>>> f6deeea2
    [ distribution {0}
      cumulative {N_mdm(type,distributionType_CUMULATIVE)}
      |
      complementary {N_mdm(type,distributionType_COMPLEMENTARY)}
     ]
    [ rng {0}
      mt19937 {N_mdm(lit,rngName_mt19937)}
      |
      rnum2 {N_mdm(lit,rngName_rnum2)}
     ]
    [ model_pointer STRING {N_mdm(str,modelPointer)} ]
   )
  |
  ( importance_sampling ALIAS nond_importance_sampling {N_mdm(utype,methodName_IMPORTANCE_SAMPLING)}
    [ samples ALIAS initial_samples INTEGER {N_mdm(int,numSamples)} ]
    [ seed INTEGER > 0 {N_mdm(pint,randomSeed)} ]
    import {N_mdm(utype,integrationRefine_IS)}
    |
    adapt_import {N_mdm(utype,integrationRefine_AIS)}
    |
    mm_adapt_import {N_mdm(utype,integrationRefine_MMAIS)}
    [ refinement_samples INTEGERLIST {N_mdm(ivec,refineSamples)} ]
    [ max_iterations INTEGER >= 0 {N_mdm(nnint,maxIterations)} ]
    [ convergence_tolerance REAL {N_mdm(Real,convergenceTolerance)} ]
    [ response_levels REALLIST {N_mdm(resplevs,responseLevels)}
      [ num_response_levels INTEGERLIST {N_mdm(num_resplevs,responseLevels)} ]
      [ compute {0}
        probabilities {N_mdm(type,responseLevelTarget_PROBABILITIES)}
        |
        gen_reliabilities {N_mdm(type,responseLevelTarget_GEN_RELIABILITIES)}
        [ system {0}
          series {N_mdm(type,responseLevelTargetReduce_SYSTEM_SERIES)}
          |
          parallel {N_mdm(type,responseLevelTargetReduce_SYSTEM_PARALLEL)}
         ]
       ]
     ]
    [ probability_levels REALLIST {N_mdm(resplevs01,probabilityLevels)}
      [ num_probability_levels INTEGERLIST {N_mdm(num_resplevs,probabilityLevels)} ]
     ]
    [ gen_reliability_levels REALLIST {N_mdm(resplevs,genReliabilityLevels)}
      [ num_gen_reliability_levels INTEGERLIST {N_mdm(num_resplevs,genReliabilityLevels)} ]
     ]
    [ distribution {0}
      cumulative {N_mdm(type,distributionType_CUMULATIVE)}
      |
      complementary {N_mdm(type,distributionType_COMPLEMENTARY)}
     ]
    [ rng {0}
      mt19937 {N_mdm(lit,rngName_mt19937)}
      |
      rnum2 {N_mdm(lit,rngName_rnum2)}
     ]
    [ model_pointer STRING {N_mdm(str,modelPointer)} ]
   )
  |
  ( gpais ALIAS gaussian_process_adaptive_importance_sampling {N_mdm(utype,methodName_GPAIS)}
    [ build_samples ALIAS samples INTEGER {N_mdm(int,buildSamples)} ]
    [ seed INTEGER > 0 {N_mdm(pint,randomSeed)} ]
    [ samples_on_emulator INTEGER {N_mdm(int,samplesOnEmulator)} ]
    [ import_build_points_file ALIAS import_points_file STRING {N_mdm(str,importBuildPtsFile)}
      [ 
        ( custom_annotated {N_mdm(utype,importBuildFormat_TABULAR_NONE)}
          [ header {N_mdm(augment_utype,importBuildFormat_TABULAR_HEADER)} ]
          [ eval_id {N_mdm(augment_utype,importBuildFormat_TABULAR_EVAL_ID)} ]
          [ interface_id {N_mdm(augment_utype,importBuildFormat_TABULAR_IFACE_ID)} ]
         )
        |
        annotated {N_mdm(utype,importBuildFormat_TABULAR_ANNOTATED)}
        |
        freeform {N_mdm(utype,importBuildFormat_TABULAR_NONE)}
       ]
      [ active_only {N_mdm(true,importBuildActive)} ]
     ]
    [ export_approx_points_file ALIAS export_points_file STRING {N_mdm(str,exportApproxPtsFile)}
      [ 
        ( custom_annotated {N_mdm(utype,exportApproxFormat_TABULAR_NONE)}
          [ header {N_mdm(augment_utype,exportApproxFormat_TABULAR_HEADER)} ]
          [ eval_id {N_mdm(augment_utype,exportApproxFormat_TABULAR_EVAL_ID)} ]
          [ interface_id {N_mdm(augment_utype,exportApproxFormat_TABULAR_IFACE_ID)} ]
         )
        |
        annotated {N_mdm(utype,exportApproxFormat_TABULAR_ANNOTATED)}
        |
        freeform {N_mdm(utype,exportApproxFormat_TABULAR_NONE)}
       ]
     ]
    [ max_iterations INTEGER >= 0 {N_mdm(nnint,maxIterations)} ]
    [ response_levels REALLIST {N_mdm(resplevs,responseLevels)}
      [ num_response_levels INTEGERLIST {N_mdm(num_resplevs,responseLevels)} ]
      [ compute {0}
        probabilities {N_mdm(type,responseLevelTarget_PROBABILITIES)}
        |
        gen_reliabilities {N_mdm(type,responseLevelTarget_GEN_RELIABILITIES)}
        [ system {0}
          series {N_mdm(type,responseLevelTargetReduce_SYSTEM_SERIES)}
          |
          parallel {N_mdm(type,responseLevelTargetReduce_SYSTEM_PARALLEL)}
         ]
       ]
     ]
    [ probability_levels REALLIST {N_mdm(resplevs01,probabilityLevels)}
      [ num_probability_levels INTEGERLIST {N_mdm(num_resplevs,probabilityLevels)} ]
     ]
    [ gen_reliability_levels REALLIST {N_mdm(resplevs,genReliabilityLevels)}
      [ num_gen_reliability_levels INTEGERLIST {N_mdm(num_resplevs,genReliabilityLevels)} ]
     ]
    [ distribution {0}
      cumulative {N_mdm(type,distributionType_CUMULATIVE)}
      |
      complementary {N_mdm(type,distributionType_COMPLEMENTARY)}
     ]
    [ rng {0}
      mt19937 {N_mdm(lit,rngName_mt19937)}
      |
      rnum2 {N_mdm(lit,rngName_rnum2)}
     ]
    [ model_pointer STRING {N_mdm(str,modelPointer)} ]
   )
  |
  ( adaptive_sampling ALIAS nond_adaptive_sampling {N_mdm(utype,methodName_ADAPTIVE_SAMPLING)}
    [ initial_samples ALIAS samples INTEGER {N_mdm(int,numSamples)} ]
    [ seed INTEGER > 0 {N_mdm(pint,randomSeed)} ]
    [ samples_on_emulator INTEGER {N_mdm(int,samplesOnEmulator)} ]
    [ fitness_metric {0}
      predicted_variance {N_mdm(lit,fitnessMetricType_predicted_variance)}
      |
      distance {N_mdm(lit,fitnessMetricType_distance)}
      |
      gradient {N_mdm(lit,fitnessMetricType_gradient)}
     ]
    [ batch_selection {0}
      naive {N_mdm(lit,batchSelectionType_naive)}
      |
      distance_penalty {N_mdm(lit,batchSelectionType_distance)}
      |
      topology {N_mdm(lit,batchSelectionType_topology)}
      |
      constant_liar {N_mdm(lit,batchSelectionType_cl)}
     ]
    [ refinement_samples INTEGERLIST {N_mdm(ivec,refineSamples)} ]
    [ import_build_points_file ALIAS import_points_file STRING {N_mdm(str,importBuildPtsFile)}
      [ 
        ( custom_annotated {N_mdm(utype,importBuildFormat_TABULAR_NONE)}
          [ header {N_mdm(augment_utype,importBuildFormat_TABULAR_HEADER)} ]
          [ eval_id {N_mdm(augment_utype,importBuildFormat_TABULAR_EVAL_ID)} ]
          [ interface_id {N_mdm(augment_utype,importBuildFormat_TABULAR_IFACE_ID)} ]
         )
        |
        annotated {N_mdm(utype,importBuildFormat_TABULAR_ANNOTATED)}
        |
        freeform {N_mdm(utype,importBuildFormat_TABULAR_NONE)}
       ]
      [ active_only {N_mdm(true,importBuildActive)} ]
     ]
    [ export_approx_points_file ALIAS export_points_file STRING {N_mdm(str,exportApproxPtsFile)}
      [ 
        ( custom_annotated {N_mdm(utype,exportApproxFormat_TABULAR_NONE)}
          [ header {N_mdm(augment_utype,exportApproxFormat_TABULAR_HEADER)} ]
          [ eval_id {N_mdm(augment_utype,exportApproxFormat_TABULAR_EVAL_ID)} ]
          [ interface_id {N_mdm(augment_utype,exportApproxFormat_TABULAR_IFACE_ID)} ]
         )
        |
        annotated {N_mdm(utype,exportApproxFormat_TABULAR_ANNOTATED)}
        |
        freeform {N_mdm(utype,exportApproxFormat_TABULAR_NONE)}
       ]
     ]
    [ misc_options STRINGLIST {N_mdm(strL,miscOptions)} ]
    [ max_iterations INTEGER >= 0 {N_mdm(nnint,maxIterations)} ]
    [ response_levels REALLIST {N_mdm(resplevs,responseLevels)}
      [ num_response_levels INTEGERLIST {N_mdm(num_resplevs,responseLevels)} ]
      [ compute {0}
        probabilities {N_mdm(type,responseLevelTarget_PROBABILITIES)}
        |
        gen_reliabilities {N_mdm(type,responseLevelTarget_GEN_RELIABILITIES)}
        [ system {0}
          series {N_mdm(type,responseLevelTargetReduce_SYSTEM_SERIES)}
          |
          parallel {N_mdm(type,responseLevelTargetReduce_SYSTEM_PARALLEL)}
         ]
       ]
     ]
    [ probability_levels REALLIST {N_mdm(resplevs01,probabilityLevels)}
      [ num_probability_levels INTEGERLIST {N_mdm(num_resplevs,probabilityLevels)} ]
     ]
    [ gen_reliability_levels REALLIST {N_mdm(resplevs,genReliabilityLevels)}
      [ num_gen_reliability_levels INTEGERLIST {N_mdm(num_resplevs,genReliabilityLevels)} ]
     ]
    [ distribution {0}
      cumulative {N_mdm(type,distributionType_CUMULATIVE)}
      |
      complementary {N_mdm(type,distributionType_COMPLEMENTARY)}
     ]
    [ rng {0}
      mt19937 {N_mdm(lit,rngName_mt19937)}
      |
      rnum2 {N_mdm(lit,rngName_rnum2)}
     ]
    [ model_pointer STRING {N_mdm(str,modelPointer)} ]
   )
  |
  ( pof_darts ALIAS nond_pof_darts {N_mdm(utype,methodName_POF_DARTS)}
    build_samples ALIAS samples INTEGER {N_mdm(int,buildSamples)}
    [ seed INTEGER > 0 {N_mdm(pint,randomSeed)} ]
    [ lipschitz {0}
      local {N_mdm(lit,lipschitzType_local)}
      |
      global {N_mdm(lit,lipschitzType_global)}
     ]
    [ samples_on_emulator INTEGER {N_mdm(int,samplesOnEmulator)} ]
    [ response_levels REALLIST {N_mdm(resplevs,responseLevels)}
      [ num_response_levels INTEGERLIST {N_mdm(num_resplevs,responseLevels)} ]
      [ compute {0}
        probabilities {N_mdm(type,responseLevelTarget_PROBABILITIES)}
        |
        gen_reliabilities {N_mdm(type,responseLevelTarget_GEN_RELIABILITIES)}
        [ system {0}
          series {N_mdm(type,responseLevelTargetReduce_SYSTEM_SERIES)}
          |
          parallel {N_mdm(type,responseLevelTargetReduce_SYSTEM_PARALLEL)}
         ]
       ]
     ]
    [ probability_levels REALLIST {N_mdm(resplevs01,probabilityLevels)}
      [ num_probability_levels INTEGERLIST {N_mdm(num_resplevs,probabilityLevels)} ]
     ]
    [ gen_reliability_levels REALLIST {N_mdm(resplevs,genReliabilityLevels)}
      [ num_gen_reliability_levels INTEGERLIST {N_mdm(num_resplevs,genReliabilityLevels)} ]
     ]
    [ distribution {0}
      cumulative {N_mdm(type,distributionType_CUMULATIVE)}
      |
      complementary {N_mdm(type,distributionType_COMPLEMENTARY)}
     ]
    [ rng {0}
      mt19937 {N_mdm(lit,rngName_mt19937)}
      |
      rnum2 {N_mdm(lit,rngName_rnum2)}
     ]
    [ model_pointer STRING {N_mdm(str,modelPointer)} ]
   )
  |
  ( rkd_darts ALIAS nond_rkd_darts {N_mdm(utype,methodName_RKD_DARTS)}
    build_samples ALIAS samples INTEGER {N_mdm(int,buildSamples)}
    [ seed INTEGER > 0 {N_mdm(pint,randomSeed)} ]
    [ lipschitz {0}
      local {N_mdm(lit,lipschitzType_local)}
      |
      global {N_mdm(lit,lipschitzType_global)}
     ]
    [ samples_on_emulator INTEGER {N_mdm(int,samplesOnEmulator)} ]
    [ response_levels REALLIST {N_mdm(resplevs,responseLevels)}
      [ num_response_levels INTEGERLIST {N_mdm(num_resplevs,responseLevels)} ]
      [ compute {0}
        probabilities {N_mdm(type,responseLevelTarget_PROBABILITIES)}
        |
        gen_reliabilities {N_mdm(type,responseLevelTarget_GEN_RELIABILITIES)}
        [ system {0}
          series {N_mdm(type,responseLevelTargetReduce_SYSTEM_SERIES)}
          |
          parallel {N_mdm(type,responseLevelTargetReduce_SYSTEM_PARALLEL)}
         ]
       ]
     ]
    [ probability_levels REALLIST {N_mdm(resplevs01,probabilityLevels)}
      [ num_probability_levels INTEGERLIST {N_mdm(num_resplevs,probabilityLevels)} ]
     ]
    [ gen_reliability_levels REALLIST {N_mdm(resplevs,genReliabilityLevels)}
      [ num_gen_reliability_levels INTEGERLIST {N_mdm(num_resplevs,genReliabilityLevels)} ]
     ]
    [ distribution {0}
      cumulative {N_mdm(type,distributionType_CUMULATIVE)}
      |
      complementary {N_mdm(type,distributionType_COMPLEMENTARY)}
     ]
    [ rng {0}
      mt19937 {N_mdm(lit,rngName_mt19937)}
      |
      rnum2 {N_mdm(lit,rngName_rnum2)}
     ]
    [ model_pointer STRING {N_mdm(str,modelPointer)} ]
   )
  |
  ( global_evidence ALIAS nond_global_evidence {N_mdm(utype,methodName_GLOBAL_EVIDENCE)}
    [ samples INTEGER {N_mdm(int,numSamples)} ]
    [ seed INTEGER > 0 {N_mdm(pint,randomSeed)} ]
    [ 
      ( sbo {N_mdm(utype,subMethod_SUBMETHOD_SBO)}
        [ gaussian_process ALIAS kriging {0}
          surfpack {N_mdm(type,emulatorType_KRIGING_EMULATOR)}
          |
          dakota {N_mdm(type,emulatorType_GP_EMULATOR)}
         ]
        [ use_derivatives {N_mdm(true,methodUseDerivsFlag)} ]
        [ import_build_points_file ALIAS import_points_file STRING {N_mdm(str,importBuildPtsFile)}
          [ 
            ( custom_annotated {N_mdm(utype,importBuildFormat_TABULAR_NONE)}
              [ header {N_mdm(augment_utype,importBuildFormat_TABULAR_HEADER)} ]
              [ eval_id {N_mdm(augment_utype,importBuildFormat_TABULAR_EVAL_ID)} ]
              [ interface_id {N_mdm(augment_utype,importBuildFormat_TABULAR_IFACE_ID)} ]
             )
            |
            annotated {N_mdm(utype,importBuildFormat_TABULAR_ANNOTATED)}
            |
            freeform {N_mdm(utype,importBuildFormat_TABULAR_NONE)}
           ]
          [ active_only {N_mdm(true,importBuildActive)} ]
         ]
        [ export_approx_points_file ALIAS export_points_file STRING {N_mdm(str,exportApproxPtsFile)}
          [ 
            ( custom_annotated {N_mdm(utype,exportApproxFormat_TABULAR_NONE)}
              [ header {N_mdm(augment_utype,exportApproxFormat_TABULAR_HEADER)} ]
              [ eval_id {N_mdm(augment_utype,exportApproxFormat_TABULAR_EVAL_ID)} ]
              [ interface_id {N_mdm(augment_utype,exportApproxFormat_TABULAR_IFACE_ID)} ]
             )
            |
            annotated {N_mdm(utype,exportApproxFormat_TABULAR_ANNOTATED)}
            |
            freeform {N_mdm(utype,exportApproxFormat_TABULAR_NONE)}
           ]
         ]
       )
      |
      ( ego {N_mdm(utype,subMethod_SUBMETHOD_EGO)}
        [ gaussian_process ALIAS kriging {0}
          surfpack {N_mdm(type,emulatorType_KRIGING_EMULATOR)}
          |
          dakota {N_mdm(type,emulatorType_GP_EMULATOR)}
         ]
        [ use_derivatives {N_mdm(true,methodUseDerivsFlag)} ]
        [ import_build_points_file ALIAS import_points_file STRING {N_mdm(str,importBuildPtsFile)}
          [ 
            ( custom_annotated {N_mdm(utype,importBuildFormat_TABULAR_NONE)}
              [ header {N_mdm(augment_utype,importBuildFormat_TABULAR_HEADER)} ]
              [ eval_id {N_mdm(augment_utype,importBuildFormat_TABULAR_EVAL_ID)} ]
              [ interface_id {N_mdm(augment_utype,importBuildFormat_TABULAR_IFACE_ID)} ]
             )
            |
            annotated {N_mdm(utype,importBuildFormat_TABULAR_ANNOTATED)}
            |
            freeform {N_mdm(utype,importBuildFormat_TABULAR_NONE)}
           ]
          [ active_only {N_mdm(true,importBuildActive)} ]
         ]
        [ export_approx_points_file ALIAS export_points_file STRING {N_mdm(str,exportApproxPtsFile)}
          [ 
            ( custom_annotated {N_mdm(utype,exportApproxFormat_TABULAR_NONE)}
              [ header {N_mdm(augment_utype,exportApproxFormat_TABULAR_HEADER)} ]
              [ eval_id {N_mdm(augment_utype,exportApproxFormat_TABULAR_EVAL_ID)} ]
              [ interface_id {N_mdm(augment_utype,exportApproxFormat_TABULAR_IFACE_ID)} ]
             )
            |
            annotated {N_mdm(utype,exportApproxFormat_TABULAR_ANNOTATED)}
            |
            freeform {N_mdm(utype,exportApproxFormat_TABULAR_NONE)}
           ]
         ]
       )
      |
      ea {N_mdm(utype,subMethod_SUBMETHOD_EA)}
      |
      lhs {N_mdm(utype,subMethod_SUBMETHOD_LHS)}
     ]
    [ response_levels REALLIST {N_mdm(resplevs,responseLevels)}
      [ num_response_levels INTEGERLIST {N_mdm(num_resplevs,responseLevels)} ]
      [ compute {0}
        probabilities {N_mdm(type,responseLevelTarget_PROBABILITIES)}
        |
        gen_reliabilities {N_mdm(type,responseLevelTarget_GEN_RELIABILITIES)}
        [ system {0}
          series {N_mdm(type,responseLevelTargetReduce_SYSTEM_SERIES)}
          |
          parallel {N_mdm(type,responseLevelTargetReduce_SYSTEM_PARALLEL)}
         ]
       ]
     ]
    [ probability_levels REALLIST {N_mdm(resplevs01,probabilityLevels)}
      [ num_probability_levels INTEGERLIST {N_mdm(num_resplevs,probabilityLevels)} ]
     ]
    [ gen_reliability_levels REALLIST {N_mdm(resplevs,genReliabilityLevels)}
      [ num_gen_reliability_levels INTEGERLIST {N_mdm(num_resplevs,genReliabilityLevels)} ]
     ]
    [ distribution {0}
      cumulative {N_mdm(type,distributionType_CUMULATIVE)}
      |
      complementary {N_mdm(type,distributionType_COMPLEMENTARY)}
     ]
    [ rng {0}
      mt19937 {N_mdm(lit,rngName_mt19937)}
      |
      rnum2 {N_mdm(lit,rngName_rnum2)}
     ]
    [ model_pointer STRING {N_mdm(str,modelPointer)} ]
   )
  |
  ( global_interval_est ALIAS nond_global_interval_est {N_mdm(utype,methodName_GLOBAL_INTERVAL_EST)}
    [ samples INTEGER {N_mdm(int,numSamples)} ]
    [ seed INTEGER > 0 {N_mdm(pint,randomSeed)} ]
    [ max_iterations INTEGER >= 0 {N_mdm(nnint,maxIterations)} ]
    [ convergence_tolerance REAL {N_mdm(Real,convergenceTolerance)} ]
    [ max_function_evaluations INTEGER >= 0 {N_mdm(nnint,maxFunctionEvaluations)} ]
    [ 
      ( sbo {N_mdm(utype,subMethod_SUBMETHOD_SBO)}
        [ gaussian_process ALIAS kriging {0}
          surfpack {N_mdm(type,emulatorType_KRIGING_EMULATOR)}
          |
          dakota {N_mdm(type,emulatorType_GP_EMULATOR)}
         ]
        [ use_derivatives {N_mdm(true,methodUseDerivsFlag)} ]
        [ import_build_points_file ALIAS import_points_file STRING {N_mdm(str,importBuildPtsFile)}
          [ 
            ( custom_annotated {N_mdm(utype,importBuildFormat_TABULAR_NONE)}
              [ header {N_mdm(augment_utype,importBuildFormat_TABULAR_HEADER)} ]
              [ eval_id {N_mdm(augment_utype,importBuildFormat_TABULAR_EVAL_ID)} ]
              [ interface_id {N_mdm(augment_utype,importBuildFormat_TABULAR_IFACE_ID)} ]
             )
            |
            annotated {N_mdm(utype,importBuildFormat_TABULAR_ANNOTATED)}
            |
            freeform {N_mdm(utype,importBuildFormat_TABULAR_NONE)}
           ]
          [ active_only {N_mdm(true,importBuildActive)} ]
         ]
        [ export_approx_points_file ALIAS export_points_file STRING {N_mdm(str,exportApproxPtsFile)}
          [ 
            ( custom_annotated {N_mdm(utype,exportApproxFormat_TABULAR_NONE)}
              [ header {N_mdm(augment_utype,exportApproxFormat_TABULAR_HEADER)} ]
              [ eval_id {N_mdm(augment_utype,exportApproxFormat_TABULAR_EVAL_ID)} ]
              [ interface_id {N_mdm(augment_utype,exportApproxFormat_TABULAR_IFACE_ID)} ]
             )
            |
            annotated {N_mdm(utype,exportApproxFormat_TABULAR_ANNOTATED)}
            |
            freeform {N_mdm(utype,exportApproxFormat_TABULAR_NONE)}
           ]
         ]
       )
      |
      ( ego {N_mdm(utype,subMethod_SUBMETHOD_EGO)}
        [ gaussian_process ALIAS kriging {0}
          surfpack {N_mdm(type,emulatorType_KRIGING_EMULATOR)}
          |
          dakota {N_mdm(type,emulatorType_GP_EMULATOR)}
         ]
        [ use_derivatives {N_mdm(true,methodUseDerivsFlag)} ]
        [ import_build_points_file ALIAS import_points_file STRING {N_mdm(str,importBuildPtsFile)}
          [ 
            ( custom_annotated {N_mdm(utype,importBuildFormat_TABULAR_NONE)}
              [ header {N_mdm(augment_utype,importBuildFormat_TABULAR_HEADER)} ]
              [ eval_id {N_mdm(augment_utype,importBuildFormat_TABULAR_EVAL_ID)} ]
              [ interface_id {N_mdm(augment_utype,importBuildFormat_TABULAR_IFACE_ID)} ]
             )
            |
            annotated {N_mdm(utype,importBuildFormat_TABULAR_ANNOTATED)}
            |
            freeform {N_mdm(utype,importBuildFormat_TABULAR_NONE)}
           ]
          [ active_only {N_mdm(true,importBuildActive)} ]
         ]
        [ export_approx_points_file ALIAS export_points_file STRING {N_mdm(str,exportApproxPtsFile)}
          [ 
            ( custom_annotated {N_mdm(utype,exportApproxFormat_TABULAR_NONE)}
              [ header {N_mdm(augment_utype,exportApproxFormat_TABULAR_HEADER)} ]
              [ eval_id {N_mdm(augment_utype,exportApproxFormat_TABULAR_EVAL_ID)} ]
              [ interface_id {N_mdm(augment_utype,exportApproxFormat_TABULAR_IFACE_ID)} ]
             )
            |
            annotated {N_mdm(utype,exportApproxFormat_TABULAR_ANNOTATED)}
            |
            freeform {N_mdm(utype,exportApproxFormat_TABULAR_NONE)}
           ]
         ]
       )
      |
      ea {N_mdm(utype,subMethod_SUBMETHOD_EA)}
      |
      lhs {N_mdm(utype,subMethod_SUBMETHOD_LHS)}
     ]
    [ rng {0}
      mt19937 {N_mdm(lit,rngName_mt19937)}
      |
      rnum2 {N_mdm(lit,rngName_rnum2)}
     ]
    [ model_pointer STRING {N_mdm(str,modelPointer)} ]
   )
  |
  ( bayes_calibration ALIAS nond_bayes_calibration {N_mdm(utype,methodName_BAYES_CALIBRATION)}
    ( queso {N_mdm(utype,subMethod_SUBMETHOD_QUESO)}
      chain_samples ALIAS samples INTEGER {N_mdm(int,chainSamples)}
      [ seed INTEGER > 0 {N_mdm(pint,randomSeed)} ]
      [ rng {0}
        mt19937 {N_mdm(lit,rngName_mt19937)}
        |
        rnum2 {N_mdm(lit,rngName_rnum2)}
       ]
      [ emulator {0}
        ( gaussian_process ALIAS kriging {0}
          surfpack {N_mdm(type,emulatorType_KRIGING_EMULATOR)}
          |
          dakota {N_mdm(type,emulatorType_GP_EMULATOR)}
          [ build_samples INTEGER {N_mdm(int,buildSamples)} ]
          [ posterior_adaptive {N_mdm(true,adaptPosteriorRefine)} ]
          [ import_build_points_file ALIAS import_points_file STRING {N_mdm(str,importBuildPtsFile)}
            [ 
              ( custom_annotated {N_mdm(utype,importBuildFormat_TABULAR_NONE)}
                [ header {N_mdm(augment_utype,importBuildFormat_TABULAR_HEADER)} ]
                [ eval_id {N_mdm(augment_utype,importBuildFormat_TABULAR_EVAL_ID)} ]
                [ interface_id {N_mdm(augment_utype,importBuildFormat_TABULAR_IFACE_ID)} ]
               )
              |
              annotated {N_mdm(utype,importBuildFormat_TABULAR_ANNOTATED)}
              |
              freeform {N_mdm(utype,importBuildFormat_TABULAR_NONE)}
             ]
            [ active_only {N_mdm(true,importBuildActive)} ]
           ]
         )
        |
        ( pce {N_mdm(type,emulatorType_PCE_EMULATOR)}
          [ p_refinement {N_mdm(type,refinementType_P_REFINEMENT)}
            uniform {N_mdm(type,refinementControl_UNIFORM_CONTROL)}
            |
            ( dimension_adaptive {0}
              sobol {N_mdm(type,refinementControl_DIMENSION_ADAPTIVE_CONTROL_SOBOL)}
              |
              decay {N_mdm(type,refinementControl_DIMENSION_ADAPTIVE_CONTROL_DECAY)}
              |
              generalized {N_mdm(type,refinementControl_DIMENSION_ADAPTIVE_CONTROL_GENERALIZED)}
             )
           ]
          [ max_refinement_iterations INTEGER >= 0 {N_mdm(nnint,maxRefineIterations)} ]
          ( quadrature_order INTEGER {N_mdm(ushint,quadratureOrder)}
            [ dimension_preference REALLIST {N_mdm(RealDL,anisoDimPref)} ]
            [ 
              nested {N_mdm(type,nestingOverride_NESTED)}
              |
              non_nested {N_mdm(type,nestingOverride_NON_NESTED)}
             ]
           )
          |
          ( sparse_grid_level INTEGER {N_mdm(ushint,sparseGridLevel)}
            [ dimension_preference REALLIST {N_mdm(RealDL,anisoDimPref)} ]
            [ 
              restricted {N_mdm(type,growthOverride_RESTRICTED)}
              |
              unrestricted {N_mdm(type,growthOverride_UNRESTRICTED)}
             ]
            [ 
              nested {N_mdm(type,nestingOverride_NESTED)}
              |
              non_nested {N_mdm(type,nestingOverride_NON_NESTED)}
             ]
           )
          |
          cubature_integrand INTEGER {N_mdm(ushint,cubIntOrder)}
          |
          ( expansion_order INTEGER {N_mdm(ushint,expansionOrder)}
            [ dimension_preference REALLIST {N_mdm(RealDL,anisoDimPref)} ]
            [ basis_type {0}
              tensor_product {N_mdm(type,expansionBasisType_TENSOR_PRODUCT_BASIS)}
              |
              total_order {N_mdm(type,expansionBasisType_TOTAL_ORDER_BASIS)}
              |
              ( adapted {N_mdm(type,expansionBasisType_ADAPTED_BASIS_EXPANDING_FRONT)}
                [ advancements INTEGER {N_mdm(ushint,adaptedBasisAdvancements)} ]
                [ soft_convergence_limit INTEGER {N_mdm(ushint,softConvLimit)} ]
               )
             ]
            ( collocation_points INTEGER {N_mdm(sizet,collocationPoints)}
              [ 
                ( least_squares {N_mdm(type,regressionType_DEFAULT_LEAST_SQ_REGRESSION)}
                  [ 
                    svd {N_mdm(type,lsRegressionType_SVD_LS)}
                    |
                    equality_constrained {N_mdm(type,lsRegressionType_EQ_CON_LS)}
                   ]
                 )
                |
                ( orthogonal_matching_pursuit ALIAS omp {N_mdm(type,regressionType_ORTHOG_MATCH_PURSUIT)}
                  [ noise_tolerance REALLIST {N_mdm(RealDL,regressionNoiseTol)} ]
                 )
                |
                basis_pursuit ALIAS bp {N_mdm(type,regressionType_BASIS_PURSUIT)}
                |
                ( basis_pursuit_denoising ALIAS bpdn {N_mdm(type,regressionType_BASIS_PURSUIT_DENOISING)}
                  [ noise_tolerance REALLIST {N_mdm(RealDL,regressionNoiseTol)} ]
                 )
                |
                ( least_angle_regression ALIAS lars {N_mdm(type,regressionType_LEAST_ANGLE_REGRESSION)}
                  [ noise_tolerance REALLIST {N_mdm(RealDL,regressionNoiseTol)} ]
                 )
                |
                ( least_absolute_shrinkage ALIAS lasso {N_mdm(type,regressionType_LASSO_REGRESSION)}
                  [ noise_tolerance REALLIST {N_mdm(RealDL,regressionNoiseTol)} ]
                  [ l2_penalty REAL {N_mdm(Real,regressionL2Penalty)} ]
                 )
               ]
              [ cross_validation {N_mdm(true,crossValidation)}
                [ noise_only {N_mdm(true,crossValidNoiseOnly)} ]
               ]
              [ ratio_order REAL {N_mdm(Realp,collocRatioTermsOrder)} ]
              [ use_derivatives {N_mdm(true,methodUseDerivsFlag)} ]
              [ tensor_grid {N_mdm(true,tensorGridFlag)} ]
              [ reuse_points ALIAS reuse_samples {N_mdm(lit,pointReuse_all)} ]
              [ max_solver_iterations INTEGER >= 0 {N_mdm(nnint,maxSolverIterations)} ]
             )
            |
            ( collocation_ratio REAL {N_mdm(Realp,collocationRatio)}
              [ 
                ( least_squares {N_mdm(type,regressionType_DEFAULT_LEAST_SQ_REGRESSION)}
                  [ 
                    svd {N_mdm(type,lsRegressionType_SVD_LS)}
                    |
                    equality_constrained {N_mdm(type,lsRegressionType_EQ_CON_LS)}
                   ]
                 )
                |
                ( orthogonal_matching_pursuit ALIAS omp {N_mdm(type,regressionType_ORTHOG_MATCH_PURSUIT)}
                  [ noise_tolerance REALLIST {N_mdm(RealDL,regressionNoiseTol)} ]
                 )
                |
                basis_pursuit ALIAS bp {N_mdm(type,regressionType_BASIS_PURSUIT)}
                |
                ( basis_pursuit_denoising ALIAS bpdn {N_mdm(type,regressionType_BASIS_PURSUIT_DENOISING)}
                  [ noise_tolerance REALLIST {N_mdm(RealDL,regressionNoiseTol)} ]
                 )
                |
                ( least_angle_regression ALIAS lars {N_mdm(type,regressionType_LEAST_ANGLE_REGRESSION)}
                  [ noise_tolerance REALLIST {N_mdm(RealDL,regressionNoiseTol)} ]
                 )
                |
                ( least_absolute_shrinkage ALIAS lasso {N_mdm(type,regressionType_LASSO_REGRESSION)}
                  [ noise_tolerance REALLIST {N_mdm(RealDL,regressionNoiseTol)} ]
                  [ l2_penalty REAL {N_mdm(Real,regressionL2Penalty)} ]
                 )
               ]
              [ cross_validation {N_mdm(true,crossValidation)}
                [ noise_only {N_mdm(true,crossValidNoiseOnly)} ]
               ]
              [ ratio_order REAL {N_mdm(Realp,collocRatioTermsOrder)} ]
              [ use_derivatives {N_mdm(true,methodUseDerivsFlag)} ]
              [ tensor_grid {N_mdm(true,tensorGridFlag)} ]
              [ reuse_points ALIAS reuse_samples {N_mdm(lit,pointReuse_all)} ]
              [ max_solver_iterations INTEGER >= 0 {N_mdm(nnint,maxSolverIterations)} ]
             )
            |
            ( expansion_samples INTEGER {N_mdm(sizet,expansionSamples)}
              [ reuse_points ALIAS reuse_samples {N_mdm(lit,pointReuse_all)} ]
              [ incremental_lhs {N_mdm(lit,expansionSampleType_incremental_lhs)} ]
             )
            [ import_build_points_file ALIAS import_points_file STRING {N_mdm(str,importBuildPtsFile)}
              [ 
                ( custom_annotated {N_mdm(utype,importBuildFormat_TABULAR_NONE)}
                  [ header {N_mdm(augment_utype,importBuildFormat_TABULAR_HEADER)} ]
                  [ eval_id {N_mdm(augment_utype,importBuildFormat_TABULAR_EVAL_ID)} ]
                  [ interface_id {N_mdm(augment_utype,importBuildFormat_TABULAR_IFACE_ID)} ]
                 )
                |
                annotated {N_mdm(utype,importBuildFormat_TABULAR_ANNOTATED)}
                |
                freeform {N_mdm(utype,importBuildFormat_TABULAR_NONE)}
               ]
              [ active_only {N_mdm(true,importBuildActive)} ]
             ]
            [ posterior_adaptive {N_mdm(true,adaptPosteriorRefine)} ]
           )
          |
          ( orthogonal_least_interpolation ALIAS least_interpolation ALIAS oli {N_mdm(type,regressionType_ORTHOG_LEAST_INTERPOLATION)}
            collocation_points INTEGER {N_mdm(sizet,collocationPoints)}
            [ tensor_grid INTEGERLIST {N_mdm(usharray,tensorGridOrder)} ]
            [ reuse_points ALIAS reuse_samples {N_mdm(lit,pointReuse_all)} ]
            [ import_build_points_file ALIAS import_points_file STRING {N_mdm(str,importBuildPtsFile)}
              [ 
                ( custom_annotated {N_mdm(utype,importBuildFormat_TABULAR_NONE)}
                  [ header {N_mdm(augment_utype,importBuildFormat_TABULAR_HEADER)} ]
                  [ eval_id {N_mdm(augment_utype,importBuildFormat_TABULAR_EVAL_ID)} ]
                  [ interface_id {N_mdm(augment_utype,importBuildFormat_TABULAR_IFACE_ID)} ]
                 )
                |
                annotated {N_mdm(utype,importBuildFormat_TABULAR_ANNOTATED)}
                |
                freeform {N_mdm(utype,importBuildFormat_TABULAR_NONE)}
               ]
              [ active_only {N_mdm(true,importBuildActive)} ]
             ]
            [ posterior_adaptive {N_mdm(true,adaptPosteriorRefine)} ]
           )
          [ 
            askey {N_mdm(type,expansionType_ASKEY_U)}
            |
            wiener {N_mdm(type,expansionType_STD_NORMAL_U)}
           ]
          [ normalized {N_mdm(true,normalizedCoeffs)} ]
          [ export_expansion_file STRING {N_mdm(str,exportExpansionFile)} ]
          [ 
            diagonal_covariance {N_mdm(type,covarianceControl_DIAGONAL_COVARIANCE)}
            |
            full_covariance {N_mdm(type,covarianceControl_FULL_COVARIANCE)}
           ]
         )
        |
        ( ml_pce {N_mdm(type,emulatorType_ML_PCE_EMULATOR)}
          [ pilot_samples ALIAS initial_samples INTEGERLIST {N_mdm(szarray,pilotSamples)} ]
          [ allocation_control {0}
            ( estimator_variance {N_mdm(type,multilevAllocControl_ESTIMATOR_VARIANCE)}
              [ estimator_rate REAL {N_mdm(Real,multilevEstimatorRate)} ]
             )
            |
            rip_sampling {N_mdm(type,multilevAllocControl_RIP_SAMPLING)}
           ]
          [ discrepancy_emulation {0}
            distinct {N_mdm(type,multilevDiscrepEmulation_DISTINCT_EMULATION)}
            |
            recursive {N_mdm(type,multilevDiscrepEmulation_RECURSIVE_EMULATION)}
           ]
          ( expansion_order_sequence INTEGERLIST {N_mdm(usharray,expansionOrderSeq)}
            [ dimension_preference REALLIST {N_mdm(RealDL,anisoDimPref)} ]
            [ basis_type {0}
              tensor_product {N_mdm(type,expansionBasisType_TENSOR_PRODUCT_BASIS)}
              |
              total_order {N_mdm(type,expansionBasisType_TOTAL_ORDER_BASIS)}
              |
              ( adapted {N_mdm(type,expansionBasisType_ADAPTED_BASIS_EXPANDING_FRONT)}
                [ advancements INTEGER {N_mdm(ushint,adaptedBasisAdvancements)} ]
                [ soft_convergence_limit INTEGER {N_mdm(ushint,softConvLimit)} ]
               )
             ]
            ( collocation_points_sequence INTEGERLIST {N_mdm(szarray,collocationPointsSeq)}
              [ 
                ( least_squares {N_mdm(type,regressionType_DEFAULT_LEAST_SQ_REGRESSION)}
                  [ 
                    svd {N_mdm(type,lsRegressionType_SVD_LS)}
                    |
                    equality_constrained {N_mdm(type,lsRegressionType_EQ_CON_LS)}
                   ]
                 )
                |
                ( orthogonal_matching_pursuit ALIAS omp {N_mdm(type,regressionType_ORTHOG_MATCH_PURSUIT)}
                  [ noise_tolerance REALLIST {N_mdm(RealDL,regressionNoiseTol)} ]
                 )
                |
                basis_pursuit ALIAS bp {N_mdm(type,regressionType_BASIS_PURSUIT)}
                |
                ( basis_pursuit_denoising ALIAS bpdn {N_mdm(type,regressionType_BASIS_PURSUIT_DENOISING)}
                  [ noise_tolerance REALLIST {N_mdm(RealDL,regressionNoiseTol)} ]
                 )
                |
                ( least_angle_regression ALIAS lars {N_mdm(type,regressionType_LEAST_ANGLE_REGRESSION)}
                  [ noise_tolerance REALLIST {N_mdm(RealDL,regressionNoiseTol)} ]
                 )
                |
                ( least_absolute_shrinkage ALIAS lasso {N_mdm(type,regressionType_LASSO_REGRESSION)}
                  [ noise_tolerance REALLIST {N_mdm(RealDL,regressionNoiseTol)} ]
                  [ l2_penalty REAL {N_mdm(Real,regressionL2Penalty)} ]
                 )
               ]
              [ cross_validation {N_mdm(true,crossValidation)}
                [ noise_only {N_mdm(true,crossValidNoiseOnly)} ]
               ]
              [ ratio_order REAL {N_mdm(Realp,collocRatioTermsOrder)} ]
              [ use_derivatives {N_mdm(true,methodUseDerivsFlag)} ]
              [ tensor_grid {N_mdm(true,tensorGridFlag)} ]
              [ reuse_points ALIAS reuse_samples {N_mdm(lit,pointReuse_all)} ]
              [ max_solver_iterations INTEGER >= 0 {N_mdm(nnint,maxSolverIterations)} ]
             )
            |
            ( collocation_ratio REAL {N_mdm(Realp,collocationRatio)}
              [ 
                ( least_squares {N_mdm(type,regressionType_DEFAULT_LEAST_SQ_REGRESSION)}
                  [ 
                    svd {N_mdm(type,lsRegressionType_SVD_LS)}
                    |
                    equality_constrained {N_mdm(type,lsRegressionType_EQ_CON_LS)}
                   ]
                 )
                |
                ( orthogonal_matching_pursuit ALIAS omp {N_mdm(type,regressionType_ORTHOG_MATCH_PURSUIT)}
                  [ noise_tolerance REALLIST {N_mdm(RealDL,regressionNoiseTol)} ]
                 )
                |
                basis_pursuit ALIAS bp {N_mdm(type,regressionType_BASIS_PURSUIT)}
                |
                ( basis_pursuit_denoising ALIAS bpdn {N_mdm(type,regressionType_BASIS_PURSUIT_DENOISING)}
                  [ noise_tolerance REALLIST {N_mdm(RealDL,regressionNoiseTol)} ]
                 )
                |
                ( least_angle_regression ALIAS lars {N_mdm(type,regressionType_LEAST_ANGLE_REGRESSION)}
                  [ noise_tolerance REALLIST {N_mdm(RealDL,regressionNoiseTol)} ]
                 )
                |
                ( least_absolute_shrinkage ALIAS lasso {N_mdm(type,regressionType_LASSO_REGRESSION)}
                  [ noise_tolerance REALLIST {N_mdm(RealDL,regressionNoiseTol)} ]
                  [ l2_penalty REAL {N_mdm(Real,regressionL2Penalty)} ]
                 )
               ]
              [ cross_validation {N_mdm(true,crossValidation)}
                [ noise_only {N_mdm(true,crossValidNoiseOnly)} ]
               ]
              [ ratio_order REAL {N_mdm(Realp,collocRatioTermsOrder)} ]
              [ use_derivatives {N_mdm(true,methodUseDerivsFlag)} ]
              [ tensor_grid {N_mdm(true,tensorGridFlag)} ]
              [ reuse_points ALIAS reuse_samples {N_mdm(lit,pointReuse_all)} ]
              [ max_solver_iterations INTEGER >= 0 {N_mdm(nnint,maxSolverIterations)} ]
             )
            |
            ( expansion_samples_sequence INTEGERLIST {N_mdm(szarray,expansionSamplesSeq)}
              [ reuse_points ALIAS reuse_samples {N_mdm(lit,pointReuse_all)} ]
              [ incremental_lhs {N_mdm(lit,expansionSampleType_incremental_lhs)} ]
             )
            [ import_build_points_file ALIAS import_points_file STRING {N_mdm(str,importBuildPtsFile)}
              [ 
                ( custom_annotated {N_mdm(utype,importBuildFormat_TABULAR_NONE)}
                  [ header {N_mdm(augment_utype,importBuildFormat_TABULAR_HEADER)} ]
                  [ eval_id {N_mdm(augment_utype,importBuildFormat_TABULAR_EVAL_ID)} ]
                  [ interface_id {N_mdm(augment_utype,importBuildFormat_TABULAR_IFACE_ID)} ]
                 )
                |
                annotated {N_mdm(utype,importBuildFormat_TABULAR_ANNOTATED)}
                |
                freeform {N_mdm(utype,importBuildFormat_TABULAR_NONE)}
               ]
              [ active_only {N_mdm(true,importBuildActive)} ]
             ]
           )
          |
          ( orthogonal_least_interpolation ALIAS least_interpolation ALIAS oli {N_mdm(type,regressionType_ORTHOG_LEAST_INTERPOLATION)}
            collocation_points_sequence INTEGERLIST {N_mdm(szarray,collocationPointsSeq)}
            [ tensor_grid INTEGERLIST {N_mdm(usharray,tensorGridOrder)} ]
            [ reuse_points ALIAS reuse_samples {N_mdm(lit,pointReuse_all)} ]
            [ import_build_points_file ALIAS import_points_file STRING {N_mdm(str,importBuildPtsFile)}
              [ 
                ( custom_annotated {N_mdm(utype,importBuildFormat_TABULAR_NONE)}
                  [ header {N_mdm(augment_utype,importBuildFormat_TABULAR_HEADER)} ]
                  [ eval_id {N_mdm(augment_utype,importBuildFormat_TABULAR_EVAL_ID)} ]
                  [ interface_id {N_mdm(augment_utype,importBuildFormat_TABULAR_IFACE_ID)} ]
                 )
                |
                annotated {N_mdm(utype,importBuildFormat_TABULAR_ANNOTATED)}
                |
                freeform {N_mdm(utype,importBuildFormat_TABULAR_NONE)}
               ]
              [ active_only {N_mdm(true,importBuildActive)} ]
             ]
           )
          [ 
            askey {N_mdm(type,expansionType_ASKEY_U)}
            |
            wiener {N_mdm(type,expansionType_STD_NORMAL_U)}
           ]
          [ normalized {N_mdm(true,normalizedCoeffs)} ]
          [ export_expansion_file STRING {N_mdm(str,exportExpansionFile)} ]
          [ 
            diagonal_covariance {N_mdm(type,covarianceControl_DIAGONAL_COVARIANCE)}
            |
            full_covariance {N_mdm(type,covarianceControl_FULL_COVARIANCE)}
           ]
         )
        |
        ( mf_pce {N_mdm(type,emulatorType_MF_PCE_EMULATOR)}
          [ p_refinement {N_mdm(type,refinementType_P_REFINEMENT)}
            uniform {N_mdm(type,refinementControl_UNIFORM_CONTROL)}
            |
            ( dimension_adaptive {0}
              sobol {N_mdm(type,refinementControl_DIMENSION_ADAPTIVE_CONTROL_SOBOL)}
              |
              decay {N_mdm(type,refinementControl_DIMENSION_ADAPTIVE_CONTROL_DECAY)}
              |
              generalized {N_mdm(type,refinementControl_DIMENSION_ADAPTIVE_CONTROL_GENERALIZED)}
             )
           ]
          [ max_refinement_iterations INTEGER >= 0 {N_mdm(nnint,maxRefineIterations)} ]
          [ allocation_control {0}
            greedy {N_mdm(type,multilevAllocControl_GREEDY_REFINEMENT)}
           ]
          [ discrepancy_emulation {0}
            distinct {N_mdm(type,multilevDiscrepEmulation_DISTINCT_EMULATION)}
            |
            recursive {N_mdm(type,multilevDiscrepEmulation_RECURSIVE_EMULATION)}
           ]
          ( quadrature_order_sequence INTEGERLIST {N_mdm(usharray,quadratureOrderSeq)}
            [ dimension_preference REALLIST {N_mdm(RealDL,anisoDimPref)} ]
            [ 
              nested {N_mdm(type,nestingOverride_NESTED)}
              |
              non_nested {N_mdm(type,nestingOverride_NON_NESTED)}
             ]
           )
          |
          ( sparse_grid_level_sequence INTEGERLIST {N_mdm(usharray,sparseGridLevelSeq)}
            [ dimension_preference REALLIST {N_mdm(RealDL,anisoDimPref)} ]
            [ 
              restricted {N_mdm(type,growthOverride_RESTRICTED)}
              |
              unrestricted {N_mdm(type,growthOverride_UNRESTRICTED)}
             ]
            [ 
              nested {N_mdm(type,nestingOverride_NESTED)}
              |
              non_nested {N_mdm(type,nestingOverride_NON_NESTED)}
             ]
           )
          |
          ( expansion_order_sequence INTEGERLIST {N_mdm(usharray,expansionOrderSeq)}
            [ dimension_preference REALLIST {N_mdm(RealDL,anisoDimPref)} ]
            [ basis_type {0}
              tensor_product {N_mdm(type,expansionBasisType_TENSOR_PRODUCT_BASIS)}
              |
              total_order {N_mdm(type,expansionBasisType_TOTAL_ORDER_BASIS)}
              |
              ( adapted {N_mdm(type,expansionBasisType_ADAPTED_BASIS_EXPANDING_FRONT)}
                [ advancements INTEGER {N_mdm(ushint,adaptedBasisAdvancements)} ]
                [ soft_convergence_limit INTEGER {N_mdm(ushint,softConvLimit)} ]
               )
             ]
            ( collocation_points_sequence INTEGERLIST {N_mdm(szarray,collocationPointsSeq)}
              [ 
                ( least_squares {N_mdm(type,regressionType_DEFAULT_LEAST_SQ_REGRESSION)}
                  [ 
                    svd {N_mdm(type,lsRegressionType_SVD_LS)}
                    |
                    equality_constrained {N_mdm(type,lsRegressionType_EQ_CON_LS)}
                   ]
                 )
                |
                ( orthogonal_matching_pursuit ALIAS omp {N_mdm(type,regressionType_ORTHOG_MATCH_PURSUIT)}
                  [ noise_tolerance REALLIST {N_mdm(RealDL,regressionNoiseTol)} ]
                 )
                |
                basis_pursuit ALIAS bp {N_mdm(type,regressionType_BASIS_PURSUIT)}
                |
                ( basis_pursuit_denoising ALIAS bpdn {N_mdm(type,regressionType_BASIS_PURSUIT_DENOISING)}
                  [ noise_tolerance REALLIST {N_mdm(RealDL,regressionNoiseTol)} ]
                 )
                |
                ( least_angle_regression ALIAS lars {N_mdm(type,regressionType_LEAST_ANGLE_REGRESSION)}
                  [ noise_tolerance REALLIST {N_mdm(RealDL,regressionNoiseTol)} ]
                 )
                |
                ( least_absolute_shrinkage ALIAS lasso {N_mdm(type,regressionType_LASSO_REGRESSION)}
                  [ noise_tolerance REALLIST {N_mdm(RealDL,regressionNoiseTol)} ]
                  [ l2_penalty REAL {N_mdm(Real,regressionL2Penalty)} ]
                 )
               ]
              [ cross_validation {N_mdm(true,crossValidation)}
                [ noise_only {N_mdm(true,crossValidNoiseOnly)} ]
               ]
              [ ratio_order REAL {N_mdm(Realp,collocRatioTermsOrder)} ]
              [ use_derivatives {N_mdm(true,methodUseDerivsFlag)} ]
              [ tensor_grid {N_mdm(true,tensorGridFlag)} ]
              [ reuse_points ALIAS reuse_samples {N_mdm(lit,pointReuse_all)} ]
              [ max_solver_iterations INTEGER >= 0 {N_mdm(nnint,maxSolverIterations)} ]
             )
            |
            ( collocation_ratio REAL {N_mdm(Realp,collocationRatio)}
              [ 
                ( least_squares {N_mdm(type,regressionType_DEFAULT_LEAST_SQ_REGRESSION)}
                  [ 
                    svd {N_mdm(type,lsRegressionType_SVD_LS)}
                    |
                    equality_constrained {N_mdm(type,lsRegressionType_EQ_CON_LS)}
                   ]
                 )
                |
                ( orthogonal_matching_pursuit ALIAS omp {N_mdm(type,regressionType_ORTHOG_MATCH_PURSUIT)}
                  [ noise_tolerance REALLIST {N_mdm(RealDL,regressionNoiseTol)} ]
                 )
                |
                basis_pursuit ALIAS bp {N_mdm(type,regressionType_BASIS_PURSUIT)}
                |
                ( basis_pursuit_denoising ALIAS bpdn {N_mdm(type,regressionType_BASIS_PURSUIT_DENOISING)}
                  [ noise_tolerance REALLIST {N_mdm(RealDL,regressionNoiseTol)} ]
                 )
                |
                ( least_angle_regression ALIAS lars {N_mdm(type,regressionType_LEAST_ANGLE_REGRESSION)}
                  [ noise_tolerance REALLIST {N_mdm(RealDL,regressionNoiseTol)} ]
                 )
                |
                ( least_absolute_shrinkage ALIAS lasso {N_mdm(type,regressionType_LASSO_REGRESSION)}
                  [ noise_tolerance REALLIST {N_mdm(RealDL,regressionNoiseTol)} ]
                  [ l2_penalty REAL {N_mdm(Real,regressionL2Penalty)} ]
                 )
               ]
              [ cross_validation {N_mdm(true,crossValidation)}
                [ noise_only {N_mdm(true,crossValidNoiseOnly)} ]
               ]
              [ ratio_order REAL {N_mdm(Realp,collocRatioTermsOrder)} ]
              [ use_derivatives {N_mdm(true,methodUseDerivsFlag)} ]
              [ tensor_grid {N_mdm(true,tensorGridFlag)} ]
              [ reuse_points ALIAS reuse_samples {N_mdm(lit,pointReuse_all)} ]
              [ max_solver_iterations INTEGER >= 0 {N_mdm(nnint,maxSolverIterations)} ]
             )
            |
            ( expansion_samples_sequence INTEGERLIST {N_mdm(szarray,expansionSamplesSeq)}
              [ reuse_points ALIAS reuse_samples {N_mdm(lit,pointReuse_all)} ]
              [ incremental_lhs {N_mdm(lit,expansionSampleType_incremental_lhs)} ]
             )
            [ import_build_points_file ALIAS import_points_file STRING {N_mdm(str,importBuildPtsFile)}
              [ 
                ( custom_annotated {N_mdm(utype,importBuildFormat_TABULAR_NONE)}
                  [ header {N_mdm(augment_utype,importBuildFormat_TABULAR_HEADER)} ]
                  [ eval_id {N_mdm(augment_utype,importBuildFormat_TABULAR_EVAL_ID)} ]
                  [ interface_id {N_mdm(augment_utype,importBuildFormat_TABULAR_IFACE_ID)} ]
                 )
                |
                annotated {N_mdm(utype,importBuildFormat_TABULAR_ANNOTATED)}
                |
                freeform {N_mdm(utype,importBuildFormat_TABULAR_NONE)}
               ]
              [ active_only {N_mdm(true,importBuildActive)} ]
             ]
           )
          |
          ( orthogonal_least_interpolation ALIAS least_interpolation ALIAS oli {N_mdm(type,regressionType_ORTHOG_LEAST_INTERPOLATION)}
            collocation_points_sequence INTEGERLIST {N_mdm(szarray,collocationPointsSeq)}
            [ tensor_grid INTEGERLIST {N_mdm(usharray,tensorGridOrder)} ]
            [ reuse_points ALIAS reuse_samples {N_mdm(lit,pointReuse_all)} ]
            [ import_build_points_file ALIAS import_points_file STRING {N_mdm(str,importBuildPtsFile)}
              [ 
                ( custom_annotated {N_mdm(utype,importBuildFormat_TABULAR_NONE)}
                  [ header {N_mdm(augment_utype,importBuildFormat_TABULAR_HEADER)} ]
                  [ eval_id {N_mdm(augment_utype,importBuildFormat_TABULAR_EVAL_ID)} ]
                  [ interface_id {N_mdm(augment_utype,importBuildFormat_TABULAR_IFACE_ID)} ]
                 )
                |
                annotated {N_mdm(utype,importBuildFormat_TABULAR_ANNOTATED)}
                |
                freeform {N_mdm(utype,importBuildFormat_TABULAR_NONE)}
               ]
              [ active_only {N_mdm(true,importBuildActive)} ]
             ]
           )
          [ 
            askey {N_mdm(type,expansionType_ASKEY_U)}
            |
            wiener {N_mdm(type,expansionType_STD_NORMAL_U)}
           ]
          [ normalized {N_mdm(true,normalizedCoeffs)} ]
          [ export_expansion_file STRING {N_mdm(str,exportExpansionFile)} ]
          [ 
            diagonal_covariance {N_mdm(type,covarianceControl_DIAGONAL_COVARIANCE)}
            |
            full_covariance {N_mdm(type,covarianceControl_FULL_COVARIANCE)}
           ]
         )
        |
        ( sc {N_mdm(type,emulatorType_SC_EMULATOR)}
          [ 
            ( p_refinement {N_mdm(type,refinementType_P_REFINEMENT)}
              uniform {N_mdm(type,refinementControl_UNIFORM_CONTROL)}
              |
              ( dimension_adaptive {0}
                sobol {N_mdm(type,refinementControl_DIMENSION_ADAPTIVE_CONTROL_SOBOL)}
                |
                generalized {N_mdm(type,refinementControl_DIMENSION_ADAPTIVE_CONTROL_GENERALIZED)}
               )
             )
            |
            ( h_refinement {N_mdm(type,refinementType_H_REFINEMENT)}
              uniform {N_mdm(type,refinementControl_UNIFORM_CONTROL)}
              |
              ( dimension_adaptive {0}
                sobol {N_mdm(type,refinementControl_DIMENSION_ADAPTIVE_CONTROL_SOBOL)}
                |
                generalized {N_mdm(type,refinementControl_DIMENSION_ADAPTIVE_CONTROL_GENERALIZED)}
               )
              |
              local_adaptive {N_mdm(type,refinementControl_LOCAL_ADAPTIVE_CONTROL)}
             )
           ]
          [ max_refinement_iterations INTEGER >= 0 {N_mdm(nnint,maxRefineIterations)} ]
          ( quadrature_order INTEGER {N_mdm(ushint,quadratureOrder)}
            [ dimension_preference REALLIST {N_mdm(RealDL,anisoDimPref)} ]
            [ 
              nested {N_mdm(type,nestingOverride_NESTED)}
              |
              non_nested {N_mdm(type,nestingOverride_NON_NESTED)}
             ]
           )
          |
          ( sparse_grid_level INTEGER {N_mdm(ushint,sparseGridLevel)}
            [ dimension_preference REALLIST {N_mdm(RealDL,anisoDimPref)} ]
            [ 
              nodal {N_mdm(type,expansionBasisType_NODAL_INTERPOLANT)}
              |
              hierarchical {N_mdm(type,expansionBasisType_HIERARCHICAL_INTERPOLANT)}
             ]
            [ 
              restricted {N_mdm(type,growthOverride_RESTRICTED)}
              |
              unrestricted {N_mdm(type,growthOverride_UNRESTRICTED)}
             ]
            [ 
              nested {N_mdm(type,nestingOverride_NESTED)}
              |
              non_nested {N_mdm(type,nestingOverride_NON_NESTED)}
             ]
           )
          [ 
            piecewise {NIDRProblemDescDB::method_piecewise}
            |
            askey {N_mdm(type,expansionType_ASKEY_U)}
            |
            wiener {N_mdm(type,expansionType_STD_NORMAL_U)}
           ]
          [ use_derivatives {N_mdm(true,methodUseDerivsFlag)} ]
          [ 
            diagonal_covariance {N_mdm(type,covarianceControl_DIAGONAL_COVARIANCE)}
            |
            full_covariance {N_mdm(type,covarianceControl_FULL_COVARIANCE)}
           ]
         )
        |
        ( mf_sc {N_mdm(type,emulatorType_MF_SC_EMULATOR)}
          [ 
            ( p_refinement {N_mdm(type,refinementType_P_REFINEMENT)}
              uniform {N_mdm(type,refinementControl_UNIFORM_CONTROL)}
              |
              ( dimension_adaptive {0}
                sobol {N_mdm(type,refinementControl_DIMENSION_ADAPTIVE_CONTROL_SOBOL)}
                |
                generalized {N_mdm(type,refinementControl_DIMENSION_ADAPTIVE_CONTROL_GENERALIZED)}
               )
             )
            |
            ( h_refinement {N_mdm(type,refinementType_H_REFINEMENT)}
              uniform {N_mdm(type,refinementControl_UNIFORM_CONTROL)}
              |
              ( dimension_adaptive {0}
                sobol {N_mdm(type,refinementControl_DIMENSION_ADAPTIVE_CONTROL_SOBOL)}
                |
                generalized {N_mdm(type,refinementControl_DIMENSION_ADAPTIVE_CONTROL_GENERALIZED)}
               )
              |
              local_adaptive {N_mdm(type,refinementControl_LOCAL_ADAPTIVE_CONTROL)}
             )
           ]
          [ max_refinement_iterations INTEGER >= 0 {N_mdm(nnint,maxRefineIterations)} ]
          [ allocation_control {0}
            greedy {N_mdm(type,multilevAllocControl_GREEDY_REFINEMENT)}
           ]
          [ discrepancy_emulation {0}
            distinct {N_mdm(type,multilevDiscrepEmulation_DISTINCT_EMULATION)}
            |
            recursive {N_mdm(type,multilevDiscrepEmulation_RECURSIVE_EMULATION)}
           ]
          ( quadrature_order_sequence INTEGERLIST {N_mdm(usharray,quadratureOrderSeq)}
            [ dimension_preference REALLIST {N_mdm(RealDL,anisoDimPref)} ]
            [ 
              nested {N_mdm(type,nestingOverride_NESTED)}
              |
              non_nested {N_mdm(type,nestingOverride_NON_NESTED)}
             ]
           )
          |
          ( sparse_grid_level_sequence INTEGERLIST {N_mdm(usharray,sparseGridLevelSeq)}
            [ dimension_preference REALLIST {N_mdm(RealDL,anisoDimPref)} ]
            [ 
              nodal {N_mdm(type,expansionBasisType_NODAL_INTERPOLANT)}
              |
              hierarchical {N_mdm(type,expansionBasisType_HIERARCHICAL_INTERPOLANT)}
             ]
            [ 
              restricted {N_mdm(type,growthOverride_RESTRICTED)}
              |
              unrestricted {N_mdm(type,growthOverride_UNRESTRICTED)}
             ]
            [ 
              nested {N_mdm(type,nestingOverride_NESTED)}
              |
              non_nested {N_mdm(type,nestingOverride_NON_NESTED)}
             ]
           )
          [ 
            piecewise {NIDRProblemDescDB::method_piecewise}
            |
            askey {N_mdm(type,expansionType_ASKEY_U)}
            |
            wiener {N_mdm(type,expansionType_STD_NORMAL_U)}
           ]
          [ use_derivatives {N_mdm(true,methodUseDerivsFlag)} ]
         )
       ]
      [ standardized_space {N_mdm(true,standardizedSpace)} ]
      [ logit_transform {N_mdm(true,logitTransform)} ]
      [ export_chain_points_file STRING {N_mdm(str,exportMCMCPtsFile)}
        [ 
          ( custom_annotated {N_mdm(utype,exportSamplesFormat_TABULAR_NONE)}
            [ header {N_mdm(augment_utype,exportSamplesFormat_TABULAR_HEADER)} ]
            [ eval_id {N_mdm(augment_utype,exportSamplesFormat_TABULAR_EVAL_ID)} ]
            [ interface_id {N_mdm(augment_utype,exportSamplesFormat_TABULAR_IFACE_ID)} ]
           )
          |
          annotated {N_mdm(utype,exportSamplesFormat_TABULAR_ANNOTATED)}
          |
          freeform {N_mdm(utype,exportSamplesFormat_TABULAR_NONE)}
         ]
       ]
      [ 
        dram {N_mdm(lit,mcmcType_dram)}
        |
        delayed_rejection {N_mdm(lit,mcmcType_delayed_rejection)}
        |
        adaptive_metropolis {N_mdm(lit,mcmcType_adaptive_metropolis)}
        |
        metropolis_hastings {N_mdm(lit,mcmcType_metropolis_hastings)}
        |
        multilevel {N_mdm(lit,mcmcType_multilevel)}
       ]
      [ pre_solve {0}
        sqp {N_mdm(utype,preSolveMethod_SUBMETHOD_SQP)}
        |
        nip {N_mdm(utype,preSolveMethod_SUBMETHOD_NIP)}
        |
        none {N_mdm(utype,preSolveMethod_SUBMETHOD_NONE)}
       ]
      [ proposal_covariance {N_mdm(lit,proposalCovType_user)}
        ( prior {N_mdm(lit,proposalCovType_prior)}
          [ multiplier REAL > 0.0 {N_mdm(Real,priorPropCovMult)} ]
         )
        |
        ( derivatives {N_mdm(lit,proposalCovType_derivatives)}
          [ update_period INTEGER {N_mdm(int,proposalCovUpdatePeriod)} ]
         )
        |
        ( values REALLIST {N_mdm(RealDL,proposalCovData)}
          diagonal {N_mdm(lit,proposalCovInputType_diagonal)}
          |
          matrix {N_mdm(lit,proposalCovInputType_matrix)}
         )
        |
        ( filename STRING {N_mdm(str,proposalCovFile)}
          diagonal {N_mdm(lit,proposalCovInputType_diagonal)}
          |
          matrix {N_mdm(lit,proposalCovInputType_matrix)}
         )
       ]
      [ options_file STRING {N_mdm(str,advancedOptionsFilename)} ]
     )
    |
    ( gpmsa {N_mdm(utype,subMethod_SUBMETHOD_GPMSA)}
      chain_samples ALIAS samples INTEGER {N_mdm(int,chainSamples)}
      [ seed INTEGER > 0 {N_mdm(pint,randomSeed)} ]
      [ rng {0}
        mt19937 {N_mdm(lit,rngName_mt19937)}
        |
        rnum2 {N_mdm(lit,rngName_rnum2)}
       ]
      build_samples INTEGER {N_mdm(int,buildSamples)}
      [ import_build_points_file ALIAS import_points_file STRING {N_mdm(str,importBuildPtsFile)}
        [ 
          ( custom_annotated {N_mdm(utype,importBuildFormat_TABULAR_NONE)}
            [ header {N_mdm(augment_utype,importBuildFormat_TABULAR_HEADER)} ]
            [ eval_id {N_mdm(augment_utype,importBuildFormat_TABULAR_EVAL_ID)} ]
            [ interface_id {N_mdm(augment_utype,importBuildFormat_TABULAR_IFACE_ID)} ]
           )
          |
          annotated {N_mdm(utype,importBuildFormat_TABULAR_ANNOTATED)}
          |
          freeform {N_mdm(utype,importBuildFormat_TABULAR_NONE)}
         ]
       ]
      [ standardized_space {N_mdm(true,standardizedSpace)} ]
      [ logit_transform {N_mdm(true,logitTransform)} ]
      [ gpmsa_normalize {N_mdm(true,gpmsaNormalize)} ]
      [ export_chain_points_file STRING {N_mdm(str,exportMCMCPtsFile)}
        [ 
          ( custom_annotated {N_mdm(utype,exportSamplesFormat_TABULAR_NONE)}
            [ header {N_mdm(augment_utype,exportSamplesFormat_TABULAR_HEADER)} ]
            [ eval_id {N_mdm(augment_utype,exportSamplesFormat_TABULAR_EVAL_ID)} ]
            [ interface_id {N_mdm(augment_utype,exportSamplesFormat_TABULAR_IFACE_ID)} ]
           )
          |
          annotated {N_mdm(utype,exportSamplesFormat_TABULAR_ANNOTATED)}
          |
          freeform {N_mdm(utype,exportSamplesFormat_TABULAR_NONE)}
         ]
       ]
      [ 
        dram {N_mdm(lit,mcmcType_dram)}
        |
        delayed_rejection {N_mdm(lit,mcmcType_delayed_rejection)}
        |
        adaptive_metropolis {N_mdm(lit,mcmcType_adaptive_metropolis)}
        |
        metropolis_hastings {N_mdm(lit,mcmcType_metropolis_hastings)}
       ]
      [ proposal_covariance {N_mdm(lit,proposalCovType_user)}
        ( prior {N_mdm(lit,proposalCovType_prior)}
          [ multiplier REAL > 0.0 {N_mdm(Real,priorPropCovMult)} ]
         )
        |
        ( derivatives {N_mdm(lit,proposalCovType_derivatives)}
          [ update_period INTEGER {N_mdm(int,proposalCovUpdatePeriod)} ]
         )
        |
        ( values REALLIST {N_mdm(RealDL,proposalCovData)}
          diagonal {N_mdm(lit,proposalCovInputType_diagonal)}
          |
          matrix {N_mdm(lit,proposalCovInputType_matrix)}
         )
        |
        ( filename STRING {N_mdm(str,proposalCovFile)}
          diagonal {N_mdm(lit,proposalCovInputType_diagonal)}
          |
          matrix {N_mdm(lit,proposalCovInputType_matrix)}
         )
       ]
      [ options_file STRING {N_mdm(str,advancedOptionsFilename)} ]
     )
    |
    ( wasabi {N_mdm(utype,subMethod_SUBMETHOD_WASABI)}
      pushforward_samples INTEGER {N_mdm(int,numPushforwardSamples)}
      [ seed INTEGER > 0 {N_mdm(pint,randomSeed)} ]
      [ emulator {0}
        ( gaussian_process ALIAS kriging {0}
          surfpack {N_mdm(type,emulatorType_KRIGING_EMULATOR)}
          |
          dakota {N_mdm(type,emulatorType_GP_EMULATOR)}
          [ build_samples INTEGER {N_mdm(int,buildSamples)} ]
          [ posterior_adaptive {N_mdm(true,adaptPosteriorRefine)} ]
          [ import_build_points_file ALIAS import_points_file STRING {N_mdm(str,importBuildPtsFile)}
            [ 
              ( custom_annotated {N_mdm(utype,importBuildFormat_TABULAR_NONE)}
                [ header {N_mdm(augment_utype,importBuildFormat_TABULAR_HEADER)} ]
                [ eval_id {N_mdm(augment_utype,importBuildFormat_TABULAR_EVAL_ID)} ]
                [ interface_id {N_mdm(augment_utype,importBuildFormat_TABULAR_IFACE_ID)} ]
               )
              |
              annotated {N_mdm(utype,importBuildFormat_TABULAR_ANNOTATED)}
              |
              freeform {N_mdm(utype,importBuildFormat_TABULAR_NONE)}
             ]
            [ active_only {N_mdm(true,importBuildActive)} ]
           ]
         )
        |
        ( pce {N_mdm(type,emulatorType_PCE_EMULATOR)}
          [ p_refinement {N_mdm(type,refinementType_P_REFINEMENT)}
            uniform {N_mdm(type,refinementControl_UNIFORM_CONTROL)}
            |
            ( dimension_adaptive {0}
              sobol {N_mdm(type,refinementControl_DIMENSION_ADAPTIVE_CONTROL_SOBOL)}
              |
              decay {N_mdm(type,refinementControl_DIMENSION_ADAPTIVE_CONTROL_DECAY)}
              |
              generalized {N_mdm(type,refinementControl_DIMENSION_ADAPTIVE_CONTROL_GENERALIZED)}
             )
           ]
          [ max_refinement_iterations INTEGER >= 0 {N_mdm(nnint,maxRefineIterations)} ]
          ( quadrature_order INTEGER {N_mdm(ushint,quadratureOrder)}
            [ dimension_preference REALLIST {N_mdm(RealDL,anisoDimPref)} ]
            [ 
              nested {N_mdm(type,nestingOverride_NESTED)}
              |
              non_nested {N_mdm(type,nestingOverride_NON_NESTED)}
             ]
           )
          |
          ( sparse_grid_level INTEGER {N_mdm(ushint,sparseGridLevel)}
            [ dimension_preference REALLIST {N_mdm(RealDL,anisoDimPref)} ]
            [ 
              restricted {N_mdm(type,growthOverride_RESTRICTED)}
              |
              unrestricted {N_mdm(type,growthOverride_UNRESTRICTED)}
             ]
            [ 
              nested {N_mdm(type,nestingOverride_NESTED)}
              |
              non_nested {N_mdm(type,nestingOverride_NON_NESTED)}
             ]
           )
          |
          cubature_integrand INTEGER {N_mdm(ushint,cubIntOrder)}
          |
          ( expansion_order INTEGER {N_mdm(ushint,expansionOrder)}
            [ dimension_preference REALLIST {N_mdm(RealDL,anisoDimPref)} ]
            [ basis_type {0}
              tensor_product {N_mdm(type,expansionBasisType_TENSOR_PRODUCT_BASIS)}
              |
              total_order {N_mdm(type,expansionBasisType_TOTAL_ORDER_BASIS)}
              |
              ( adapted {N_mdm(type,expansionBasisType_ADAPTED_BASIS_EXPANDING_FRONT)}
                [ advancements INTEGER {N_mdm(ushint,adaptedBasisAdvancements)} ]
                [ soft_convergence_limit INTEGER {N_mdm(ushint,softConvLimit)} ]
               )
             ]
            ( collocation_points INTEGER {N_mdm(sizet,collocationPoints)}
              [ 
                ( least_squares {N_mdm(type,regressionType_DEFAULT_LEAST_SQ_REGRESSION)}
                  [ 
                    svd {N_mdm(type,lsRegressionType_SVD_LS)}
                    |
                    equality_constrained {N_mdm(type,lsRegressionType_EQ_CON_LS)}
                   ]
                 )
                |
                ( orthogonal_matching_pursuit ALIAS omp {N_mdm(type,regressionType_ORTHOG_MATCH_PURSUIT)}
                  [ noise_tolerance REALLIST {N_mdm(RealDL,regressionNoiseTol)} ]
                 )
                |
                basis_pursuit ALIAS bp {N_mdm(type,regressionType_BASIS_PURSUIT)}
                |
                ( basis_pursuit_denoising ALIAS bpdn {N_mdm(type,regressionType_BASIS_PURSUIT_DENOISING)}
                  [ noise_tolerance REALLIST {N_mdm(RealDL,regressionNoiseTol)} ]
                 )
                |
                ( least_angle_regression ALIAS lars {N_mdm(type,regressionType_LEAST_ANGLE_REGRESSION)}
                  [ noise_tolerance REALLIST {N_mdm(RealDL,regressionNoiseTol)} ]
                 )
                |
                ( least_absolute_shrinkage ALIAS lasso {N_mdm(type,regressionType_LASSO_REGRESSION)}
                  [ noise_tolerance REALLIST {N_mdm(RealDL,regressionNoiseTol)} ]
                  [ l2_penalty REAL {N_mdm(Real,regressionL2Penalty)} ]
                 )
               ]
              [ cross_validation {N_mdm(true,crossValidation)}
                [ noise_only {N_mdm(true,crossValidNoiseOnly)} ]
               ]
              [ ratio_order REAL {N_mdm(Realp,collocRatioTermsOrder)} ]
              [ use_derivatives {N_mdm(true,methodUseDerivsFlag)} ]
              [ tensor_grid {N_mdm(true,tensorGridFlag)} ]
              [ reuse_points ALIAS reuse_samples {N_mdm(lit,pointReuse_all)} ]
              [ max_solver_iterations INTEGER >= 0 {N_mdm(nnint,maxSolverIterations)} ]
             )
            |
            ( collocation_ratio REAL {N_mdm(Realp,collocationRatio)}
              [ 
                ( least_squares {N_mdm(type,regressionType_DEFAULT_LEAST_SQ_REGRESSION)}
                  [ 
                    svd {N_mdm(type,lsRegressionType_SVD_LS)}
                    |
                    equality_constrained {N_mdm(type,lsRegressionType_EQ_CON_LS)}
                   ]
                 )
                |
                ( orthogonal_matching_pursuit ALIAS omp {N_mdm(type,regressionType_ORTHOG_MATCH_PURSUIT)}
                  [ noise_tolerance REALLIST {N_mdm(RealDL,regressionNoiseTol)} ]
                 )
                |
                basis_pursuit ALIAS bp {N_mdm(type,regressionType_BASIS_PURSUIT)}
                |
                ( basis_pursuit_denoising ALIAS bpdn {N_mdm(type,regressionType_BASIS_PURSUIT_DENOISING)}
                  [ noise_tolerance REALLIST {N_mdm(RealDL,regressionNoiseTol)} ]
                 )
                |
                ( least_angle_regression ALIAS lars {N_mdm(type,regressionType_LEAST_ANGLE_REGRESSION)}
                  [ noise_tolerance REALLIST {N_mdm(RealDL,regressionNoiseTol)} ]
                 )
                |
                ( least_absolute_shrinkage ALIAS lasso {N_mdm(type,regressionType_LASSO_REGRESSION)}
                  [ noise_tolerance REALLIST {N_mdm(RealDL,regressionNoiseTol)} ]
                  [ l2_penalty REAL {N_mdm(Real,regressionL2Penalty)} ]
                 )
               ]
              [ cross_validation {N_mdm(true,crossValidation)}
                [ noise_only {N_mdm(true,crossValidNoiseOnly)} ]
               ]
              [ ratio_order REAL {N_mdm(Realp,collocRatioTermsOrder)} ]
              [ use_derivatives {N_mdm(true,methodUseDerivsFlag)} ]
              [ tensor_grid {N_mdm(true,tensorGridFlag)} ]
              [ reuse_points ALIAS reuse_samples {N_mdm(lit,pointReuse_all)} ]
              [ max_solver_iterations INTEGER >= 0 {N_mdm(nnint,maxSolverIterations)} ]
             )
            |
            ( expansion_samples INTEGER {N_mdm(sizet,expansionSamples)}
              [ reuse_points ALIAS reuse_samples {N_mdm(lit,pointReuse_all)} ]
              [ incremental_lhs {N_mdm(lit,expansionSampleType_incremental_lhs)} ]
             )
            [ import_build_points_file ALIAS import_points_file STRING {N_mdm(str,importBuildPtsFile)}
              [ 
                ( custom_annotated {N_mdm(utype,importBuildFormat_TABULAR_NONE)}
                  [ header {N_mdm(augment_utype,importBuildFormat_TABULAR_HEADER)} ]
                  [ eval_id {N_mdm(augment_utype,importBuildFormat_TABULAR_EVAL_ID)} ]
                  [ interface_id {N_mdm(augment_utype,importBuildFormat_TABULAR_IFACE_ID)} ]
                 )
                |
                annotated {N_mdm(utype,importBuildFormat_TABULAR_ANNOTATED)}
                |
                freeform {N_mdm(utype,importBuildFormat_TABULAR_NONE)}
               ]
              [ active_only {N_mdm(true,importBuildActive)} ]
             ]
            [ posterior_adaptive {N_mdm(true,adaptPosteriorRefine)} ]
           )
          |
          ( orthogonal_least_interpolation ALIAS least_interpolation ALIAS oli {N_mdm(type,regressionType_ORTHOG_LEAST_INTERPOLATION)}
            collocation_points INTEGER {N_mdm(sizet,collocationPoints)}
            [ tensor_grid INTEGERLIST {N_mdm(usharray,tensorGridOrder)} ]
            [ reuse_points ALIAS reuse_samples {N_mdm(lit,pointReuse_all)} ]
            [ import_build_points_file ALIAS import_points_file STRING {N_mdm(str,importBuildPtsFile)}
              [ 
                ( custom_annotated {N_mdm(utype,importBuildFormat_TABULAR_NONE)}
                  [ header {N_mdm(augment_utype,importBuildFormat_TABULAR_HEADER)} ]
                  [ eval_id {N_mdm(augment_utype,importBuildFormat_TABULAR_EVAL_ID)} ]
                  [ interface_id {N_mdm(augment_utype,importBuildFormat_TABULAR_IFACE_ID)} ]
                 )
                |
                annotated {N_mdm(utype,importBuildFormat_TABULAR_ANNOTATED)}
                |
                freeform {N_mdm(utype,importBuildFormat_TABULAR_NONE)}
               ]
              [ active_only {N_mdm(true,importBuildActive)} ]
             ]
            [ posterior_adaptive {N_mdm(true,adaptPosteriorRefine)} ]
           )
          [ 
            askey {N_mdm(type,expansionType_ASKEY_U)}
            |
            wiener {N_mdm(type,expansionType_STD_NORMAL_U)}
           ]
          [ normalized {N_mdm(true,normalizedCoeffs)} ]
          [ export_expansion_file STRING {N_mdm(str,exportExpansionFile)} ]
          [ 
            diagonal_covariance {N_mdm(type,covarianceControl_DIAGONAL_COVARIANCE)}
            |
            full_covariance {N_mdm(type,covarianceControl_FULL_COVARIANCE)}
           ]
         )
        |
        ( ml_pce {N_mdm(type,emulatorType_ML_PCE_EMULATOR)}
          [ pilot_samples ALIAS initial_samples INTEGERLIST {N_mdm(szarray,pilotSamples)} ]
          [ allocation_control {0}
            ( estimator_variance {N_mdm(type,multilevAllocControl_ESTIMATOR_VARIANCE)}
              [ estimator_rate REAL {N_mdm(Real,multilevEstimatorRate)} ]
             )
            |
            rip_sampling {N_mdm(type,multilevAllocControl_RIP_SAMPLING)}
           ]
          [ discrepancy_emulation {0}
            distinct {N_mdm(type,multilevDiscrepEmulation_DISTINCT_EMULATION)}
            |
            recursive {N_mdm(type,multilevDiscrepEmulation_RECURSIVE_EMULATION)}
           ]
          ( expansion_order_sequence INTEGERLIST {N_mdm(usharray,expansionOrderSeq)}
            [ dimension_preference REALLIST {N_mdm(RealDL,anisoDimPref)} ]
            [ basis_type {0}
              tensor_product {N_mdm(type,expansionBasisType_TENSOR_PRODUCT_BASIS)}
              |
              total_order {N_mdm(type,expansionBasisType_TOTAL_ORDER_BASIS)}
              |
              ( adapted {N_mdm(type,expansionBasisType_ADAPTED_BASIS_EXPANDING_FRONT)}
                [ advancements INTEGER {N_mdm(ushint,adaptedBasisAdvancements)} ]
                [ soft_convergence_limit INTEGER {N_mdm(ushint,softConvLimit)} ]
               )
             ]
            ( collocation_points_sequence INTEGERLIST {N_mdm(szarray,collocationPointsSeq)}
              [ 
                ( least_squares {N_mdm(type,regressionType_DEFAULT_LEAST_SQ_REGRESSION)}
                  [ 
                    svd {N_mdm(type,lsRegressionType_SVD_LS)}
                    |
                    equality_constrained {N_mdm(type,lsRegressionType_EQ_CON_LS)}
                   ]
                 )
                |
                ( orthogonal_matching_pursuit ALIAS omp {N_mdm(type,regressionType_ORTHOG_MATCH_PURSUIT)}
                  [ noise_tolerance REALLIST {N_mdm(RealDL,regressionNoiseTol)} ]
                 )
                |
                basis_pursuit ALIAS bp {N_mdm(type,regressionType_BASIS_PURSUIT)}
                |
                ( basis_pursuit_denoising ALIAS bpdn {N_mdm(type,regressionType_BASIS_PURSUIT_DENOISING)}
                  [ noise_tolerance REALLIST {N_mdm(RealDL,regressionNoiseTol)} ]
                 )
                |
                ( least_angle_regression ALIAS lars {N_mdm(type,regressionType_LEAST_ANGLE_REGRESSION)}
                  [ noise_tolerance REALLIST {N_mdm(RealDL,regressionNoiseTol)} ]
                 )
                |
                ( least_absolute_shrinkage ALIAS lasso {N_mdm(type,regressionType_LASSO_REGRESSION)}
                  [ noise_tolerance REALLIST {N_mdm(RealDL,regressionNoiseTol)} ]
                  [ l2_penalty REAL {N_mdm(Real,regressionL2Penalty)} ]
                 )
               ]
              [ cross_validation {N_mdm(true,crossValidation)}
                [ noise_only {N_mdm(true,crossValidNoiseOnly)} ]
               ]
              [ ratio_order REAL {N_mdm(Realp,collocRatioTermsOrder)} ]
              [ use_derivatives {N_mdm(true,methodUseDerivsFlag)} ]
              [ tensor_grid {N_mdm(true,tensorGridFlag)} ]
              [ reuse_points ALIAS reuse_samples {N_mdm(lit,pointReuse_all)} ]
              [ max_solver_iterations INTEGER >= 0 {N_mdm(nnint,maxSolverIterations)} ]
             )
            |
            ( collocation_ratio REAL {N_mdm(Realp,collocationRatio)}
              [ 
                ( least_squares {N_mdm(type,regressionType_DEFAULT_LEAST_SQ_REGRESSION)}
                  [ 
                    svd {N_mdm(type,lsRegressionType_SVD_LS)}
                    |
                    equality_constrained {N_mdm(type,lsRegressionType_EQ_CON_LS)}
                   ]
                 )
                |
                ( orthogonal_matching_pursuit ALIAS omp {N_mdm(type,regressionType_ORTHOG_MATCH_PURSUIT)}
                  [ noise_tolerance REALLIST {N_mdm(RealDL,regressionNoiseTol)} ]
                 )
                |
                basis_pursuit ALIAS bp {N_mdm(type,regressionType_BASIS_PURSUIT)}
                |
                ( basis_pursuit_denoising ALIAS bpdn {N_mdm(type,regressionType_BASIS_PURSUIT_DENOISING)}
                  [ noise_tolerance REALLIST {N_mdm(RealDL,regressionNoiseTol)} ]
                 )
                |
                ( least_angle_regression ALIAS lars {N_mdm(type,regressionType_LEAST_ANGLE_REGRESSION)}
                  [ noise_tolerance REALLIST {N_mdm(RealDL,regressionNoiseTol)} ]
                 )
                |
                ( least_absolute_shrinkage ALIAS lasso {N_mdm(type,regressionType_LASSO_REGRESSION)}
                  [ noise_tolerance REALLIST {N_mdm(RealDL,regressionNoiseTol)} ]
                  [ l2_penalty REAL {N_mdm(Real,regressionL2Penalty)} ]
                 )
               ]
              [ cross_validation {N_mdm(true,crossValidation)}
                [ noise_only {N_mdm(true,crossValidNoiseOnly)} ]
               ]
              [ ratio_order REAL {N_mdm(Realp,collocRatioTermsOrder)} ]
              [ use_derivatives {N_mdm(true,methodUseDerivsFlag)} ]
              [ tensor_grid {N_mdm(true,tensorGridFlag)} ]
              [ reuse_points ALIAS reuse_samples {N_mdm(lit,pointReuse_all)} ]
              [ max_solver_iterations INTEGER >= 0 {N_mdm(nnint,maxSolverIterations)} ]
             )
            |
            ( expansion_samples_sequence INTEGERLIST {N_mdm(szarray,expansionSamplesSeq)}
              [ reuse_points ALIAS reuse_samples {N_mdm(lit,pointReuse_all)} ]
              [ incremental_lhs {N_mdm(lit,expansionSampleType_incremental_lhs)} ]
             )
            [ import_build_points_file ALIAS import_points_file STRING {N_mdm(str,importBuildPtsFile)}
              [ 
                ( custom_annotated {N_mdm(utype,importBuildFormat_TABULAR_NONE)}
                  [ header {N_mdm(augment_utype,importBuildFormat_TABULAR_HEADER)} ]
                  [ eval_id {N_mdm(augment_utype,importBuildFormat_TABULAR_EVAL_ID)} ]
                  [ interface_id {N_mdm(augment_utype,importBuildFormat_TABULAR_IFACE_ID)} ]
                 )
                |
                annotated {N_mdm(utype,importBuildFormat_TABULAR_ANNOTATED)}
                |
                freeform {N_mdm(utype,importBuildFormat_TABULAR_NONE)}
               ]
              [ active_only {N_mdm(true,importBuildActive)} ]
             ]
           )
          |
          ( orthogonal_least_interpolation ALIAS least_interpolation ALIAS oli {N_mdm(type,regressionType_ORTHOG_LEAST_INTERPOLATION)}
            collocation_points_sequence INTEGERLIST {N_mdm(szarray,collocationPointsSeq)}
            [ tensor_grid INTEGERLIST {N_mdm(usharray,tensorGridOrder)} ]
            [ reuse_points ALIAS reuse_samples {N_mdm(lit,pointReuse_all)} ]
            [ import_build_points_file ALIAS import_points_file STRING {N_mdm(str,importBuildPtsFile)}
              [ 
                ( custom_annotated {N_mdm(utype,importBuildFormat_TABULAR_NONE)}
                  [ header {N_mdm(augment_utype,importBuildFormat_TABULAR_HEADER)} ]
                  [ eval_id {N_mdm(augment_utype,importBuildFormat_TABULAR_EVAL_ID)} ]
                  [ interface_id {N_mdm(augment_utype,importBuildFormat_TABULAR_IFACE_ID)} ]
                 )
                |
                annotated {N_mdm(utype,importBuildFormat_TABULAR_ANNOTATED)}
                |
                freeform {N_mdm(utype,importBuildFormat_TABULAR_NONE)}
               ]
              [ active_only {N_mdm(true,importBuildActive)} ]
             ]
           )
          [ 
            askey {N_mdm(type,expansionType_ASKEY_U)}
            |
            wiener {N_mdm(type,expansionType_STD_NORMAL_U)}
           ]
          [ normalized {N_mdm(true,normalizedCoeffs)} ]
          [ export_expansion_file STRING {N_mdm(str,exportExpansionFile)} ]
          [ 
            diagonal_covariance {N_mdm(type,covarianceControl_DIAGONAL_COVARIANCE)}
            |
            full_covariance {N_mdm(type,covarianceControl_FULL_COVARIANCE)}
           ]
         )
        |
        ( mf_pce {N_mdm(type,emulatorType_MF_PCE_EMULATOR)}
          [ p_refinement {N_mdm(type,refinementType_P_REFINEMENT)}
            uniform {N_mdm(type,refinementControl_UNIFORM_CONTROL)}
            |
            ( dimension_adaptive {0}
              sobol {N_mdm(type,refinementControl_DIMENSION_ADAPTIVE_CONTROL_SOBOL)}
              |
              decay {N_mdm(type,refinementControl_DIMENSION_ADAPTIVE_CONTROL_DECAY)}
              |
              generalized {N_mdm(type,refinementControl_DIMENSION_ADAPTIVE_CONTROL_GENERALIZED)}
             )
           ]
          [ max_refinement_iterations INTEGER >= 0 {N_mdm(nnint,maxRefineIterations)} ]
          [ allocation_control {0}
            greedy {N_mdm(type,multilevAllocControl_GREEDY_REFINEMENT)}
           ]
          [ discrepancy_emulation {0}
            distinct {N_mdm(type,multilevDiscrepEmulation_DISTINCT_EMULATION)}
            |
            recursive {N_mdm(type,multilevDiscrepEmulation_RECURSIVE_EMULATION)}
           ]
          ( quadrature_order_sequence INTEGERLIST {N_mdm(usharray,quadratureOrderSeq)}
            [ dimension_preference REALLIST {N_mdm(RealDL,anisoDimPref)} ]
            [ 
              nested {N_mdm(type,nestingOverride_NESTED)}
              |
              non_nested {N_mdm(type,nestingOverride_NON_NESTED)}
             ]
           )
          |
          ( sparse_grid_level_sequence INTEGERLIST {N_mdm(usharray,sparseGridLevelSeq)}
            [ dimension_preference REALLIST {N_mdm(RealDL,anisoDimPref)} ]
            [ 
              restricted {N_mdm(type,growthOverride_RESTRICTED)}
              |
              unrestricted {N_mdm(type,growthOverride_UNRESTRICTED)}
             ]
            [ 
              nested {N_mdm(type,nestingOverride_NESTED)}
              |
              non_nested {N_mdm(type,nestingOverride_NON_NESTED)}
             ]
           )
          |
          ( expansion_order_sequence INTEGERLIST {N_mdm(usharray,expansionOrderSeq)}
            [ dimension_preference REALLIST {N_mdm(RealDL,anisoDimPref)} ]
            [ basis_type {0}
              tensor_product {N_mdm(type,expansionBasisType_TENSOR_PRODUCT_BASIS)}
              |
              total_order {N_mdm(type,expansionBasisType_TOTAL_ORDER_BASIS)}
              |
              ( adapted {N_mdm(type,expansionBasisType_ADAPTED_BASIS_EXPANDING_FRONT)}
                [ advancements INTEGER {N_mdm(ushint,adaptedBasisAdvancements)} ]
                [ soft_convergence_limit INTEGER {N_mdm(ushint,softConvLimit)} ]
               )
             ]
            ( collocation_points_sequence INTEGERLIST {N_mdm(szarray,collocationPointsSeq)}
              [ 
                ( least_squares {N_mdm(type,regressionType_DEFAULT_LEAST_SQ_REGRESSION)}
                  [ 
                    svd {N_mdm(type,lsRegressionType_SVD_LS)}
                    |
                    equality_constrained {N_mdm(type,lsRegressionType_EQ_CON_LS)}
                   ]
                 )
                |
                ( orthogonal_matching_pursuit ALIAS omp {N_mdm(type,regressionType_ORTHOG_MATCH_PURSUIT)}
                  [ noise_tolerance REALLIST {N_mdm(RealDL,regressionNoiseTol)} ]
                 )
                |
                basis_pursuit ALIAS bp {N_mdm(type,regressionType_BASIS_PURSUIT)}
                |
                ( basis_pursuit_denoising ALIAS bpdn {N_mdm(type,regressionType_BASIS_PURSUIT_DENOISING)}
                  [ noise_tolerance REALLIST {N_mdm(RealDL,regressionNoiseTol)} ]
                 )
                |
                ( least_angle_regression ALIAS lars {N_mdm(type,regressionType_LEAST_ANGLE_REGRESSION)}
                  [ noise_tolerance REALLIST {N_mdm(RealDL,regressionNoiseTol)} ]
                 )
                |
                ( least_absolute_shrinkage ALIAS lasso {N_mdm(type,regressionType_LASSO_REGRESSION)}
                  [ noise_tolerance REALLIST {N_mdm(RealDL,regressionNoiseTol)} ]
                  [ l2_penalty REAL {N_mdm(Real,regressionL2Penalty)} ]
                 )
               ]
              [ cross_validation {N_mdm(true,crossValidation)}
                [ noise_only {N_mdm(true,crossValidNoiseOnly)} ]
               ]
              [ ratio_order REAL {N_mdm(Realp,collocRatioTermsOrder)} ]
              [ use_derivatives {N_mdm(true,methodUseDerivsFlag)} ]
              [ tensor_grid {N_mdm(true,tensorGridFlag)} ]
              [ reuse_points ALIAS reuse_samples {N_mdm(lit,pointReuse_all)} ]
              [ max_solver_iterations INTEGER >= 0 {N_mdm(nnint,maxSolverIterations)} ]
             )
            |
            ( collocation_ratio REAL {N_mdm(Realp,collocationRatio)}
              [ 
                ( least_squares {N_mdm(type,regressionType_DEFAULT_LEAST_SQ_REGRESSION)}
                  [ 
                    svd {N_mdm(type,lsRegressionType_SVD_LS)}
                    |
                    equality_constrained {N_mdm(type,lsRegressionType_EQ_CON_LS)}
                   ]
                 )
                |
                ( orthogonal_matching_pursuit ALIAS omp {N_mdm(type,regressionType_ORTHOG_MATCH_PURSUIT)}
                  [ noise_tolerance REALLIST {N_mdm(RealDL,regressionNoiseTol)} ]
                 )
                |
                basis_pursuit ALIAS bp {N_mdm(type,regressionType_BASIS_PURSUIT)}
                |
                ( basis_pursuit_denoising ALIAS bpdn {N_mdm(type,regressionType_BASIS_PURSUIT_DENOISING)}
                  [ noise_tolerance REALLIST {N_mdm(RealDL,regressionNoiseTol)} ]
                 )
                |
                ( least_angle_regression ALIAS lars {N_mdm(type,regressionType_LEAST_ANGLE_REGRESSION)}
                  [ noise_tolerance REALLIST {N_mdm(RealDL,regressionNoiseTol)} ]
                 )
                |
                ( least_absolute_shrinkage ALIAS lasso {N_mdm(type,regressionType_LASSO_REGRESSION)}
                  [ noise_tolerance REALLIST {N_mdm(RealDL,regressionNoiseTol)} ]
                  [ l2_penalty REAL {N_mdm(Real,regressionL2Penalty)} ]
                 )
               ]
              [ cross_validation {N_mdm(true,crossValidation)}
                [ noise_only {N_mdm(true,crossValidNoiseOnly)} ]
               ]
              [ ratio_order REAL {N_mdm(Realp,collocRatioTermsOrder)} ]
              [ use_derivatives {N_mdm(true,methodUseDerivsFlag)} ]
              [ tensor_grid {N_mdm(true,tensorGridFlag)} ]
              [ reuse_points ALIAS reuse_samples {N_mdm(lit,pointReuse_all)} ]
              [ max_solver_iterations INTEGER >= 0 {N_mdm(nnint,maxSolverIterations)} ]
             )
            |
            ( expansion_samples_sequence INTEGERLIST {N_mdm(szarray,expansionSamplesSeq)}
              [ reuse_points ALIAS reuse_samples {N_mdm(lit,pointReuse_all)} ]
              [ incremental_lhs {N_mdm(lit,expansionSampleType_incremental_lhs)} ]
             )
            [ import_build_points_file ALIAS import_points_file STRING {N_mdm(str,importBuildPtsFile)}
              [ 
                ( custom_annotated {N_mdm(utype,importBuildFormat_TABULAR_NONE)}
                  [ header {N_mdm(augment_utype,importBuildFormat_TABULAR_HEADER)} ]
                  [ eval_id {N_mdm(augment_utype,importBuildFormat_TABULAR_EVAL_ID)} ]
                  [ interface_id {N_mdm(augment_utype,importBuildFormat_TABULAR_IFACE_ID)} ]
                 )
                |
                annotated {N_mdm(utype,importBuildFormat_TABULAR_ANNOTATED)}
                |
                freeform {N_mdm(utype,importBuildFormat_TABULAR_NONE)}
               ]
              [ active_only {N_mdm(true,importBuildActive)} ]
             ]
           )
          |
          ( orthogonal_least_interpolation ALIAS least_interpolation ALIAS oli {N_mdm(type,regressionType_ORTHOG_LEAST_INTERPOLATION)}
            collocation_points_sequence INTEGERLIST {N_mdm(szarray,collocationPointsSeq)}
            [ tensor_grid INTEGERLIST {N_mdm(usharray,tensorGridOrder)} ]
            [ reuse_points ALIAS reuse_samples {N_mdm(lit,pointReuse_all)} ]
            [ import_build_points_file ALIAS import_points_file STRING {N_mdm(str,importBuildPtsFile)}
              [ 
                ( custom_annotated {N_mdm(utype,importBuildFormat_TABULAR_NONE)}
                  [ header {N_mdm(augment_utype,importBuildFormat_TABULAR_HEADER)} ]
                  [ eval_id {N_mdm(augment_utype,importBuildFormat_TABULAR_EVAL_ID)} ]
                  [ interface_id {N_mdm(augment_utype,importBuildFormat_TABULAR_IFACE_ID)} ]
                 )
                |
                annotated {N_mdm(utype,importBuildFormat_TABULAR_ANNOTATED)}
                |
                freeform {N_mdm(utype,importBuildFormat_TABULAR_NONE)}
               ]
              [ active_only {N_mdm(true,importBuildActive)} ]
             ]
           )
          [ 
            askey {N_mdm(type,expansionType_ASKEY_U)}
            |
            wiener {N_mdm(type,expansionType_STD_NORMAL_U)}
           ]
          [ normalized {N_mdm(true,normalizedCoeffs)} ]
          [ export_expansion_file STRING {N_mdm(str,exportExpansionFile)} ]
          [ 
            diagonal_covariance {N_mdm(type,covarianceControl_DIAGONAL_COVARIANCE)}
            |
            full_covariance {N_mdm(type,covarianceControl_FULL_COVARIANCE)}
           ]
         )
        |
        ( sc {N_mdm(type,emulatorType_SC_EMULATOR)}
          [ 
            ( p_refinement {N_mdm(type,refinementType_P_REFINEMENT)}
              uniform {N_mdm(type,refinementControl_UNIFORM_CONTROL)}
              |
              ( dimension_adaptive {0}
                sobol {N_mdm(type,refinementControl_DIMENSION_ADAPTIVE_CONTROL_SOBOL)}
                |
                generalized {N_mdm(type,refinementControl_DIMENSION_ADAPTIVE_CONTROL_GENERALIZED)}
               )
             )
            |
            ( h_refinement {N_mdm(type,refinementType_H_REFINEMENT)}
              uniform {N_mdm(type,refinementControl_UNIFORM_CONTROL)}
              |
              ( dimension_adaptive {0}
                sobol {N_mdm(type,refinementControl_DIMENSION_ADAPTIVE_CONTROL_SOBOL)}
                |
                generalized {N_mdm(type,refinementControl_DIMENSION_ADAPTIVE_CONTROL_GENERALIZED)}
               )
              |
              local_adaptive {N_mdm(type,refinementControl_LOCAL_ADAPTIVE_CONTROL)}
             )
           ]
          [ max_refinement_iterations INTEGER >= 0 {N_mdm(nnint,maxRefineIterations)} ]
          ( quadrature_order INTEGER {N_mdm(ushint,quadratureOrder)}
            [ dimension_preference REALLIST {N_mdm(RealDL,anisoDimPref)} ]
            [ 
              nested {N_mdm(type,nestingOverride_NESTED)}
              |
              non_nested {N_mdm(type,nestingOverride_NON_NESTED)}
             ]
           )
          |
          ( sparse_grid_level INTEGER {N_mdm(ushint,sparseGridLevel)}
            [ dimension_preference REALLIST {N_mdm(RealDL,anisoDimPref)} ]
            [ 
              nodal {N_mdm(type,expansionBasisType_NODAL_INTERPOLANT)}
              |
              hierarchical {N_mdm(type,expansionBasisType_HIERARCHICAL_INTERPOLANT)}
             ]
            [ 
              restricted {N_mdm(type,growthOverride_RESTRICTED)}
              |
              unrestricted {N_mdm(type,growthOverride_UNRESTRICTED)}
             ]
            [ 
              nested {N_mdm(type,nestingOverride_NESTED)}
              |
              non_nested {N_mdm(type,nestingOverride_NON_NESTED)}
             ]
           )
          [ 
            piecewise {NIDRProblemDescDB::method_piecewise}
            |
            askey {N_mdm(type,expansionType_ASKEY_U)}
            |
            wiener {N_mdm(type,expansionType_STD_NORMAL_U)}
           ]
          [ use_derivatives {N_mdm(true,methodUseDerivsFlag)} ]
          [ 
            diagonal_covariance {N_mdm(type,covarianceControl_DIAGONAL_COVARIANCE)}
            |
            full_covariance {N_mdm(type,covarianceControl_FULL_COVARIANCE)}
           ]
         )
        |
        ( mf_sc {N_mdm(type,emulatorType_MF_SC_EMULATOR)}
          [ 
            ( p_refinement {N_mdm(type,refinementType_P_REFINEMENT)}
              uniform {N_mdm(type,refinementControl_UNIFORM_CONTROL)}
              |
              ( dimension_adaptive {0}
                sobol {N_mdm(type,refinementControl_DIMENSION_ADAPTIVE_CONTROL_SOBOL)}
                |
                generalized {N_mdm(type,refinementControl_DIMENSION_ADAPTIVE_CONTROL_GENERALIZED)}
               )
             )
            |
            ( h_refinement {N_mdm(type,refinementType_H_REFINEMENT)}
              uniform {N_mdm(type,refinementControl_UNIFORM_CONTROL)}
              |
              ( dimension_adaptive {0}
                sobol {N_mdm(type,refinementControl_DIMENSION_ADAPTIVE_CONTROL_SOBOL)}
                |
                generalized {N_mdm(type,refinementControl_DIMENSION_ADAPTIVE_CONTROL_GENERALIZED)}
               )
              |
              local_adaptive {N_mdm(type,refinementControl_LOCAL_ADAPTIVE_CONTROL)}
             )
           ]
          [ max_refinement_iterations INTEGER >= 0 {N_mdm(nnint,maxRefineIterations)} ]
          [ allocation_control {0}
            greedy {N_mdm(type,multilevAllocControl_GREEDY_REFINEMENT)}
           ]
          [ discrepancy_emulation {0}
            distinct {N_mdm(type,multilevDiscrepEmulation_DISTINCT_EMULATION)}
            |
            recursive {N_mdm(type,multilevDiscrepEmulation_RECURSIVE_EMULATION)}
           ]
          ( quadrature_order_sequence INTEGERLIST {N_mdm(usharray,quadratureOrderSeq)}
            [ dimension_preference REALLIST {N_mdm(RealDL,anisoDimPref)} ]
            [ 
              nested {N_mdm(type,nestingOverride_NESTED)}
              |
              non_nested {N_mdm(type,nestingOverride_NON_NESTED)}
             ]
           )
          |
          ( sparse_grid_level_sequence INTEGERLIST {N_mdm(usharray,sparseGridLevelSeq)}
            [ dimension_preference REALLIST {N_mdm(RealDL,anisoDimPref)} ]
            [ 
              nodal {N_mdm(type,expansionBasisType_NODAL_INTERPOLANT)}
              |
              hierarchical {N_mdm(type,expansionBasisType_HIERARCHICAL_INTERPOLANT)}
             ]
            [ 
              restricted {N_mdm(type,growthOverride_RESTRICTED)}
              |
              unrestricted {N_mdm(type,growthOverride_UNRESTRICTED)}
             ]
            [ 
              nested {N_mdm(type,nestingOverride_NESTED)}
              |
              non_nested {N_mdm(type,nestingOverride_NON_NESTED)}
             ]
           )
          [ 
            piecewise {NIDRProblemDescDB::method_piecewise}
            |
            askey {N_mdm(type,expansionType_ASKEY_U)}
            |
            wiener {N_mdm(type,expansionType_STD_NORMAL_U)}
           ]
          [ use_derivatives {N_mdm(true,methodUseDerivsFlag)} ]
         )
       ]
      [ standardized_space {N_mdm(true,standardizedSpace)} ]
      ( data_distribution {0}
        ( gaussian {0}
          means REALLIST {N_mdm(RealDL,dataDistMeans)}
          ( covariance REALLIST {N_mdm(RealDL,dataDistCovariance)}
            diagonal {N_mdm(lit,dataDistCovInputType_diagonal)}
            |
            matrix {N_mdm(lit,dataDistCovInputType_matrix)}
           )
         )
        |
        obs_data_filename STRING {N_mdm(str,dataDistFile)}
       )
      [ posterior_samples_import_filename STRING {N_mdm(str,posteriorSamplesImportFilename)} ]
      [ generate_posterior_samples {N_mdm(true,generatePosteriorSamples)}
        [ posterior_samples_export_filename STRING {N_mdm(str,posteriorSamplesExportFilename)} ]
       ]
      [ evaluate_posterior_density {N_mdm(true,evaluatePosteriorDensity)}
        [ posterior_density_export_filename STRING {N_mdm(str,posteriorDensityExportFilename)} ]
       ]
     )
    |
    ( dream {N_mdm(utype,subMethod_SUBMETHOD_DREAM)}
      chain_samples ALIAS samples INTEGER {N_mdm(int,chainSamples)}
      [ seed INTEGER > 0 {N_mdm(pint,randomSeed)} ]
      [ chains INTEGER >= 3 {N_mdm(int,numChains)} ]
      [ num_cr INTEGER >= 1 {N_mdm(int,numCR)} ]
      [ crossover_chain_pairs INTEGER >= 0 {N_mdm(int,crossoverChainPairs)} ]
      [ gr_threshold REAL > 0.0 {N_mdm(Real,grThreshold)} ]
      [ jump_step INTEGER >= 0 {N_mdm(int,jumpStep)} ]
      [ emulator {0}
        ( gaussian_process ALIAS kriging {0}
          surfpack {N_mdm(type,emulatorType_KRIGING_EMULATOR)}
          |
          dakota {N_mdm(type,emulatorType_GP_EMULATOR)}
          [ build_samples INTEGER {N_mdm(int,buildSamples)} ]
          [ posterior_adaptive {N_mdm(true,adaptPosteriorRefine)} ]
          [ import_build_points_file ALIAS import_points_file STRING {N_mdm(str,importBuildPtsFile)}
            [ 
              ( custom_annotated {N_mdm(utype,importBuildFormat_TABULAR_NONE)}
                [ header {N_mdm(augment_utype,importBuildFormat_TABULAR_HEADER)} ]
                [ eval_id {N_mdm(augment_utype,importBuildFormat_TABULAR_EVAL_ID)} ]
                [ interface_id {N_mdm(augment_utype,importBuildFormat_TABULAR_IFACE_ID)} ]
               )
              |
              annotated {N_mdm(utype,importBuildFormat_TABULAR_ANNOTATED)}
              |
              freeform {N_mdm(utype,importBuildFormat_TABULAR_NONE)}
             ]
            [ active_only {N_mdm(true,importBuildActive)} ]
           ]
         )
        |
        ( pce {N_mdm(type,emulatorType_PCE_EMULATOR)}
          [ p_refinement {N_mdm(type,refinementType_P_REFINEMENT)}
            uniform {N_mdm(type,refinementControl_UNIFORM_CONTROL)}
            |
            ( dimension_adaptive {0}
              sobol {N_mdm(type,refinementControl_DIMENSION_ADAPTIVE_CONTROL_SOBOL)}
              |
              decay {N_mdm(type,refinementControl_DIMENSION_ADAPTIVE_CONTROL_DECAY)}
              |
              generalized {N_mdm(type,refinementControl_DIMENSION_ADAPTIVE_CONTROL_GENERALIZED)}
             )
           ]
          [ max_refinement_iterations INTEGER >= 0 {N_mdm(nnint,maxRefineIterations)} ]
          ( quadrature_order INTEGER {N_mdm(ushint,quadratureOrder)}
            [ dimension_preference REALLIST {N_mdm(RealDL,anisoDimPref)} ]
            [ 
              nested {N_mdm(type,nestingOverride_NESTED)}
              |
              non_nested {N_mdm(type,nestingOverride_NON_NESTED)}
             ]
           )
          |
          ( sparse_grid_level INTEGER {N_mdm(ushint,sparseGridLevel)}
            [ dimension_preference REALLIST {N_mdm(RealDL,anisoDimPref)} ]
            [ 
              restricted {N_mdm(type,growthOverride_RESTRICTED)}
              |
              unrestricted {N_mdm(type,growthOverride_UNRESTRICTED)}
             ]
            [ 
              nested {N_mdm(type,nestingOverride_NESTED)}
              |
              non_nested {N_mdm(type,nestingOverride_NON_NESTED)}
             ]
           )
          |
          cubature_integrand INTEGER {N_mdm(ushint,cubIntOrder)}
          |
          ( expansion_order INTEGER {N_mdm(ushint,expansionOrder)}
            [ dimension_preference REALLIST {N_mdm(RealDL,anisoDimPref)} ]
            [ basis_type {0}
              tensor_product {N_mdm(type,expansionBasisType_TENSOR_PRODUCT_BASIS)}
              |
              total_order {N_mdm(type,expansionBasisType_TOTAL_ORDER_BASIS)}
              |
              ( adapted {N_mdm(type,expansionBasisType_ADAPTED_BASIS_EXPANDING_FRONT)}
                [ advancements INTEGER {N_mdm(ushint,adaptedBasisAdvancements)} ]
                [ soft_convergence_limit INTEGER {N_mdm(ushint,softConvLimit)} ]
               )
             ]
            ( collocation_points INTEGER {N_mdm(sizet,collocationPoints)}
              [ 
                ( least_squares {N_mdm(type,regressionType_DEFAULT_LEAST_SQ_REGRESSION)}
                  [ 
                    svd {N_mdm(type,lsRegressionType_SVD_LS)}
                    |
                    equality_constrained {N_mdm(type,lsRegressionType_EQ_CON_LS)}
                   ]
                 )
                |
                ( orthogonal_matching_pursuit ALIAS omp {N_mdm(type,regressionType_ORTHOG_MATCH_PURSUIT)}
                  [ noise_tolerance REALLIST {N_mdm(RealDL,regressionNoiseTol)} ]
                 )
                |
                basis_pursuit ALIAS bp {N_mdm(type,regressionType_BASIS_PURSUIT)}
                |
                ( basis_pursuit_denoising ALIAS bpdn {N_mdm(type,regressionType_BASIS_PURSUIT_DENOISING)}
                  [ noise_tolerance REALLIST {N_mdm(RealDL,regressionNoiseTol)} ]
                 )
                |
                ( least_angle_regression ALIAS lars {N_mdm(type,regressionType_LEAST_ANGLE_REGRESSION)}
                  [ noise_tolerance REALLIST {N_mdm(RealDL,regressionNoiseTol)} ]
                 )
                |
                ( least_absolute_shrinkage ALIAS lasso {N_mdm(type,regressionType_LASSO_REGRESSION)}
                  [ noise_tolerance REALLIST {N_mdm(RealDL,regressionNoiseTol)} ]
                  [ l2_penalty REAL {N_mdm(Real,regressionL2Penalty)} ]
                 )
               ]
              [ cross_validation {N_mdm(true,crossValidation)}
                [ noise_only {N_mdm(true,crossValidNoiseOnly)} ]
               ]
              [ ratio_order REAL {N_mdm(Realp,collocRatioTermsOrder)} ]
              [ use_derivatives {N_mdm(true,methodUseDerivsFlag)} ]
              [ tensor_grid {N_mdm(true,tensorGridFlag)} ]
              [ reuse_points ALIAS reuse_samples {N_mdm(lit,pointReuse_all)} ]
              [ max_solver_iterations INTEGER >= 0 {N_mdm(nnint,maxSolverIterations)} ]
             )
            |
            ( collocation_ratio REAL {N_mdm(Realp,collocationRatio)}
              [ 
                ( least_squares {N_mdm(type,regressionType_DEFAULT_LEAST_SQ_REGRESSION)}
                  [ 
                    svd {N_mdm(type,lsRegressionType_SVD_LS)}
                    |
                    equality_constrained {N_mdm(type,lsRegressionType_EQ_CON_LS)}
                   ]
                 )
                |
                ( orthogonal_matching_pursuit ALIAS omp {N_mdm(type,regressionType_ORTHOG_MATCH_PURSUIT)}
                  [ noise_tolerance REALLIST {N_mdm(RealDL,regressionNoiseTol)} ]
                 )
                |
                basis_pursuit ALIAS bp {N_mdm(type,regressionType_BASIS_PURSUIT)}
                |
                ( basis_pursuit_denoising ALIAS bpdn {N_mdm(type,regressionType_BASIS_PURSUIT_DENOISING)}
                  [ noise_tolerance REALLIST {N_mdm(RealDL,regressionNoiseTol)} ]
                 )
                |
                ( least_angle_regression ALIAS lars {N_mdm(type,regressionType_LEAST_ANGLE_REGRESSION)}
                  [ noise_tolerance REALLIST {N_mdm(RealDL,regressionNoiseTol)} ]
                 )
                |
                ( least_absolute_shrinkage ALIAS lasso {N_mdm(type,regressionType_LASSO_REGRESSION)}
                  [ noise_tolerance REALLIST {N_mdm(RealDL,regressionNoiseTol)} ]
                  [ l2_penalty REAL {N_mdm(Real,regressionL2Penalty)} ]
                 )
               ]
              [ cross_validation {N_mdm(true,crossValidation)}
                [ noise_only {N_mdm(true,crossValidNoiseOnly)} ]
               ]
              [ ratio_order REAL {N_mdm(Realp,collocRatioTermsOrder)} ]
              [ use_derivatives {N_mdm(true,methodUseDerivsFlag)} ]
              [ tensor_grid {N_mdm(true,tensorGridFlag)} ]
              [ reuse_points ALIAS reuse_samples {N_mdm(lit,pointReuse_all)} ]
              [ max_solver_iterations INTEGER >= 0 {N_mdm(nnint,maxSolverIterations)} ]
             )
            |
            ( expansion_samples INTEGER {N_mdm(sizet,expansionSamples)}
              [ reuse_points ALIAS reuse_samples {N_mdm(lit,pointReuse_all)} ]
              [ incremental_lhs {N_mdm(lit,expansionSampleType_incremental_lhs)} ]
             )
            [ import_build_points_file ALIAS import_points_file STRING {N_mdm(str,importBuildPtsFile)}
              [ 
                ( custom_annotated {N_mdm(utype,importBuildFormat_TABULAR_NONE)}
                  [ header {N_mdm(augment_utype,importBuildFormat_TABULAR_HEADER)} ]
                  [ eval_id {N_mdm(augment_utype,importBuildFormat_TABULAR_EVAL_ID)} ]
                  [ interface_id {N_mdm(augment_utype,importBuildFormat_TABULAR_IFACE_ID)} ]
                 )
                |
                annotated {N_mdm(utype,importBuildFormat_TABULAR_ANNOTATED)}
                |
                freeform {N_mdm(utype,importBuildFormat_TABULAR_NONE)}
               ]
              [ active_only {N_mdm(true,importBuildActive)} ]
             ]
            [ posterior_adaptive {N_mdm(true,adaptPosteriorRefine)} ]
           )
          |
          ( orthogonal_least_interpolation ALIAS least_interpolation ALIAS oli {N_mdm(type,regressionType_ORTHOG_LEAST_INTERPOLATION)}
            collocation_points INTEGER {N_mdm(sizet,collocationPoints)}
            [ tensor_grid INTEGERLIST {N_mdm(usharray,tensorGridOrder)} ]
            [ reuse_points ALIAS reuse_samples {N_mdm(lit,pointReuse_all)} ]
            [ import_build_points_file ALIAS import_points_file STRING {N_mdm(str,importBuildPtsFile)}
              [ 
                ( custom_annotated {N_mdm(utype,importBuildFormat_TABULAR_NONE)}
                  [ header {N_mdm(augment_utype,importBuildFormat_TABULAR_HEADER)} ]
                  [ eval_id {N_mdm(augment_utype,importBuildFormat_TABULAR_EVAL_ID)} ]
                  [ interface_id {N_mdm(augment_utype,importBuildFormat_TABULAR_IFACE_ID)} ]
                 )
                |
                annotated {N_mdm(utype,importBuildFormat_TABULAR_ANNOTATED)}
                |
                freeform {N_mdm(utype,importBuildFormat_TABULAR_NONE)}
               ]
              [ active_only {N_mdm(true,importBuildActive)} ]
             ]
            [ posterior_adaptive {N_mdm(true,adaptPosteriorRefine)} ]
           )
          [ 
            askey {N_mdm(type,expansionType_ASKEY_U)}
            |
            wiener {N_mdm(type,expansionType_STD_NORMAL_U)}
           ]
          [ normalized {N_mdm(true,normalizedCoeffs)} ]
          [ export_expansion_file STRING {N_mdm(str,exportExpansionFile)} ]
          [ 
            diagonal_covariance {N_mdm(type,covarianceControl_DIAGONAL_COVARIANCE)}
            |
            full_covariance {N_mdm(type,covarianceControl_FULL_COVARIANCE)}
           ]
         )
        |
        ( ml_pce {N_mdm(type,emulatorType_ML_PCE_EMULATOR)}
          [ pilot_samples ALIAS initial_samples INTEGERLIST {N_mdm(szarray,pilotSamples)} ]
          [ allocation_control {0}
            ( estimator_variance {N_mdm(type,multilevAllocControl_ESTIMATOR_VARIANCE)}
              [ estimator_rate REAL {N_mdm(Real,multilevEstimatorRate)} ]
             )
            |
            rip_sampling {N_mdm(type,multilevAllocControl_RIP_SAMPLING)}
           ]
          [ discrepancy_emulation {0}
            distinct {N_mdm(type,multilevDiscrepEmulation_DISTINCT_EMULATION)}
            |
            recursive {N_mdm(type,multilevDiscrepEmulation_RECURSIVE_EMULATION)}
           ]
          ( expansion_order_sequence INTEGERLIST {N_mdm(usharray,expansionOrderSeq)}
            [ dimension_preference REALLIST {N_mdm(RealDL,anisoDimPref)} ]
            [ basis_type {0}
              tensor_product {N_mdm(type,expansionBasisType_TENSOR_PRODUCT_BASIS)}
              |
              total_order {N_mdm(type,expansionBasisType_TOTAL_ORDER_BASIS)}
              |
              ( adapted {N_mdm(type,expansionBasisType_ADAPTED_BASIS_EXPANDING_FRONT)}
                [ advancements INTEGER {N_mdm(ushint,adaptedBasisAdvancements)} ]
                [ soft_convergence_limit INTEGER {N_mdm(ushint,softConvLimit)} ]
               )
             ]
            ( collocation_points_sequence INTEGERLIST {N_mdm(szarray,collocationPointsSeq)}
              [ 
                ( least_squares {N_mdm(type,regressionType_DEFAULT_LEAST_SQ_REGRESSION)}
                  [ 
                    svd {N_mdm(type,lsRegressionType_SVD_LS)}
                    |
                    equality_constrained {N_mdm(type,lsRegressionType_EQ_CON_LS)}
                   ]
                 )
                |
                ( orthogonal_matching_pursuit ALIAS omp {N_mdm(type,regressionType_ORTHOG_MATCH_PURSUIT)}
                  [ noise_tolerance REALLIST {N_mdm(RealDL,regressionNoiseTol)} ]
                 )
                |
                basis_pursuit ALIAS bp {N_mdm(type,regressionType_BASIS_PURSUIT)}
                |
                ( basis_pursuit_denoising ALIAS bpdn {N_mdm(type,regressionType_BASIS_PURSUIT_DENOISING)}
                  [ noise_tolerance REALLIST {N_mdm(RealDL,regressionNoiseTol)} ]
                 )
                |
                ( least_angle_regression ALIAS lars {N_mdm(type,regressionType_LEAST_ANGLE_REGRESSION)}
                  [ noise_tolerance REALLIST {N_mdm(RealDL,regressionNoiseTol)} ]
                 )
                |
                ( least_absolute_shrinkage ALIAS lasso {N_mdm(type,regressionType_LASSO_REGRESSION)}
                  [ noise_tolerance REALLIST {N_mdm(RealDL,regressionNoiseTol)} ]
                  [ l2_penalty REAL {N_mdm(Real,regressionL2Penalty)} ]
                 )
               ]
              [ cross_validation {N_mdm(true,crossValidation)}
                [ noise_only {N_mdm(true,crossValidNoiseOnly)} ]
               ]
              [ ratio_order REAL {N_mdm(Realp,collocRatioTermsOrder)} ]
              [ use_derivatives {N_mdm(true,methodUseDerivsFlag)} ]
              [ tensor_grid {N_mdm(true,tensorGridFlag)} ]
              [ reuse_points ALIAS reuse_samples {N_mdm(lit,pointReuse_all)} ]
              [ max_solver_iterations INTEGER >= 0 {N_mdm(nnint,maxSolverIterations)} ]
             )
            |
            ( collocation_ratio REAL {N_mdm(Realp,collocationRatio)}
              [ 
                ( least_squares {N_mdm(type,regressionType_DEFAULT_LEAST_SQ_REGRESSION)}
                  [ 
                    svd {N_mdm(type,lsRegressionType_SVD_LS)}
                    |
                    equality_constrained {N_mdm(type,lsRegressionType_EQ_CON_LS)}
                   ]
                 )
                |
                ( orthogonal_matching_pursuit ALIAS omp {N_mdm(type,regressionType_ORTHOG_MATCH_PURSUIT)}
                  [ noise_tolerance REALLIST {N_mdm(RealDL,regressionNoiseTol)} ]
                 )
                |
                basis_pursuit ALIAS bp {N_mdm(type,regressionType_BASIS_PURSUIT)}
                |
                ( basis_pursuit_denoising ALIAS bpdn {N_mdm(type,regressionType_BASIS_PURSUIT_DENOISING)}
                  [ noise_tolerance REALLIST {N_mdm(RealDL,regressionNoiseTol)} ]
                 )
                |
                ( least_angle_regression ALIAS lars {N_mdm(type,regressionType_LEAST_ANGLE_REGRESSION)}
                  [ noise_tolerance REALLIST {N_mdm(RealDL,regressionNoiseTol)} ]
                 )
                |
                ( least_absolute_shrinkage ALIAS lasso {N_mdm(type,regressionType_LASSO_REGRESSION)}
                  [ noise_tolerance REALLIST {N_mdm(RealDL,regressionNoiseTol)} ]
                  [ l2_penalty REAL {N_mdm(Real,regressionL2Penalty)} ]
                 )
               ]
              [ cross_validation {N_mdm(true,crossValidation)}
                [ noise_only {N_mdm(true,crossValidNoiseOnly)} ]
               ]
              [ ratio_order REAL {N_mdm(Realp,collocRatioTermsOrder)} ]
              [ use_derivatives {N_mdm(true,methodUseDerivsFlag)} ]
              [ tensor_grid {N_mdm(true,tensorGridFlag)} ]
              [ reuse_points ALIAS reuse_samples {N_mdm(lit,pointReuse_all)} ]
              [ max_solver_iterations INTEGER >= 0 {N_mdm(nnint,maxSolverIterations)} ]
             )
            |
            ( expansion_samples_sequence INTEGERLIST {N_mdm(szarray,expansionSamplesSeq)}
              [ reuse_points ALIAS reuse_samples {N_mdm(lit,pointReuse_all)} ]
              [ incremental_lhs {N_mdm(lit,expansionSampleType_incremental_lhs)} ]
             )
            [ import_build_points_file ALIAS import_points_file STRING {N_mdm(str,importBuildPtsFile)}
              [ 
                ( custom_annotated {N_mdm(utype,importBuildFormat_TABULAR_NONE)}
                  [ header {N_mdm(augment_utype,importBuildFormat_TABULAR_HEADER)} ]
                  [ eval_id {N_mdm(augment_utype,importBuildFormat_TABULAR_EVAL_ID)} ]
                  [ interface_id {N_mdm(augment_utype,importBuildFormat_TABULAR_IFACE_ID)} ]
                 )
                |
                annotated {N_mdm(utype,importBuildFormat_TABULAR_ANNOTATED)}
                |
                freeform {N_mdm(utype,importBuildFormat_TABULAR_NONE)}
               ]
              [ active_only {N_mdm(true,importBuildActive)} ]
             ]
           )
          |
          ( orthogonal_least_interpolation ALIAS least_interpolation ALIAS oli {N_mdm(type,regressionType_ORTHOG_LEAST_INTERPOLATION)}
            collocation_points_sequence INTEGERLIST {N_mdm(szarray,collocationPointsSeq)}
            [ tensor_grid INTEGERLIST {N_mdm(usharray,tensorGridOrder)} ]
            [ reuse_points ALIAS reuse_samples {N_mdm(lit,pointReuse_all)} ]
            [ import_build_points_file ALIAS import_points_file STRING {N_mdm(str,importBuildPtsFile)}
              [ 
                ( custom_annotated {N_mdm(utype,importBuildFormat_TABULAR_NONE)}
                  [ header {N_mdm(augment_utype,importBuildFormat_TABULAR_HEADER)} ]
                  [ eval_id {N_mdm(augment_utype,importBuildFormat_TABULAR_EVAL_ID)} ]
                  [ interface_id {N_mdm(augment_utype,importBuildFormat_TABULAR_IFACE_ID)} ]
                 )
                |
                annotated {N_mdm(utype,importBuildFormat_TABULAR_ANNOTATED)}
                |
                freeform {N_mdm(utype,importBuildFormat_TABULAR_NONE)}
               ]
              [ active_only {N_mdm(true,importBuildActive)} ]
             ]
           )
          [ 
            askey {N_mdm(type,expansionType_ASKEY_U)}
            |
            wiener {N_mdm(type,expansionType_STD_NORMAL_U)}
           ]
          [ normalized {N_mdm(true,normalizedCoeffs)} ]
          [ export_expansion_file STRING {N_mdm(str,exportExpansionFile)} ]
          [ 
            diagonal_covariance {N_mdm(type,covarianceControl_DIAGONAL_COVARIANCE)}
            |
            full_covariance {N_mdm(type,covarianceControl_FULL_COVARIANCE)}
           ]
         )
        |
        ( mf_pce {N_mdm(type,emulatorType_MF_PCE_EMULATOR)}
          [ p_refinement {N_mdm(type,refinementType_P_REFINEMENT)}
            uniform {N_mdm(type,refinementControl_UNIFORM_CONTROL)}
            |
            ( dimension_adaptive {0}
              sobol {N_mdm(type,refinementControl_DIMENSION_ADAPTIVE_CONTROL_SOBOL)}
              |
              decay {N_mdm(type,refinementControl_DIMENSION_ADAPTIVE_CONTROL_DECAY)}
              |
              generalized {N_mdm(type,refinementControl_DIMENSION_ADAPTIVE_CONTROL_GENERALIZED)}
             )
           ]
          [ max_refinement_iterations INTEGER >= 0 {N_mdm(nnint,maxRefineIterations)} ]
          [ allocation_control {0}
            greedy {N_mdm(type,multilevAllocControl_GREEDY_REFINEMENT)}
           ]
          [ discrepancy_emulation {0}
            distinct {N_mdm(type,multilevDiscrepEmulation_DISTINCT_EMULATION)}
            |
            recursive {N_mdm(type,multilevDiscrepEmulation_RECURSIVE_EMULATION)}
           ]
          ( quadrature_order_sequence INTEGERLIST {N_mdm(usharray,quadratureOrderSeq)}
            [ dimension_preference REALLIST {N_mdm(RealDL,anisoDimPref)} ]
            [ 
              nested {N_mdm(type,nestingOverride_NESTED)}
              |
              non_nested {N_mdm(type,nestingOverride_NON_NESTED)}
             ]
           )
          |
          ( sparse_grid_level_sequence INTEGERLIST {N_mdm(usharray,sparseGridLevelSeq)}
            [ dimension_preference REALLIST {N_mdm(RealDL,anisoDimPref)} ]
            [ 
              restricted {N_mdm(type,growthOverride_RESTRICTED)}
              |
              unrestricted {N_mdm(type,growthOverride_UNRESTRICTED)}
             ]
            [ 
              nested {N_mdm(type,nestingOverride_NESTED)}
              |
              non_nested {N_mdm(type,nestingOverride_NON_NESTED)}
             ]
           )
          |
          ( expansion_order_sequence INTEGERLIST {N_mdm(usharray,expansionOrderSeq)}
            [ dimension_preference REALLIST {N_mdm(RealDL,anisoDimPref)} ]
            [ basis_type {0}
              tensor_product {N_mdm(type,expansionBasisType_TENSOR_PRODUCT_BASIS)}
              |
              total_order {N_mdm(type,expansionBasisType_TOTAL_ORDER_BASIS)}
              |
              ( adapted {N_mdm(type,expansionBasisType_ADAPTED_BASIS_EXPANDING_FRONT)}
                [ advancements INTEGER {N_mdm(ushint,adaptedBasisAdvancements)} ]
                [ soft_convergence_limit INTEGER {N_mdm(ushint,softConvLimit)} ]
               )
             ]
            ( collocation_points_sequence INTEGERLIST {N_mdm(szarray,collocationPointsSeq)}
              [ 
                ( least_squares {N_mdm(type,regressionType_DEFAULT_LEAST_SQ_REGRESSION)}
                  [ 
                    svd {N_mdm(type,lsRegressionType_SVD_LS)}
                    |
                    equality_constrained {N_mdm(type,lsRegressionType_EQ_CON_LS)}
                   ]
                 )
                |
                ( orthogonal_matching_pursuit ALIAS omp {N_mdm(type,regressionType_ORTHOG_MATCH_PURSUIT)}
                  [ noise_tolerance REALLIST {N_mdm(RealDL,regressionNoiseTol)} ]
                 )
                |
                basis_pursuit ALIAS bp {N_mdm(type,regressionType_BASIS_PURSUIT)}
                |
                ( basis_pursuit_denoising ALIAS bpdn {N_mdm(type,regressionType_BASIS_PURSUIT_DENOISING)}
                  [ noise_tolerance REALLIST {N_mdm(RealDL,regressionNoiseTol)} ]
                 )
                |
                ( least_angle_regression ALIAS lars {N_mdm(type,regressionType_LEAST_ANGLE_REGRESSION)}
                  [ noise_tolerance REALLIST {N_mdm(RealDL,regressionNoiseTol)} ]
                 )
                |
                ( least_absolute_shrinkage ALIAS lasso {N_mdm(type,regressionType_LASSO_REGRESSION)}
                  [ noise_tolerance REALLIST {N_mdm(RealDL,regressionNoiseTol)} ]
                  [ l2_penalty REAL {N_mdm(Real,regressionL2Penalty)} ]
                 )
               ]
              [ cross_validation {N_mdm(true,crossValidation)}
                [ noise_only {N_mdm(true,crossValidNoiseOnly)} ]
               ]
              [ ratio_order REAL {N_mdm(Realp,collocRatioTermsOrder)} ]
              [ use_derivatives {N_mdm(true,methodUseDerivsFlag)} ]
              [ tensor_grid {N_mdm(true,tensorGridFlag)} ]
              [ reuse_points ALIAS reuse_samples {N_mdm(lit,pointReuse_all)} ]
              [ max_solver_iterations INTEGER >= 0 {N_mdm(nnint,maxSolverIterations)} ]
             )
            |
            ( collocation_ratio REAL {N_mdm(Realp,collocationRatio)}
              [ 
                ( least_squares {N_mdm(type,regressionType_DEFAULT_LEAST_SQ_REGRESSION)}
                  [ 
                    svd {N_mdm(type,lsRegressionType_SVD_LS)}
                    |
                    equality_constrained {N_mdm(type,lsRegressionType_EQ_CON_LS)}
                   ]
                 )
                |
                ( orthogonal_matching_pursuit ALIAS omp {N_mdm(type,regressionType_ORTHOG_MATCH_PURSUIT)}
                  [ noise_tolerance REALLIST {N_mdm(RealDL,regressionNoiseTol)} ]
                 )
                |
                basis_pursuit ALIAS bp {N_mdm(type,regressionType_BASIS_PURSUIT)}
                |
                ( basis_pursuit_denoising ALIAS bpdn {N_mdm(type,regressionType_BASIS_PURSUIT_DENOISING)}
                  [ noise_tolerance REALLIST {N_mdm(RealDL,regressionNoiseTol)} ]
                 )
                |
                ( least_angle_regression ALIAS lars {N_mdm(type,regressionType_LEAST_ANGLE_REGRESSION)}
                  [ noise_tolerance REALLIST {N_mdm(RealDL,regressionNoiseTol)} ]
                 )
                |
                ( least_absolute_shrinkage ALIAS lasso {N_mdm(type,regressionType_LASSO_REGRESSION)}
                  [ noise_tolerance REALLIST {N_mdm(RealDL,regressionNoiseTol)} ]
                  [ l2_penalty REAL {N_mdm(Real,regressionL2Penalty)} ]
                 )
               ]
              [ cross_validation {N_mdm(true,crossValidation)}
                [ noise_only {N_mdm(true,crossValidNoiseOnly)} ]
               ]
              [ ratio_order REAL {N_mdm(Realp,collocRatioTermsOrder)} ]
              [ use_derivatives {N_mdm(true,methodUseDerivsFlag)} ]
              [ tensor_grid {N_mdm(true,tensorGridFlag)} ]
              [ reuse_points ALIAS reuse_samples {N_mdm(lit,pointReuse_all)} ]
              [ max_solver_iterations INTEGER >= 0 {N_mdm(nnint,maxSolverIterations)} ]
             )
            |
            ( expansion_samples_sequence INTEGERLIST {N_mdm(szarray,expansionSamplesSeq)}
              [ reuse_points ALIAS reuse_samples {N_mdm(lit,pointReuse_all)} ]
              [ incremental_lhs {N_mdm(lit,expansionSampleType_incremental_lhs)} ]
             )
            [ import_build_points_file ALIAS import_points_file STRING {N_mdm(str,importBuildPtsFile)}
              [ 
                ( custom_annotated {N_mdm(utype,importBuildFormat_TABULAR_NONE)}
                  [ header {N_mdm(augment_utype,importBuildFormat_TABULAR_HEADER)} ]
                  [ eval_id {N_mdm(augment_utype,importBuildFormat_TABULAR_EVAL_ID)} ]
                  [ interface_id {N_mdm(augment_utype,importBuildFormat_TABULAR_IFACE_ID)} ]
                 )
                |
                annotated {N_mdm(utype,importBuildFormat_TABULAR_ANNOTATED)}
                |
                freeform {N_mdm(utype,importBuildFormat_TABULAR_NONE)}
               ]
              [ active_only {N_mdm(true,importBuildActive)} ]
             ]
           )
          |
          ( orthogonal_least_interpolation ALIAS least_interpolation ALIAS oli {N_mdm(type,regressionType_ORTHOG_LEAST_INTERPOLATION)}
            collocation_points_sequence INTEGERLIST {N_mdm(szarray,collocationPointsSeq)}
            [ tensor_grid INTEGERLIST {N_mdm(usharray,tensorGridOrder)} ]
            [ reuse_points ALIAS reuse_samples {N_mdm(lit,pointReuse_all)} ]
            [ import_build_points_file ALIAS import_points_file STRING {N_mdm(str,importBuildPtsFile)}
              [ 
                ( custom_annotated {N_mdm(utype,importBuildFormat_TABULAR_NONE)}
                  [ header {N_mdm(augment_utype,importBuildFormat_TABULAR_HEADER)} ]
                  [ eval_id {N_mdm(augment_utype,importBuildFormat_TABULAR_EVAL_ID)} ]
                  [ interface_id {N_mdm(augment_utype,importBuildFormat_TABULAR_IFACE_ID)} ]
                 )
                |
                annotated {N_mdm(utype,importBuildFormat_TABULAR_ANNOTATED)}
                |
                freeform {N_mdm(utype,importBuildFormat_TABULAR_NONE)}
               ]
              [ active_only {N_mdm(true,importBuildActive)} ]
             ]
           )
          [ 
            askey {N_mdm(type,expansionType_ASKEY_U)}
            |
            wiener {N_mdm(type,expansionType_STD_NORMAL_U)}
           ]
          [ normalized {N_mdm(true,normalizedCoeffs)} ]
          [ export_expansion_file STRING {N_mdm(str,exportExpansionFile)} ]
          [ 
            diagonal_covariance {N_mdm(type,covarianceControl_DIAGONAL_COVARIANCE)}
            |
            full_covariance {N_mdm(type,covarianceControl_FULL_COVARIANCE)}
           ]
         )
        |
        ( sc {N_mdm(type,emulatorType_SC_EMULATOR)}
          [ 
            ( p_refinement {N_mdm(type,refinementType_P_REFINEMENT)}
              uniform {N_mdm(type,refinementControl_UNIFORM_CONTROL)}
              |
              ( dimension_adaptive {0}
                sobol {N_mdm(type,refinementControl_DIMENSION_ADAPTIVE_CONTROL_SOBOL)}
                |
                generalized {N_mdm(type,refinementControl_DIMENSION_ADAPTIVE_CONTROL_GENERALIZED)}
               )
             )
            |
            ( h_refinement {N_mdm(type,refinementType_H_REFINEMENT)}
              uniform {N_mdm(type,refinementControl_UNIFORM_CONTROL)}
              |
              ( dimension_adaptive {0}
                sobol {N_mdm(type,refinementControl_DIMENSION_ADAPTIVE_CONTROL_SOBOL)}
                |
                generalized {N_mdm(type,refinementControl_DIMENSION_ADAPTIVE_CONTROL_GENERALIZED)}
               )
              |
              local_adaptive {N_mdm(type,refinementControl_LOCAL_ADAPTIVE_CONTROL)}
             )
           ]
          [ max_refinement_iterations INTEGER >= 0 {N_mdm(nnint,maxRefineIterations)} ]
          ( quadrature_order INTEGER {N_mdm(ushint,quadratureOrder)}
            [ dimension_preference REALLIST {N_mdm(RealDL,anisoDimPref)} ]
            [ 
              nested {N_mdm(type,nestingOverride_NESTED)}
              |
              non_nested {N_mdm(type,nestingOverride_NON_NESTED)}
             ]
           )
          |
          ( sparse_grid_level INTEGER {N_mdm(ushint,sparseGridLevel)}
            [ dimension_preference REALLIST {N_mdm(RealDL,anisoDimPref)} ]
            [ 
              nodal {N_mdm(type,expansionBasisType_NODAL_INTERPOLANT)}
              |
              hierarchical {N_mdm(type,expansionBasisType_HIERARCHICAL_INTERPOLANT)}
             ]
            [ 
              restricted {N_mdm(type,growthOverride_RESTRICTED)}
              |
              unrestricted {N_mdm(type,growthOverride_UNRESTRICTED)}
             ]
            [ 
              nested {N_mdm(type,nestingOverride_NESTED)}
              |
              non_nested {N_mdm(type,nestingOverride_NON_NESTED)}
             ]
           )
          [ 
            piecewise {NIDRProblemDescDB::method_piecewise}
            |
            askey {N_mdm(type,expansionType_ASKEY_U)}
            |
            wiener {N_mdm(type,expansionType_STD_NORMAL_U)}
           ]
          [ use_derivatives {N_mdm(true,methodUseDerivsFlag)} ]
          [ 
            diagonal_covariance {N_mdm(type,covarianceControl_DIAGONAL_COVARIANCE)}
            |
            full_covariance {N_mdm(type,covarianceControl_FULL_COVARIANCE)}
           ]
         )
        |
        ( mf_sc {N_mdm(type,emulatorType_MF_SC_EMULATOR)}
          [ 
            ( p_refinement {N_mdm(type,refinementType_P_REFINEMENT)}
              uniform {N_mdm(type,refinementControl_UNIFORM_CONTROL)}
              |
              ( dimension_adaptive {0}
                sobol {N_mdm(type,refinementControl_DIMENSION_ADAPTIVE_CONTROL_SOBOL)}
                |
                generalized {N_mdm(type,refinementControl_DIMENSION_ADAPTIVE_CONTROL_GENERALIZED)}
               )
             )
            |
            ( h_refinement {N_mdm(type,refinementType_H_REFINEMENT)}
              uniform {N_mdm(type,refinementControl_UNIFORM_CONTROL)}
              |
              ( dimension_adaptive {0}
                sobol {N_mdm(type,refinementControl_DIMENSION_ADAPTIVE_CONTROL_SOBOL)}
                |
                generalized {N_mdm(type,refinementControl_DIMENSION_ADAPTIVE_CONTROL_GENERALIZED)}
               )
              |
              local_adaptive {N_mdm(type,refinementControl_LOCAL_ADAPTIVE_CONTROL)}
             )
           ]
          [ max_refinement_iterations INTEGER >= 0 {N_mdm(nnint,maxRefineIterations)} ]
          [ allocation_control {0}
            greedy {N_mdm(type,multilevAllocControl_GREEDY_REFINEMENT)}
           ]
          [ discrepancy_emulation {0}
            distinct {N_mdm(type,multilevDiscrepEmulation_DISTINCT_EMULATION)}
            |
            recursive {N_mdm(type,multilevDiscrepEmulation_RECURSIVE_EMULATION)}
           ]
          ( quadrature_order_sequence INTEGERLIST {N_mdm(usharray,quadratureOrderSeq)}
            [ dimension_preference REALLIST {N_mdm(RealDL,anisoDimPref)} ]
            [ 
              nested {N_mdm(type,nestingOverride_NESTED)}
              |
              non_nested {N_mdm(type,nestingOverride_NON_NESTED)}
             ]
           )
          |
          ( sparse_grid_level_sequence INTEGERLIST {N_mdm(usharray,sparseGridLevelSeq)}
            [ dimension_preference REALLIST {N_mdm(RealDL,anisoDimPref)} ]
            [ 
              nodal {N_mdm(type,expansionBasisType_NODAL_INTERPOLANT)}
              |
              hierarchical {N_mdm(type,expansionBasisType_HIERARCHICAL_INTERPOLANT)}
             ]
            [ 
              restricted {N_mdm(type,growthOverride_RESTRICTED)}
              |
              unrestricted {N_mdm(type,growthOverride_UNRESTRICTED)}
             ]
            [ 
              nested {N_mdm(type,nestingOverride_NESTED)}
              |
              non_nested {N_mdm(type,nestingOverride_NON_NESTED)}
             ]
           )
          [ 
            piecewise {NIDRProblemDescDB::method_piecewise}
            |
            askey {N_mdm(type,expansionType_ASKEY_U)}
            |
            wiener {N_mdm(type,expansionType_STD_NORMAL_U)}
           ]
          [ use_derivatives {N_mdm(true,methodUseDerivsFlag)} ]
         )
       ]
      [ standardized_space {N_mdm(true,standardizedSpace)} ]
      [ export_chain_points_file STRING {N_mdm(str,exportMCMCPtsFile)}
        [ 
          ( custom_annotated {N_mdm(utype,exportSamplesFormat_TABULAR_NONE)}
            [ header {N_mdm(augment_utype,exportSamplesFormat_TABULAR_HEADER)} ]
            [ eval_id {N_mdm(augment_utype,exportSamplesFormat_TABULAR_EVAL_ID)} ]
            [ interface_id {N_mdm(augment_utype,exportSamplesFormat_TABULAR_IFACE_ID)} ]
           )
          |
          annotated {N_mdm(utype,exportSamplesFormat_TABULAR_ANNOTATED)}
          |
          freeform {N_mdm(utype,exportSamplesFormat_TABULAR_NONE)}
         ]
       ]
     )
    [ experimental_design {N_mdm(true,adaptExpDesign)}
      initial_samples ALIAS samples INTEGER {N_mdm(int,numSamples)}
      num_candidates INTEGER > 0 {N_mdm(sizet,numCandidates)}
      [ max_hifi_evaluations INTEGER >= 0 {N_mdm(int,maxHifiEvals)} ]
      [ batch_size INTEGER >= 1 {N_mdm(int,batchSize)} ]
      [ import_candidate_points_file STRING {N_mdm(str,importCandPtsFile)}
        [ 
          ( custom_annotated {N_mdm(utype,importCandFormat_TABULAR_NONE)}
            [ header {N_mdm(augment_utype,importCandFormat_TABULAR_HEADER)} ]
            [ eval_id {N_mdm(augment_utype,importCandFormat_TABULAR_EVAL_ID)} ]
            [ interface_id {N_mdm(augment_utype,importCandFormat_TABULAR_IFACE_ID)} ]
           )
          |
          annotated {N_mdm(utype,importCandFormat_TABULAR_ANNOTATED)}
          |
          freeform {N_mdm(utype,importCandFormat_TABULAR_NONE)}
         ]
       ]
      [ ksg2 {N_mdm(true,mutualInfoKSG2)} ]
     ]
    [ calibrate_error_multipliers {0}
      one {N_mdm(utype,calibrateErrorMode_CALIBRATE_ONE)}
      |
      per_experiment {N_mdm(utype,calibrateErrorMode_CALIBRATE_PER_EXPER)}
      |
      per_response {N_mdm(utype,calibrateErrorMode_CALIBRATE_PER_RESP)}
      |
      both {N_mdm(utype,calibrateErrorMode_CALIBRATE_BOTH)}
      [ 
        hyperprior_alphas REALLIST {N_mdm(RealDL,hyperPriorAlphas)}
        hyperprior_betas REALLIST {N_mdm(RealDL,hyperPriorBetas)}
       ]
     ]
    [ burn_in_samples INTEGER {N_mdm(int,burnInSamples)} ]
    [ posterior_stats {0}
      [ kl_divergence {N_mdm(true,posteriorStatsKL)} ]
      [ mutual_info {N_mdm(true,posteriorStatsMutual)}
        [ ksg2 {N_mdm(true,mutualInfoKSG2)} ]
       ]
      [ kde {N_mdm(true,posteriorStatsKDE)} ]
     ]
    [ chain_diagnostics {N_mdm(true,chainDiagnostics)}
      [ confidence_intervals {N_mdm(true,chainDiagnosticsCI)} ]
     ]
    [ model_evidence {N_mdm(true,modelEvidence)}
      [ mc_approx {N_mdm(true,modelEvidMC)} ]
      [ evidence_samples INTEGER {N_mdm(int,evidenceSamples)} ]
      [ laplace_approx {N_mdm(true,modelEvidLaplace)} ]
     ]
    [ model_discrepancy {N_mdm(true,calModelDiscrepancy)}
      [ discrepancy_type {0}
        gaussian_process ALIAS kriging {N_mdm(lit,modelDiscrepancyType_global_kriging)}
        |
        polynomial {N_mdm(lit,modelDiscrepancyType_global_polynomial)}
        [ correction_order {0}
          constant {N_mdm(order,approxCorrectionOrder_0)}
          |
          linear {N_mdm(order,approxCorrectionOrder_1)}
          |
          quadratic {N_mdm(order,approxCorrectionOrder_2)}
         ]
       ]
      [ num_prediction_configs INTEGER >= 0 {N_mdm(sizet,numPredConfigs)} ]
      [ prediction_configs REALLIST {N_mdm(RealDL,predictionConfigList)} ]
      [ import_prediction_configs STRING {N_mdm(str,importPredConfigs)}
        [ 
          ( custom_annotated {N_mdm(utype,importPredConfigFormat_TABULAR_NONE)}
            [ header {N_mdm(augment_utype,importPredConfigFormat_TABULAR_HEADER)} ]
            [ eval_id {N_mdm(augment_utype,importPredConfigFormat_TABULAR_EVAL_ID)} ]
            [ interface_id {N_mdm(augment_utype,importPredConfigFormat_TABULAR_IFACE_ID)} ]
           )
          |
          annotated {N_mdm(utype,importPredConfigFormat_TABULAR_ANNOTATED)}
          |
          freeform {N_mdm(utype,importPredConfigFormat_TABULAR_NONE)}
         ]
       ]
      [ export_discrepancy_file STRING {N_mdm(str,exportDiscrepFile)}
        [ 
          ( custom_annotated {N_mdm(utype,exportDiscrepFormat_TABULAR_NONE)}
            [ header {N_mdm(augment_utype,exportDiscrepFormat_TABULAR_HEADER)} ]
            [ eval_id {N_mdm(augment_utype,exportDiscrepFormat_TABULAR_EVAL_ID)} ]
            [ interface_id {N_mdm(augment_utype,exportDiscrepFormat_TABULAR_IFACE_ID)} ]
           )
          |
          annotated {N_mdm(utype,exportDiscrepFormat_TABULAR_ANNOTATED)}
          |
          freeform {N_mdm(utype,exportDiscrepFormat_TABULAR_NONE)}
         ]
       ]
      [ export_corrected_model_file STRING {N_mdm(str,exportCorrModelFile)}
        [ 
          ( custom_annotated {N_mdm(utype,exportCorrModelFormat_TABULAR_NONE)}
            [ header {N_mdm(augment_utype,exportCorrModelFormat_TABULAR_HEADER)} ]
            [ eval_id {N_mdm(augment_utype,exportCorrModelFormat_TABULAR_EVAL_ID)} ]
            [ interface_id {N_mdm(augment_utype,exportCorrModelFormat_TABULAR_IFACE_ID)} ]
           )
          |
          annotated {N_mdm(utype,exportCorrModelFormat_TABULAR_ANNOTATED)}
          |
          freeform {N_mdm(utype,exportCorrModelFormat_TABULAR_NONE)}
         ]
       ]
      [ export_corrected_variance_file STRING {N_mdm(str,exportCorrVarFile)}
        [ 
          ( custom_annotated {N_mdm(utype,exportCorrVarFormat_TABULAR_NONE)}
            [ header {N_mdm(augment_utype,exportCorrVarFormat_TABULAR_HEADER)} ]
            [ eval_id {N_mdm(augment_utype,exportCorrVarFormat_TABULAR_EVAL_ID)} ]
            [ interface_id {N_mdm(augment_utype,exportCorrVarFormat_TABULAR_IFACE_ID)} ]
           )
          |
          annotated {N_mdm(utype,exportCorrVarFormat_TABULAR_ANNOTATED)}
          |
          freeform {N_mdm(utype,exportCorrVarFormat_TABULAR_NONE)}
         ]
       ]
     ]
    [ sub_sampling_period INTEGER {N_mdm(int,subSamplingPeriod)} ]
    [ probability_levels REALLIST {N_mdm(resplevs01,probabilityLevels)}
      [ num_probability_levels INTEGERLIST {N_mdm(num_resplevs,probabilityLevels)} ]
     ]
    [ convergence_tolerance REAL {N_mdm(Real,convergenceTolerance)} ]
    [ max_iterations INTEGER >= 0 {N_mdm(nnint,maxIterations)} ]
    [ model_pointer STRING {N_mdm(str,modelPointer)} ]
    [ scaling {N_mdm(true,methodScaling)} ]
   )
  |
  ( dace {N_mdm(utype,methodName_DACE)}
    grid {N_mdm(utype,subMethod_SUBMETHOD_GRID)}
    |
    random {N_mdm(utype,subMethod_SUBMETHOD_RANDOM)}
    |
    oas {N_mdm(utype,subMethod_SUBMETHOD_OAS)}
    |
    lhs {N_mdm(utype,subMethod_SUBMETHOD_LHS)}
    |
    oa_lhs {N_mdm(utype,subMethod_SUBMETHOD_OA_LHS)}
    |
    box_behnken {N_mdm(utype,subMethod_SUBMETHOD_BOX_BEHNKEN)}
    |
    central_composite {N_mdm(utype,subMethod_SUBMETHOD_CENTRAL_COMPOSITE)}
    [ samples INTEGER {N_mdm(int,numSamples)} ]
    [ seed INTEGER > 0 {N_mdm(pint,randomSeed)} ]
    [ fixed_seed {N_mdm(true,fixedSeedFlag)} ]
    [ main_effects {N_mdm(true,mainEffectsFlag)} ]
    [ quality_metrics {N_mdm(true,volQualityFlag)} ]
    [ variance_based_decomp {N_mdm(true,vbdFlag)}
      [ drop_tolerance REAL {N_mdm(Real,vbdDropTolerance)} ]
     ]
    [ symbols INTEGER {N_mdm(int,numSymbols)} ]
    [ model_pointer STRING {N_mdm(str,modelPointer)} ]
   )
  |
  ( fsu_cvt {N_mdm(utype,methodName_FSU_CVT)}
    [ samples INTEGER {N_mdm(int,numSamples)} ]
    [ seed INTEGER > 0 {N_mdm(pint,randomSeed)} ]
    [ fixed_seed {N_mdm(true,fixedSeedFlag)} ]
    [ latinize {N_mdm(true,latinizeFlag)} ]
    [ quality_metrics {N_mdm(true,volQualityFlag)} ]
    [ variance_based_decomp {N_mdm(true,vbdFlag)}
      [ drop_tolerance REAL {N_mdm(Real,vbdDropTolerance)} ]
     ]
    [ trial_type {0}
      grid {N_mdm(lit,trialType_grid)}
      |
      halton {N_mdm(lit,trialType_halton)}
      |
      random {N_mdm(lit,trialType_random)}
     ]
    [ num_trials INTEGER {N_mdm(int,numTrials)} ]
    [ max_iterations INTEGER >= 0 {N_mdm(nnint,maxIterations)} ]
    [ model_pointer STRING {N_mdm(str,modelPointer)} ]
   )
  |
  ( psuade_moat {N_mdm(utype,methodName_PSUADE_MOAT)}
    [ partitions INTEGERLIST {N_mdm(usharray,varPartitions)} ]
    [ samples INTEGER {N_mdm(int,numSamples)} ]
    [ seed INTEGER > 0 {N_mdm(pint,randomSeed)} ]
    [ model_pointer STRING {N_mdm(str,modelPointer)} ]
   )
  |
  ( local_evidence ALIAS nond_local_evidence {N_mdm(utype,methodName_LOCAL_EVIDENCE)}
    [ 
      sqp {N_mdm(utype,subMethod_SUBMETHOD_SQP)}
      |
      nip {N_mdm(utype,subMethod_SUBMETHOD_NIP)}
     ]
    [ response_levels REALLIST {N_mdm(resplevs,responseLevels)}
      [ num_response_levels INTEGERLIST {N_mdm(num_resplevs,responseLevels)} ]
      [ compute {0}
        probabilities {N_mdm(type,responseLevelTarget_PROBABILITIES)}
        |
        gen_reliabilities {N_mdm(type,responseLevelTarget_GEN_RELIABILITIES)}
        [ system {0}
          series {N_mdm(type,responseLevelTargetReduce_SYSTEM_SERIES)}
          |
          parallel {N_mdm(type,responseLevelTargetReduce_SYSTEM_PARALLEL)}
         ]
       ]
     ]
    [ probability_levels REALLIST {N_mdm(resplevs01,probabilityLevels)}
      [ num_probability_levels INTEGERLIST {N_mdm(num_resplevs,probabilityLevels)} ]
     ]
    [ gen_reliability_levels REALLIST {N_mdm(resplevs,genReliabilityLevels)}
      [ num_gen_reliability_levels INTEGERLIST {N_mdm(num_resplevs,genReliabilityLevels)} ]
     ]
    [ distribution {0}
      cumulative {N_mdm(type,distributionType_CUMULATIVE)}
      |
      complementary {N_mdm(type,distributionType_COMPLEMENTARY)}
     ]
    [ model_pointer STRING {N_mdm(str,modelPointer)} ]
   )
  |
  ( local_interval_est ALIAS nond_local_interval_est {N_mdm(utype,methodName_LOCAL_INTERVAL_EST)}
    [ 
      sqp {N_mdm(utype,subMethod_SUBMETHOD_SQP)}
      |
      nip {N_mdm(utype,subMethod_SUBMETHOD_NIP)}
     ]
    [ convergence_tolerance REAL {N_mdm(Real,convergenceTolerance)} ]
    [ model_pointer STRING {N_mdm(str,modelPointer)} ]
   )
  |
  ( local_reliability ALIAS nond_local_reliability {N_mdm(utype,methodName_LOCAL_RELIABILITY)}
    [ mpp_search {0}
      x_taylor_mean {N_mdm(utype,reliabilitySearchType_AMV_X)}
      |
      u_taylor_mean {N_mdm(utype,reliabilitySearchType_AMV_U)}
      |
      x_taylor_mpp {N_mdm(utype,reliabilitySearchType_AMV_PLUS_X)}
      |
      u_taylor_mpp {N_mdm(utype,reliabilitySearchType_AMV_PLUS_U)}
      |
      x_two_point {N_mdm(utype,reliabilitySearchType_TANA_X)}
      |
      u_two_point {N_mdm(utype,reliabilitySearchType_TANA_U)}
      |
      x_multi_point {N_mdm(utype,reliabilitySearchType_QMEA_X)}
      |
      u_multi_point {N_mdm(utype,reliabilitySearchType_QMEA_U)}
      |
      no_approx {N_mdm(utype,reliabilitySearchType_NO_APPROX)}
      [ 
        sqp {N_mdm(utype,subMethod_SUBMETHOD_SQP)}
        |
        nip {N_mdm(utype,subMethod_SUBMETHOD_NIP)}
       ]
      [ integration {0}
        first_order {N_mdm(lit,reliabilityIntegration_first_order)}
        |
        second_order {N_mdm(lit,reliabilityIntegration_second_order)}
        [ probability_refinement ALIAS sample_refinement {0}
          import {N_mdm(utype,integrationRefine_IS)}
          |
          adapt_import {N_mdm(utype,integrationRefine_AIS)}
          |
          mm_adapt_import {N_mdm(utype,integrationRefine_MMAIS)}
          [ refinement_samples INTEGERLIST {N_mdm(ivec,refineSamples)} ]
          [ seed INTEGER > 0 {N_mdm(pint,randomSeed)} ]
         ]
       ]
     ]
    [ response_levels REALLIST {N_mdm(resplevs,responseLevels)}
      [ num_response_levels INTEGERLIST {N_mdm(num_resplevs,responseLevels)} ]
      [ compute {0}
        probabilities {N_mdm(type,responseLevelTarget_PROBABILITIES)}
        |
        reliabilities {N_mdm(type,responseLevelTarget_RELIABILITIES)}
        |
        gen_reliabilities {N_mdm(type,responseLevelTarget_GEN_RELIABILITIES)}
        [ system {0}
          series {N_mdm(type,responseLevelTargetReduce_SYSTEM_SERIES)}
          |
          parallel {N_mdm(type,responseLevelTargetReduce_SYSTEM_PARALLEL)}
         ]
       ]
     ]
    [ probability_levels REALLIST {N_mdm(resplevs01,probabilityLevels)}
      [ num_probability_levels INTEGERLIST {N_mdm(num_resplevs,probabilityLevels)} ]
     ]
    [ reliability_levels REALLIST {N_mdm(resplevs,reliabilityLevels)}
      [ num_reliability_levels INTEGERLIST {N_mdm(num_resplevs,reliabilityLevels)} ]
     ]
    [ gen_reliability_levels REALLIST {N_mdm(resplevs,genReliabilityLevels)}
      [ num_gen_reliability_levels INTEGERLIST {N_mdm(num_resplevs,genReliabilityLevels)} ]
     ]
    [ distribution {0}
      cumulative {N_mdm(type,distributionType_CUMULATIVE)}
      |
      complementary {N_mdm(type,distributionType_COMPLEMENTARY)}
     ]
    [ max_iterations INTEGER >= 0 {N_mdm(nnint,maxIterations)} ]
    [ convergence_tolerance REAL {N_mdm(Real,convergenceTolerance)} ]
    [ final_moments {0}
      none {N_mdm(type,finalMomentsType_NO_MOMENTS)}
      |
      standard {N_mdm(type,finalMomentsType_STANDARD_MOMENTS)}
      |
      central {N_mdm(type,finalMomentsType_CENTRAL_MOMENTS)}
     ]
    [ model_pointer STRING {N_mdm(str,modelPointer)} ]
   )
  |
  ( global_reliability ALIAS nond_global_reliability {N_mdm(utype,methodName_GLOBAL_RELIABILITY)}
    [ initial_samples INTEGER {N_mdm(int,numSamples)} ]
    x_gaussian_process ALIAS x_kriging {N_mdm(utype,reliabilitySearchType_EGRA_X)}
    |
    u_gaussian_process ALIAS u_kriging {N_mdm(utype,reliabilitySearchType_EGRA_U)}
    [ 
      surfpack {N_mdm(type,emulatorType_KRIGING_EMULATOR)}
      |
      dakota {N_mdm(type,emulatorType_GP_EMULATOR)}
     ]
    [ import_build_points_file ALIAS import_points_file STRING {N_mdm(str,importBuildPtsFile)}
      [ 
        ( custom_annotated {N_mdm(utype,importBuildFormat_TABULAR_NONE)}
          [ header {N_mdm(augment_utype,importBuildFormat_TABULAR_HEADER)} ]
          [ eval_id {N_mdm(augment_utype,importBuildFormat_TABULAR_EVAL_ID)} ]
          [ interface_id {N_mdm(augment_utype,importBuildFormat_TABULAR_IFACE_ID)} ]
         )
        |
        annotated {N_mdm(utype,importBuildFormat_TABULAR_ANNOTATED)}
        |
        freeform {N_mdm(utype,importBuildFormat_TABULAR_NONE)}
       ]
      [ active_only {N_mdm(true,importBuildActive)} ]
     ]
    [ export_approx_points_file ALIAS export_points_file STRING {N_mdm(str,exportApproxPtsFile)}
      [ 
        ( custom_annotated {N_mdm(utype,exportApproxFormat_TABULAR_NONE)}
          [ header {N_mdm(augment_utype,exportApproxFormat_TABULAR_HEADER)} ]
          [ eval_id {N_mdm(augment_utype,exportApproxFormat_TABULAR_EVAL_ID)} ]
          [ interface_id {N_mdm(augment_utype,exportApproxFormat_TABULAR_IFACE_ID)} ]
         )
        |
        annotated {N_mdm(utype,exportApproxFormat_TABULAR_ANNOTATED)}
        |
        freeform {N_mdm(utype,exportApproxFormat_TABULAR_NONE)}
       ]
     ]
    [ use_derivatives {N_mdm(true,methodUseDerivsFlag)} ]
    [ seed INTEGER > 0 {N_mdm(pint,randomSeed)} ]
    [ rng {0}
      mt19937 {N_mdm(lit,rngName_mt19937)}
      |
      rnum2 {N_mdm(lit,rngName_rnum2)}
     ]
    [ response_levels REALLIST {N_mdm(resplevs,responseLevels)}
      [ num_response_levels INTEGERLIST {N_mdm(num_resplevs,responseLevels)} ]
      [ compute {0}
        probabilities {N_mdm(type,responseLevelTarget_PROBABILITIES)}
        |
        gen_reliabilities {N_mdm(type,responseLevelTarget_GEN_RELIABILITIES)}
        [ system {0}
          series {N_mdm(type,responseLevelTargetReduce_SYSTEM_SERIES)}
          |
          parallel {N_mdm(type,responseLevelTargetReduce_SYSTEM_PARALLEL)}
         ]
       ]
     ]
    [ probability_levels REALLIST {N_mdm(resplevs01,probabilityLevels)}
      [ num_probability_levels INTEGERLIST {N_mdm(num_resplevs,probabilityLevels)} ]
     ]
    [ gen_reliability_levels REALLIST {N_mdm(resplevs,genReliabilityLevels)}
      [ num_gen_reliability_levels INTEGERLIST {N_mdm(num_resplevs,genReliabilityLevels)} ]
     ]
    [ distribution {0}
      cumulative {N_mdm(type,distributionType_CUMULATIVE)}
      |
      complementary {N_mdm(type,distributionType_COMPLEMENTARY)}
     ]
    [ max_iterations INTEGER >= 0 {N_mdm(nnint,maxIterations)} ]
    [ convergence_tolerance REAL {N_mdm(Real,convergenceTolerance)} ]
    [ model_pointer STRING {N_mdm(str,modelPointer)} ]
   )
  |
  ( fsu_quasi_mc {0}
    halton {N_mdm(utype,methodName_FSU_HALTON)}
    |
    hammersley {N_mdm(utype,methodName_FSU_HAMMERSLEY)}
    [ latinize {N_mdm(true,latinizeFlag)} ]
    [ quality_metrics {N_mdm(true,volQualityFlag)} ]
    [ variance_based_decomp {N_mdm(true,vbdFlag)}
      [ drop_tolerance REAL {N_mdm(Real,vbdDropTolerance)} ]
     ]
    [ samples INTEGER {N_mdm(int,numSamples)} ]
    [ fixed_sequence {N_mdm(true,fixedSequenceFlag)} ]
    [ sequence_start INTEGERLIST {N_mdm(ivec,sequenceStart)} ]
    [ sequence_leap INTEGERLIST {N_mdm(ivec,sequenceLeap)} ]
    [ prime_base INTEGERLIST {N_mdm(ivec,primeBase)} ]
    [ max_iterations INTEGER >= 0 {N_mdm(nnint,maxIterations)} ]
    [ model_pointer STRING {N_mdm(str,modelPointer)} ]
   )
  |
  ( vector_parameter_study {N_mdm(utype,methodName_VECTOR_PARAMETER_STUDY)}
    final_point REALLIST {N_mdm(RealDL,finalPoint)}
    |
    step_vector REALLIST {N_mdm(RealDL,stepVector)}
    num_steps INTEGER {N_mdm(int,numSteps)}
    [ model_pointer STRING {N_mdm(str,modelPointer)} ]
   )
  |
  ( list_parameter_study {N_mdm(utype,methodName_LIST_PARAMETER_STUDY)}
    list_of_points REALLIST {N_mdm(RealDL,listOfPoints)}
    |
    ( import_points_file STRING {N_mdm(str,pstudyFilename)}
      [ 
        ( custom_annotated {N_mdm(utype,pstudyFileFormat_TABULAR_NONE)}
          [ header {N_mdm(augment_utype,pstudyFileFormat_TABULAR_HEADER)} ]
          [ eval_id {N_mdm(augment_utype,pstudyFileFormat_TABULAR_EVAL_ID)} ]
          [ interface_id {N_mdm(augment_utype,pstudyFileFormat_TABULAR_IFACE_ID)} ]
         )
        |
        annotated {N_mdm(utype,pstudyFileFormat_TABULAR_ANNOTATED)}
        |
        freeform {N_mdm(utype,pstudyFileFormat_TABULAR_NONE)}
       ]
      [ active_only {N_mdm(true,pstudyFileActive)} ]
     )
    [ model_pointer STRING {N_mdm(str,modelPointer)} ]
   )
  |
  ( centered_parameter_study {N_mdm(utype,methodName_CENTERED_PARAMETER_STUDY)}
    step_vector REALLIST {N_mdm(RealDL,stepVector)}
    steps_per_variable ALIAS deltas_per_variable INTEGERLIST {N_mdm(ivec,stepsPerVariable)}
    [ model_pointer STRING {N_mdm(str,modelPointer)} ]
   )
  |
  ( multidim_parameter_study {N_mdm(utype,methodName_MULTIDIM_PARAMETER_STUDY)}
    partitions INTEGERLIST {N_mdm(usharray,varPartitions)}
    [ model_pointer STRING {N_mdm(str,modelPointer)} ]
   )
  |
  ( richardson_extrap {N_mdm(utype,methodName_RICHARDSON_EXTRAP)}
    estimate_order {N_mdm(utype,subMethod_SUBMETHOD_ESTIMATE_ORDER)}
    |
    converge_order {N_mdm(utype,subMethod_SUBMETHOD_CONVERGE_ORDER)}
    |
    converge_qoi {N_mdm(utype,subMethod_SUBMETHOD_CONVERGE_QOI)}
    [ refinement_rate REAL {N_mdm(Real,refinementRate)} ]
    [ convergence_tolerance REAL {N_mdm(Real,convergenceTolerance)} ]
    [ max_iterations INTEGER >= 0 {N_mdm(nnint,maxIterations)} ]
    [ model_pointer STRING {N_mdm(str,modelPointer)} ]
   )

KEYWORD model {N_mom3(start,0,stop)}
  [ id_model STRING {N_mom(str,idModel)} ]
  ( single ALIAS simulation {N_mom(lit,modelType_simulation)}
    [ interface_pointer STRING {N_mom(str,interfacePointer)} ]
    [ solution_level_cost REALLIST {N_mom(RealDL,solutionLevelCost)}
      [ solution_level_control STRING {N_mom(str,solutionLevelControl)} ]
     ]
   )
  |
  ( surrogate {N_mom(lit,modelType_surrogate)}
    [ id_surrogates INTEGERLIST {N_mom(intsetm1,surrogateFnIndices)} ]
    ( global {0}
      ( gaussian_process ALIAS kriging {0}
        ( dakota {N_mom(lit,surrogateType_global_gaussian)}
          [ point_selection {N_mom(true,pointSelection)} ]
          [ trend {0}
            constant {N_mom(lit,trendOrder_constant)}
            |
            linear {N_mom(lit,trendOrder_linear)}
            |
            reduced_quadratic {N_mom(lit,trendOrder_reduced_quadratic)}
           ]
         )
        |
        ( surfpack {N_mom(lit,surrogateType_global_kriging)}
          [ trend {0}
            constant {N_mom(lit,trendOrder_constant)}
            |
            linear {N_mom(lit,trendOrder_linear)}
            |
            reduced_quadratic {N_mom(lit,trendOrder_reduced_quadratic)}
            |
            quadratic {N_mom(lit,trendOrder_quadratic)}
           ]
          [ optimization_method STRING {N_mom(str,krigingOptMethod)} ]
          [ max_trials INTEGER > 0 {N_mom(shint,krigingMaxTrials)} ]
          [ 
            nugget REAL > 0 {N_mom(Real,krigingNugget)}
            |
            find_nugget INTEGER {N_mom(shint,krigingFindNugget)}
           ]
          [ correlation_lengths REALLIST {N_mom(RealDL,krigingCorrelations)} ]
          [ export_model {N_mom(true,exportSurrogate)}
            [ filename_prefix STRING {N_mom(str,modelExportPrefix)} ]
            ( formats {0}
              [ text_archive {N_mom(augment_utype,modelExportFormat_TEXT_ARCHIVE)} ]
              [ binary_archive {N_mom(augment_utype,modelExportFormat_BINARY_ARCHIVE)} ]
              [ algebraic_file {N_mom(augment_utype,modelExportFormat_ALGEBRAIC_FILE)} ]
              [ algebraic_console {N_mom(augment_utype,modelExportFormat_ALGEBRAIC_CONSOLE)} ]
             )
           ]
         )
       )
      |
      ( mars {N_mom(lit,surrogateType_global_mars)}
        [ max_bases INTEGER {N_mom(shint,marsMaxBases)} ]
        [ interpolation {0}
          linear {N_mom(lit,marsInterpolation_linear)}
          |
          cubic {N_mom(lit,marsInterpolation_cubic)}
         ]
        [ export_model {N_mom(true,exportSurrogate)}
          [ filename_prefix STRING {N_mom(str,modelExportPrefix)} ]
          ( formats {0}
            [ text_archive {N_mom(augment_utype,modelExportFormat_TEXT_ARCHIVE)} ]
            [ binary_archive {N_mom(augment_utype,modelExportFormat_BINARY_ARCHIVE)} ]
           )
         ]
       )
      |
      ( moving_least_squares {N_mom(lit,surrogateType_global_moving_least_squares)}
        [ basis_order ALIAS poly_order INTEGER >= 0 {N_mom(shint,polynomialOrder)} ]
        [ weight_function INTEGER {N_mom(shint,mlsWeightFunction)} ]
        [ export_model {N_mom(true,exportSurrogate)}
          [ filename_prefix STRING {N_mom(str,modelExportPrefix)} ]
          ( formats {0}
            [ text_archive {N_mom(augment_utype,modelExportFormat_TEXT_ARCHIVE)} ]
            [ binary_archive {N_mom(augment_utype,modelExportFormat_BINARY_ARCHIVE)} ]
           )
         ]
       )
      |
      ( function_train {N_mom(lit,surrogateType_global_function_train)}
        [ regression_type {0}
          ls {N_mom(type,regressionType_FT_LS)}
          |
          ( rls2 {N_mom(type,regressionType_FT_RLS2)}
            l2_penalty REAL {N_mom(Real,regressionL2Penalty)}
           )
         ]
        [ max_solver_iterations INTEGER >= 0 {N_mom(nnint,maxSolverIterations)} ]
        [ max_cross_iterations INTEGER >= 0 {N_mom(nnint,maxCrossIterations)} ]
        [ solver_tolerance REAL {N_mom(Real,solverTolerance)} ]
        [ rounding_tolerance REAL {N_mom(Real,roundingTolerance)} ]
        [ start_order ALIAS order INTEGER >= 0 {N_mom(sizet,startOrder)} ]
        [ max_order INTEGER >= 0 {N_mom(sizet,maxOrder)} ]
        [ start_rank ALIAS rank INTEGER >= 0 {N_mom(sizet,startRank)} ]
        [ kick_rank INTEGER >= 0 {N_mom(sizet,kickRank)} ]
        [ max_rank INTEGER >= 0 {N_mom(sizet,maxRank)} ]
        [ adapt_rank {N_mom(true,adaptRank)} ]
       )
      |
      ( neural_network {N_mom(lit,surrogateType_global_neural_network)}
        [ max_nodes ALIAS nodes INTEGER {N_mom(shint,annNodes)} ]
        [ range REAL {N_mom(Real,annRange)} ]
        [ random_weight INTEGER {N_mom(shint,annRandomWeight)} ]
        [ export_model {N_mom(true,exportSurrogate)}
          [ filename_prefix STRING {N_mom(str,modelExportPrefix)} ]
          ( formats {0}
            [ text_archive {N_mom(augment_utype,modelExportFormat_TEXT_ARCHIVE)} ]
            [ binary_archive {N_mom(augment_utype,modelExportFormat_BINARY_ARCHIVE)} ]
            [ algebraic_file {N_mom(augment_utype,modelExportFormat_ALGEBRAIC_FILE)} ]
            [ algebraic_console {N_mom(augment_utype,modelExportFormat_ALGEBRAIC_CONSOLE)} ]
           )
         ]
       )
      |
      ( radial_basis {N_mom(lit,surrogateType_global_radial_basis)}
        [ bases INTEGER {N_mom(shint,rbfBases)} ]
        [ max_pts INTEGER {N_mom(shint,rbfMaxPts)} ]
        [ min_partition INTEGER {N_mom(shint,rbfMinPartition)} ]
        [ max_subsets INTEGER {N_mom(shint,rbfMaxSubsets)} ]
        [ export_model {N_mom(true,exportSurrogate)}
          [ filename_prefix STRING {N_mom(str,modelExportPrefix)} ]
          ( formats {0}
            [ text_archive {N_mom(augment_utype,modelExportFormat_TEXT_ARCHIVE)} ]
            [ binary_archive {N_mom(augment_utype,modelExportFormat_BINARY_ARCHIVE)} ]
            [ algebraic_file {N_mom(augment_utype,modelExportFormat_ALGEBRAIC_FILE)} ]
            [ algebraic_console {N_mom(augment_utype,modelExportFormat_ALGEBRAIC_CONSOLE)} ]
           )
         ]
       )
      |
      ( polynomial {N_mom(lit,surrogateType_global_polynomial)}
        basis_order INTEGER >= 0 {N_mom(shint,polynomialOrder)}
        |
        linear {N_mom(order,polynomialOrder_1)}
        |
        quadratic {N_mom(order,polynomialOrder_2)}
        |
        cubic {N_mom(order,polynomialOrder_3)}
        [ export_model {N_mom(true,exportSurrogate)}
          [ filename_prefix STRING {N_mom(str,modelExportPrefix)} ]
          ( formats {0}
            [ text_archive {N_mom(augment_utype,modelExportFormat_TEXT_ARCHIVE)} ]
            [ binary_archive {N_mom(augment_utype,modelExportFormat_BINARY_ARCHIVE)} ]
            [ algebraic_file {N_mom(augment_utype,modelExportFormat_ALGEBRAIC_FILE)} ]
            [ algebraic_console {N_mom(augment_utype,modelExportFormat_ALGEBRAIC_CONSOLE)} ]
           )
         ]
       )
      [ domain_decomposition {N_mom(true,domainDecomp)}
        [ cell_type STRING {N_mom(str,decompCellType)} ]
        [ support_layers INTEGER {N_mom(int,decompSupportLayers)} ]
        [ discontinuity_detection {N_mom(true,decompDiscontDetect)}
          jump_threshold REAL {N_mom(Real,discontJumpThresh)}
          |
          gradient_threshold REAL {N_mom(Real,discontGradThresh)}
         ]
       ]
      [ 
        total_points INTEGER {N_mom(int,pointsTotal)}
        |
        minimum_points {N_mom(type,pointsManagement_MINIMUM_POINTS)}
        |
        recommended_points {N_mom(type,pointsManagement_RECOMMENDED_POINTS)}
       ]
      [ 
        ( dace_method_pointer STRING {N_mom(str,subMethodPointer)}
          [ auto_refinement {N_mom(true,autoRefine)}
            [ max_iterations INTEGER > 0 {N_mom(int,maxIterations)} ]
            [ max_function_evaluations INTEGER > 0 {N_mom(int,maxFunctionEvals)} ]
            [ convergence_tolerance REAL {N_mom(Real,convergenceTolerance)} ]
            [ soft_convergence_limit INTEGER >= 0 {N_mom(int,softConvergenceLimit)} ]
            [ cross_validation_metric STRING {N_mom(str,refineCVMetric)}
              [ folds INTEGER > 0 {N_mom(int,refineCVFolds)} ]
             ]
           ]
         )
        |
        actual_model_pointer STRING {N_mom(str,actualModelPointer)}
       ]
      [ reuse_points ALIAS reuse_samples {0}
        all {N_mom(lit,approxPointReuse_all)}
        |
        region {N_mom(lit,approxPointReuse_region)}
        |
        none {N_mom(lit,approxPointReuse_none)}
       ]
      [ import_build_points_file ALIAS import_points_file ALIAS samples_file STRING {N_mom(str,importBuildPtsFile)}
        [ 
          ( custom_annotated {N_mom(utype,importBuildFormat_TABULAR_NONE)}
            [ header {N_mom(augment_utype,importBuildFormat_TABULAR_HEADER)}
              [ use_variable_labels {N_mom(true,importUseVariableLabels)} ]
             ]
            [ eval_id {N_mom(augment_utype,importBuildFormat_TABULAR_EVAL_ID)} ]
            [ interface_id {N_mom(augment_utype,importBuildFormat_TABULAR_IFACE_ID)} ]
           )
          |
          ( annotated {N_mom(utype,importBuildFormat_TABULAR_ANNOTATED)}
            [ use_variable_labels {N_mom(true,importUseVariableLabels)} ]
           )
          |
          freeform {N_mom(utype,importBuildFormat_TABULAR_NONE)}
         ]
        [ active_only {N_mom(true,importBuildActive)} ]
       ]
      [ export_approx_points_file ALIAS export_points_file STRING {N_mom(str,exportApproxPtsFile)}
        [ 
          ( custom_annotated {N_mom(utype,exportApproxFormat_TABULAR_NONE)}
            [ header {N_mom(augment_utype,exportApproxFormat_TABULAR_HEADER)} ]
            [ eval_id {N_mom(augment_utype,exportApproxFormat_TABULAR_EVAL_ID)} ]
            [ interface_id {N_mom(augment_utype,exportApproxFormat_TABULAR_IFACE_ID)} ]
           )
          |
          annotated {N_mom(utype,exportApproxFormat_TABULAR_ANNOTATED)}
          |
          freeform {N_mom(utype,exportApproxFormat_TABULAR_NONE)}
         ]
       ]
      [ use_derivatives {N_mom(true,modelUseDerivsFlag)} ]
      [ correction {0}
        zeroth_order {N_mom(order,approxCorrectionOrder_0)}
        |
        first_order {N_mom(order,approxCorrectionOrder_1)}
        |
        second_order {N_mom(order,approxCorrectionOrder_2)}
        additive {N_mom(type,approxCorrectionType_ADDITIVE_CORRECTION)}
        |
        multiplicative {N_mom(type,approxCorrectionType_MULTIPLICATIVE_CORRECTION)}
        |
        combined {N_mom(type,approxCorrectionType_COMBINED_CORRECTION)}
       ]
      [ metrics ALIAS diagnostics STRINGLIST {N_mom(strL,diagMetrics)}
        [ cross_validation {N_mom(true,crossValidateFlag)}
          [ 
            folds INTEGER {N_mom(int,numFolds)}
            |
            percent REAL {N_mom(Real,percentFold)}
           ]
         ]
        [ press {N_mom(true,pressFlag)} ]
       ]
      [ import_challenge_points_file ALIAS challenge_points_file STRING {N_mom(str,importChallengePtsFile)}
        [ 
          ( custom_annotated {N_mom(utype,importChallengeFormat_TABULAR_NONE)}
            [ header {N_mom(augment_utype,importChallengeFormat_TABULAR_HEADER)}
              [ use_variable_labels {N_mom(true,importChalUseVariableLabels)} ]
             ]
            [ eval_id {N_mom(augment_utype,importChallengeFormat_TABULAR_EVAL_ID)} ]
            [ interface_id {N_mom(augment_utype,importChallengeFormat_TABULAR_IFACE_ID)} ]
           )
          |
          ( annotated {N_mom(utype,importChallengeFormat_TABULAR_ANNOTATED)}
            [ use_variable_labels {N_mom(true,importChalUseVariableLabels)} ]
           )
          |
          freeform {N_mom(utype,importChallengeFormat_TABULAR_NONE)}
         ]
        [ active_only {N_mom(true,importChallengeActive)} ]
       ]
     )
    |
    ( multipoint {0}
      tana {N_mom(lit,surrogateType_multipoint_tana)}
      |
      qmea {N_mom(lit,surrogateType_multipoint_qmea)}
      actual_model_pointer STRING {N_mom(str,actualModelPointer)}
     )
    |
    ( local {N_mom(lit,surrogateType_local_taylor)}
      taylor_series {0}
      actual_model_pointer STRING {N_mom(str,actualModelPointer)}
     )
    |
    ( hierarchical {N_mom(lit,surrogateType_hierarchical)}
      ordered_model_fidelities ALIAS model_fidelity_sequence STRINGLIST {N_mom(strL,orderedModelPointers)}
      [ correction {0}
        zeroth_order {N_mom(order,approxCorrectionOrder_0)}
        |
        first_order {N_mom(order,approxCorrectionOrder_1)}
        |
        second_order {N_mom(order,approxCorrectionOrder_2)}
        additive {N_mom(type,approxCorrectionType_ADDITIVE_CORRECTION)}
        |
        multiplicative {N_mom(type,approxCorrectionType_MULTIPLICATIVE_CORRECTION)}
        |
        combined {N_mom(type,approxCorrectionType_COMBINED_CORRECTION)}
       ]
     )
   )
  |
  ( nested {N_mom(lit,modelType_nested)}
    [ optional_interface_pointer STRING {N_mom(str,interfacePointer)}
      [ optional_interface_responses_pointer STRING {N_mom(str,optionalInterfRespPointer)} ]
     ]
    ( sub_method_pointer STRING {N_mom(str,subMethodPointer)}
      [ iterator_servers INTEGER > 0 {N_mom(pint,subMethodServers)} ]
      [ iterator_scheduling {0}
        master {N_mom(type,subMethodScheduling_MASTER_SCHEDULING)}
        |
        peer {N_mom(type,subMethodScheduling_PEER_SCHEDULING)}
       ]
      [ processors_per_iterator INTEGER > 0 {N_mom(pint,subMethodProcs)} ]
      [ primary_variable_mapping STRINGLIST {N_mom(strL,primaryVarMaps)} ]
      [ secondary_variable_mapping STRINGLIST {N_mom(strL,secondaryVarMaps)} ]
      [ primary_response_mapping REALLIST {N_mom(RealDL,primaryRespCoeffs)} ]
      [ secondary_response_mapping REALLIST {N_mom(RealDL,secondaryRespCoeffs)} ]
      [ identity_response_mapping {N_mom(true,identityRespMap)} ]
     )
   )
  |
  ( active_subspace ALIAS subspace {N_mom(lit,modelType_active_subspace)}
    actual_model_pointer STRING {N_mom(str,actualModelPointer)}
    [ initial_samples INTEGER {N_mom(int,initialSamples)} ]
    [ sample_type {0}
      lhs {N_mom(utype,subspaceSampleType_SUBMETHOD_LHS)}
      |
      random {N_mom(utype,subspaceSampleType_SUBMETHOD_RANDOM)}
     ]
    [ truncation_method {0}
      [ bing_li {N_mom(true,subspaceIdBingLi)} ]
      [ constantine {N_mom(true,subspaceIdConstantine)} ]
      [ energy {N_mom(true,subspaceIdEnergy)}
        [ truncation_tolerance REAL {N_mom(Real,truncationTolerance)} ]
       ]
      [ cross_validation {N_mom(true,subspaceIdCV)}
        [ 
          minimum {N_mom(utype,subspaceIdCVMethod_MINIMUM_METRIC)}
          |
          relative {N_mom(utype,subspaceIdCVMethod_RELATIVE_TOLERANCE)}
          |
          decrease {N_mom(utype,subspaceIdCVMethod_DECREASE_TOLERANCE)}
         ]
        [ relative_tolerance REAL {N_mom(Real,relTolerance)} ]
        [ decrease_tolerance REAL {N_mom(Real,decreaseTolerance)} ]
        [ max_rank INTEGER {N_mom(int,subspaceCVMaxRank)} ]
        [ exhaustive {N_mom(false,subspaceCVIncremental)} ]
       ]
     ]
    [ dimension INTEGER {N_mom(int,subspaceDimension)} ]
    [ bootstrap_samples INTEGER {N_mom(int,numReplicates)} ]
    [ build_surrogate {N_mom(true,subspaceBuildSurrogate)}
      [ refinement_samples INTEGERLIST {N_mom(ivec,refineSamples)} ]
     ]
    [ normalization {0}
      mean_value {N_mom(utype,subspaceNormalization_SUBSPACE_NORM_MEAN_VALUE)}
      |
      mean_gradient {N_mom(utype,subspaceNormalization_SUBSPACE_NORM_MEAN_GRAD)}
      |
      local_gradient {N_mom(utype,subspaceNormalization_SUBSPACE_NORM_LOCAL_GRAD)}
     ]
   )
  |
  ( adapted_basis {N_mom(lit,modelType_adapted_basis)}
    actual_model_pointer STRING {N_mom(str,actualModelPointer)}
    sparse_grid_level INTEGER {N_mom(int,adaptedBasisSparseGridLev)}
    |
    ( expansion_order INTEGER {N_mom(int,adaptedBasisExpOrder)}
      collocation_ratio REAL {N_mom(Real,adaptedBasisCollocRatio)}
     )
   )
  |
  ( random_field {N_mom(lit,modelType_random_field)}
    [ build_source {0}
      rf_data_file STRING {N_mom(str,rfDataFileName)}
      |
      dace_method_pointer STRING {N_mom(str,subMethodPointer)}
      |
      ( analytic_covariance {0}
        squared_exponential {N_mom(utype,analyticCovIdForm_EXP_L2)}
        |
        exponential {N_mom(utype,analyticCovIdForm_EXP_L1)}
       )
     ]
    [ expansion_form {0}
      karhunen_loeve {N_mom(utype,randomFieldIdForm_RF_KARHUNEN_LOEVE)}
      |
      principal_components {N_mom(utype,randomFieldIdForm_RF_PCA_GP)}
     ]
    [ expansion_bases INTEGER {N_mom(int,subspaceDimension)} ]
    [ truncation_tolerance REAL {N_mom(Real,truncationTolerance)} ]
    propagation_model_pointer STRING {N_mom(str,propagationModelPointer)}
   )
  [ variables_pointer STRING {N_mom(str,variablesPointer)} ]
  [ responses_pointer STRING {N_mom(str,responsesPointer)} ]
  [ hierarchical_tagging {N_mom(true,hierarchicalTags)} ]

KEYWORD12 variables {N_vam3(start,0,stop)}
  [ id_variables STRING {N_vam(str,idVariables)} ]
  [ active {0}
    all {N_vam(type,varsView_ALL_VIEW)}
    |
    design {N_vam(type,varsView_DESIGN_VIEW)}
    |
    uncertain {N_vam(type,varsView_UNCERTAIN_VIEW)}
    |
    aleatory {N_vam(type,varsView_ALEATORY_UNCERTAIN_VIEW)}
    |
    epistemic {N_vam(type,varsView_EPISTEMIC_UNCERTAIN_VIEW)}
    |
    state {N_vam(type,varsView_STATE_VIEW)}
   ]
  [ 
    mixed {N_vam(type,varsDomain_MIXED_DOMAIN)}
    |
    relaxed {N_vam(type,varsDomain_RELAXED_DOMAIN)}
   ]
  [ continuous_design INTEGER > 0 {N_vam(pintz,numContinuousDesVars)}
    [ initial_point ALIAS cdv_initial_point REALLIST LEN continuous_design {N_vam(rvec,continuousDesignVars)} ]
    [ lower_bounds ALIAS cdv_lower_bounds REALLIST LEN continuous_design {N_vam(rvec,continuousDesignLowerBnds)} ]
    [ upper_bounds ALIAS cdv_upper_bounds REALLIST LEN continuous_design {N_vam(rvec,continuousDesignUpperBnds)} ]
    [ scale_types ALIAS cdv_scale_types STRINGLIST LEN1 continuous_design {N_vam(strL,continuousDesignScaleTypes)} ]
    [ scales ALIAS cdv_scales REALLIST LEN1 continuous_design {N_vam(rvec,continuousDesignScales)} ]
    [ descriptors ALIAS cdv_descriptors STRINGLIST LEN continuous_design {N_vam(strL,continuousDesignLabels)} ]
   ]
  [ discrete_design_range INTEGER > 0 {N_vam(pintz,numDiscreteDesRangeVars)}
    [ initial_point ALIAS ddv_initial_point INTEGERLIST LEN discrete_design_range {N_vam(ivec,discreteDesignRangeVars)} ]
    [ lower_bounds ALIAS ddv_lower_bounds INTEGERLIST LEN discrete_design_range {N_vam(ivec,discreteDesignRangeLowerBnds)} ]
    [ upper_bounds ALIAS ddv_upper_bounds INTEGERLIST LEN discrete_design_range {N_vam(ivec,discreteDesignRangeUpperBnds)} ]
    [ descriptors ALIAS ddv_descriptors STRINGLIST LEN discrete_design_range {N_vam(strL,discreteDesignRangeLabels)} ]
   ]
  [ discrete_design_set {0}
    [ integer INTEGER > 0 {N_vam(pintz,numDiscreteDesSetIntVars)}
      [ elements_per_variable ALIAS num_set_values INTEGERLIST LEN1 integer {N_vam(newiarray,Var_Info_nddsi)} ]
      elements ALIAS set_values INTEGERLIST {N_vam(newivec,Var_Info_ddsi)}
      [ categorical STRINGLIST LEN integer {N_vam(categorical,discreteDesignSetIntCat)}
        [ adjacency_matrix INTEGERLIST {N_vam(newivec,Var_Info_ddsia)} ]
       ]
      [ initial_point INTEGERLIST LEN integer {N_vam(ivec,discreteDesignSetIntVars)} ]
      [ descriptors STRINGLIST LEN integer {N_vam(strL,discreteDesignSetIntLabels)} ]
     ]
    [ string INTEGER > 0 {N_vam(pintz,numDiscreteDesSetStrVars)}
      [ elements_per_variable ALIAS num_set_values INTEGERLIST LEN1 string {N_vam(newiarray,Var_Info_nddss)} ]
      elements ALIAS set_values STRINGLIST {N_vam(newsarray,Var_Info_ddss)}
      [ adjacency_matrix INTEGERLIST {N_vam(newivec,Var_Info_ddssa)} ]
      [ initial_point STRINGLIST LEN string {N_vam(strL,discreteDesignSetStrVars)} ]
      [ descriptors STRINGLIST LEN string {N_vam(strL,discreteDesignSetStrLabels)} ]
     ]
    [ real INTEGER > 0 {N_vam(pintz,numDiscreteDesSetRealVars)}
      [ elements_per_variable ALIAS num_set_values INTEGERLIST LEN1 real {N_vam(newiarray,Var_Info_nddsr)} ]
      elements ALIAS set_values REALLIST {N_vam(newrvec,Var_Info_ddsr)}
      [ categorical STRINGLIST LEN integer {N_vam(categorical,discreteDesignSetRealCat)}
        [ adjacency_matrix INTEGERLIST {N_vam(newivec,Var_Info_ddsra)} ]
       ]
      [ initial_point REALLIST LEN real {N_vam(rvec,discreteDesignSetRealVars)} ]
      [ descriptors STRINGLIST LEN real {N_vam(strL,discreteDesignSetRealLabels)} ]
     ]
   ]
  [ normal_uncertain INTEGER > 0 {N_vam(pintz,numNormalUncVars)}
    means ALIAS nuv_means REALLIST LEN normal_uncertain {N_vam(rvec,normalUncMeans)}
    std_deviations ALIAS nuv_std_deviations REALLIST LEN normal_uncertain {N_vam(RealLb,normalUncStdDevs)}
    [ lower_bounds ALIAS nuv_lower_bounds REALLIST LEN normal_uncertain {N_vam(rvec,normalUncLowerBnds)} ]
    [ upper_bounds ALIAS nuv_upper_bounds REALLIST LEN normal_uncertain {N_vam(rvec,normalUncUpperBnds)} ]
    [ initial_point REALLIST LEN normal_uncertain {N_vam(rvec,normalUncVars)} ]
    [ descriptors ALIAS nuv_descriptors STRINGLIST LEN normal_uncertain {N_vae(caulbl,CAUVar_normal)} ]
   ]
  [ lognormal_uncertain INTEGER > 0 {N_vam(pintz,numLognormalUncVars)}
    ( lambdas ALIAS lnuv_lambdas REALLIST LEN lognormal_uncertain {N_vam(rvec,lognormalUncLambdas)}
      zetas ALIAS lnuv_zetas REALLIST LEN lognormal_uncertain {N_vam(RealLb,lognormalUncZetas)}
     )
    |
    ( means ALIAS lnuv_means REALLIST LEN lognormal_uncertain {N_vam(RealLb,lognormalUncMeans)}
      std_deviations ALIAS lnuv_std_deviations REALLIST LEN lognormal_uncertain {N_vam(RealLb,lognormalUncStdDevs)}
      |
      error_factors ALIAS lnuv_error_factors REALLIST LEN lognormal_uncertain {N_vam(RealLb,lognormalUncErrFacts)}
     )
    [ lower_bounds ALIAS lnuv_lower_bounds REALLIST LEN lognormal_uncertain {N_vam(RealLb,lognormalUncLowerBnds)} ]
    [ upper_bounds ALIAS lnuv_upper_bounds REALLIST LEN lognormal_uncertain {N_vam(RealUb,lognormalUncUpperBnds)} ]
    [ initial_point REALLIST LEN lognormal_uncertain {N_vam(RealLb,lognormalUncVars)} ]
    [ descriptors ALIAS lnuv_descriptors STRINGLIST LEN lognormal_uncertain {N_vae(caulbl,CAUVar_lognormal)} ]
   ]
  [ uniform_uncertain INTEGER > 0 {N_vam(pintz,numUniformUncVars)}
    lower_bounds ALIAS uuv_lower_bounds REALLIST LEN uniform_uncertain {N_vam(RealLb,uniformUncLowerBnds)}
    upper_bounds ALIAS uuv_upper_bounds REALLIST LEN uniform_uncertain {N_vam(RealUb,uniformUncUpperBnds)}
    [ initial_point REALLIST LEN uniform_uncertain {N_vam(rvec,uniformUncVars)} ]
    [ descriptors ALIAS uuv_descriptors STRINGLIST LEN uniform_uncertain {N_vae(caulbl,CAUVar_uniform)} ]
   ]
  [ loguniform_uncertain INTEGER > 0 {N_vam(pintz,numLoguniformUncVars)}
    lower_bounds ALIAS luuv_lower_bounds REALLIST LEN loguniform_uncertain {N_vam(RealLb,loguniformUncLowerBnds)}
    upper_bounds ALIAS luuv_upper_bounds REALLIST LEN loguniform_uncertain {N_vam(RealUb,loguniformUncUpperBnds)}
    [ initial_point REALLIST LEN loguniform_uncertain {N_vam(RealLb,loguniformUncVars)} ]
    [ descriptors ALIAS luuv_descriptors STRINGLIST LEN loguniform_uncertain {N_vae(caulbl,CAUVar_loguniform)} ]
   ]
  [ triangular_uncertain INTEGER > 0 {N_vam(pintz,numTriangularUncVars)}
    modes ALIAS tuv_modes REALLIST LEN triangular_uncertain {N_vam(rvec,triangularUncModes)}
    lower_bounds ALIAS tuv_lower_bounds REALLIST LEN triangular_uncertain {N_vam(RealLb,triangularUncLowerBnds)}
    upper_bounds ALIAS tuv_upper_bounds REALLIST LEN triangular_uncertain {N_vam(RealUb,triangularUncUpperBnds)}
    [ initial_point REALLIST LEN triangular_uncertain {N_vam(rvec,triangularUncVars)} ]
    [ descriptors ALIAS tuv_descriptors STRINGLIST LEN triangular_uncertain {N_vae(caulbl,CAUVar_triangular)} ]
   ]
  [ exponential_uncertain INTEGER > 0 {N_vam(pintz,numExponentialUncVars)}
    betas ALIAS euv_betas REALLIST LEN exponential_uncertain {N_vam(RealLb,exponentialUncBetas)}
    [ initial_point REALLIST LEN exponential_uncertain {N_vam(RealLb,exponentialUncVars)} ]
    [ descriptors ALIAS euv_descriptors STRINGLIST LEN exponential_uncertain {N_vae(caulbl,CAUVar_exponential)} ]
   ]
  [ beta_uncertain INTEGER > 0 {N_vam(pintz,numBetaUncVars)}
    alphas ALIAS buv_alphas REALLIST LEN beta_uncertain {N_vam(RealLb,betaUncAlphas)}
    betas ALIAS buv_betas REALLIST LEN beta_uncertain {N_vam(RealLb,betaUncBetas)}
    lower_bounds ALIAS buv_lower_bounds REALLIST LEN beta_uncertain {N_vam(rvec,betaUncLowerBnds)}
    upper_bounds ALIAS buv_upper_bounds REALLIST LEN beta_uncertain {N_vam(rvec,betaUncUpperBnds)}
    [ initial_point REALLIST LEN beta_uncertain {N_vam(rvec,betaUncVars)} ]
    [ descriptors ALIAS buv_descriptors STRINGLIST LEN beta_uncertain {N_vae(caulbl,CAUVar_beta)} ]
   ]
  [ gamma_uncertain INTEGER > 0 {N_vam(pintz,numGammaUncVars)}
    alphas ALIAS gauv_alphas REALLIST LEN gamma_uncertain {N_vam(RealLb,gammaUncAlphas)}
    betas ALIAS gauv_betas REALLIST LEN gamma_uncertain {N_vam(RealLb,gammaUncBetas)}
    [ initial_point REALLIST LEN gamma_uncertain {N_vam(RealLb,gammaUncVars)} ]
    [ descriptors ALIAS gauv_descriptors STRINGLIST LEN gamma_uncertain {N_vae(caulbl,CAUVar_gamma)} ]
   ]
  [ gumbel_uncertain INTEGER > 0 {N_vam(pintz,numGumbelUncVars)}
    alphas ALIAS guuv_alphas REALLIST LEN gumbel_uncertain {N_vam(RealLb,gumbelUncAlphas)}
    betas ALIAS guuv_betas REALLIST LEN gumbel_uncertain {N_vam(rvec,gumbelUncBetas)}
    [ initial_point REALLIST LEN gumbel_uncertain {N_vam(rvec,gumbelUncVars)} ]
    [ descriptors ALIAS guuv_descriptors STRINGLIST LEN gumbel_uncertain {N_vae(caulbl,CAUVar_gumbel)} ]
   ]
  [ frechet_uncertain INTEGER > 0 {N_vam(pintz,numFrechetUncVars)}
    alphas ALIAS fuv_alphas REALLIST LEN frechet_uncertain {N_vam(RealLb,frechetUncAlphas)}
    betas ALIAS fuv_betas REALLIST LEN frechet_uncertain {N_vam(rvec,frechetUncBetas)}
    [ initial_point REALLIST LEN frechet_uncertain {N_vam(rvec,frechetUncVars)} ]
    [ descriptors ALIAS fuv_descriptors STRINGLIST LEN frechet_uncertain {N_vae(caulbl,CAUVar_frechet)} ]
   ]
  [ weibull_uncertain INTEGER > 0 {N_vam(pintz,numWeibullUncVars)}
    alphas ALIAS wuv_alphas REALLIST LEN weibull_uncertain {N_vam(RealLb,weibullUncAlphas)}
    betas ALIAS wuv_betas REALLIST LEN weibull_uncertain {N_vam(RealLb,weibullUncBetas)}
    [ initial_point REALLIST LEN weibull_uncertain {N_vam(RealLb,weibullUncVars)} ]
    [ descriptors ALIAS wuv_descriptors STRINGLIST LEN weibull_uncertain {N_vae(caulbl,CAUVar_weibull)} ]
   ]
  [ histogram_bin_uncertain INTEGER > 0 {N_vam(pintz,numHistogramBinUncVars)}
    [ pairs_per_variable ALIAS num_pairs INTEGERLIST LEN histogram_bin_uncertain {N_vam(newiarray,Var_Info_nhbp)} ]
    abscissas ALIAS huv_bin_abscissas REALLIST {N_vam(newrvec,Var_Info_hba)}
    ordinates ALIAS huv_bin_ordinates REALLIST {N_vam(newrvec,Var_Info_hbo)}
    |
    counts ALIAS huv_bin_counts REALLIST {N_vam(newrvec,Var_Info_hbc)}
    [ initial_point REALLIST LEN histogram_bin_uncertain {N_vam(rvec,histogramBinUncVars)} ]
    [ descriptors ALIAS huv_bin_descriptors STRINGLIST LEN histogram_bin_uncertain {N_vae(caulbl,CAUVar_histogram_bin)} ]
   ]
  [ poisson_uncertain INTEGER > 0 {N_vam(pintz,numPoissonUncVars)}
    lambdas REALLIST LEN poisson_uncertain {N_vam(RealLb,poissonUncLambdas)}
    [ initial_point INTEGERLIST LEN poisson_uncertain {N_vam(IntLb,poissonUncVars)} ]
    [ descriptors STRINGLIST LEN poisson_uncertain {N_vae(dauilbl,DAUIVar_poisson)} ]
   ]
  [ binomial_uncertain INTEGER > 0 {N_vam(pintz,numBinomialUncVars)}
    probability_per_trial ALIAS prob_per_trial REALLIST LEN binomial_uncertain {N_vam(rvec,binomialUncProbPerTrial)}
    num_trials INTEGERLIST LEN binomial_uncertain {N_vam(IntLb,binomialUncNumTrials)}
    [ initial_point INTEGERLIST LEN binomial_uncertain {N_vam(IntLb,binomialUncVars)} ]
    [ descriptors STRINGLIST LEN binomial_uncertain {N_vae(dauilbl,DAUIVar_binomial)} ]
   ]
  [ negative_binomial_uncertain INTEGER > 0 {N_vam(pintz,numNegBinomialUncVars)}
    probability_per_trial ALIAS prob_per_trial REALLIST LEN negative_binomial_uncertain {N_vam(rvec,negBinomialUncProbPerTrial)}
    num_trials INTEGERLIST LEN negative_binomial_uncertain {N_vam(IntLb,negBinomialUncNumTrials)}
    [ initial_point INTEGERLIST LEN negative_binomial_uncertain {N_vam(IntLb,negBinomialUncVars)} ]
    [ descriptors STRINGLIST LEN negative_binomial_uncertain {N_vae(dauilbl,DAUIVar_negative_binomial)} ]
   ]
  [ geometric_uncertain INTEGER > 0 {N_vam(pintz,numGeometricUncVars)}
    probability_per_trial ALIAS prob_per_trial REALLIST LEN geometric_uncertain {N_vam(rvec,geometricUncProbPerTrial)}
    [ initial_point INTEGERLIST LEN geometric_uncertain {N_vam(IntLb,geometricUncVars)} ]
    [ descriptors STRINGLIST LEN geometric_uncertain {N_vae(dauilbl,DAUIVar_geometric)} ]
   ]
  [ hypergeometric_uncertain INTEGER > 0 {N_vam(pintz,numHyperGeomUncVars)}
    total_population INTEGERLIST LEN hypergeometric_uncertain {N_vam(IntLb,hyperGeomUncTotalPop)}
    selected_population INTEGERLIST LEN hypergeometric_uncertain {N_vam(IntLb,hyperGeomUncSelectedPop)}
    num_drawn INTEGERLIST LEN hypergeometric_uncertain {N_vam(IntLb,hyperGeomUncNumDrawn)}
    [ initial_point INTEGERLIST LEN hypergeometric_uncertain {N_vam(IntLb,hyperGeomUncVars)} ]
    [ descriptors STRINGLIST LEN hypergeometric_uncertain {N_vae(dauilbl,DAUIVar_hypergeometric)} ]
   ]
  [ histogram_point_uncertain {0}
    [ integer INTEGER > 0 {N_vam(pintz,numHistogramPtIntUncVars)}
      [ pairs_per_variable ALIAS num_pairs INTEGERLIST LEN integer {N_vam(newiarray,Var_Info_nhpip)} ]
      abscissas INTEGERLIST {N_vam(newivec,Var_Info_hpia)}
      counts REALLIST {N_vam(newrvec,Var_Info_hpic)}
      [ initial_point INTEGERLIST LEN integer {N_vam(ivec,histogramPointIntUncVars)} ]
      [ descriptors STRINGLIST LEN integer {N_vae(dauilbl,DAUIVar_histogram_point_int)} ]
     ]
    [ string INTEGER > 0 {N_vam(pintz,numHistogramPtStrUncVars)}
      [ pairs_per_variable ALIAS num_pairs INTEGERLIST LEN string {N_vam(newiarray,Var_Info_nhpsp)} ]
      abscissas STRINGLIST {N_vam(newsarray,Var_Info_hpsa)}
      counts REALLIST {N_vam(newrvec,Var_Info_hpsc)}
      [ initial_point STRINGLIST LEN string {N_vam(strL,histogramPointStrUncVars)} ]
      [ descriptors STRINGLIST LEN string {N_vae(dauslbl,DAUSVar_histogram_point_str)} ]
     ]
    [ real INTEGER > 0 {N_vam(pintz,numHistogramPtRealUncVars)}
      [ pairs_per_variable ALIAS num_pairs INTEGERLIST LEN real {N_vam(newiarray,Var_Info_nhprp)} ]
      abscissas REALLIST {N_vam(newrvec,Var_Info_hpra)}
      counts REALLIST {N_vam(newrvec,Var_Info_hprc)}
      [ initial_point REALLIST LEN real {N_vam(rvec,histogramPointRealUncVars)} ]
      [ descriptors STRINGLIST LEN real {N_vae(daurlbl,DAURVar_histogram_point_real)} ]
     ]
   ]
  [ uncertain_correlation_matrix REALLIST {N_vam(newrvec,Var_Info_ucm)} ]
  [ continuous_interval_uncertain ALIAS interval_uncertain INTEGER > 0 {N_vam(pintz,numContinuousIntervalUncVars)}
    [ num_intervals ALIAS iuv_num_intervals INTEGERLIST LEN continuous_interval_uncertain {N_vam(newiarray,Var_Info_nCI)} ]
    [ interval_probabilities ALIAS interval_probs ALIAS iuv_interval_probs REALLIST {N_vam(newrvec,Var_Info_CIp)} ]
    lower_bounds REALLIST {N_vam(newrvec,Var_Info_CIlb)}
    upper_bounds REALLIST {N_vam(newrvec,Var_Info_CIub)}
    [ initial_point REALLIST LEN continuous_interval_uncertain {N_vam(rvec,continuousIntervalUncVars)} ]
    [ descriptors ALIAS iuv_descriptors STRINGLIST LEN continuous_interval_uncertain {N_vae(ceulbl,CEUVar_interval)} ]
   ]
  [ discrete_interval_uncertain INTEGER > 0 {N_vam(pintz,numDiscreteIntervalUncVars)}
    [ num_intervals INTEGERLIST LEN discrete_interval_uncertain {N_vam(newiarray,Var_Info_nDI)} ]
    [ interval_probabilities ALIAS interval_probs ALIAS range_probabilities ALIAS range_probs REALLIST {N_vam(newrvec,Var_Info_DIp)} ]
    lower_bounds INTEGERLIST {N_vam(newivec,Var_Info_DIlb)}
    upper_bounds INTEGERLIST {N_vam(newivec,Var_Info_DIub)}
    [ initial_point INTEGERLIST LEN discrete_interval_uncertain {N_vam(ivec,discreteIntervalUncVars)} ]
    [ descriptors STRINGLIST LEN discrete_interval_uncertain {N_vae(deuilbl,DEUIVar_interval)} ]
   ]
  [ discrete_uncertain_set {0}
    [ integer INTEGER > 0 {N_vam(pintz,numDiscreteUncSetIntVars)}
      [ elements_per_variable ALIAS num_set_values INTEGERLIST LEN integer {N_vam(newiarray,Var_Info_ndusi)} ]
      elements ALIAS set_values INTEGERLIST {N_vam(newivec,Var_Info_dusi)}
      [ set_probabilities ALIAS set_probs REALLIST {N_vam(newrvec,Var_Info_DSIp)} ]
      [ categorical STRINGLIST LEN integer {N_vam(categorical,discreteUncSetIntCat)} ]
      [ initial_point INTEGERLIST LEN integer {N_vam(ivec,discreteUncSetIntVars)} ]
      [ descriptors STRINGLIST LEN integer {N_vae(deuilbl,DEUIVar_set_int)} ]
     ]
    [ string INTEGER > 0 {N_vam(pintz,numDiscreteUncSetStrVars)}
      [ elements_per_variable ALIAS num_set_values INTEGERLIST LEN string {N_vam(newiarray,Var_Info_nduss)} ]
      elements ALIAS set_values STRINGLIST {N_vam(newsarray,Var_Info_duss)}
      [ set_probabilities ALIAS set_probs REALLIST {N_vam(newrvec,Var_Info_DSSp)} ]
      [ initial_point STRINGLIST LEN string {N_vam(strL,discreteUncSetStrVars)} ]
      [ descriptors STRINGLIST LEN string {N_vae(deuslbl,DEUSVar_set_str)} ]
     ]
    [ real INTEGER > 0 {N_vam(pintz,numDiscreteUncSetRealVars)}
      [ elements_per_variable ALIAS num_set_values INTEGERLIST LEN real {N_vam(newiarray,Var_Info_ndusr)} ]
      elements ALIAS set_values REALLIST {N_vam(newrvec,Var_Info_dusr)}
      [ set_probabilities ALIAS set_probs REALLIST {N_vam(newrvec,Var_Info_DSRp)} ]
      [ categorical STRINGLIST LEN real {N_vam(categorical,discreteUncSetRealCat)} ]
      [ initial_point REALLIST LEN real {N_vam(rvec,discreteUncSetRealVars)} ]
      [ descriptors STRINGLIST LEN real {N_vae(deurlbl,DEURVar_set_real)} ]
     ]
   ]
  [ continuous_state INTEGER > 0 {N_vam(pintz,numContinuousStateVars)}
    [ initial_state ALIAS csv_initial_state REALLIST LEN continuous_state {N_vam(rvec,continuousStateVars)} ]
    [ lower_bounds ALIAS csv_lower_bounds REALLIST LEN continuous_state {N_vam(rvec,continuousStateLowerBnds)} ]
    [ upper_bounds ALIAS csv_upper_bounds REALLIST LEN continuous_state {N_vam(rvec,continuousStateUpperBnds)} ]
    [ descriptors ALIAS csv_descriptors STRINGLIST LEN continuous_state {N_vam(strL,continuousStateLabels)} ]
   ]
  [ discrete_state_range INTEGER > 0 {N_vam(pintz,numDiscreteStateRangeVars)}
    [ initial_state ALIAS dsv_initial_state INTEGERLIST LEN discrete_state_range {N_vam(ivec,discreteStateRangeVars)} ]
    [ lower_bounds ALIAS dsv_lower_bounds INTEGERLIST LEN discrete_state_range {N_vam(ivec,discreteStateRangeLowerBnds)} ]
    [ upper_bounds ALIAS dsv_upper_bounds INTEGERLIST LEN discrete_state_range {N_vam(ivec,discreteStateRangeUpperBnds)} ]
    [ descriptors ALIAS dsv_descriptors STRINGLIST LEN discrete_state_range {N_vam(strL,discreteStateRangeLabels)} ]
   ]
  [ discrete_state_set {0}
    [ integer INTEGER > 0 {N_vam(pintz,numDiscreteStateSetIntVars)}
      [ elements_per_variable ALIAS num_set_values INTEGERLIST LEN1 integer {N_vam(newiarray,Var_Info_ndssi)} ]
      elements ALIAS set_values INTEGERLIST {N_vam(newivec,Var_Info_dssi)}
      [ categorical STRINGLIST LEN integer {N_vam(categorical,discreteStateSetIntCat)} ]
      [ initial_state INTEGERLIST LEN integer {N_vam(ivec,discreteStateSetIntVars)} ]
      [ descriptors STRINGLIST LEN integer {N_vam(strL,discreteStateSetIntLabels)} ]
     ]
    [ string INTEGER > 0 {N_vam(pintz,numDiscreteStateSetStrVars)}
      [ elements_per_variable ALIAS num_set_values INTEGERLIST LEN1 string {N_vam(newiarray,Var_Info_ndsss)} ]
      elements ALIAS set_values STRINGLIST {N_vam(newsarray,Var_Info_dsss)}
      [ initial_state STRINGLIST LEN string {N_vam(strL,discreteStateSetStrVars)} ]
      [ descriptors STRINGLIST LEN string {N_vam(strL,discreteStateSetStrLabels)} ]
     ]
    [ real INTEGER > 0 {N_vam(pintz,numDiscreteStateSetRealVars)}
      [ elements_per_variable ALIAS num_set_values INTEGERLIST LEN1 real {N_vam(newiarray,Var_Info_ndssr)} ]
      elements ALIAS set_values REALLIST {N_vam(newrvec,Var_Info_dssr)}
      [ categorical STRINGLIST LEN integer {N_vam(categorical,discreteStateSetRealCat)} ]
      [ initial_state REALLIST LEN real {N_vam(rvec,discreteStateSetRealVars)} ]
      [ descriptors STRINGLIST LEN real {N_vam(strL,discreteStateSetRealLabels)} ]
     ]
   ]
  [ linear_inequality_constraint_matrix REALLIST {N_vam(rvec,linearIneqConstraintCoeffs)} ]
  [ linear_inequality_lower_bounds REALLIST {N_vam(rvec,linearIneqLowerBnds)} ]
  [ linear_inequality_upper_bounds REALLIST {N_vam(rvec,linearIneqUpperBnds)} ]
  [ linear_inequality_scale_types STRINGLIST {N_vam(strL,linearIneqScaleTypes)} ]
  [ linear_inequality_scales REALLIST {N_vam(rvec,linearIneqScales)} ]
  [ linear_equality_constraint_matrix REALLIST {N_vam(rvec,linearEqConstraintCoeffs)} ]
  [ linear_equality_targets REALLIST {N_vam(rvec,linearEqTargets)} ]
  [ linear_equality_scale_types STRINGLIST {N_vam(strL,linearEqScaleTypes)} ]
  [ linear_equality_scales REALLIST {N_vam(rvec,linearEqScales)} ]

KEYWORD12 interface {N_ifm3(start,0,stop)}
  [ id_interface STRING {N_ifm(str,idInterface)} ]
  [ analysis_drivers STRINGLIST {N_ifm(strL,analysisDrivers)}
    [ input_filter STRING {N_ifm(str,inputFilter)} ]
    [ output_filter STRING {N_ifm(str,outputFilter)} ]
    ( system {N_ifm(type,interfaceType_SYSTEM_INTERFACE)}
      [ parameters_file STRING {N_ifm(str,parametersFile)} ]
      [ results_file STRING {N_ifm(str,resultsFile)} ]
      [ file_tag {N_ifm(true,fileTagFlag)} ]
      [ file_save {N_ifm(true,fileSaveFlag)} ]
      [ labeled {N_ifm(type,resultsFileFormat_LABELED_RESULTS)} ]
      [ aprepro ALIAS dprepro {N_ifm(true,apreproFlag)} ]
      [ work_directory {N_ifm(true,useWorkdir)}
        [ named STRING {N_ifm(str,workDir)} ]
        [ directory_tag ALIAS dir_tag {N_ifm(true,dirTag)} ]
        [ directory_save ALIAS dir_save {N_ifm(true,dirSave)} ]
        [ link_files STRINGLIST {N_ifm(strL,linkFiles)} ]
        [ copy_files STRINGLIST {N_ifm(strL,copyFiles)} ]
        [ replace {N_ifm(true,templateReplace)} ]
       ]
      [ allow_existing_results {N_ifm(true,allowExistingResultsFlag)} ]
      [ verbatim {N_ifm(true,verbatimFlag)} ]
     )
    |
    ( fork {N_ifm(type,interfaceType_FORK_INTERFACE)}
      [ parameters_file STRING {N_ifm(str,parametersFile)} ]
      [ results_file STRING {N_ifm(str,resultsFile)} ]
      [ file_tag {N_ifm(true,fileTagFlag)} ]
      [ file_save {N_ifm(true,fileSaveFlag)} ]
      [ labeled {N_ifm(type,resultsFileFormat_LABELED_RESULTS)} ]
      [ aprepro ALIAS dprepro {N_ifm(true,apreproFlag)} ]
      [ work_directory {N_ifm(true,useWorkdir)}
        [ named STRING {N_ifm(str,workDir)} ]
        [ directory_tag ALIAS dir_tag {N_ifm(true,dirTag)} ]
        [ directory_save ALIAS dir_save {N_ifm(true,dirSave)} ]
        [ link_files STRINGLIST {N_ifm(strL,linkFiles)} ]
        [ copy_files STRINGLIST {N_ifm(strL,copyFiles)} ]
        [ replace {N_ifm(true,templateReplace)} ]
       ]
      [ allow_existing_results {N_ifm(true,allowExistingResultsFlag)} ]
      [ verbatim {N_ifm(true,verbatimFlag)} ]
     )
    |
    ( direct {N_ifm(type,interfaceType_TEST_INTERFACE)}
      [ processors_per_analysis INTEGER > 0 {N_ifm(pint,procsPerAnalysis)} ]
     )
    |
    matlab {N_ifm(type,interfaceType_MATLAB_INTERFACE)}
    |
    ( python {N_ifm(type,interfaceType_PYTHON_INTERFACE)}
      [ numpy {N_ifm(true,numpyFlag)} ]
     )
    |
    scilab {N_ifm(type,interfaceType_SCILAB_INTERFACE)}
    |
    grid {N_ifm(type,interfaceType_GRID_INTERFACE)}
    [ analysis_components STRINGLIST {N_ifm(str2D,analysisComponents)} ]
   ]
  [ algebraic_mappings STRING {N_ifm(str,algebraicMappings)} ]
  [ failure_capture {0}
    abort {N_ifm(lit,failAction_abort)}
    |
    retry INTEGER {N_ifm(ilit,TYPE_DATA_failAction_retry)}
    |
    recover REALLIST {N_ifm(Rlit,TYPE_DATA_failAction_recover)}
    |
    continuation {N_ifm(lit,failAction_continuation)}
   ]
  [ deactivate {0}
    [ active_set_vector {N_ifm(false,activeSetVectorFlag)} ]
    [ evaluation_cache {N_ifm(false,evalCacheFlag)} ]
    [ strict_cache_equality {N_ifm(true,nearbyEvalCacheFlag)}
      [ cache_tolerance REAL {N_ifm(Real,nearbyEvalCacheTol)} ]
     ]
    [ restart_file {N_ifm(false,restartFileFlag)} ]
   ]
  [ 
    ( batch {N_ifm(true,batchEvalFlag)}
      [ size INTEGER > 0 {N_ifm(pint,asynchLocalEvalConcurrency)} ]
     )
    |
    ( asynchronous {N_ifm(true, asynchFlag)}
      [ evaluation_concurrency INTEGER > 0 {N_ifm(pint,asynchLocalEvalConcurrency)} ]
      [ local_evaluation_scheduling {0}
        dynamic {N_ifm(type,asynchLocalEvalScheduling_DYNAMIC_SCHEDULING)}
        |
        static {N_ifm(type,asynchLocalEvalScheduling_STATIC_SCHEDULING)}
       ]
      [ analysis_concurrency INTEGER > 0 {N_ifm(pint,asynchLocalAnalysisConcurrency)} ]
     )
   ]
  [ evaluation_servers INTEGER > 0 {N_ifm(pint,evalServers)} ]
  [ evaluation_scheduling {0}
    master {N_ifm(type,evalScheduling_MASTER_SCHEDULING)}
    |
    ( peer {0}
      dynamic {N_ifm(type,evalScheduling_PEER_DYNAMIC_SCHEDULING)}
      |
      static {N_ifm(type,evalScheduling_PEER_STATIC_SCHEDULING)}
     )
   ]
  [ processors_per_evaluation INTEGER > 0 {N_ifm(pint,procsPerEval)} ]
  [ analysis_servers INTEGER > 0 {N_ifm(pint,analysisServers)} ]
  [ analysis_scheduling {0}
    master {N_ifm(type,analysisScheduling_MASTER_SCHEDULING)}
    |
    peer {N_ifm(type,analysisScheduling_PEER_SCHEDULING)}
   ]

KEYWORD12 responses {N_rem3(start,0,stop)}
  [ id_responses STRING {N_rem(str,idResponses)} ]
  [ descriptors ALIAS response_descriptors STRINGLIST {N_rem(strL,responseLabels)} ]
  ( objective_functions ALIAS num_objective_functions INTEGER >= 0 {N_rem(sizet,numObjectiveFunctions)}
    [ sense STRINGLIST LEN1 objective_functions {N_rem(strL,primaryRespFnSense)} ]
    [ primary_scale_types ALIAS objective_function_scale_types STRINGLIST LEN1 objective_functions {N_rem(strL,primaryRespFnScaleTypes)} ]
    [ primary_scales ALIAS objective_function_scales REALLIST LEN1 objective_functions {N_rem(RealDL,primaryRespFnScales)} ]
    [ weights ALIAS multi_objective_weights REALLIST LEN objective_functions {N_rem(RealDL,primaryRespFnWeights)} ]
    [ nonlinear_inequality_constraints ALIAS num_nonlinear_inequality_constraints INTEGER >= 0 {N_rem(sizet,numNonlinearIneqConstraints)}
      [ lower_bounds ALIAS nonlinear_inequality_lower_bounds REALLIST LEN nonlinear_inequality_constraints {N_rem(RealDL,nonlinearIneqLowerBnds)} ]
      [ upper_bounds ALIAS nonlinear_inequality_upper_bounds REALLIST LEN nonlinear_inequality_constraints {N_rem(RealDL,nonlinearIneqUpperBnds)} ]
      [ scale_types ALIAS nonlinear_inequality_scale_types STRINGLIST LEN1 nonlinear_inequality_constraints {N_rem(strL,nonlinearIneqScaleTypes)} ]
      [ scales ALIAS nonlinear_inequality_scales REALLIST LEN1 nonlinear_inequality_constraints {N_rem(RealDL,nonlinearIneqScales)} ]
     ]
    [ nonlinear_equality_constraints ALIAS num_nonlinear_equality_constraints INTEGER >= 0 {N_rem(sizet,numNonlinearEqConstraints)}
      [ targets ALIAS nonlinear_equality_targets REALLIST LEN nonlinear_equality_constraints {N_rem(RealDL,nonlinearEqTargets)} ]
      [ scale_types ALIAS nonlinear_equality_scale_types STRINGLIST LEN1 nonlinear_equality_constraints {N_rem(strL,nonlinearEqScaleTypes)} ]
      [ scales ALIAS nonlinear_equality_scales REALLIST LEN1 nonlinear_equality_constraints {N_rem(RealDL,nonlinearEqScales)} ]
     ]
    [ scalar_objectives ALIAS num_scalar_objectives INTEGER >= 0 {N_rem(sizet,numScalarObjectiveFunctions)} ]
    [ field_objectives ALIAS num_field_objectives INTEGER >= 0 {N_rem(sizet,numFieldObjectiveFunctions)}
      lengths INTEGERLIST {N_rem(ivec,fieldLengths)}
      [ num_coordinates_per_field INTEGERLIST {N_rem(ivec,numCoordsPerField)} ]
      [ read_field_coordinates {N_rem(true,readFieldCoords)} ]
     ]
   )
  |
  ( calibration_terms ALIAS least_squares_terms ALIAS num_least_squares_terms INTEGER >= 0 {N_rem(sizet,numLeastSqTerms)}
    [ scalar_calibration_terms INTEGER >= 0 {N_rem(sizet,numScalarLeastSqTerms)} ]
    [ field_calibration_terms INTEGER >= 0 {N_rem(sizet,numFieldLeastSqTerms)}
      lengths INTEGERLIST LEN calibration_terms {N_rem(ivec,fieldLengths)}
      [ num_coordinates_per_field INTEGERLIST {N_rem(ivec,numCoordsPerField)} ]
      [ read_field_coordinates {N_rem(true,readFieldCoords)} ]
     ]
    [ primary_scale_types ALIAS calibration_term_scale_types ALIAS least_squares_term_scale_types STRINGLIST LEN1 calibration_terms {N_rem(strL,primaryRespFnScaleTypes)} ]
    [ primary_scales ALIAS calibration_term_scales ALIAS least_squares_term_scales REALLIST LEN1 calibration_terms {N_rem(RealDL,primaryRespFnScales)} ]
    [ weights ALIAS calibration_weights ALIAS least_squares_weights REALLIST LEN calibration_terms {N_rem(RealDL,primaryRespFnWeights)} ]
    [ 
      ( calibration_data {N_rem(true,calibrationDataFlag)}
        [ num_experiments INTEGER >= 0 {N_rem(sizet,numExperiments)} ]
        [ num_config_variables INTEGER >= 0 {N_rem(sizet,numExpConfigVars)} ]
        [ experiment_variance_type ALIAS variance_type STRINGLIST LEN1 field_calibration_terms {N_rem(strL,varianceType)} ]
        [ scalar_data_file STRING {N_rem(str,scalarDataFileName)}
          [ 
            ( custom_annotated {N_rem(utype,scalarDataFormat_TABULAR_NONE)}
              [ header {N_rem(augment_utype,scalarDataFormat_TABULAR_HEADER)} ]
              [ exp_id {N_rem(augment_utype,scalarDataFormat_TABULAR_EVAL_ID)} ]
             )
            |
            annotated {N_rem(utype,scalarDataFormat_TABULAR_EXPER_ANNOT)}
            |
            freeform {N_rem(utype,scalarDataFormat_TABULAR_NONE)}
           ]
         ]
        [ interpolate {N_rem(true,interpolateFlag)} ]
       )
      |
      ( calibration_data_file ALIAS least_squares_data_file STRING {N_rem(str,scalarDataFileName)}
        [ 
          ( custom_annotated {N_rem(utype,scalarDataFormat_TABULAR_NONE)}
            [ header {N_rem(augment_utype,scalarDataFormat_TABULAR_HEADER)} ]
            [ exp_id {N_rem(augment_utype,scalarDataFormat_TABULAR_EVAL_ID)} ]
           )
          |
          annotated {N_rem(utype,scalarDataFormat_TABULAR_EXPER_ANNOT)}
          |
          freeform {N_rem(utype,scalarDataFormat_TABULAR_NONE)}
         ]
        [ num_experiments INTEGER >= 0 {N_rem(sizet,numExperiments)} ]
        [ num_config_variables INTEGER >= 0 {N_rem(sizet,numExpConfigVars)} ]
        [ experiment_variance_type ALIAS variance_type STRINGLIST LEN1 calibration_terms {N_rem(strL,varianceType)} ]
       )
     ]
    [ simulation_variance REALLIST LEN1 calibration_terms {N_rem(RealL,simVariance)} ]
    [ nonlinear_inequality_constraints ALIAS num_nonlinear_inequality_constraints INTEGER >= 0 {N_rem(sizet,numNonlinearIneqConstraints)}
      [ lower_bounds ALIAS nonlinear_inequality_lower_bounds REALLIST LEN nonlinear_inequality_constraints {N_rem(RealDL,nonlinearIneqLowerBnds)} ]
      [ upper_bounds ALIAS nonlinear_inequality_upper_bounds REALLIST LEN nonlinear_inequality_constraints {N_rem(RealDL,nonlinearIneqUpperBnds)} ]
      [ scale_types ALIAS nonlinear_inequality_scale_types STRINGLIST LEN1 nonlinear_inequality_constraints {N_rem(strL,nonlinearIneqScaleTypes)} ]
      [ scales ALIAS nonlinear_inequality_scales REALLIST LEN1 nonlinear_inequality_constraints {N_rem(RealDL,nonlinearIneqScales)} ]
     ]
    [ nonlinear_equality_constraints ALIAS num_nonlinear_equality_constraints INTEGER >= 0 {N_rem(sizet,numNonlinearEqConstraints)}
      [ targets ALIAS nonlinear_equality_targets REALLIST LEN nonlinear_equality_constraints {N_rem(RealDL,nonlinearEqTargets)} ]
      [ scale_types ALIAS nonlinear_equality_scale_types STRINGLIST LEN1 nonlinear_equality_constraints {N_rem(strL,nonlinearEqScaleTypes)} ]
      [ scales ALIAS nonlinear_equality_scales REALLIST LEN1 nonlinear_equality_constraints {N_rem(RealDL,nonlinearEqScales)} ]
     ]
   )
  |
  ( response_functions ALIAS num_response_functions INTEGER >= 0 {N_rem(sizet,numResponseFunctions)}
    [ scalar_responses ALIAS num_scalar_responses INTEGER >= 0 {N_rem(sizet,numScalarResponseFunctions)} ]
    [ field_responses ALIAS num_field_responses INTEGER >= 0 {N_rem(sizet,numFieldResponseFunctions)}
      lengths INTEGERLIST {N_rem(ivec,fieldLengths)}
      [ num_coordinates_per_field INTEGERLIST {N_rem(ivec,numCoordsPerField)} ]
      [ read_field_coordinates {N_rem(true,readFieldCoords)} ]
     ]
   )
  no_gradients {N_rem(lit,gradientType_none)}
  |
  analytic_gradients {N_rem(lit,gradientType_analytic)}
  |
  ( mixed_gradients {N_rem(lit,gradientType_mixed)}
    id_numerical_gradients INTEGERLIST {N_rem(intset,idNumericalGrads)}
    id_analytic_gradients INTEGERLIST {N_rem(intset,idAnalyticGrads)}
    [ method_source {0} ]
    [ 
      ( dakota {N_rem(lit,methodSource_dakota)}
        [ ignore_bounds {N_rem(true,ignoreBounds)} ]
        [ 
          relative {N_rem(lit,fdGradStepType_relative)}
          |
          absolute {N_rem(lit,fdGradStepType_absolute)}
          |
          bounds {N_rem(lit,fdGradStepType_bounds)}
         ]
       )
      |
      vendor {N_rem(lit,methodSource_vendor)}
     ]
    [ interval_type {0} ]
    [ 
      forward {N_rem(lit,intervalType_forward)}
      |
      central {N_rem(lit,intervalType_central)}
     ]
    [ fd_step_size ALIAS fd_gradient_step_size REALLIST {N_rem(RealL,fdGradStepSize)} ]
   )
  |
  ( numerical_gradients {N_rem(lit,gradientType_numerical)}
    [ method_source {0} ]
    [ 
      ( dakota {N_rem(lit,methodSource_dakota)}
        [ ignore_bounds {N_rem(true,ignoreBounds)} ]
        [ 
          relative {N_rem(lit,fdGradStepType_relative)}
          |
          absolute {N_rem(lit,fdGradStepType_absolute)}
          |
          bounds {N_rem(lit,fdGradStepType_bounds)}
         ]
       )
      |
      vendor {N_rem(lit,methodSource_vendor)}
     ]
    [ interval_type {0} ]
    [ 
      forward {N_rem(lit,intervalType_forward)}
      |
      central {N_rem(lit,intervalType_central)}
     ]
    [ fd_step_size ALIAS fd_gradient_step_size REALLIST {N_rem(RealL,fdGradStepSize)} ]
   )
  no_hessians {N_rem(lit,hessianType_none)}
  |
  ( numerical_hessians {N_rem(lit,hessianType_numerical)}
    [ fd_step_size ALIAS fd_hessian_step_size REALLIST {N_rem(RealL,fdHessStepSize)} ]
    [ 
      relative {N_rem(lit,fdHessStepType_relative)}
      |
      absolute {N_rem(lit,fdHessStepType_absolute)}
      |
      bounds {N_rem(lit,fdHessStepType_bounds)}
     ]
    [ 
      forward {N_rem(false,centralHess)}
      |
      central {N_rem(true,centralHess)}
     ]
   )
  |
  ( quasi_hessians {N_rem(lit,hessianType_quasi)}
    ( bfgs {N_rem(lit,quasiHessianType_bfgs)}
      [ damped {N_rem(lit,quasiHessianType_damped_bfgs)} ]
     )
    |
    sr1 {N_rem(lit,quasiHessianType_sr1)}
   )
  |
  analytic_hessians {N_rem(lit,hessianType_analytic)}
  |
  ( mixed_hessians {N_rem(lit,hessianType_mixed)}
    [ id_numerical_hessians INTEGERLIST {N_rem(intset,idNumericalHessians)}
      [ fd_step_size ALIAS fd_hessian_step_size REALLIST {N_rem(RealL,fdHessStepSize)} ]
     ]
    [ 
      relative {N_rem(lit,fdHessStepType_relative)}
      |
      absolute {N_rem(lit,fdHessStepType_absolute)}
      |
      bounds {N_rem(lit,fdHessStepType_bounds)}
     ]
    [ 
      forward {N_rem(false,centralHess)}
      |
      central {N_rem(true,centralHess)}
     ]
    [ id_quasi_hessians INTEGERLIST {N_rem(intset,idQuasiHessians)}
      ( bfgs {N_rem(lit,quasiHessianType_bfgs)}
        [ damped {N_rem(lit,quasiHessianType_damped_bfgs)} ]
       )
      |
      sr1 {N_rem(lit,quasiHessianType_sr1)}
     ]
    [ id_analytic_hessians INTEGERLIST {N_rem(intset,idAnalyticHessians)} ]
   )
<|MERGE_RESOLUTION|>--- conflicted
+++ resolved
@@ -2707,6 +2707,25 @@
         freeform {N_mdm(utype,exportSamplesFormat_TABULAR_NONE)}
        ]
      ]
+    [ target_moment INTEGER > 0 {N_mdm(sizet,targetMoment)} ]
+            [ sample_allocation {0}
+                  aggregated_variance {N_mdm(type, sampleAllocationType_AGGREGATED_VARIANCE)}
+                  |
+                  worst_case {N_mdm(type, sampleAllocationType_WORST_CASE)}
+             ]
+        [ response_levels REALLIST {N_mdm(resplevs,responseLevels)}
+          [ num_response_levels INTEGERLIST {N_mdm(num_resplevs,responseLevels)} ]
+          [ compute {0}
+            probabilities {N_mdm(type,responseLevelTarget_PROBABILITIES)}
+            |
+            gen_reliabilities {N_mdm(type,responseLevelTarget_GEN_RELIABILITIES)}
+            [ system {0}
+              series {N_mdm(type,responseLevelTargetReduce_SYSTEM_SERIES)}
+              |
+              parallel {N_mdm(type,responseLevelTargetReduce_SYSTEM_PARALLEL)}
+             ]
+           ]
+         ]
     [ max_iterations INTEGER >= 0 {N_mdm(nnint,maxIterations)} ]
     [ convergence_tolerance REAL {N_mdm(Real,convergenceTolerance)} ]
     [ final_moments {0}
@@ -2716,28 +2735,6 @@
       |
       central {N_mdm(type,finalMomentsType_CENTRAL_MOMENTS)}
      ]
-<<<<<<< HEAD
-    [ target_moment INTEGER > 0 {N_mdm(sizet,targetMoment)} ]
-        [ sample_allocation {0}
-              aggregated_variance {N_mdm(type, sampleAllocationType_AGGREGATED_VARIANCE)}
-              |
-              worst_case {N_mdm(type, sampleAllocationType_WORST_CASE)}
-         ]
-    [ response_levels REALLIST {N_mdm(resplevs,responseLevels)}
-      [ num_response_levels INTEGERLIST {N_mdm(num_resplevs,responseLevels)} ]
-      [ compute {0}
-        probabilities {N_mdm(type,responseLevelTarget_PROBABILITIES)}
-        |
-        gen_reliabilities {N_mdm(type,responseLevelTarget_GEN_RELIABILITIES)}
-        [ system {0}
-          series {N_mdm(type,responseLevelTargetReduce_SYSTEM_SERIES)}
-          |
-          parallel {N_mdm(type,responseLevelTargetReduce_SYSTEM_PARALLEL)}
-         ]
-       ]
-     ]
-=======
->>>>>>> f6deeea2
     [ distribution {0}
       cumulative {N_mdm(type,distributionType_CUMULATIVE)}
       |
