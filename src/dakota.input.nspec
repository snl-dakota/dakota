KEYWORD01 environment {NIDRProblemDescDB::env_start}
  [ tabular_data ALIAS tabular_graphics_data {N_stm(true,tabularDataFlag)}
    [ tabular_data_file ALIAS tabular_graphics_file STRING {N_stm(str,tabularDataFile)} ]
    [ 
      ( custom_annotated {N_stm(utype,tabularFormat_TABULAR_NONE)}
        [ header {N_stm(augment_utype,tabularFormat_TABULAR_HEADER)} ]
        [ eval_id {N_stm(augment_utype,tabularFormat_TABULAR_EVAL_ID)} ]
        [ interface_id {N_stm(augment_utype,tabularFormat_TABULAR_IFACE_ID)} ]
       )
      |
      annotated {N_stm(utype,tabularFormat_TABULAR_ANNOTATED)}
      |
      freeform {N_stm(utype,tabularFormat_TABULAR_NONE)}
     ]
   ]
  [ output_file STRING {N_stm(str,outputFile)} ]
  [ error_file STRING {N_stm(str,errorFile)} ]
  [ read_restart STRING {N_stm(str,readRestart)}
    [ stop_restart INTEGER >= 0 {N_stm(int,stopRestart)} ]
   ]
  [ write_restart STRING {N_stm(str,writeRestart)} ]
  [ output_precision INTEGER >= 0 {N_stm(int,outputPrecision)} ]
  [ results_output {N_stm(true,resultsOutputFlag)}
    [ results_output_file STRING {N_stm(str,resultsOutputFile)} ]
    [ text {N_stm(augment_utype,resultsOutputFormat_RESULTS_OUTPUT_TEXT)} ]
    [ hdf5 {N_stm(augment_utype,resultsOutputFormat_RESULTS_OUTPUT_HDF5)}
      [ model_selection {0}
        top_method {N_stm(utype,modelEvalsSelection_MODEL_EVAL_STORE_TOP_METHOD)}
        |
        none {N_stm(utype,modelEvalsSelection_MODEL_EVAL_STORE_NONE)}
        |
        all_methods {N_stm(utype,modelEvalsSelection_MODEL_EVAL_STORE_ALL_METHODS)}
        |
        all {N_stm(utype,modelEvalsSelection_MODEL_EVAL_STORE_ALL)}
       ]
      [ interface_selection {0}
        none {N_stm(utype,interfEvalsSelection_INTERF_EVAL_STORE_NONE)}
        |
        simulation {N_stm(utype,interfEvalsSelection_INTERF_EVAL_STORE_SIMULATION)}
        |
        all {N_stm(utype,interfEvalsSelection_INTERF_EVAL_STORE_ALL)}
       ]
     ]
   ]
  [ graphics {N_stm(true,graphicsFlag)} ]
  [ check {N_stm(true,checkFlag)} ]
  [ pre_run {N_stm(true,preRunFlag)}
    [ input STRING {N_stm(str,preRunInput)} ]
    [ output STRING {N_stm(str,preRunOutput)}
      [ 
        ( custom_annotated {N_stm(utype,preRunOutputFormat_TABULAR_NONE)}
          [ header {N_stm(augment_utype,preRunOutputFormat_TABULAR_HEADER)} ]
          [ eval_id {N_stm(augment_utype,preRunOutputFormat_TABULAR_EVAL_ID)} ]
          [ interface_id {N_stm(augment_utype,preRunOutputFormat_TABULAR_IFACE_ID)} ]
         )
        |
        annotated {N_stm(utype,preRunOutputFormat_TABULAR_ANNOTATED)}
        |
        freeform {N_stm(utype,preRunOutputFormat_TABULAR_NONE)}
       ]
     ]
   ]
  [ run {N_stm(true,runFlag)}
    [ input STRING {N_stm(str,runInput)} ]
    [ output STRING {N_stm(str,runOutput)} ]
   ]
  [ post_run {N_stm(true,postRunFlag)}
    [ input STRING {N_stm(str,postRunInput)}
      [ 
        ( custom_annotated {N_stm(utype,postRunInputFormat_TABULAR_NONE)}
          [ header {N_stm(augment_utype,postRunInputFormat_TABULAR_HEADER)} ]
          [ eval_id {N_stm(augment_utype,postRunInputFormat_TABULAR_EVAL_ID)} ]
          [ interface_id {N_stm(augment_utype,postRunInputFormat_TABULAR_IFACE_ID)} ]
         )
        |
        annotated {N_stm(utype,postRunInputFormat_TABULAR_ANNOTATED)}
        |
        freeform {N_stm(utype,postRunInputFormat_TABULAR_NONE)}
       ]
     ]
    [ output STRING {N_stm(str,postRunOutput)} ]
   ]
  [ top_method_pointer ALIAS method_pointer STRING {N_stm(str,topMethodPointer)} ]

KEYWORD method {N_mdm3(start,0,stop)}
  [ id_method STRING {N_mdm(str,idMethod)} ]
  [ output {0}
    debug {N_mdm(type,methodOutput_DEBUG_OUTPUT)}
    |
    verbose {N_mdm(type,methodOutput_VERBOSE_OUTPUT)}
    |
    normal {N_mdm(type,methodOutput_NORMAL_OUTPUT)}
    |
    quiet {N_mdm(type,methodOutput_QUIET_OUTPUT)}
    |
    silent {N_mdm(type,methodOutput_SILENT_OUTPUT)}
   ]
  [ final_solutions INTEGER >= 0 {N_mdm(sizet,numFinalSolutions)} ]
  ( hybrid {N_mdm(utype,methodName_HYBRID)}
    ( sequential ALIAS uncoupled {N_mdm(utype,subMethod_SUBMETHOD_SEQUENTIAL)}
      ( method_name_list STRINGLIST {N_mdm(strL,hybridMethodNames)}
        [ model_pointer_list STRINGLIST {N_mdm(strL,hybridModelPointers)} ]
       )
      |
      method_pointer_list STRINGLIST {N_mdm(strL,hybridMethodPointers)}
      [ iterator_servers INTEGER > 0 {N_mdm(int,iteratorServers)} ]
      [ iterator_scheduling {0}
        master {N_mdm(type,iteratorScheduling_MASTER_SCHEDULING)}
        |
        peer {N_mdm(type,iteratorScheduling_PEER_SCHEDULING)}
       ]
      [ processors_per_iterator INTEGER > 0 {N_mdm(int,procsPerIterator)} ]
     )
    |
    ( embedded ALIAS coupled {N_mdm(utype,subMethod_SUBMETHOD_EMBEDDED)}
      ( global_method_name STRING {N_mdm(str,hybridGlobalMethodName)}
        [ global_model_pointer STRING {N_mdm(str,hybridGlobalModelPointer)} ]
       )
      |
      global_method_pointer STRING {N_mdm(str,hybridGlobalMethodPointer)}
      ( local_method_name STRING {N_mdm(str,hybridLocalMethodName)}
        [ local_model_pointer STRING {N_mdm(str,hybridLocalModelPointer)} ]
       )
      |
      local_method_pointer STRING {N_mdm(str,hybridLocalMethodPointer)}
      [ local_search_probability REAL {N_mdm(Real,hybridLSProb)} ]
      [ iterator_servers INTEGER > 0 {N_mdm(int,iteratorServers)} ]
      [ iterator_scheduling {0}
        master {N_mdm(type,iteratorScheduling_MASTER_SCHEDULING)}
        |
        peer {N_mdm(type,iteratorScheduling_PEER_SCHEDULING)}
       ]
      [ processors_per_iterator INTEGER > 0 {N_mdm(int,procsPerIterator)} ]
     )
    |
    ( collaborative {N_mdm(utype,subMethod_SUBMETHOD_COLLABORATIVE)}
      ( method_name_list STRINGLIST {N_mdm(strL,hybridMethodNames)}
        [ model_pointer_list STRINGLIST {N_mdm(strL,hybridModelPointers)} ]
       )
      |
      method_pointer_list STRINGLIST {N_mdm(strL,hybridMethodPointers)}
      [ iterator_servers INTEGER > 0 {N_mdm(int,iteratorServers)} ]
      [ iterator_scheduling {0}
        master {N_mdm(type,iteratorScheduling_MASTER_SCHEDULING)}
        |
        peer {N_mdm(type,iteratorScheduling_PEER_SCHEDULING)}
       ]
      [ processors_per_iterator INTEGER > 0 {N_mdm(int,procsPerIterator)} ]
     )
   )
  |
  ( multi_start {N_mdm(utype,methodName_MULTI_START)}
    ( method_name STRING {N_mdm(str,subMethodName)}
      [ model_pointer STRING {N_mdm(str,subModelPointer)} ]
     )
    |
    method_pointer STRING {N_mdm(str,subMethodPointer)}
    [ random_starts INTEGER {N_mdm(int,concurrentRandomJobs)}
      [ seed INTEGER {N_mdm(int,randomSeed)} ]
     ]
    [ starting_points REALLIST {N_mdm(RealDL,concurrentParameterSets)} ]
    [ iterator_servers INTEGER > 0 {N_mdm(int,iteratorServers)} ]
    [ iterator_scheduling {0}
      master {N_mdm(type,iteratorScheduling_MASTER_SCHEDULING)}
      |
      peer {N_mdm(type,iteratorScheduling_PEER_SCHEDULING)}
     ]
    [ processors_per_iterator INTEGER > 0 {N_mdm(int,procsPerIterator)} ]
   )
  |
  ( pareto_set {N_mdm(utype,methodName_PARETO_SET)}
    ( method_name ALIAS opt_method_name STRING {N_mdm(str,subMethodName)}
      [ model_pointer ALIAS opt_model_pointer STRING {N_mdm(str,subModelPointer)} ]
     )
    |
    method_pointer ALIAS opt_method_pointer STRING {N_mdm(str,subMethodPointer)}
    [ random_weight_sets INTEGER {N_mdm(int,concurrentRandomJobs)}
      [ seed INTEGER {N_mdm(int,randomSeed)} ]
     ]
    [ weight_sets ALIAS multi_objective_weight_sets REALLIST {N_mdm(RealDL,concurrentParameterSets)} ]
    [ iterator_servers INTEGER > 0 {N_mdm(int,iteratorServers)} ]
    [ iterator_scheduling {0}
      master {N_mdm(type,iteratorScheduling_MASTER_SCHEDULING)}
      |
      peer {N_mdm(type,iteratorScheduling_PEER_SCHEDULING)}
     ]
    [ processors_per_iterator INTEGER > 0 {N_mdm(int,procsPerIterator)} ]
   )
  |
  ( branch_and_bound {N_mdm(utype,methodName_BRANCH_AND_BOUND)}
    method_pointer STRING {N_mdm(str,subMethodPointer)}
    |
    ( method_name STRING {N_mdm(str,subMethodName)}
      [ model_pointer STRING {N_mdm(str,modelPointer)} ]
     )
    [ scaling {N_mdm(true,methodScaling)} ]
   )
  |
  ( surrogate_based_local {N_mdm(utype,methodName_SURROGATE_BASED_LOCAL)}
    method_pointer ALIAS approx_method_pointer STRING {N_mdm(str,subMethodPointer)}
    |
    method_name ALIAS approx_method_name STRING {N_mdm(str,subMethodName)}
    model_pointer ALIAS approx_model_pointer STRING {N_mdm(str,modelPointer)}
    [ soft_convergence_limit INTEGER {N_mdm(ushint,softConvLimit)} ]
    [ truth_surrogate_bypass {N_mdm(true,surrBasedLocalLayerBypass)} ]
    [ approx_subproblem {0}
      original_primary {N_mdm(type,surrBasedLocalSubProbObj_ORIGINAL_PRIMARY)}
      |
      single_objective {N_mdm(type,surrBasedLocalSubProbObj_SINGLE_OBJECTIVE)}
      |
      augmented_lagrangian_objective {N_mdm(type,surrBasedLocalSubProbObj_AUGMENTED_LAGRANGIAN_OBJECTIVE)}
      |
      lagrangian_objective {N_mdm(type,surrBasedLocalSubProbObj_LAGRANGIAN_OBJECTIVE)}
      original_constraints {N_mdm(type,surrBasedLocalSubProbCon_ORIGINAL_CONSTRAINTS)}
      |
      linearized_constraints {N_mdm(type,surrBasedLocalSubProbCon_LINEARIZED_CONSTRAINTS)}
      |
      no_constraints {N_mdm(type,surrBasedLocalSubProbCon_NO_CONSTRAINTS)}
     ]
    [ merit_function {0}
      penalty_merit {N_mdm(type,surrBasedLocalMeritFn_PENALTY_MERIT)}
      |
      adaptive_penalty_merit {N_mdm(type,surrBasedLocalMeritFn_ADAPTIVE_PENALTY_MERIT)}
      |
      lagrangian_merit {N_mdm(type,surrBasedLocalMeritFn_LAGRANGIAN_MERIT)}
      |
      augmented_lagrangian_merit {N_mdm(type,surrBasedLocalMeritFn_AUGMENTED_LAGRANGIAN_MERIT)}
     ]
    [ acceptance_logic {0}
      tr_ratio {N_mdm(type,surrBasedLocalAcceptLogic_TR_RATIO)}
      |
      filter {N_mdm(type,surrBasedLocalAcceptLogic_FILTER)}
     ]
    [ constraint_relax {0}
      homotopy {N_mdm(type,surrBasedLocalConstrRelax_HOMOTOPY)}
     ]
    [ trust_region {0,0,NIDRProblemDescDB::method_tr_final}
      [ initial_size REALLIST {N_mdm(RealDL,trustRegionInitSize)} ]
      [ minimum_size REAL {N_mdm(Real,trustRegionMinSize)} ]
      [ contract_threshold REAL {N_mdm(Real,trustRegionContractTrigger)} ]
      [ expand_threshold REAL {N_mdm(Real,trustRegionExpandTrigger)} ]
      [ contraction_factor REAL {N_mdm(Real,trustRegionContract)} ]
      [ expansion_factor REAL {N_mdm(Real,trustRegionExpand)} ]
     ]
    [ max_iterations INTEGER >= 0 {N_mdm(sizet,maxIterations)} ]
    [ convergence_tolerance REAL {N_mdm(Real,convergenceTolerance)} ]
    [ constraint_tolerance REAL {N_mdm(Real,constraintTolerance)} ]
   )
  |
  ( surrogate_based_global {N_mdm(utype,methodName_SURROGATE_BASED_GLOBAL)}
    method_pointer ALIAS approx_method_pointer STRING {N_mdm(str,subMethodPointer)}
    |
    method_name ALIAS approx_method_name STRING {N_mdm(str,subMethodName)}
    model_pointer ALIAS approx_model_pointer STRING {N_mdm(str,modelPointer)}
    [ replace_points {N_mdm(true,surrBasedGlobalReplacePts)} ]
    [ max_iterations INTEGER >= 0 {N_mdm(sizet,maxIterations)} ]
   )
  |
  ( dot_frcg {N_mdm(utype,methodName_DOT_FRCG)}
    [ max_iterations INTEGER >= 0 {N_mdm(sizet,maxIterations)} ]
    [ convergence_tolerance REAL {N_mdm(Real,convergenceTolerance)} ]
    [ constraint_tolerance REAL {N_mdm(Real,constraintTolerance)} ]
    [ speculative {N_mdm(true,speculativeFlag)} ]
    [ max_function_evaluations INTEGER >= 0 {N_mdm(sizet,maxFunctionEvals)} ]
    [ scaling {N_mdm(true,methodScaling)} ]
    [ model_pointer STRING {N_mdm(str,modelPointer)} ]
   )
  |
  ( dot_mmfd {N_mdm(utype,methodName_DOT_MMFD)}
    [ max_iterations INTEGER >= 0 {N_mdm(sizet,maxIterations)} ]
    [ convergence_tolerance REAL {N_mdm(Real,convergenceTolerance)} ]
    [ constraint_tolerance REAL {N_mdm(Real,constraintTolerance)} ]
    [ speculative {N_mdm(true,speculativeFlag)} ]
    [ max_function_evaluations INTEGER >= 0 {N_mdm(sizet,maxFunctionEvals)} ]
    [ scaling {N_mdm(true,methodScaling)} ]
    [ model_pointer STRING {N_mdm(str,modelPointer)} ]
   )
  |
  ( dot_bfgs {N_mdm(utype,methodName_DOT_BFGS)}
    [ max_iterations INTEGER >= 0 {N_mdm(sizet,maxIterations)} ]
    [ convergence_tolerance REAL {N_mdm(Real,convergenceTolerance)} ]
    [ constraint_tolerance REAL {N_mdm(Real,constraintTolerance)} ]
    [ speculative {N_mdm(true,speculativeFlag)} ]
    [ max_function_evaluations INTEGER >= 0 {N_mdm(sizet,maxFunctionEvals)} ]
    [ scaling {N_mdm(true,methodScaling)} ]
    [ model_pointer STRING {N_mdm(str,modelPointer)} ]
   )
  |
  ( dot_slp {N_mdm(utype,methodName_DOT_SLP)}
    [ max_iterations INTEGER >= 0 {N_mdm(sizet,maxIterations)} ]
    [ convergence_tolerance REAL {N_mdm(Real,convergenceTolerance)} ]
    [ constraint_tolerance REAL {N_mdm(Real,constraintTolerance)} ]
    [ speculative {N_mdm(true,speculativeFlag)} ]
    [ max_function_evaluations INTEGER >= 0 {N_mdm(sizet,maxFunctionEvals)} ]
    [ scaling {N_mdm(true,methodScaling)} ]
    [ model_pointer STRING {N_mdm(str,modelPointer)} ]
   )
  |
  ( dot_sqp {N_mdm(utype,methodName_DOT_SQP)}
    [ max_iterations INTEGER >= 0 {N_mdm(sizet,maxIterations)} ]
    [ convergence_tolerance REAL {N_mdm(Real,convergenceTolerance)} ]
    [ constraint_tolerance REAL {N_mdm(Real,constraintTolerance)} ]
    [ speculative {N_mdm(true,speculativeFlag)} ]
    [ max_function_evaluations INTEGER >= 0 {N_mdm(sizet,maxFunctionEvals)} ]
    [ scaling {N_mdm(true,methodScaling)} ]
    [ model_pointer STRING {N_mdm(str,modelPointer)} ]
   )
  |
  ( conmin_frcg {N_mdm(utype,methodName_CONMIN_FRCG)}
    [ max_iterations INTEGER >= 0 {N_mdm(sizet,maxIterations)} ]
    [ convergence_tolerance REAL {N_mdm(Real,convergenceTolerance)} ]
    [ constraint_tolerance REAL {N_mdm(Real,constraintTolerance)} ]
    [ speculative {N_mdm(true,speculativeFlag)} ]
    [ max_function_evaluations INTEGER >= 0 {N_mdm(sizet,maxFunctionEvals)} ]
    [ scaling {N_mdm(true,methodScaling)} ]
    [ model_pointer STRING {N_mdm(str,modelPointer)} ]
   )
  |
  ( conmin_mfd {N_mdm(utype,methodName_CONMIN_MFD)}
    [ max_iterations INTEGER >= 0 {N_mdm(sizet,maxIterations)} ]
    [ convergence_tolerance REAL {N_mdm(Real,convergenceTolerance)} ]
    [ constraint_tolerance REAL {N_mdm(Real,constraintTolerance)} ]
    [ speculative {N_mdm(true,speculativeFlag)} ]
    [ max_function_evaluations INTEGER >= 0 {N_mdm(sizet,maxFunctionEvals)} ]
    [ scaling {N_mdm(true,methodScaling)} ]
    [ model_pointer STRING {N_mdm(str,modelPointer)} ]
   )
  |
  ( dl_solver STRING {N_mdm(utype_lit,TYPE_DATA_methodName_DL_SOLVER)}
    [ max_function_evaluations INTEGER >= 0 {N_mdm(sizet,maxFunctionEvals)} ]
    [ scaling {N_mdm(true,methodScaling)} ]
    [ model_pointer STRING {N_mdm(str,modelPointer)} ]
   )
  |
  ( npsol_sqp {N_mdm(utype,methodName_NPSOL_SQP)}
    [ verify_level INTEGER {N_mdm(int,verifyLevel)} ]
    [ function_precision REAL {N_mdm(Real,functionPrecision)} ]
    [ linesearch_tolerance REAL {N_mdm(Real,lineSearchTolerance)} ]
    [ convergence_tolerance REAL {N_mdm(Real,convergenceTolerance)} ]
    [ max_iterations INTEGER >= 0 {N_mdm(sizet,maxIterations)} ]
    [ constraint_tolerance REAL {N_mdm(Real,constraintTolerance)} ]
    [ speculative {N_mdm(true,speculativeFlag)} ]
    [ max_function_evaluations INTEGER >= 0 {N_mdm(sizet,maxFunctionEvals)} ]
    [ scaling {N_mdm(true,methodScaling)} ]
    [ model_pointer STRING {N_mdm(str,modelPointer)} ]
   )
  |
  ( nlssol_sqp {N_mdm(utype,methodName_NLSSOL_SQP)}
    [ verify_level INTEGER {N_mdm(int,verifyLevel)} ]
    [ function_precision REAL {N_mdm(Real,functionPrecision)} ]
    [ linesearch_tolerance REAL {N_mdm(Real,lineSearchTolerance)} ]
    [ convergence_tolerance REAL {N_mdm(Real,convergenceTolerance)} ]
    [ max_iterations INTEGER >= 0 {N_mdm(sizet,maxIterations)} ]
    [ constraint_tolerance REAL {N_mdm(Real,constraintTolerance)} ]
    [ speculative {N_mdm(true,speculativeFlag)} ]
    [ max_function_evaluations INTEGER >= 0 {N_mdm(sizet,maxFunctionEvals)} ]
    [ scaling {N_mdm(true,methodScaling)} ]
    [ model_pointer STRING {N_mdm(str,modelPointer)} ]
   )
  |
  ( nlpql_sqp {N_mdm(utype,methodName_NLPQL_SQP)}
    [ max_iterations INTEGER >= 0 {N_mdm(sizet,maxIterations)} ]
    [ convergence_tolerance REAL {N_mdm(Real,convergenceTolerance)} ]
    [ max_function_evaluations INTEGER >= 0 {N_mdm(sizet,maxFunctionEvals)} ]
    [ scaling {N_mdm(true,methodScaling)} ]
    [ model_pointer STRING {N_mdm(str,modelPointer)} ]
   )
  |
  ( optpp_cg {N_mdm(utype,methodName_OPTPP_CG)}
    [ max_step REAL {N_mdm(Real,maxStep)} ]
    [ gradient_tolerance REAL {N_mdm(Real,gradientTolerance)} ]
    [ max_iterations INTEGER >= 0 {N_mdm(sizet,maxIterations)} ]
    [ convergence_tolerance REAL {N_mdm(Real,convergenceTolerance)} ]
    [ speculative {N_mdm(true,speculativeFlag)} ]
    [ max_function_evaluations INTEGER >= 0 {N_mdm(sizet,maxFunctionEvals)} ]
    [ scaling {N_mdm(true,methodScaling)} ]
    [ model_pointer STRING {N_mdm(str,modelPointer)} ]
   )
  |
  ( optpp_q_newton {N_mdm(utype,methodName_OPTPP_Q_NEWTON)}
    [ search_method {0}
      value_based_line_search {N_mdm(lit,searchMethod_value_based_line_search)}
      |
      gradient_based_line_search {N_mdm(lit,searchMethod_gradient_based_line_search)}
      |
      trust_region {N_mdm(lit,searchMethod_trust_region)}
      |
      tr_pds {N_mdm(lit,searchMethod_tr_pds)}
     ]
    [ merit_function {0}
      el_bakry {N_mdm(type,meritFn_NormFmu)}
      |
      argaez_tapia {N_mdm(type,meritFn_ArgaezTapia)}
      |
      van_shanno {N_mdm(type,meritFn_VanShanno)}
     ]
    [ steplength_to_boundary REAL {N_mdm(Real,stepLenToBoundary)} ]
    [ centering_parameter REAL {N_mdm(Real,centeringParam)} ]
    [ max_step REAL {N_mdm(Real,maxStep)} ]
    [ gradient_tolerance REAL {N_mdm(Real,gradientTolerance)} ]
    [ max_iterations INTEGER >= 0 {N_mdm(sizet,maxIterations)} ]
    [ convergence_tolerance REAL {N_mdm(Real,convergenceTolerance)} ]
    [ speculative {N_mdm(true,speculativeFlag)} ]
    [ max_function_evaluations INTEGER >= 0 {N_mdm(sizet,maxFunctionEvals)} ]
    [ scaling {N_mdm(true,methodScaling)} ]
    [ model_pointer STRING {N_mdm(str,modelPointer)} ]
   )
  |
  ( optpp_fd_newton {N_mdm(utype,methodName_OPTPP_FD_NEWTON)}
    [ search_method {0}
      value_based_line_search {N_mdm(lit,searchMethod_value_based_line_search)}
      |
      gradient_based_line_search {N_mdm(lit,searchMethod_gradient_based_line_search)}
      |
      trust_region {N_mdm(lit,searchMethod_trust_region)}
      |
      tr_pds {N_mdm(lit,searchMethod_tr_pds)}
     ]
    [ merit_function {0}
      el_bakry {N_mdm(type,meritFn_NormFmu)}
      |
      argaez_tapia {N_mdm(type,meritFn_ArgaezTapia)}
      |
      van_shanno {N_mdm(type,meritFn_VanShanno)}
     ]
    [ steplength_to_boundary REAL {N_mdm(Real,stepLenToBoundary)} ]
    [ centering_parameter REAL {N_mdm(Real,centeringParam)} ]
    [ max_step REAL {N_mdm(Real,maxStep)} ]
    [ gradient_tolerance REAL {N_mdm(Real,gradientTolerance)} ]
    [ max_iterations INTEGER >= 0 {N_mdm(sizet,maxIterations)} ]
    [ convergence_tolerance REAL {N_mdm(Real,convergenceTolerance)} ]
    [ speculative {N_mdm(true,speculativeFlag)} ]
    [ max_function_evaluations INTEGER >= 0 {N_mdm(sizet,maxFunctionEvals)} ]
    [ scaling {N_mdm(true,methodScaling)} ]
    [ model_pointer STRING {N_mdm(str,modelPointer)} ]
   )
  |
  ( optpp_g_newton {N_mdm(utype,methodName_OPTPP_G_NEWTON)}
    [ search_method {0}
      value_based_line_search {N_mdm(lit,searchMethod_value_based_line_search)}
      |
      gradient_based_line_search {N_mdm(lit,searchMethod_gradient_based_line_search)}
      |
      trust_region {N_mdm(lit,searchMethod_trust_region)}
      |
      tr_pds {N_mdm(lit,searchMethod_tr_pds)}
     ]
    [ merit_function {0}
      el_bakry {N_mdm(type,meritFn_NormFmu)}
      |
      argaez_tapia {N_mdm(type,meritFn_ArgaezTapia)}
      |
      van_shanno {N_mdm(type,meritFn_VanShanno)}
     ]
    [ steplength_to_boundary REAL {N_mdm(Real,stepLenToBoundary)} ]
    [ centering_parameter REAL {N_mdm(Real,centeringParam)} ]
    [ max_step REAL {N_mdm(Real,maxStep)} ]
    [ gradient_tolerance REAL {N_mdm(Real,gradientTolerance)} ]
    [ max_iterations INTEGER >= 0 {N_mdm(sizet,maxIterations)} ]
    [ convergence_tolerance REAL {N_mdm(Real,convergenceTolerance)} ]
    [ speculative {N_mdm(true,speculativeFlag)} ]
    [ max_function_evaluations INTEGER >= 0 {N_mdm(sizet,maxFunctionEvals)} ]
    [ scaling {N_mdm(true,methodScaling)} ]
    [ model_pointer STRING {N_mdm(str,modelPointer)} ]
   )
  |
  ( optpp_newton {N_mdm(utype,methodName_OPTPP_NEWTON)}
    [ search_method {0}
      value_based_line_search {N_mdm(lit,searchMethod_value_based_line_search)}
      |
      gradient_based_line_search {N_mdm(lit,searchMethod_gradient_based_line_search)}
      |
      trust_region {N_mdm(lit,searchMethod_trust_region)}
      |
      tr_pds {N_mdm(lit,searchMethod_tr_pds)}
     ]
    [ merit_function {0}
      el_bakry {N_mdm(type,meritFn_NormFmu)}
      |
      argaez_tapia {N_mdm(type,meritFn_ArgaezTapia)}
      |
      van_shanno {N_mdm(type,meritFn_VanShanno)}
     ]
    [ steplength_to_boundary REAL {N_mdm(Real,stepLenToBoundary)} ]
    [ centering_parameter REAL {N_mdm(Real,centeringParam)} ]
    [ max_step REAL {N_mdm(Real,maxStep)} ]
    [ gradient_tolerance REAL {N_mdm(Real,gradientTolerance)} ]
    [ max_iterations INTEGER >= 0 {N_mdm(sizet,maxIterations)} ]
    [ convergence_tolerance REAL {N_mdm(Real,convergenceTolerance)} ]
    [ speculative {N_mdm(true,speculativeFlag)} ]
    [ max_function_evaluations INTEGER >= 0 {N_mdm(sizet,maxFunctionEvals)} ]
    [ scaling {N_mdm(true,methodScaling)} ]
    [ model_pointer STRING {N_mdm(str,modelPointer)} ]
   )
  |
  ( optpp_pds {N_mdm(utype,methodName_OPTPP_PDS)}
    [ search_scheme_size INTEGER {N_mdm(int,searchSchemeSize)} ]
    [ max_iterations INTEGER >= 0 {N_mdm(sizet,maxIterations)} ]
    [ convergence_tolerance REAL {N_mdm(Real,convergenceTolerance)} ]
    [ max_function_evaluations INTEGER >= 0 {N_mdm(sizet,maxFunctionEvals)} ]
    [ scaling {N_mdm(true,methodScaling)} ]
    [ model_pointer STRING {N_mdm(str,modelPointer)} ]
   )
  |
  ( demo_tpl {N_mdm(utype,methodName_DEMO_TPL)}
    [ max_function_evaluations INTEGER >= 0 {N_mdm(sizet,maxFunctionEvals)} ]
    [ max_iterations INTEGER >= 0 {N_mdm(sizet,maxIterations)} ]
    [ convergence_tolerance REAL {N_mdm(Real,convergenceTolerance)} ]
    [ variable_tolerance REAL {N_mdm(Real,threshStepLength)} ]
    [ solution_target ALIAS solution_accuracy REAL {N_mdm(Real,solnTarget)} ]
    [ options_file STRING {N_mdm(str,advancedOptionsFilename)} ]
   )
  |
  ( rol {N_mdm(utype,methodName_ROL)}
    [ max_iterations INTEGER >= 0 {N_mdm(sizet,maxIterations)} ]
    [ variable_tolerance REAL {N_mdm(Real,threshStepLength)} ]
    [ gradient_tolerance REAL {N_mdm(Real,gradientTolerance)} ]
    [ constraint_tolerance REAL {N_mdm(Real,constraintTolerance)} ]
    [ options_file STRING {N_mdm(str,advancedOptionsFilename)} ]
    [ scaling {N_mdm(true,methodScaling)} ]
    [ model_pointer STRING {N_mdm(str,modelPointer)} ]
   )
  |
  ( asynch_pattern_search ALIAS coliny_apps {N_mdm(utype,methodName_ASYNCH_PATTERN_SEARCH)}
    [ initial_delta REAL {N_mdm(Real,initStepLength)} ]
    [ contraction_factor REAL {N_mdm(Real,contractStepLength)} ]
    [ variable_tolerance REAL {N_mdm(Real,threshStepLength)} ]
    [ solution_target ALIAS solution_accuracy REAL {N_mdm(Real,solnTarget)} ]
    [ synchronization {0}
      blocking {N_mdm(type,evalSynchronize_BLOCKING_SYNCHRONIZATION)}
      |
      nonblocking {N_mdm(type,evalSynchronize_NONBLOCKING_SYNCHRONIZATION)}
     ]
    [ merit_function {0}
      merit_max {N_mdm(lit,meritFunction_merit_max)}
      |
      merit_max_smooth {N_mdm(lit,meritFunction_merit_max_smooth)}
      |
      merit1 {N_mdm(lit,meritFunction_merit1)}
      |
      merit1_smooth {N_mdm(lit,meritFunction_merit1_smooth)}
      |
      merit2 {N_mdm(lit,meritFunction_merit2)}
      |
      merit2_smooth {N_mdm(lit,meritFunction_merit2_smooth)}
      |
      merit2_squared {N_mdm(lit,meritFunction_merit2_squared)}
     ]
    [ constraint_penalty REAL {N_mdm(Real,constrPenalty)} ]
    [ smoothing_factor REAL {N_mdm(Real,smoothFactor)} ]
    [ constraint_tolerance REAL {N_mdm(Real,constraintTolerance)} ]
    [ max_function_evaluations INTEGER >= 0 {N_mdm(sizet,maxFunctionEvals)} ]
    [ scaling {N_mdm(true,methodScaling)} ]
    [ model_pointer STRING {N_mdm(str,modelPointer)} ]
   )
  |
  ( mesh_adaptive_search {N_mdm(utype,methodName_MESH_ADAPTIVE_SEARCH)}
    [ initial_delta REAL {N_mdm(Real,initMeshSize)} ]
    [ variable_tolerance REAL {N_mdm(Real,minMeshSize)} ]
    [ function_precision REAL {N_mdm(Real,functionPrecision)} ]
    [ seed INTEGER > 0 {N_mdm(int,randomSeed)} ]
    [ history_file STRING {N_mdm(str,historyFile)} ]
    [ display_format STRING {N_mdm(str,displayFormat)} ]
    [ variable_neighborhood_search REAL {N_mdm(Real,vns)} ]
    [ neighbor_order INTEGER > 0 {N_mdm(int,neighborOrder)} ]
    [ display_all_evaluations {N_mdm(true,showAllEval)} ]
    [ use_surrogate {0}
      inform_search {N_mdm(lit,useSurrogate_inform_search)}
      |
      optimize {N_mdm(lit,useSurrogate_optimize)}
     ]
    [ max_iterations INTEGER >= 0 {N_mdm(sizet,maxIterations)} ]
    [ max_function_evaluations INTEGER >= 0 {N_mdm(sizet,maxFunctionEvals)} ]
    [ scaling {N_mdm(true,methodScaling)} ]
    [ model_pointer STRING {N_mdm(str,modelPointer)} ]
   )
  |
  ( nowpac {N_mdm(utype,methodName_MIT_NOWPAC)}
    [ trust_region {0,0,NIDRProblemDescDB::method_tr_final}
      [ initial_size REALLIST {N_mdm(RealDL,trustRegionInitSize)} ]
      [ minimum_size REAL {N_mdm(Real,trustRegionMinSize)} ]
      [ contract_threshold REAL {N_mdm(Real,trustRegionContractTrigger)} ]
      [ expand_threshold REAL {N_mdm(Real,trustRegionExpandTrigger)} ]
      [ contraction_factor REAL {N_mdm(Real,trustRegionContract)} ]
      [ expansion_factor REAL {N_mdm(Real,trustRegionExpand)} ]
     ]
    [ max_iterations INTEGER >= 0 {N_mdm(sizet,maxIterations)} ]
    [ max_function_evaluations INTEGER >= 0 {N_mdm(sizet,maxFunctionEvals)} ]
    [ scaling {N_mdm(true,methodScaling)} ]
    [ model_pointer STRING {N_mdm(str,modelPointer)} ]
   )
  |
  ( snowpac {N_mdm(utype,methodName_MIT_SNOWPAC)}
    [ seed INTEGER > 0 {N_mdm(int,randomSeed)} ]
    [ trust_region {0,0,NIDRProblemDescDB::method_tr_final}
      [ initial_size REALLIST {N_mdm(RealDL,trustRegionInitSize)} ]
      [ minimum_size REAL {N_mdm(Real,trustRegionMinSize)} ]
      [ contract_threshold REAL {N_mdm(Real,trustRegionContractTrigger)} ]
      [ expand_threshold REAL {N_mdm(Real,trustRegionExpandTrigger)} ]
      [ contraction_factor REAL {N_mdm(Real,trustRegionContract)} ]
      [ expansion_factor REAL {N_mdm(Real,trustRegionExpand)} ]
     ]
    [ max_iterations INTEGER >= 0 {N_mdm(sizet,maxIterations)} ]
    [ max_function_evaluations INTEGER >= 0 {N_mdm(sizet,maxFunctionEvals)} ]
    [ scaling {N_mdm(true,methodScaling)} ]
    [ model_pointer STRING {N_mdm(str,modelPointer)} ]
   )
  |
  ( moga {N_mdm(utype,methodName_MOGA)}
    [ fitness_type {0}
      layer_rank {N_mdm(lit,fitnessType_layer_rank)}
      |
      domination_count {N_mdm(lit,fitnessType_domination_count)}
     ]
    [ replacement_type {0}
      elitist {N_mdm(lit,replacementType_elitist)}
      |
      roulette_wheel {N_mdm(lit,replacementType_roulette_wheel)}
      |
      unique_roulette_wheel {N_mdm(lit,replacementType_unique_roulette_wheel)}
      |
      ( below_limit REAL {N_mdm(litp,TYPE_DATA_replacementType_below_limit)}
        [ shrinkage_fraction ALIAS shrinkage_percentage REAL {N_mdm(Real01,shrinkagePercent)} ]
       )
     ]
    [ niching_type {0}
      radial REALLIST {N_mdm(RealLlit,TYPE_DATA_nichingType_radial)}
      |
      distance REALLIST {N_mdm(RealLlit,TYPE_DATA_nichingType_distance)}
      |
      ( max_designs REALLIST {N_mdm(RealLlit,TYPE_DATA_nichingType_max_designs)}
        [ num_designs INTEGER >= 2 {N_mdm(sizet,numDesigns)} ]
       )
     ]
    [ convergence_type {0}
      metric_tracker {N_mdm(lit,convergenceType_metric_tracker)}
      [ percent_change REAL {N_mdm(Realz,convergenceTolerance)} ]
      [ num_generations INTEGER >= 0 {N_mdm(sizet,numGenerations)} ]
     ]
    [ postprocessor_type {0}
      orthogonal_distance REALLIST {N_mdm(RealLlit,TYPE_DATA_postProcessorType_distance_postprocessor)}
     ]
    [ max_iterations INTEGER >= 0 {N_mdm(sizet,maxIterations)} ]
    [ max_function_evaluations INTEGER >= 0 {N_mdm(sizet,maxFunctionEvals)} ]
    [ scaling {N_mdm(true,methodScaling)} ]
    [ population_size INTEGER >= 0 {N_mdm(int,populationSize)} ]
    [ log_file STRING {N_mdm(str,logFile)} ]
    [ print_each_pop {N_mdm(true,printPopFlag)} ]
    [ initialization_type {0}
      simple_random {N_mdm(lit,initializationType_random)}
      |
      unique_random {N_mdm(lit,initializationType_unique_random)}
      |
      flat_file STRING {N_mdm(slit2,TYPE_DATA_initializationType_flat_file)}
     ]
    [ crossover_type {0}
      multi_point_binary INTEGER {N_mdm(ilit2p,TYPE_DATA_crossoverType_multi_point_binary)}
      |
      multi_point_parameterized_binary INTEGER {N_mdm(ilit2p,TYPE_DATA_crossoverType_multi_point_parameterized_binary)}
      |
      multi_point_real INTEGER {N_mdm(ilit2p,TYPE_DATA_crossoverType_multi_point_real)}
      |
      ( shuffle_random {N_mdm(litc,TYPE_DATA_crossoverType_shuffle_random)}
        [ num_parents INTEGER > 0 {N_mdm(sizet,numParents)} ]
        [ num_offspring INTEGER > 0 {N_mdm(sizet,numOffspring)} ]
       )
      [ crossover_rate REAL {N_mdm(litz,TYPE_DATA_crossoverType_null_crossover)} ]
     ]
    [ mutation_type {0}
      bit_random {N_mdm(lit,mutationType_bit_random)}
      |
      replace_uniform {N_mdm(lit,mutationType_replace_uniform)}
      |
      ( offset_normal {N_mdm(litc,TYPE_DATA_mutationType_offset_normal)}
        [ mutation_scale REAL {N_mdm(Real01,mutationScale)} ]
       )
      |
      ( offset_cauchy {N_mdm(litc,TYPE_DATA_mutationType_offset_cauchy)}
        [ mutation_scale REAL {N_mdm(Real01,mutationScale)} ]
       )
      |
      ( offset_uniform {N_mdm(litc,TYPE_DATA_mutationType_offset_uniform)}
        [ mutation_scale REAL {N_mdm(Real01,mutationScale)} ]
       )
      [ mutation_rate REAL {N_mdm(litz,TYPE_DATA_mutationType_null_mutation)} ]
     ]
    [ seed INTEGER > 0 {N_mdm(int,randomSeed)} ]
    [ convergence_tolerance REAL {N_mdm(Real,convergenceTolerance)} ]
    [ model_pointer STRING {N_mdm(str,modelPointer)} ]
   )
  |
  ( soga {N_mdm(utype,methodName_SOGA)}
    [ fitness_type {0}
      merit_function {N_mdm(lit,fitnessType_merit_function)}
      [ constraint_penalty REAL {N_mdm(Realp,constraintTolerance)} ]
     ]
    [ replacement_type {0}
      elitist {N_mdm(lit,replacementType_elitist)}
      |
      favor_feasible {N_mdm(lit,replacementType_favor_feasible)}
      |
      roulette_wheel {N_mdm(lit,replacementType_roulette_wheel)}
      |
      unique_roulette_wheel {N_mdm(lit,replacementType_unique_roulette_wheel)}
     ]
    [ convergence_type {0}
      ( best_fitness_tracker {N_mdm(lit,convergenceType_best_fitness_tracker)}
        [ percent_change REAL {N_mdm(Realz,convergenceTolerance)} ]
        [ num_generations INTEGER >= 0 {N_mdm(sizet,numGenerations)} ]
       )
      |
      ( average_fitness_tracker {N_mdm(lit,convergenceType_average_fitness_tracker)}
        [ percent_change REAL {N_mdm(Realz,convergenceTolerance)} ]
        [ num_generations INTEGER >= 0 {N_mdm(sizet,numGenerations)} ]
       )
     ]
    [ max_iterations INTEGER >= 0 {N_mdm(sizet,maxIterations)} ]
    [ max_function_evaluations INTEGER >= 0 {N_mdm(sizet,maxFunctionEvals)} ]
    [ scaling {N_mdm(true,methodScaling)} ]
    [ population_size INTEGER >= 0 {N_mdm(int,populationSize)} ]
    [ log_file STRING {N_mdm(str,logFile)} ]
    [ print_each_pop {N_mdm(true,printPopFlag)} ]
    [ initialization_type {0}
      simple_random {N_mdm(lit,initializationType_random)}
      |
      unique_random {N_mdm(lit,initializationType_unique_random)}
      |
      flat_file STRING {N_mdm(slit2,TYPE_DATA_initializationType_flat_file)}
     ]
    [ crossover_type {0}
      multi_point_binary INTEGER {N_mdm(ilit2p,TYPE_DATA_crossoverType_multi_point_binary)}
      |
      multi_point_parameterized_binary INTEGER {N_mdm(ilit2p,TYPE_DATA_crossoverType_multi_point_parameterized_binary)}
      |
      multi_point_real INTEGER {N_mdm(ilit2p,TYPE_DATA_crossoverType_multi_point_real)}
      |
      ( shuffle_random {N_mdm(litc,TYPE_DATA_crossoverType_shuffle_random)}
        [ num_parents INTEGER > 0 {N_mdm(sizet,numParents)} ]
        [ num_offspring INTEGER > 0 {N_mdm(sizet,numOffspring)} ]
       )
      [ crossover_rate REAL {N_mdm(litz,TYPE_DATA_crossoverType_null_crossover)} ]
     ]
    [ mutation_type {0}
      bit_random {N_mdm(lit,mutationType_bit_random)}
      |
      replace_uniform {N_mdm(lit,mutationType_replace_uniform)}
      |
      ( offset_normal {N_mdm(litc,TYPE_DATA_mutationType_offset_normal)}
        [ mutation_scale REAL {N_mdm(Real01,mutationScale)} ]
       )
      |
      ( offset_cauchy {N_mdm(litc,TYPE_DATA_mutationType_offset_cauchy)}
        [ mutation_scale REAL {N_mdm(Real01,mutationScale)} ]
       )
      |
      ( offset_uniform {N_mdm(litc,TYPE_DATA_mutationType_offset_uniform)}
        [ mutation_scale REAL {N_mdm(Real01,mutationScale)} ]
       )
      [ mutation_rate REAL {N_mdm(litz,TYPE_DATA_mutationType_null_mutation)} ]
     ]
    [ seed INTEGER > 0 {N_mdm(int,randomSeed)} ]
    [ convergence_tolerance REAL {N_mdm(Real,convergenceTolerance)} ]
    [ model_pointer STRING {N_mdm(str,modelPointer)} ]
   )
  |
  ( coliny_pattern_search {N_mdm(utype,methodName_COLINY_PATTERN_SEARCH)}
    [ constant_penalty {N_mdm(true,constantPenalty)} ]
    [ no_expansion {N_mdm(false,expansionFlag)} ]
    [ expand_after_success INTEGER {N_mdm(int,expandAfterSuccess)} ]
    [ pattern_basis {0}
      coordinate {N_mdm(lit,patternBasis_coordinate)}
      |
      simplex {N_mdm(lit,patternBasis_simplex)}
     ]
    [ stochastic {N_mdm(true,randomizeOrderFlag)} ]
    [ total_pattern_size INTEGER {N_mdm(int,totalPatternSize)} ]
    [ exploratory_moves {0}
      multi_step {N_mdm(lit,exploratoryMoves_multi_step)}
      |
      adaptive_pattern {N_mdm(lit,exploratoryMoves_adaptive)}
      |
      basic_pattern {N_mdm(lit,exploratoryMoves_simple)}
     ]
    [ synchronization {0}
      blocking {N_mdm(type,evalSynchronize_BLOCKING_SYNCHRONIZATION)}
      |
      nonblocking {N_mdm(type,evalSynchronize_NONBLOCKING_SYNCHRONIZATION)}
     ]
    [ contraction_factor REAL {N_mdm(Real,contractFactor)} ]
    [ constraint_penalty REAL {N_mdm(Real,constraintPenalty)} ]
    [ initial_delta REAL {N_mdm(Real,initDelta)} ]
    [ variable_tolerance REAL {N_mdm(Real,threshDelta)} ]
    [ solution_target ALIAS solution_accuracy REAL {N_mdm(Real,solnTarget)} ]
    [ seed INTEGER > 0 {N_mdm(int,randomSeed)} ]
    [ show_misc_options {N_mdm(true,showMiscOptions)} ]
    [ misc_options STRINGLIST {N_mdm(strL,miscOptions)} ]
    [ max_iterations INTEGER >= 0 {N_mdm(sizet,maxIterations)} ]
    [ convergence_tolerance REAL {N_mdm(Real,convergenceTolerance)} ]
    [ max_function_evaluations INTEGER >= 0 {N_mdm(sizet,maxFunctionEvals)} ]
    [ scaling {N_mdm(true,methodScaling)} ]
    [ model_pointer STRING {N_mdm(str,modelPointer)} ]
   )
  |
  ( coliny_solis_wets {N_mdm(utype,methodName_COLINY_SOLIS_WETS)}
    [ contract_after_failure INTEGER {N_mdm(int,contractAfterFail)} ]
    [ no_expansion {N_mdm(false,expansionFlag)} ]
    [ expand_after_success INTEGER {N_mdm(int,expandAfterSuccess)} ]
    [ constant_penalty {N_mdm(true,constantPenalty)} ]
    [ contraction_factor REAL {N_mdm(Real,contractFactor)} ]
    [ constraint_penalty REAL {N_mdm(Real,constraintPenalty)} ]
    [ initial_delta REAL {N_mdm(Real,initDelta)} ]
    [ variable_tolerance REAL {N_mdm(Real,threshDelta)} ]
    [ solution_target ALIAS solution_accuracy REAL {N_mdm(Real,solnTarget)} ]
    [ seed INTEGER > 0 {N_mdm(int,randomSeed)} ]
    [ show_misc_options {N_mdm(true,showMiscOptions)} ]
    [ misc_options STRINGLIST {N_mdm(strL,miscOptions)} ]
    [ max_iterations INTEGER >= 0 {N_mdm(sizet,maxIterations)} ]
    [ convergence_tolerance REAL {N_mdm(Real,convergenceTolerance)} ]
    [ max_function_evaluations INTEGER >= 0 {N_mdm(sizet,maxFunctionEvals)} ]
    [ scaling {N_mdm(true,methodScaling)} ]
    [ model_pointer STRING {N_mdm(str,modelPointer)} ]
   )
  |
  ( coliny_cobyla {N_mdm(utype,methodName_COLINY_COBYLA)}
    [ initial_delta REAL {N_mdm(Real,initDelta)} ]
    [ variable_tolerance REAL {N_mdm(Real,threshDelta)} ]
    [ solution_target ALIAS solution_accuracy REAL {N_mdm(Real,solnTarget)} ]
    [ seed INTEGER > 0 {N_mdm(int,randomSeed)} ]
    [ show_misc_options {N_mdm(true,showMiscOptions)} ]
    [ misc_options STRINGLIST {N_mdm(strL,miscOptions)} ]
    [ max_iterations INTEGER >= 0 {N_mdm(sizet,maxIterations)} ]
    [ convergence_tolerance REAL {N_mdm(Real,convergenceTolerance)} ]
    [ max_function_evaluations INTEGER >= 0 {N_mdm(sizet,maxFunctionEvals)} ]
    [ scaling {N_mdm(true,methodScaling)} ]
    [ model_pointer STRING {N_mdm(str,modelPointer)} ]
   )
  |
  ( coliny_direct {N_mdm(utype,methodName_COLINY_DIRECT)}
    [ division {0}
      major_dimension {N_mdm(lit,boxDivision_major_dimension)}
      |
      all_dimensions {N_mdm(lit,boxDivision_all_dimensions)}
     ]
    [ global_balance_parameter REAL {N_mdm(Real,globalBalanceParam)} ]
    [ local_balance_parameter REAL {N_mdm(Real,localBalanceParam)} ]
    [ max_boxsize_limit REAL {N_mdm(Real,maxBoxSize)} ]
    [ min_boxsize_limit REAL {N_mdm(Real,minBoxSize)} ]
    [ constraint_penalty REAL {N_mdm(Real,constraintPenalty)} ]
    [ solution_target ALIAS solution_accuracy REAL {N_mdm(Real,solnTarget)} ]
    [ seed INTEGER > 0 {N_mdm(int,randomSeed)} ]
    [ show_misc_options {N_mdm(true,showMiscOptions)} ]
    [ misc_options STRINGLIST {N_mdm(strL,miscOptions)} ]
    [ max_iterations INTEGER >= 0 {N_mdm(sizet,maxIterations)} ]
    [ convergence_tolerance REAL {N_mdm(Real,convergenceTolerance)} ]
    [ max_function_evaluations INTEGER >= 0 {N_mdm(sizet,maxFunctionEvals)} ]
    [ scaling {N_mdm(true,methodScaling)} ]
    [ model_pointer STRING {N_mdm(str,modelPointer)} ]
   )
  |
  ( coliny_ea {N_mdm(utype,methodName_COLINY_EA)}
    [ population_size INTEGER > 0 {N_mdm(int,populationSize)} ]
    [ initialization_type {0}
      simple_random {N_mdm(lit,initializationType_random)}
      |
      unique_random {N_mdm(lit,initializationType_unique_random)}
      |
      flat_file STRING {N_mdm(slit2,TYPE_DATA_initializationType_flat_file)}
     ]
    [ fitness_type {0}
      linear_rank {N_mdm(lit,fitnessType_linear_rank)}
      |
      merit_function {N_mdm(lit,fitnessType_proportional)}
     ]
    [ replacement_type {0}
      random INTEGER {N_mdm(ilit2,TYPE_DATA_replacementType_random)}
      |
      chc INTEGER {N_mdm(ilit2,TYPE_DATA_replacementType_chc)}
      |
      elitist INTEGER {N_mdm(ilit2,TYPE_DATA_replacementType_elitist)}
      [ new_solutions_generated INTEGER {N_mdm(int,newSolnsGenerated)} ]
     ]
    [ crossover_rate REAL {N_mdm(Real,crossoverRate)} ]
    [ crossover_type {0}
      two_point {N_mdm(lit,crossoverType_two_point)}
      |
      blend {N_mdm(lit,crossoverType_blend)}
      |
      uniform {N_mdm(lit,crossoverType_uniform)}
     ]
    [ mutation_rate REAL {N_mdm(Real,mutationRate)} ]
    [ mutation_type {0}
      replace_uniform {N_mdm(lit,mutationType_replace_uniform)}
      |
      ( offset_normal {N_mdm(lit,mutationType_offset_normal)}
        [ mutation_scale REAL {N_mdm(Real,mutationScale)} ]
        [ mutation_range INTEGER {N_mdm(int,mutationRange)} ]
       )
      |
      ( offset_cauchy {N_mdm(lit,mutationType_offset_cauchy)}
        [ mutation_scale REAL {N_mdm(Real,mutationScale)} ]
        [ mutation_range INTEGER {N_mdm(int,mutationRange)} ]
       )
      |
      ( offset_uniform {N_mdm(lit,mutationType_offset_uniform)}
        [ mutation_scale REAL {N_mdm(Real,mutationScale)} ]
        [ mutation_range INTEGER {N_mdm(int,mutationRange)} ]
       )
      [ non_adaptive {N_mdm(false,mutationAdaptive)} ]
     ]
    [ constraint_penalty REAL {N_mdm(Real,constraintPenalty)} ]
    [ solution_target ALIAS solution_accuracy REAL {N_mdm(Real,solnTarget)} ]
    [ seed INTEGER > 0 {N_mdm(int,randomSeed)} ]
    [ show_misc_options {N_mdm(true,showMiscOptions)} ]
    [ misc_options STRINGLIST {N_mdm(strL,miscOptions)} ]
    [ max_iterations INTEGER >= 0 {N_mdm(sizet,maxIterations)} ]
    [ convergence_tolerance REAL {N_mdm(Real,convergenceTolerance)} ]
    [ max_function_evaluations INTEGER >= 0 {N_mdm(sizet,maxFunctionEvals)} ]
    [ scaling {N_mdm(true,methodScaling)} ]
    [ model_pointer STRING {N_mdm(str,modelPointer)} ]
   )
  |
  ( coliny_beta {N_mdm(utype,methodName_COLINY_BETA)}
    beta_solver_name STRING {N_mdm(str,betaSolverName)}
    [ solution_target ALIAS solution_accuracy REAL {N_mdm(Real,solnTarget)} ]
    [ seed INTEGER > 0 {N_mdm(int,randomSeed)} ]
    [ show_misc_options {N_mdm(true,showMiscOptions)} ]
    [ misc_options STRINGLIST {N_mdm(strL,miscOptions)} ]
    [ max_iterations INTEGER >= 0 {N_mdm(sizet,maxIterations)} ]
    [ convergence_tolerance REAL {N_mdm(Real,convergenceTolerance)} ]
    [ max_function_evaluations INTEGER >= 0 {N_mdm(sizet,maxFunctionEvals)} ]
    [ scaling {N_mdm(true,methodScaling)} ]
    [ model_pointer STRING {N_mdm(str,modelPointer)} ]
   )
  |
  ( nl2sol {N_mdm(utype,methodName_NL2SOL)}
    [ function_precision REAL {N_mdm(Real,functionPrecision)} ]
    [ absolute_conv_tol REAL {N_mdm(Real,absConvTol)} ]
    [ x_conv_tol REAL {N_mdm(Real,xConvTol)} ]
    [ singular_conv_tol REAL {N_mdm(Real,singConvTol)} ]
    [ singular_radius REAL {N_mdm(Real,singRadius)} ]
    [ false_conv_tol REAL {N_mdm(Real,falseConvTol)} ]
    [ initial_trust_radius REAL {N_mdm(Real,initTRRadius)} ]
    [ covariance INTEGER {N_mdm(int,covarianceType)} ]
    [ regression_diagnostics {N_mdm(true,regressDiag)} ]
    [ convergence_tolerance REAL {N_mdm(Real,convergenceTolerance)} ]
    [ max_iterations INTEGER >= 0 {N_mdm(sizet,maxIterations)} ]
    [ speculative {N_mdm(true,speculativeFlag)} ]
    [ max_function_evaluations INTEGER >= 0 {N_mdm(sizet,maxFunctionEvals)} ]
    [ scaling {N_mdm(true,methodScaling)} ]
    [ model_pointer STRING {N_mdm(str,modelPointer)} ]
   )
  |
  ( nonlinear_cg {N_mdm(utype,methodName_NONLINEAR_CG)}
    [ misc_options STRINGLIST {N_mdm(strL,miscOptions)} ]
    [ convergence_tolerance REAL {N_mdm(Real,convergenceTolerance)} ]
    [ max_iterations INTEGER >= 0 {N_mdm(sizet,maxIterations)} ]
    [ scaling {N_mdm(true,methodScaling)} ]
    [ model_pointer STRING {N_mdm(str,modelPointer)} ]
   )
  |
  ( ncsu_direct {N_mdm(utype,methodName_NCSU_DIRECT)}
    [ solution_target ALIAS solution_accuracy REAL {N_mdm(Real,solnTarget)} ]
    [ min_boxsize_limit REAL {N_mdm(Real,minBoxSize)} ]
    [ volume_boxsize_limit REAL {N_mdm(Real,volBoxSize)} ]
    [ convergence_tolerance REAL {N_mdm(Real,convergenceTolerance)} ]
    [ max_iterations INTEGER >= 0 {N_mdm(sizet,maxIterations)} ]
    [ max_function_evaluations INTEGER >= 0 {N_mdm(sizet,maxFunctionEvals)} ]
    [ scaling {N_mdm(true,methodScaling)} ]
    [ model_pointer STRING {N_mdm(str,modelPointer)} ]
   )
  |
  ( genie_opt_darts {N_mdm(utype,methodName_GENIE_OPT_DARTS)}
    [ seed INTEGER > 0 {N_mdm(int,randomSeed)} ]
    [ max_function_evaluations INTEGER >= 0 {N_mdm(sizet,maxFunctionEvals)} ]
    [ scaling {N_mdm(true,methodScaling)} ]
    [ model_pointer STRING {N_mdm(str,modelPointer)} ]
   )
  |
  ( genie_direct {N_mdm(utype,methodName_GENIE_DIRECT)}
    [ seed INTEGER > 0 {N_mdm(int,randomSeed)} ]
    [ max_function_evaluations INTEGER >= 0 {N_mdm(sizet,maxFunctionEvals)} ]
    [ scaling {N_mdm(true,methodScaling)} ]
    [ model_pointer STRING {N_mdm(str,modelPointer)} ]
   )
  |
  ( efficient_global {N_mdm(utype,methodName_EFFICIENT_GLOBAL)}
    [ initial_samples INTEGER {N_mdm(int,numSamples)} ]
    [ seed INTEGER > 0 {N_mdm(int,randomSeed)} ]
    [ batch_size INTEGER >= 1 {N_mdm(int,batchSize)}
      [ exploration INTEGER >= 0 {N_mdm(int,batchSizeExplore)} ]
      [ synchronization {0}
        blocking {N_mdm(type,evalSynchronize_BLOCKING_SYNCHRONIZATION)}
        |
        nonblocking {N_mdm(type,evalSynchronize_NONBLOCKING_SYNCHRONIZATION)}
       ]
     ]
    [ max_iterations INTEGER >= 0 {N_mdm(sizet,maxIterations)} ]
    [ convergence_tolerance REAL {N_mdm(Real,convergenceTolerance)} ]
    [ x_conv_tol REAL {N_mdm(Real,xConvTol)} ]
    [ gaussian_process ALIAS kriging {0}
      ( surfpack {N_mdm(type,emulatorType_KRIGING_EMULATOR)}
        [ export_model {N_mdm(true,exportSurrogate)}
          [ filename_prefix STRING {N_mdm(str,modelExportPrefix)} ]
          ( formats {0}
            [ text_archive {N_mdm(augment_utype,modelExportFormat_TEXT_ARCHIVE)} ]
            [ binary_archive {N_mdm(augment_utype,modelExportFormat_BINARY_ARCHIVE)} ]
           )
         ]
       )
      |
      dakota {N_mdm(type,emulatorType_GP_EMULATOR)}
      |
      ( experimental {N_mdm(type,emulatorType_EXPGP_EMULATOR)}
        [ export_model {N_mdm(true,exportSurrogate)}
          [ filename_prefix STRING {N_mdm(str,modelExportPrefix)} ]
          ( formats {0}
            [ text_archive {N_mdm(augment_utype,modelExportFormat_TEXT_ARCHIVE)} ]
            [ binary_archive {N_mdm(augment_utype,modelExportFormat_BINARY_ARCHIVE)} ]
           )
         ]
        [ options_file STRING {N_mdm(str,advancedOptionsFilename)} ]
       )
     ]
    [ use_derivatives {N_mdm(true,methodUseDerivsFlag)} ]
    [ import_build_points_file ALIAS import_points_file STRING {N_mdm(str,importBuildPtsFile)}
      [ 
        ( custom_annotated {N_mdm(utype,importBuildFormat_TABULAR_NONE)}
          [ header {N_mdm(augment_utype,importBuildFormat_TABULAR_HEADER)} ]
          [ eval_id {N_mdm(augment_utype,importBuildFormat_TABULAR_EVAL_ID)} ]
          [ interface_id {N_mdm(augment_utype,importBuildFormat_TABULAR_IFACE_ID)} ]
         )
        |
        annotated {N_mdm(utype,importBuildFormat_TABULAR_ANNOTATED)}
        |
        freeform {N_mdm(utype,importBuildFormat_TABULAR_NONE)}
       ]
      [ active_only {N_mdm(true,importBuildActive)} ]
     ]
    [ export_approx_points_file ALIAS export_points_file STRING {N_mdm(str,exportApproxPtsFile)}
      [ 
        ( custom_annotated {N_mdm(utype,exportApproxFormat_TABULAR_NONE)}
          [ header {N_mdm(augment_utype,exportApproxFormat_TABULAR_HEADER)} ]
          [ eval_id {N_mdm(augment_utype,exportApproxFormat_TABULAR_EVAL_ID)} ]
          [ interface_id {N_mdm(augment_utype,exportApproxFormat_TABULAR_IFACE_ID)} ]
         )
        |
        annotated {N_mdm(utype,exportApproxFormat_TABULAR_ANNOTATED)}
        |
        freeform {N_mdm(utype,exportApproxFormat_TABULAR_NONE)}
       ]
     ]
    [ model_pointer STRING {N_mdm(str,modelPointer)} ]
   )
  |
  ( surrogate_based_uq {N_mdm(utype,methodName_SURROGATE_BASED_UQ)}
    [ samples_on_emulator ALIAS samples INTEGER {N_mdm(int,samplesOnEmulator)} ]
    [ sample_type {0}
      lhs {N_mdm(utype,sampleType_SUBMETHOD_LHS)}
      |
      random {N_mdm(utype,sampleType_SUBMETHOD_RANDOM)}
     ]
    [ rng {0}
      mt19937 {N_mdm(lit,rngName_mt19937)}
      |
      rnum2 {N_mdm(lit,rngName_rnum2)}
     ]
    [ probability_refinement ALIAS sample_refinement {0}
      import {N_mdm(utype,integrationRefine_IS)}
      |
      adapt_import {N_mdm(utype,integrationRefine_AIS)}
      |
      mm_adapt_import {N_mdm(utype,integrationRefine_MMAIS)}
      [ refinement_samples INTEGERLIST {N_mdm(ivec,refineSamples)} ]
     ]
    [ final_moments {0}
      none {N_mdm(type,finalMomentsType_NO_MOMENTS)}
      |
      standard {N_mdm(type,finalMomentsType_STANDARD_MOMENTS)}
      |
      central {N_mdm(type,finalMomentsType_CENTRAL_MOMENTS)}
     ]
    [ response_levels REALLIST {N_mdm(resplevs,responseLevels)}
      [ num_response_levels INTEGERLIST {N_mdm(num_resplevs,responseLevels)} ]
      [ compute {0}
        probabilities {N_mdm(type,responseLevelTarget_PROBABILITIES)}
        |
        reliabilities {N_mdm(type,responseLevelTarget_RELIABILITIES)}
        |
        gen_reliabilities {N_mdm(type,responseLevelTarget_GEN_RELIABILITIES)}
        [ system {0}
          series {N_mdm(type,responseLevelTargetReduce_SYSTEM_SERIES)}
          |
          parallel {N_mdm(type,responseLevelTargetReduce_SYSTEM_PARALLEL)}
         ]
       ]
     ]
    [ probability_levels REALLIST {N_mdm(resplevs01,probabilityLevels)}
      [ num_probability_levels INTEGERLIST {N_mdm(num_resplevs,probabilityLevels)} ]
     ]
    [ reliability_levels REALLIST {N_mdm(resplevs,reliabilityLevels)}
      [ num_reliability_levels INTEGERLIST {N_mdm(num_resplevs,reliabilityLevels)} ]
     ]
    [ gen_reliability_levels REALLIST {N_mdm(resplevs,genReliabilityLevels)}
      [ num_gen_reliability_levels INTEGERLIST {N_mdm(num_resplevs,genReliabilityLevels)} ]
     ]
    [ distribution {0}
      cumulative {N_mdm(type,distributionType_CUMULATIVE)}
      |
      complementary {N_mdm(type,distributionType_COMPLEMENTARY)}
     ]
    [ variance_based_decomp {N_mdm(true,vbdFlag)}
      [ interaction_order INTEGER > 0 {N_mdm(ushint,vbdOrder)} ]
      [ drop_tolerance REAL {N_mdm(Real,vbdDropTolerance)} ]
     ]
    [ 
      diagonal_covariance {N_mdm(type,covarianceControl_DIAGONAL_COVARIANCE)}
      |
      full_covariance {N_mdm(type,covarianceControl_FULL_COVARIANCE)}
     ]
    [ import_approx_points_file STRING {N_mdm(str,importApproxPtsFile)}
      [ 
        ( custom_annotated {N_mdm(utype,importApproxFormat_TABULAR_NONE)}
          [ header {N_mdm(augment_utype,importApproxFormat_TABULAR_HEADER)} ]
          [ eval_id {N_mdm(augment_utype,importApproxFormat_TABULAR_EVAL_ID)} ]
          [ interface_id {N_mdm(augment_utype,importApproxFormat_TABULAR_IFACE_ID)} ]
         )
        |
        annotated {N_mdm(utype,importApproxFormat_TABULAR_ANNOTATED)}
        |
        freeform {N_mdm(utype,importApproxFormat_TABULAR_NONE)}
       ]
      [ active_only {N_mdm(true,importApproxActive)} ]
     ]
    [ export_approx_points_file ALIAS export_points_file STRING {N_mdm(str,exportApproxPtsFile)}
      [ 
        ( custom_annotated {N_mdm(utype,exportApproxFormat_TABULAR_NONE)}
          [ header {N_mdm(augment_utype,exportApproxFormat_TABULAR_HEADER)} ]
          [ eval_id {N_mdm(augment_utype,exportApproxFormat_TABULAR_EVAL_ID)} ]
          [ interface_id {N_mdm(augment_utype,exportApproxFormat_TABULAR_IFACE_ID)} ]
         )
        |
        annotated {N_mdm(utype,exportApproxFormat_TABULAR_ANNOTATED)}
        |
        freeform {N_mdm(utype,exportApproxFormat_TABULAR_NONE)}
       ]
     ]
    [ seed INTEGER > 0 {N_mdm(int,randomSeed)} ]
    [ fixed_seed {N_mdm(true,fixedSeedFlag)} ]
    [ model_pointer STRING {N_mdm(str,modelPointer)} ]
   )
  |
  ( function_train {N_mdm(utype,methodName_C3_FUNCTION_TRAIN)}
    [ p_refinement {N_mdm(type,refinementType_P_REFINEMENT)}
      ( uniform {N_mdm(type,refinementControl_UNIFORM_CONTROL)}
        increment_start_rank {N_mdm(type,c3AdvanceType_START_RANK_ADVANCEMENT)}
        |
        increment_start_order {N_mdm(type,c3AdvanceType_START_ORDER_ADVANCEMENT)}
        |
        increment_max_rank {N_mdm(type,c3AdvanceType_MAX_RANK_ADVANCEMENT)}
        |
        increment_max_order {N_mdm(type,c3AdvanceType_MAX_ORDER_ADVANCEMENT)}
        |
        increment_max_rank_order {N_mdm(type,c3AdvanceType_MAX_RANK_ORDER_ADVANCEMENT)}
       )
     ]
    [ max_refinement_iterations INTEGER >= 0 {N_mdm(sizet,maxRefineIterations)} ]
    [ convergence_tolerance REAL {N_mdm(Real,convergenceTolerance)} ]
    [ metric_scale {0}
      relative {N_mdm(true,relativeConvMetric)}
      |
      absolute {N_mdm(false,relativeConvMetric)}
     ]
    [ regression_type {0}
      ls {N_mdm(type,regressionType_FT_LS)}
      |
      ( rls2 {N_mdm(type,regressionType_FT_RLS2)}
        l2_penalty REAL {N_mdm(Real,regressionL2Penalty)}
       )
     ]
    [ max_solver_iterations INTEGER >= 0 {N_mdm(sizet,maxSolverIterations)} ]
    [ max_cross_iterations INTEGER >= 0 {N_mdm(int,maxCrossIterations)} ]
    [ solver_tolerance REAL {N_mdm(Real,solverTol)} ]
    [ response_scaling {N_mdm(true,respScalingFlag)} ]
    [ tensor_grid {N_mdm(true,tensorGridFlag)} ]
    collocation_points INTEGER {N_mdm(sizet,collocationPoints)}
    |
    collocation_ratio REAL {N_mdm(Realp,collocationRatio)}
    [ rounding_tolerance REAL {N_mdm(Real,solverRoundingTol)} ]
    [ arithmetic_tolerance REAL {N_mdm(Real,statsRoundingTol)} ]
    [ start_order ALIAS order INTEGER >= 0 {N_mdm(ushint,startOrder)}
      [ dimension_preference REALLIST {N_mdm(RealDL,anisoDimPref)} ]
     ]
    [ adapt_order {N_mdm(true,adaptOrder)} ]
    [ kick_order INTEGER > 0 {N_mdm(ushint,kickOrder)} ]
    [ max_order INTEGER >= 0 {N_mdm(ushint,maxOrder)} ]
    [ max_cv_order_candidates INTEGER >= 0 {N_mdm(ushint,maxCVOrderCandidates)} ]
    [ start_rank ALIAS rank INTEGER >= 0 {N_mdm(sizet,startRank)} ]
    [ adapt_rank {N_mdm(true,adaptRank)} ]
    [ kick_rank INTEGER > 0 {N_mdm(sizet,kickRank)} ]
    [ max_rank INTEGER >= 0 {N_mdm(sizet,maxRank)} ]
    [ max_cv_rank_candidates INTEGER >= 0 {N_mdm(sizet,maxCVRankCandidates)} ]
    [ samples_on_emulator ALIAS samples INTEGER {N_mdm(int,samplesOnEmulator)} ]
    [ sample_type {0}
      lhs {N_mdm(utype,sampleType_SUBMETHOD_LHS)}
      |
      random {N_mdm(utype,sampleType_SUBMETHOD_RANDOM)}
     ]
    [ rng {0}
      mt19937 {N_mdm(lit,rngName_mt19937)}
      |
      rnum2 {N_mdm(lit,rngName_rnum2)}
     ]
    [ probability_refinement ALIAS sample_refinement {0}
      import {N_mdm(utype,integrationRefine_IS)}
      |
      adapt_import {N_mdm(utype,integrationRefine_AIS)}
      |
      mm_adapt_import {N_mdm(utype,integrationRefine_MMAIS)}
      [ refinement_samples INTEGERLIST {N_mdm(ivec,refineSamples)} ]
     ]
    [ final_moments {0}
      none {N_mdm(type,finalMomentsType_NO_MOMENTS)}
      |
      standard {N_mdm(type,finalMomentsType_STANDARD_MOMENTS)}
      |
      central {N_mdm(type,finalMomentsType_CENTRAL_MOMENTS)}
     ]
    [ response_levels REALLIST {N_mdm(resplevs,responseLevels)}
      [ num_response_levels INTEGERLIST {N_mdm(num_resplevs,responseLevels)} ]
      [ compute {0}
        probabilities {N_mdm(type,responseLevelTarget_PROBABILITIES)}
        |
        reliabilities {N_mdm(type,responseLevelTarget_RELIABILITIES)}
        |
        gen_reliabilities {N_mdm(type,responseLevelTarget_GEN_RELIABILITIES)}
        [ system {0}
          series {N_mdm(type,responseLevelTargetReduce_SYSTEM_SERIES)}
          |
          parallel {N_mdm(type,responseLevelTargetReduce_SYSTEM_PARALLEL)}
         ]
       ]
     ]
    [ probability_levels REALLIST {N_mdm(resplevs01,probabilityLevels)}
      [ num_probability_levels INTEGERLIST {N_mdm(num_resplevs,probabilityLevels)} ]
     ]
    [ reliability_levels REALLIST {N_mdm(resplevs,reliabilityLevels)}
      [ num_reliability_levels INTEGERLIST {N_mdm(num_resplevs,reliabilityLevels)} ]
     ]
    [ gen_reliability_levels REALLIST {N_mdm(resplevs,genReliabilityLevels)}
      [ num_gen_reliability_levels INTEGERLIST {N_mdm(num_resplevs,genReliabilityLevels)} ]
     ]
    [ distribution {0}
      cumulative {N_mdm(type,distributionType_CUMULATIVE)}
      |
      complementary {N_mdm(type,distributionType_COMPLEMENTARY)}
     ]
    [ variance_based_decomp {N_mdm(true,vbdFlag)}
      [ interaction_order INTEGER > 0 {N_mdm(ushint,vbdOrder)} ]
      [ drop_tolerance REAL {N_mdm(Real,vbdDropTolerance)} ]
     ]
    [ 
      diagonal_covariance {N_mdm(type,covarianceControl_DIAGONAL_COVARIANCE)}
      |
      full_covariance {N_mdm(type,covarianceControl_FULL_COVARIANCE)}
     ]
    [ import_approx_points_file STRING {N_mdm(str,importApproxPtsFile)}
      [ 
        ( custom_annotated {N_mdm(utype,importApproxFormat_TABULAR_NONE)}
          [ header {N_mdm(augment_utype,importApproxFormat_TABULAR_HEADER)} ]
          [ eval_id {N_mdm(augment_utype,importApproxFormat_TABULAR_EVAL_ID)} ]
          [ interface_id {N_mdm(augment_utype,importApproxFormat_TABULAR_IFACE_ID)} ]
         )
        |
        annotated {N_mdm(utype,importApproxFormat_TABULAR_ANNOTATED)}
        |
        freeform {N_mdm(utype,importApproxFormat_TABULAR_NONE)}
       ]
      [ active_only {N_mdm(true,importApproxActive)} ]
     ]
    [ export_approx_points_file ALIAS export_points_file STRING {N_mdm(str,exportApproxPtsFile)}
      [ 
        ( custom_annotated {N_mdm(utype,exportApproxFormat_TABULAR_NONE)}
          [ header {N_mdm(augment_utype,exportApproxFormat_TABULAR_HEADER)} ]
          [ eval_id {N_mdm(augment_utype,exportApproxFormat_TABULAR_EVAL_ID)} ]
          [ interface_id {N_mdm(augment_utype,exportApproxFormat_TABULAR_IFACE_ID)} ]
         )
        |
        annotated {N_mdm(utype,exportApproxFormat_TABULAR_ANNOTATED)}
        |
        freeform {N_mdm(utype,exportApproxFormat_TABULAR_NONE)}
       ]
     ]
    [ seed INTEGER > 0 {N_mdm(int,randomSeed)} ]
    [ fixed_seed {N_mdm(true,fixedSeedFlag)} ]
    [ model_pointer STRING {N_mdm(str,modelPointer)} ]
   )
  |
  ( multifidelity_function_train {N_mdm(utype,methodName_MULTIFIDELITY_FUNCTION_TRAIN)}
    [ p_refinement {N_mdm(type,refinementType_P_REFINEMENT)}
      ( uniform {N_mdm(type,refinementControl_UNIFORM_CONTROL)}
        increment_start_rank {N_mdm(type,c3AdvanceType_START_RANK_ADVANCEMENT)}
        |
        increment_start_order {N_mdm(type,c3AdvanceType_START_ORDER_ADVANCEMENT)}
        |
        increment_max_rank {N_mdm(type,c3AdvanceType_MAX_RANK_ADVANCEMENT)}
        |
        increment_max_order {N_mdm(type,c3AdvanceType_MAX_ORDER_ADVANCEMENT)}
        |
        increment_max_rank_order {N_mdm(type,c3AdvanceType_MAX_RANK_ORDER_ADVANCEMENT)}
       )
     ]
    [ max_refinement_iterations INTEGER >= 0 {N_mdm(sizet,maxRefineIterations)} ]
    [ convergence_tolerance REAL {N_mdm(Real,convergenceTolerance)} ]
    [ metric_scale {0}
      relative {N_mdm(true,relativeConvMetric)}
      |
      absolute {N_mdm(false,relativeConvMetric)}
     ]
    [ statistics_mode {0}
      active {N_mdm(type,statsMetricMode_ACTIVE_EXPANSION_STATS)}
      |
      combined {N_mdm(type,statsMetricMode_COMBINED_EXPANSION_STATS)}
     ]
    [ allocation_control {0}
      greedy {N_mdm(type,multilevAllocControl_GREEDY_REFINEMENT)}
     ]
    [ discrepancy_emulation {0}
      distinct ALIAS paired {N_mdm(type,multilevDiscrepEmulation_DISTINCT_EMULATION)}
      |
      recursive {N_mdm(type,multilevDiscrepEmulation_RECURSIVE_EMULATION)}
     ]
    [ rounding_tolerance REAL {N_mdm(Real,solverRoundingTol)} ]
    [ arithmetic_tolerance REAL {N_mdm(Real,statsRoundingTol)} ]
    [ regression_type {0}
      ls {N_mdm(type,regressionType_FT_LS)}
      |
      ( rls2 {N_mdm(type,regressionType_FT_RLS2)}
        l2_penalty REAL {N_mdm(Real,regressionL2Penalty)}
       )
     ]
    [ max_solver_iterations INTEGER >= 0 {N_mdm(sizet,maxSolverIterations)} ]
    [ max_cross_iterations INTEGER >= 0 {N_mdm(int,maxCrossIterations)} ]
    [ solver_tolerance REAL {N_mdm(Real,solverTol)} ]
    [ response_scaling {N_mdm(true,respScalingFlag)} ]
    [ tensor_grid {N_mdm(true,tensorGridFlag)} ]
    [ collocation_points_sequence ALIAS pilot_samples INTEGERLIST {N_mdm(szarray,collocationPointsSeq)} ]
    [ collocation_ratio REAL {N_mdm(Realp,collocationRatio)} ]
    [ start_order_sequence ALIAS order_sequence INTEGERLIST {N_mdm(usharray,startOrderSeq)}
      [ dimension_preference REALLIST {N_mdm(RealDL,anisoDimPref)} ]
     ]
    [ adapt_order {N_mdm(true,adaptOrder)} ]
    [ kick_order INTEGER > 0 {N_mdm(ushint,kickOrder)} ]
    [ max_order INTEGER >= 0 {N_mdm(ushint,maxOrder)} ]
    [ max_cv_order_candidates INTEGER >= 0 {N_mdm(ushint,maxCVOrderCandidates)} ]
    [ start_rank_sequence ALIAS rank_sequence INTEGERLIST {N_mdm(szarray,startRankSeq)} ]
    [ adapt_rank {N_mdm(true,adaptRank)} ]
    [ kick_rank INTEGER > 0 {N_mdm(sizet,kickRank)} ]
    [ max_rank INTEGER >= 0 {N_mdm(sizet,maxRank)} ]
    [ max_cv_rank_candidates INTEGER >= 0 {N_mdm(sizet,maxCVRankCandidates)} ]
    [ samples_on_emulator ALIAS samples INTEGER {N_mdm(int,samplesOnEmulator)} ]
    [ sample_type {0}
      lhs {N_mdm(utype,sampleType_SUBMETHOD_LHS)}
      |
      random {N_mdm(utype,sampleType_SUBMETHOD_RANDOM)}
     ]
    [ rng {0}
      mt19937 {N_mdm(lit,rngName_mt19937)}
      |
      rnum2 {N_mdm(lit,rngName_rnum2)}
     ]
    [ probability_refinement ALIAS sample_refinement {0}
      import {N_mdm(utype,integrationRefine_IS)}
      |
      adapt_import {N_mdm(utype,integrationRefine_AIS)}
      |
      mm_adapt_import {N_mdm(utype,integrationRefine_MMAIS)}
      [ refinement_samples INTEGERLIST {N_mdm(ivec,refineSamples)} ]
     ]
    [ final_moments {0}
      none {N_mdm(type,finalMomentsType_NO_MOMENTS)}
      |
      standard {N_mdm(type,finalMomentsType_STANDARD_MOMENTS)}
      |
      central {N_mdm(type,finalMomentsType_CENTRAL_MOMENTS)}
     ]
    [ response_levels REALLIST {N_mdm(resplevs,responseLevels)}
      [ num_response_levels INTEGERLIST {N_mdm(num_resplevs,responseLevels)} ]
      [ compute {0}
        probabilities {N_mdm(type,responseLevelTarget_PROBABILITIES)}
        |
        reliabilities {N_mdm(type,responseLevelTarget_RELIABILITIES)}
        |
        gen_reliabilities {N_mdm(type,responseLevelTarget_GEN_RELIABILITIES)}
        [ system {0}
          series {N_mdm(type,responseLevelTargetReduce_SYSTEM_SERIES)}
          |
          parallel {N_mdm(type,responseLevelTargetReduce_SYSTEM_PARALLEL)}
         ]
       ]
     ]
    [ probability_levels REALLIST {N_mdm(resplevs01,probabilityLevels)}
      [ num_probability_levels INTEGERLIST {N_mdm(num_resplevs,probabilityLevels)} ]
     ]
    [ reliability_levels REALLIST {N_mdm(resplevs,reliabilityLevels)}
      [ num_reliability_levels INTEGERLIST {N_mdm(num_resplevs,reliabilityLevels)} ]
     ]
    [ gen_reliability_levels REALLIST {N_mdm(resplevs,genReliabilityLevels)}
      [ num_gen_reliability_levels INTEGERLIST {N_mdm(num_resplevs,genReliabilityLevels)} ]
     ]
    [ distribution {0}
      cumulative {N_mdm(type,distributionType_CUMULATIVE)}
      |
      complementary {N_mdm(type,distributionType_COMPLEMENTARY)}
     ]
    [ variance_based_decomp {N_mdm(true,vbdFlag)}
      [ interaction_order INTEGER > 0 {N_mdm(ushint,vbdOrder)} ]
      [ drop_tolerance REAL {N_mdm(Real,vbdDropTolerance)} ]
     ]
    [ 
      diagonal_covariance {N_mdm(type,covarianceControl_DIAGONAL_COVARIANCE)}
      |
      full_covariance {N_mdm(type,covarianceControl_FULL_COVARIANCE)}
     ]
    [ import_approx_points_file STRING {N_mdm(str,importApproxPtsFile)}
      [ 
        ( custom_annotated {N_mdm(utype,importApproxFormat_TABULAR_NONE)}
          [ header {N_mdm(augment_utype,importApproxFormat_TABULAR_HEADER)} ]
          [ eval_id {N_mdm(augment_utype,importApproxFormat_TABULAR_EVAL_ID)} ]
          [ interface_id {N_mdm(augment_utype,importApproxFormat_TABULAR_IFACE_ID)} ]
         )
        |
        annotated {N_mdm(utype,importApproxFormat_TABULAR_ANNOTATED)}
        |
        freeform {N_mdm(utype,importApproxFormat_TABULAR_NONE)}
       ]
      [ active_only {N_mdm(true,importApproxActive)} ]
     ]
    [ export_approx_points_file ALIAS export_points_file STRING {N_mdm(str,exportApproxPtsFile)}
      [ 
        ( custom_annotated {N_mdm(utype,exportApproxFormat_TABULAR_NONE)}
          [ header {N_mdm(augment_utype,exportApproxFormat_TABULAR_HEADER)} ]
          [ eval_id {N_mdm(augment_utype,exportApproxFormat_TABULAR_EVAL_ID)} ]
          [ interface_id {N_mdm(augment_utype,exportApproxFormat_TABULAR_IFACE_ID)} ]
         )
        |
        annotated {N_mdm(utype,exportApproxFormat_TABULAR_ANNOTATED)}
        |
        freeform {N_mdm(utype,exportApproxFormat_TABULAR_NONE)}
       ]
     ]
    [ seed_sequence INTEGERLIST {N_mdm(szarray,randomSeedSeq)} ]
    [ fixed_seed {N_mdm(true,fixedSeedFlag)} ]
    [ model_pointer STRING {N_mdm(str,modelPointer)} ]
   )
  |
  ( multilevel_function_train {N_mdm(utype,methodName_MULTILEVEL_FUNCTION_TRAIN)}
    [ max_iterations INTEGER >= 0 {N_mdm(sizet,maxIterations)} ]
    [ allocation_control {0}
      ( estimator_variance {N_mdm(type,multilevAllocControl_ESTIMATOR_VARIANCE)}
        [ estimator_rate REAL {N_mdm(Real,multilevEstimatorRate)} ]
       )
      |
      rank_sampling {N_mdm(type,multilevAllocControl_RANK_SAMPLING)}
     ]
    [ convergence_tolerance REAL {N_mdm(Real,convergenceTolerance)} ]
    [ metric_scale {0}
      relative {N_mdm(true,relativeConvMetric)}
      |
      absolute {N_mdm(false,relativeConvMetric)}
     ]
    [ discrepancy_emulation {0}
      distinct ALIAS paired {N_mdm(type,multilevDiscrepEmulation_DISTINCT_EMULATION)}
      |
      recursive {N_mdm(type,multilevDiscrepEmulation_RECURSIVE_EMULATION)}
     ]
    [ rounding_tolerance REAL {N_mdm(Real,solverRoundingTol)} ]
    [ arithmetic_tolerance REAL {N_mdm(Real,statsRoundingTol)} ]
    [ regression_type {0}
      ls {N_mdm(type,regressionType_FT_LS)}
      |
      ( rls2 {N_mdm(type,regressionType_FT_RLS2)}
        l2_penalty REAL {N_mdm(Real,regressionL2Penalty)}
       )
     ]
    [ max_solver_iterations INTEGER >= 0 {N_mdm(sizet,maxSolverIterations)} ]
    [ max_cross_iterations INTEGER >= 0 {N_mdm(int,maxCrossIterations)} ]
    [ solver_tolerance REAL {N_mdm(Real,solverTol)} ]
    [ response_scaling {N_mdm(true,respScalingFlag)} ]
    [ tensor_grid {N_mdm(true,tensorGridFlag)} ]
    [ collocation_points_sequence ALIAS pilot_samples INTEGERLIST {N_mdm(szarray,collocationPointsSeq)} ]
    [ collocation_ratio REAL {N_mdm(Realp,collocationRatio)} ]
    [ start_order_sequence ALIAS order_sequence INTEGERLIST {N_mdm(usharray,startOrderSeq)}
      [ dimension_preference REALLIST {N_mdm(RealDL,anisoDimPref)} ]
     ]
    [ adapt_order {N_mdm(true,adaptOrder)} ]
    [ kick_order INTEGER > 0 {N_mdm(ushint,kickOrder)} ]
    [ max_order INTEGER >= 0 {N_mdm(ushint,maxOrder)} ]
    [ max_cv_order_candidates INTEGER >= 0 {N_mdm(ushint,maxCVOrderCandidates)} ]
    [ start_rank_sequence ALIAS rank_sequence INTEGERLIST {N_mdm(szarray,startRankSeq)} ]
    [ adapt_rank {N_mdm(true,adaptRank)} ]
    [ kick_rank INTEGER > 0 {N_mdm(sizet,kickRank)} ]
    [ max_rank INTEGER >= 0 {N_mdm(sizet,maxRank)} ]
    [ max_cv_rank_candidates INTEGER >= 0 {N_mdm(sizet,maxCVRankCandidates)} ]
    [ samples_on_emulator ALIAS samples INTEGER {N_mdm(int,samplesOnEmulator)} ]
    [ sample_type {0}
      lhs {N_mdm(utype,sampleType_SUBMETHOD_LHS)}
      |
      random {N_mdm(utype,sampleType_SUBMETHOD_RANDOM)}
     ]
    [ rng {0}
      mt19937 {N_mdm(lit,rngName_mt19937)}
      |
      rnum2 {N_mdm(lit,rngName_rnum2)}
     ]
    [ probability_refinement ALIAS sample_refinement {0}
      import {N_mdm(utype,integrationRefine_IS)}
      |
      adapt_import {N_mdm(utype,integrationRefine_AIS)}
      |
      mm_adapt_import {N_mdm(utype,integrationRefine_MMAIS)}
      [ refinement_samples INTEGERLIST {N_mdm(ivec,refineSamples)} ]
     ]
    [ final_moments {0}
      none {N_mdm(type,finalMomentsType_NO_MOMENTS)}
      |
      standard {N_mdm(type,finalMomentsType_STANDARD_MOMENTS)}
      |
      central {N_mdm(type,finalMomentsType_CENTRAL_MOMENTS)}
     ]
    [ response_levels REALLIST {N_mdm(resplevs,responseLevels)}
      [ num_response_levels INTEGERLIST {N_mdm(num_resplevs,responseLevels)} ]
      [ compute {0}
        probabilities {N_mdm(type,responseLevelTarget_PROBABILITIES)}
        |
        reliabilities {N_mdm(type,responseLevelTarget_RELIABILITIES)}
        |
        gen_reliabilities {N_mdm(type,responseLevelTarget_GEN_RELIABILITIES)}
        [ system {0}
          series {N_mdm(type,responseLevelTargetReduce_SYSTEM_SERIES)}
          |
          parallel {N_mdm(type,responseLevelTargetReduce_SYSTEM_PARALLEL)}
         ]
       ]
     ]
    [ probability_levels REALLIST {N_mdm(resplevs01,probabilityLevels)}
      [ num_probability_levels INTEGERLIST {N_mdm(num_resplevs,probabilityLevels)} ]
     ]
    [ reliability_levels REALLIST {N_mdm(resplevs,reliabilityLevels)}
      [ num_reliability_levels INTEGERLIST {N_mdm(num_resplevs,reliabilityLevels)} ]
     ]
    [ gen_reliability_levels REALLIST {N_mdm(resplevs,genReliabilityLevels)}
      [ num_gen_reliability_levels INTEGERLIST {N_mdm(num_resplevs,genReliabilityLevels)} ]
     ]
    [ distribution {0}
      cumulative {N_mdm(type,distributionType_CUMULATIVE)}
      |
      complementary {N_mdm(type,distributionType_COMPLEMENTARY)}
     ]
    [ variance_based_decomp {N_mdm(true,vbdFlag)}
      [ interaction_order INTEGER > 0 {N_mdm(ushint,vbdOrder)} ]
      [ drop_tolerance REAL {N_mdm(Real,vbdDropTolerance)} ]
     ]
    [ 
      diagonal_covariance {N_mdm(type,covarianceControl_DIAGONAL_COVARIANCE)}
      |
      full_covariance {N_mdm(type,covarianceControl_FULL_COVARIANCE)}
     ]
    [ import_approx_points_file STRING {N_mdm(str,importApproxPtsFile)}
      [ 
        ( custom_annotated {N_mdm(utype,importApproxFormat_TABULAR_NONE)}
          [ header {N_mdm(augment_utype,importApproxFormat_TABULAR_HEADER)} ]
          [ eval_id {N_mdm(augment_utype,importApproxFormat_TABULAR_EVAL_ID)} ]
          [ interface_id {N_mdm(augment_utype,importApproxFormat_TABULAR_IFACE_ID)} ]
         )
        |
        annotated {N_mdm(utype,importApproxFormat_TABULAR_ANNOTATED)}
        |
        freeform {N_mdm(utype,importApproxFormat_TABULAR_NONE)}
       ]
      [ active_only {N_mdm(true,importApproxActive)} ]
     ]
    [ export_approx_points_file ALIAS export_points_file STRING {N_mdm(str,exportApproxPtsFile)}
      [ 
        ( custom_annotated {N_mdm(utype,exportApproxFormat_TABULAR_NONE)}
          [ header {N_mdm(augment_utype,exportApproxFormat_TABULAR_HEADER)} ]
          [ eval_id {N_mdm(augment_utype,exportApproxFormat_TABULAR_EVAL_ID)} ]
          [ interface_id {N_mdm(augment_utype,exportApproxFormat_TABULAR_IFACE_ID)} ]
         )
        |
        annotated {N_mdm(utype,exportApproxFormat_TABULAR_ANNOTATED)}
        |
        freeform {N_mdm(utype,exportApproxFormat_TABULAR_NONE)}
       ]
     ]
    [ seed_sequence INTEGERLIST {N_mdm(szarray,randomSeedSeq)} ]
    [ fixed_seed {N_mdm(true,fixedSeedFlag)} ]
    [ model_pointer STRING {N_mdm(str,modelPointer)} ]
   )
  |
  ( polynomial_chaos ALIAS nond_polynomial_chaos {N_mdm(utype,methodName_POLYNOMIAL_CHAOS)}
    [ p_refinement {N_mdm(type,refinementType_P_REFINEMENT)}
      uniform {N_mdm(type,refinementControl_UNIFORM_CONTROL)}
      |
      ( dimension_adaptive {0}
        sobol {N_mdm(type,refinementControl_DIMENSION_ADAPTIVE_CONTROL_SOBOL)}
        |
        decay {N_mdm(type,refinementControl_DIMENSION_ADAPTIVE_CONTROL_DECAY)}
        |
        generalized {N_mdm(type,refinementControl_DIMENSION_ADAPTIVE_CONTROL_GENERALIZED)}
       )
     ]
    [ max_refinement_iterations INTEGER >= 0 {N_mdm(sizet,maxRefineIterations)} ]
    [ convergence_tolerance REAL {N_mdm(Real,convergenceTolerance)} ]
    [ metric_scale {0}
      relative {N_mdm(true,relativeConvMetric)}
      |
      absolute {N_mdm(false,relativeConvMetric)}
     ]
    ( quadrature_order INTEGER {N_mdm(ushint,quadratureOrder)}
      [ dimension_preference REALLIST {N_mdm(RealDL,anisoDimPref)} ]
      [ 
        nested {N_mdm(type,nestingOverride_NESTED)}
        |
        non_nested {N_mdm(type,nestingOverride_NON_NESTED)}
       ]
     )
    |
    ( sparse_grid_level INTEGER {N_mdm(ushint,sparseGridLevel)}
      [ dimension_preference REALLIST {N_mdm(RealDL,anisoDimPref)} ]
      [ 
        restricted {N_mdm(type,growthOverride_RESTRICTED)}
        |
        unrestricted {N_mdm(type,growthOverride_UNRESTRICTED)}
       ]
      [ 
        nested {N_mdm(type,nestingOverride_NESTED)}
        |
        non_nested {N_mdm(type,nestingOverride_NON_NESTED)}
       ]
     )
    |
    cubature_integrand INTEGER {N_mdm(ushint,cubIntOrder)}
    |
    ( expansion_order INTEGER {N_mdm(ushint,expansionOrder)}
      [ dimension_preference REALLIST {N_mdm(RealDL,anisoDimPref)} ]
      [ basis_type {0}
        tensor_product {N_mdm(type,expansionBasisType_TENSOR_PRODUCT_BASIS)}
        |
        total_order {N_mdm(type,expansionBasisType_TOTAL_ORDER_BASIS)}
        |
        ( adapted {N_mdm(type,expansionBasisType_ADAPTED_BASIS_EXPANDING_FRONT)}
          [ advancements INTEGER {N_mdm(ushint,adaptedBasisAdvancements)} ]
          [ soft_convergence_limit INTEGER {N_mdm(ushint,softConvLimit)} ]
         )
       ]
      ( collocation_points INTEGER {N_mdm(sizet,collocationPoints)}
        [ 
          ( least_squares {N_mdm(type,regressionType_DEFAULT_LEAST_SQ_REGRESSION)}
            [ 
              svd {N_mdm(type,lsRegressionType_SVD_LS)}
              |
              equality_constrained {N_mdm(type,lsRegressionType_EQ_CON_LS)}
             ]
           )
          |
          ( orthogonal_matching_pursuit ALIAS omp {N_mdm(type,regressionType_ORTHOG_MATCH_PURSUIT)}
            [ noise_tolerance REALLIST {N_mdm(RealDL,regressionNoiseTol)} ]
           )
          |
          basis_pursuit ALIAS bp {N_mdm(type,regressionType_BASIS_PURSUIT)}
          |
          ( basis_pursuit_denoising ALIAS bpdn {N_mdm(type,regressionType_BASIS_PURSUIT_DENOISING)}
            [ noise_tolerance REALLIST {N_mdm(RealDL,regressionNoiseTol)} ]
           )
          |
          ( least_angle_regression ALIAS lars {N_mdm(type,regressionType_LEAST_ANGLE_REGRESSION)}
            [ noise_tolerance REALLIST {N_mdm(RealDL,regressionNoiseTol)} ]
           )
          |
          ( least_absolute_shrinkage ALIAS lasso {N_mdm(type,regressionType_LASSO_REGRESSION)}
            [ noise_tolerance REALLIST {N_mdm(RealDL,regressionNoiseTol)} ]
            [ l2_penalty REAL {N_mdm(Real,regressionL2Penalty)} ]
           )
         ]
        [ cross_validation {N_mdm(true,crossValidation)}
          [ noise_only {N_mdm(true,crossValidNoiseOnly)} ]
          [ max_cv_order_candidates INTEGER >= 0 {N_mdm(ushint,maxCVOrderCandidates)} ]
         ]
        [ ratio_order REAL {N_mdm(Realp,collocRatioTermsOrder)} ]
        [ response_scaling {N_mdm(true,respScalingFlag)} ]
        [ use_derivatives {N_mdm(true,methodUseDerivsFlag)} ]
        [ tensor_grid {N_mdm(true,tensorGridFlag)} ]
        [ reuse_points ALIAS reuse_samples {N_mdm(lit,pointReuse_all)} ]
        [ max_solver_iterations INTEGER >= 0 {N_mdm(sizet,maxSolverIterations)} ]
       )
      |
      ( collocation_ratio REAL {N_mdm(Realp,collocationRatio)}
        [ 
          ( least_squares {N_mdm(type,regressionType_DEFAULT_LEAST_SQ_REGRESSION)}
            [ 
              svd {N_mdm(type,lsRegressionType_SVD_LS)}
              |
              equality_constrained {N_mdm(type,lsRegressionType_EQ_CON_LS)}
             ]
           )
          |
          ( orthogonal_matching_pursuit ALIAS omp {N_mdm(type,regressionType_ORTHOG_MATCH_PURSUIT)}
            [ noise_tolerance REALLIST {N_mdm(RealDL,regressionNoiseTol)} ]
           )
          |
          basis_pursuit ALIAS bp {N_mdm(type,regressionType_BASIS_PURSUIT)}
          |
          ( basis_pursuit_denoising ALIAS bpdn {N_mdm(type,regressionType_BASIS_PURSUIT_DENOISING)}
            [ noise_tolerance REALLIST {N_mdm(RealDL,regressionNoiseTol)} ]
           )
          |
          ( least_angle_regression ALIAS lars {N_mdm(type,regressionType_LEAST_ANGLE_REGRESSION)}
            [ noise_tolerance REALLIST {N_mdm(RealDL,regressionNoiseTol)} ]
           )
          |
          ( least_absolute_shrinkage ALIAS lasso {N_mdm(type,regressionType_LASSO_REGRESSION)}
            [ noise_tolerance REALLIST {N_mdm(RealDL,regressionNoiseTol)} ]
            [ l2_penalty REAL {N_mdm(Real,regressionL2Penalty)} ]
           )
         ]
        [ cross_validation {N_mdm(true,crossValidation)}
          [ noise_only {N_mdm(true,crossValidNoiseOnly)} ]
          [ max_cv_order_candidates INTEGER >= 0 {N_mdm(ushint,maxCVOrderCandidates)} ]
         ]
        [ ratio_order REAL {N_mdm(Realp,collocRatioTermsOrder)} ]
        [ response_scaling {N_mdm(true,respScalingFlag)} ]
        [ use_derivatives {N_mdm(true,methodUseDerivsFlag)} ]
        [ tensor_grid {N_mdm(true,tensorGridFlag)} ]
        [ reuse_points ALIAS reuse_samples {N_mdm(lit,pointReuse_all)} ]
        [ max_solver_iterations INTEGER >= 0 {N_mdm(sizet,maxSolverIterations)} ]
       )
      |
      ( expansion_samples INTEGER {N_mdm(sizet,expansionSamples)}
        [ reuse_points ALIAS reuse_samples {N_mdm(lit,pointReuse_all)} ]
       )
      [ import_build_points_file ALIAS import_points_file STRING {N_mdm(str,importBuildPtsFile)}
        [ 
          ( custom_annotated {N_mdm(utype,importBuildFormat_TABULAR_NONE)}
            [ header {N_mdm(augment_utype,importBuildFormat_TABULAR_HEADER)} ]
            [ eval_id {N_mdm(augment_utype,importBuildFormat_TABULAR_EVAL_ID)} ]
            [ interface_id {N_mdm(augment_utype,importBuildFormat_TABULAR_IFACE_ID)} ]
           )
          |
          annotated {N_mdm(utype,importBuildFormat_TABULAR_ANNOTATED)}
          |
          freeform {N_mdm(utype,importBuildFormat_TABULAR_NONE)}
         ]
        [ active_only {N_mdm(true,importBuildActive)} ]
       ]
     )
    |
    ( orthogonal_least_interpolation ALIAS least_interpolation ALIAS oli {N_mdm(type,regressionType_ORTHOG_LEAST_INTERPOLATION)}
      collocation_points INTEGER {N_mdm(sizet,collocationPoints)}
      [ tensor_grid INTEGERLIST {N_mdm(usharray,tensorGridOrder)} ]
      [ reuse_points ALIAS reuse_samples {N_mdm(lit,pointReuse_all)} ]
      [ import_build_points_file ALIAS import_points_file STRING {N_mdm(str,importBuildPtsFile)}
        [ 
          ( custom_annotated {N_mdm(utype,importBuildFormat_TABULAR_NONE)}
            [ header {N_mdm(augment_utype,importBuildFormat_TABULAR_HEADER)} ]
            [ eval_id {N_mdm(augment_utype,importBuildFormat_TABULAR_EVAL_ID)} ]
            [ interface_id {N_mdm(augment_utype,importBuildFormat_TABULAR_IFACE_ID)} ]
           )
          |
          annotated {N_mdm(utype,importBuildFormat_TABULAR_ANNOTATED)}
          |
          freeform {N_mdm(utype,importBuildFormat_TABULAR_NONE)}
         ]
        [ active_only {N_mdm(true,importBuildActive)} ]
       ]
     )
    |
    import_expansion_file STRING {N_mdm(str,importExpansionFile)}
    [ 
      askey {N_mdm(type,expansionType_ASKEY_U)}
      |
      wiener {N_mdm(type,expansionType_STD_NORMAL_U)}
     ]
    [ normalized {N_mdm(true,normalizedCoeffs)} ]
    [ export_expansion_file STRING {N_mdm(str,exportExpansionFile)} ]
    [ samples_on_emulator ALIAS samples INTEGER {N_mdm(int,samplesOnEmulator)} ]
    [ sample_type {0}
      lhs {N_mdm(utype,sampleType_SUBMETHOD_LHS)}
      |
      random {N_mdm(utype,sampleType_SUBMETHOD_RANDOM)}
     ]
    [ rng {0}
      mt19937 {N_mdm(lit,rngName_mt19937)}
      |
      rnum2 {N_mdm(lit,rngName_rnum2)}
     ]
    [ probability_refinement ALIAS sample_refinement {0}
      import {N_mdm(utype,integrationRefine_IS)}
      |
      adapt_import {N_mdm(utype,integrationRefine_AIS)}
      |
      mm_adapt_import {N_mdm(utype,integrationRefine_MMAIS)}
      [ refinement_samples INTEGERLIST {N_mdm(ivec,refineSamples)} ]
     ]
    [ final_moments {0}
      none {N_mdm(type,finalMomentsType_NO_MOMENTS)}
      |
      standard {N_mdm(type,finalMomentsType_STANDARD_MOMENTS)}
      |
      central {N_mdm(type,finalMomentsType_CENTRAL_MOMENTS)}
     ]
    [ response_levels REALLIST {N_mdm(resplevs,responseLevels)}
      [ num_response_levels INTEGERLIST {N_mdm(num_resplevs,responseLevels)} ]
      [ compute {0}
        probabilities {N_mdm(type,responseLevelTarget_PROBABILITIES)}
        |
        reliabilities {N_mdm(type,responseLevelTarget_RELIABILITIES)}
        |
        gen_reliabilities {N_mdm(type,responseLevelTarget_GEN_RELIABILITIES)}
        [ system {0}
          series {N_mdm(type,responseLevelTargetReduce_SYSTEM_SERIES)}
          |
          parallel {N_mdm(type,responseLevelTargetReduce_SYSTEM_PARALLEL)}
         ]
       ]
     ]
    [ probability_levels REALLIST {N_mdm(resplevs01,probabilityLevels)}
      [ num_probability_levels INTEGERLIST {N_mdm(num_resplevs,probabilityLevels)} ]
     ]
    [ reliability_levels REALLIST {N_mdm(resplevs,reliabilityLevels)}
      [ num_reliability_levels INTEGERLIST {N_mdm(num_resplevs,reliabilityLevels)} ]
     ]
    [ gen_reliability_levels REALLIST {N_mdm(resplevs,genReliabilityLevels)}
      [ num_gen_reliability_levels INTEGERLIST {N_mdm(num_resplevs,genReliabilityLevels)} ]
     ]
    [ distribution {0}
      cumulative {N_mdm(type,distributionType_CUMULATIVE)}
      |
      complementary {N_mdm(type,distributionType_COMPLEMENTARY)}
     ]
    [ variance_based_decomp {N_mdm(true,vbdFlag)}
      [ interaction_order INTEGER > 0 {N_mdm(ushint,vbdOrder)} ]
      [ drop_tolerance REAL {N_mdm(Real,vbdDropTolerance)} ]
     ]
    [ 
      diagonal_covariance {N_mdm(type,covarianceControl_DIAGONAL_COVARIANCE)}
      |
      full_covariance {N_mdm(type,covarianceControl_FULL_COVARIANCE)}
     ]
    [ import_approx_points_file STRING {N_mdm(str,importApproxPtsFile)}
      [ 
        ( custom_annotated {N_mdm(utype,importApproxFormat_TABULAR_NONE)}
          [ header {N_mdm(augment_utype,importApproxFormat_TABULAR_HEADER)} ]
          [ eval_id {N_mdm(augment_utype,importApproxFormat_TABULAR_EVAL_ID)} ]
          [ interface_id {N_mdm(augment_utype,importApproxFormat_TABULAR_IFACE_ID)} ]
         )
        |
        annotated {N_mdm(utype,importApproxFormat_TABULAR_ANNOTATED)}
        |
        freeform {N_mdm(utype,importApproxFormat_TABULAR_NONE)}
       ]
      [ active_only {N_mdm(true,importApproxActive)} ]
     ]
    [ export_approx_points_file ALIAS export_points_file STRING {N_mdm(str,exportApproxPtsFile)}
      [ 
        ( custom_annotated {N_mdm(utype,exportApproxFormat_TABULAR_NONE)}
          [ header {N_mdm(augment_utype,exportApproxFormat_TABULAR_HEADER)} ]
          [ eval_id {N_mdm(augment_utype,exportApproxFormat_TABULAR_EVAL_ID)} ]
          [ interface_id {N_mdm(augment_utype,exportApproxFormat_TABULAR_IFACE_ID)} ]
         )
        |
        annotated {N_mdm(utype,exportApproxFormat_TABULAR_ANNOTATED)}
        |
        freeform {N_mdm(utype,exportApproxFormat_TABULAR_NONE)}
       ]
     ]
    [ seed INTEGER > 0 {N_mdm(int,randomSeed)} ]
    [ fixed_seed {N_mdm(true,fixedSeedFlag)} ]
    [ model_pointer STRING {N_mdm(str,modelPointer)} ]
   )
  |
  ( multifidelity_polynomial_chaos {N_mdm(utype,methodName_MULTIFIDELITY_POLYNOMIAL_CHAOS)}
    [ p_refinement {N_mdm(type,refinementType_P_REFINEMENT)}
      uniform {N_mdm(type,refinementControl_UNIFORM_CONTROL)}
      |
      ( dimension_adaptive {0}
        sobol {N_mdm(type,refinementControl_DIMENSION_ADAPTIVE_CONTROL_SOBOL)}
        |
        decay {N_mdm(type,refinementControl_DIMENSION_ADAPTIVE_CONTROL_DECAY)}
        |
        generalized {N_mdm(type,refinementControl_DIMENSION_ADAPTIVE_CONTROL_GENERALIZED)}
       )
     ]
    [ max_refinement_iterations INTEGER >= 0 {N_mdm(sizet,maxRefineIterations)} ]
    [ convergence_tolerance REAL {N_mdm(Real,convergenceTolerance)} ]
    [ metric_scale {0}
      relative {N_mdm(true,relativeConvMetric)}
      |
      absolute {N_mdm(false,relativeConvMetric)}
     ]
    [ statistics_mode {0}
      active {N_mdm(type,statsMetricMode_ACTIVE_EXPANSION_STATS)}
      |
      combined {N_mdm(type,statsMetricMode_COMBINED_EXPANSION_STATS)}
     ]
    [ allocation_control {0}
      greedy {N_mdm(type,multilevAllocControl_GREEDY_REFINEMENT)}
     ]
    [ discrepancy_emulation {0}
      distinct ALIAS paired {N_mdm(type,multilevDiscrepEmulation_DISTINCT_EMULATION)}
      |
      recursive {N_mdm(type,multilevDiscrepEmulation_RECURSIVE_EMULATION)}
     ]
    ( quadrature_order_sequence INTEGERLIST {N_mdm(usharray,quadratureOrderSeq)}
      [ dimension_preference REALLIST {N_mdm(RealDL,anisoDimPref)} ]
      [ 
        nested {N_mdm(type,nestingOverride_NESTED)}
        |
        non_nested {N_mdm(type,nestingOverride_NON_NESTED)}
       ]
     )
    |
    ( sparse_grid_level_sequence INTEGERLIST {N_mdm(usharray,sparseGridLevelSeq)}
      [ dimension_preference REALLIST {N_mdm(RealDL,anisoDimPref)} ]
      [ 
        restricted {N_mdm(type,growthOverride_RESTRICTED)}
        |
        unrestricted {N_mdm(type,growthOverride_UNRESTRICTED)}
       ]
      [ 
        nested {N_mdm(type,nestingOverride_NESTED)}
        |
        non_nested {N_mdm(type,nestingOverride_NON_NESTED)}
       ]
     )
    |
    ( expansion_order_sequence INTEGERLIST {N_mdm(usharray,expansionOrderSeq)}
      [ dimension_preference REALLIST {N_mdm(RealDL,anisoDimPref)} ]
      [ basis_type {0}
        tensor_product {N_mdm(type,expansionBasisType_TENSOR_PRODUCT_BASIS)}
        |
        total_order {N_mdm(type,expansionBasisType_TOTAL_ORDER_BASIS)}
        |
        ( adapted {N_mdm(type,expansionBasisType_ADAPTED_BASIS_EXPANDING_FRONT)}
          [ advancements INTEGER {N_mdm(ushint,adaptedBasisAdvancements)} ]
          [ soft_convergence_limit INTEGER {N_mdm(ushint,softConvLimit)} ]
         )
       ]
      ( collocation_ratio REAL {N_mdm(Realp,collocationRatio)}
        [ collocation_points_sequence ALIAS pilot_samples INTEGERLIST {N_mdm(szarray,collocationPointsSeq)} ]
        [ 
          ( least_squares {N_mdm(type,regressionType_DEFAULT_LEAST_SQ_REGRESSION)}
            [ 
              svd {N_mdm(type,lsRegressionType_SVD_LS)}
              |
              equality_constrained {N_mdm(type,lsRegressionType_EQ_CON_LS)}
             ]
           )
          |
          ( orthogonal_matching_pursuit ALIAS omp {N_mdm(type,regressionType_ORTHOG_MATCH_PURSUIT)}
            [ noise_tolerance REALLIST {N_mdm(RealDL,regressionNoiseTol)} ]
           )
          |
          basis_pursuit ALIAS bp {N_mdm(type,regressionType_BASIS_PURSUIT)}
          |
          ( basis_pursuit_denoising ALIAS bpdn {N_mdm(type,regressionType_BASIS_PURSUIT_DENOISING)}
            [ noise_tolerance REALLIST {N_mdm(RealDL,regressionNoiseTol)} ]
           )
          |
          ( least_angle_regression ALIAS lars {N_mdm(type,regressionType_LEAST_ANGLE_REGRESSION)}
            [ noise_tolerance REALLIST {N_mdm(RealDL,regressionNoiseTol)} ]
           )
          |
          ( least_absolute_shrinkage ALIAS lasso {N_mdm(type,regressionType_LASSO_REGRESSION)}
            [ noise_tolerance REALLIST {N_mdm(RealDL,regressionNoiseTol)} ]
            [ l2_penalty REAL {N_mdm(Real,regressionL2Penalty)} ]
           )
         ]
        [ cross_validation {N_mdm(true,crossValidation)}
          [ noise_only {N_mdm(true,crossValidNoiseOnly)} ]
          [ max_cv_order_candidates INTEGER >= 0 {N_mdm(ushint,maxCVOrderCandidates)} ]
         ]
        [ ratio_order REAL {N_mdm(Realp,collocRatioTermsOrder)} ]
        [ response_scaling {N_mdm(true,respScalingFlag)} ]
        [ use_derivatives {N_mdm(true,methodUseDerivsFlag)} ]
        [ tensor_grid {N_mdm(true,tensorGridFlag)} ]
        [ reuse_points ALIAS reuse_samples {N_mdm(lit,pointReuse_all)} ]
        [ max_solver_iterations INTEGER >= 0 {N_mdm(sizet,maxSolverIterations)} ]
       )
      |
      ( expansion_samples_sequence INTEGERLIST {N_mdm(szarray,expansionSamplesSeq)}
        [ reuse_points ALIAS reuse_samples {N_mdm(lit,pointReuse_all)} ]
       )
      [ import_build_points_file ALIAS import_points_file STRING {N_mdm(str,importBuildPtsFile)}
        [ 
          ( custom_annotated {N_mdm(utype,importBuildFormat_TABULAR_NONE)}
            [ header {N_mdm(augment_utype,importBuildFormat_TABULAR_HEADER)} ]
            [ eval_id {N_mdm(augment_utype,importBuildFormat_TABULAR_EVAL_ID)} ]
            [ interface_id {N_mdm(augment_utype,importBuildFormat_TABULAR_IFACE_ID)} ]
           )
          |
          annotated {N_mdm(utype,importBuildFormat_TABULAR_ANNOTATED)}
          |
          freeform {N_mdm(utype,importBuildFormat_TABULAR_NONE)}
         ]
        [ active_only {N_mdm(true,importBuildActive)} ]
       ]
     )
    |
    ( orthogonal_least_interpolation ALIAS least_interpolation ALIAS oli {N_mdm(type,regressionType_ORTHOG_LEAST_INTERPOLATION)}
      collocation_points_sequence INTEGERLIST {N_mdm(szarray,collocationPointsSeq)}
      [ tensor_grid INTEGERLIST {N_mdm(usharray,tensorGridOrder)} ]
      [ reuse_points ALIAS reuse_samples {N_mdm(lit,pointReuse_all)} ]
      [ import_build_points_file ALIAS import_points_file STRING {N_mdm(str,importBuildPtsFile)}
        [ 
          ( custom_annotated {N_mdm(utype,importBuildFormat_TABULAR_NONE)}
            [ header {N_mdm(augment_utype,importBuildFormat_TABULAR_HEADER)} ]
            [ eval_id {N_mdm(augment_utype,importBuildFormat_TABULAR_EVAL_ID)} ]
            [ interface_id {N_mdm(augment_utype,importBuildFormat_TABULAR_IFACE_ID)} ]
           )
          |
          annotated {N_mdm(utype,importBuildFormat_TABULAR_ANNOTATED)}
          |
          freeform {N_mdm(utype,importBuildFormat_TABULAR_NONE)}
         ]
        [ active_only {N_mdm(true,importBuildActive)} ]
       ]
     )
    [ 
      askey {N_mdm(type,expansionType_ASKEY_U)}
      |
      wiener {N_mdm(type,expansionType_STD_NORMAL_U)}
     ]
    [ normalized {N_mdm(true,normalizedCoeffs)} ]
    [ export_expansion_file STRING {N_mdm(str,exportExpansionFile)} ]
    [ samples_on_emulator ALIAS samples INTEGER {N_mdm(int,samplesOnEmulator)} ]
    [ sample_type {0}
      lhs {N_mdm(utype,sampleType_SUBMETHOD_LHS)}
      |
      random {N_mdm(utype,sampleType_SUBMETHOD_RANDOM)}
     ]
    [ rng {0}
      mt19937 {N_mdm(lit,rngName_mt19937)}
      |
      rnum2 {N_mdm(lit,rngName_rnum2)}
     ]
    [ probability_refinement ALIAS sample_refinement {0}
      import {N_mdm(utype,integrationRefine_IS)}
      |
      adapt_import {N_mdm(utype,integrationRefine_AIS)}
      |
      mm_adapt_import {N_mdm(utype,integrationRefine_MMAIS)}
      [ refinement_samples INTEGERLIST {N_mdm(ivec,refineSamples)} ]
     ]
    [ final_moments {0}
      none {N_mdm(type,finalMomentsType_NO_MOMENTS)}
      |
      standard {N_mdm(type,finalMomentsType_STANDARD_MOMENTS)}
      |
      central {N_mdm(type,finalMomentsType_CENTRAL_MOMENTS)}
     ]
    [ response_levels REALLIST {N_mdm(resplevs,responseLevels)}
      [ num_response_levels INTEGERLIST {N_mdm(num_resplevs,responseLevels)} ]
      [ compute {0}
        probabilities {N_mdm(type,responseLevelTarget_PROBABILITIES)}
        |
        reliabilities {N_mdm(type,responseLevelTarget_RELIABILITIES)}
        |
        gen_reliabilities {N_mdm(type,responseLevelTarget_GEN_RELIABILITIES)}
        [ system {0}
          series {N_mdm(type,responseLevelTargetReduce_SYSTEM_SERIES)}
          |
          parallel {N_mdm(type,responseLevelTargetReduce_SYSTEM_PARALLEL)}
         ]
       ]
     ]
    [ probability_levels REALLIST {N_mdm(resplevs01,probabilityLevels)}
      [ num_probability_levels INTEGERLIST {N_mdm(num_resplevs,probabilityLevels)} ]
     ]
    [ reliability_levels REALLIST {N_mdm(resplevs,reliabilityLevels)}
      [ num_reliability_levels INTEGERLIST {N_mdm(num_resplevs,reliabilityLevels)} ]
     ]
    [ gen_reliability_levels REALLIST {N_mdm(resplevs,genReliabilityLevels)}
      [ num_gen_reliability_levels INTEGERLIST {N_mdm(num_resplevs,genReliabilityLevels)} ]
     ]
    [ distribution {0}
      cumulative {N_mdm(type,distributionType_CUMULATIVE)}
      |
      complementary {N_mdm(type,distributionType_COMPLEMENTARY)}
     ]
    [ variance_based_decomp {N_mdm(true,vbdFlag)}
      [ interaction_order INTEGER > 0 {N_mdm(ushint,vbdOrder)} ]
      [ drop_tolerance REAL {N_mdm(Real,vbdDropTolerance)} ]
     ]
    [ 
      diagonal_covariance {N_mdm(type,covarianceControl_DIAGONAL_COVARIANCE)}
      |
      full_covariance {N_mdm(type,covarianceControl_FULL_COVARIANCE)}
     ]
    [ import_approx_points_file STRING {N_mdm(str,importApproxPtsFile)}
      [ 
        ( custom_annotated {N_mdm(utype,importApproxFormat_TABULAR_NONE)}
          [ header {N_mdm(augment_utype,importApproxFormat_TABULAR_HEADER)} ]
          [ eval_id {N_mdm(augment_utype,importApproxFormat_TABULAR_EVAL_ID)} ]
          [ interface_id {N_mdm(augment_utype,importApproxFormat_TABULAR_IFACE_ID)} ]
         )
        |
        annotated {N_mdm(utype,importApproxFormat_TABULAR_ANNOTATED)}
        |
        freeform {N_mdm(utype,importApproxFormat_TABULAR_NONE)}
       ]
      [ active_only {N_mdm(true,importApproxActive)} ]
     ]
    [ export_approx_points_file ALIAS export_points_file STRING {N_mdm(str,exportApproxPtsFile)}
      [ 
        ( custom_annotated {N_mdm(utype,exportApproxFormat_TABULAR_NONE)}
          [ header {N_mdm(augment_utype,exportApproxFormat_TABULAR_HEADER)} ]
          [ eval_id {N_mdm(augment_utype,exportApproxFormat_TABULAR_EVAL_ID)} ]
          [ interface_id {N_mdm(augment_utype,exportApproxFormat_TABULAR_IFACE_ID)} ]
         )
        |
        annotated {N_mdm(utype,exportApproxFormat_TABULAR_ANNOTATED)}
        |
        freeform {N_mdm(utype,exportApproxFormat_TABULAR_NONE)}
       ]
     ]
    [ seed_sequence INTEGERLIST {N_mdm(szarray,randomSeedSeq)} ]
    [ fixed_seed {N_mdm(true,fixedSeedFlag)} ]
    [ model_pointer STRING {N_mdm(str,modelPointer)} ]
   )
  |
  ( multilevel_polynomial_chaos {N_mdm(utype,methodName_MULTILEVEL_POLYNOMIAL_CHAOS)}
    [ max_iterations INTEGER >= 0 {N_mdm(sizet,maxIterations)} ]
    [ allocation_control {0}
      ( estimator_variance {N_mdm(type,multilevAllocControl_ESTIMATOR_VARIANCE)}
        [ estimator_rate REAL {N_mdm(Real,multilevEstimatorRate)} ]
       )
      |
      rip_sampling {N_mdm(type,multilevAllocControl_RIP_SAMPLING)}
     ]
    [ convergence_tolerance REAL {N_mdm(Real,convergenceTolerance)} ]
    [ metric_scale {0}
      relative {N_mdm(true,relativeConvMetric)}
      |
      absolute {N_mdm(false,relativeConvMetric)}
     ]
    [ discrepancy_emulation {0}
      distinct ALIAS paired {N_mdm(type,multilevDiscrepEmulation_DISTINCT_EMULATION)}
      |
      recursive {N_mdm(type,multilevDiscrepEmulation_RECURSIVE_EMULATION)}
     ]
    ( expansion_order_sequence INTEGERLIST {N_mdm(usharray,expansionOrderSeq)}
      [ dimension_preference REALLIST {N_mdm(RealDL,anisoDimPref)} ]
      [ basis_type {0}
        tensor_product {N_mdm(type,expansionBasisType_TENSOR_PRODUCT_BASIS)}
        |
        total_order {N_mdm(type,expansionBasisType_TOTAL_ORDER_BASIS)}
        |
        ( adapted {N_mdm(type,expansionBasisType_ADAPTED_BASIS_EXPANDING_FRONT)}
          [ advancements INTEGER {N_mdm(ushint,adaptedBasisAdvancements)} ]
          [ soft_convergence_limit INTEGER {N_mdm(ushint,softConvLimit)} ]
         )
       ]
      ( collocation_ratio REAL {N_mdm(Realp,collocationRatio)}
        [ collocation_points_sequence ALIAS pilot_samples INTEGERLIST {N_mdm(szarray,collocationPointsSeq)} ]
        [ 
          ( least_squares {N_mdm(type,regressionType_DEFAULT_LEAST_SQ_REGRESSION)}
            [ 
              svd {N_mdm(type,lsRegressionType_SVD_LS)}
              |
              equality_constrained {N_mdm(type,lsRegressionType_EQ_CON_LS)}
             ]
           )
          |
          ( orthogonal_matching_pursuit ALIAS omp {N_mdm(type,regressionType_ORTHOG_MATCH_PURSUIT)}
            [ noise_tolerance REALLIST {N_mdm(RealDL,regressionNoiseTol)} ]
           )
          |
          basis_pursuit ALIAS bp {N_mdm(type,regressionType_BASIS_PURSUIT)}
          |
          ( basis_pursuit_denoising ALIAS bpdn {N_mdm(type,regressionType_BASIS_PURSUIT_DENOISING)}
            [ noise_tolerance REALLIST {N_mdm(RealDL,regressionNoiseTol)} ]
           )
          |
          ( least_angle_regression ALIAS lars {N_mdm(type,regressionType_LEAST_ANGLE_REGRESSION)}
            [ noise_tolerance REALLIST {N_mdm(RealDL,regressionNoiseTol)} ]
           )
          |
          ( least_absolute_shrinkage ALIAS lasso {N_mdm(type,regressionType_LASSO_REGRESSION)}
            [ noise_tolerance REALLIST {N_mdm(RealDL,regressionNoiseTol)} ]
            [ l2_penalty REAL {N_mdm(Real,regressionL2Penalty)} ]
           )
         ]
        [ cross_validation {N_mdm(true,crossValidation)}
          [ noise_only {N_mdm(true,crossValidNoiseOnly)} ]
          [ max_cv_order_candidates INTEGER >= 0 {N_mdm(ushint,maxCVOrderCandidates)} ]
         ]
        [ ratio_order REAL {N_mdm(Realp,collocRatioTermsOrder)} ]
        [ response_scaling {N_mdm(true,respScalingFlag)} ]
        [ use_derivatives {N_mdm(true,methodUseDerivsFlag)} ]
        [ tensor_grid {N_mdm(true,tensorGridFlag)} ]
        [ reuse_points ALIAS reuse_samples {N_mdm(lit,pointReuse_all)} ]
        [ max_solver_iterations INTEGER >= 0 {N_mdm(sizet,maxSolverIterations)} ]
       )
      |
      ( expansion_samples_sequence INTEGERLIST {N_mdm(szarray,expansionSamplesSeq)}
        [ reuse_points ALIAS reuse_samples {N_mdm(lit,pointReuse_all)} ]
       )
      [ import_build_points_file ALIAS import_points_file STRING {N_mdm(str,importBuildPtsFile)}
        [ 
          ( custom_annotated {N_mdm(utype,importBuildFormat_TABULAR_NONE)}
            [ header {N_mdm(augment_utype,importBuildFormat_TABULAR_HEADER)} ]
            [ eval_id {N_mdm(augment_utype,importBuildFormat_TABULAR_EVAL_ID)} ]
            [ interface_id {N_mdm(augment_utype,importBuildFormat_TABULAR_IFACE_ID)} ]
           )
          |
          annotated {N_mdm(utype,importBuildFormat_TABULAR_ANNOTATED)}
          |
          freeform {N_mdm(utype,importBuildFormat_TABULAR_NONE)}
         ]
        [ active_only {N_mdm(true,importBuildActive)} ]
       ]
     )
    |
    ( orthogonal_least_interpolation ALIAS least_interpolation ALIAS oli {N_mdm(type,regressionType_ORTHOG_LEAST_INTERPOLATION)}
      collocation_points_sequence INTEGERLIST {N_mdm(szarray,collocationPointsSeq)}
      [ tensor_grid INTEGERLIST {N_mdm(usharray,tensorGridOrder)} ]
      [ reuse_points ALIAS reuse_samples {N_mdm(lit,pointReuse_all)} ]
      [ import_build_points_file ALIAS import_points_file STRING {N_mdm(str,importBuildPtsFile)}
        [ 
          ( custom_annotated {N_mdm(utype,importBuildFormat_TABULAR_NONE)}
            [ header {N_mdm(augment_utype,importBuildFormat_TABULAR_HEADER)} ]
            [ eval_id {N_mdm(augment_utype,importBuildFormat_TABULAR_EVAL_ID)} ]
            [ interface_id {N_mdm(augment_utype,importBuildFormat_TABULAR_IFACE_ID)} ]
           )
          |
          annotated {N_mdm(utype,importBuildFormat_TABULAR_ANNOTATED)}
          |
          freeform {N_mdm(utype,importBuildFormat_TABULAR_NONE)}
         ]
        [ active_only {N_mdm(true,importBuildActive)} ]
       ]
     )
    [ 
      askey {N_mdm(type,expansionType_ASKEY_U)}
      |
      wiener {N_mdm(type,expansionType_STD_NORMAL_U)}
     ]
    [ normalized {N_mdm(true,normalizedCoeffs)} ]
    [ export_expansion_file STRING {N_mdm(str,exportExpansionFile)} ]
    [ samples_on_emulator ALIAS samples INTEGER {N_mdm(int,samplesOnEmulator)} ]
    [ sample_type {0}
      lhs {N_mdm(utype,sampleType_SUBMETHOD_LHS)}
      |
      random {N_mdm(utype,sampleType_SUBMETHOD_RANDOM)}
     ]
    [ rng {0}
      mt19937 {N_mdm(lit,rngName_mt19937)}
      |
      rnum2 {N_mdm(lit,rngName_rnum2)}
     ]
    [ probability_refinement ALIAS sample_refinement {0}
      import {N_mdm(utype,integrationRefine_IS)}
      |
      adapt_import {N_mdm(utype,integrationRefine_AIS)}
      |
      mm_adapt_import {N_mdm(utype,integrationRefine_MMAIS)}
      [ refinement_samples INTEGERLIST {N_mdm(ivec,refineSamples)} ]
     ]
    [ final_moments {0}
      none {N_mdm(type,finalMomentsType_NO_MOMENTS)}
      |
      standard {N_mdm(type,finalMomentsType_STANDARD_MOMENTS)}
      |
      central {N_mdm(type,finalMomentsType_CENTRAL_MOMENTS)}
     ]
    [ response_levels REALLIST {N_mdm(resplevs,responseLevels)}
      [ num_response_levels INTEGERLIST {N_mdm(num_resplevs,responseLevels)} ]
      [ compute {0}
        probabilities {N_mdm(type,responseLevelTarget_PROBABILITIES)}
        |
        reliabilities {N_mdm(type,responseLevelTarget_RELIABILITIES)}
        |
        gen_reliabilities {N_mdm(type,responseLevelTarget_GEN_RELIABILITIES)}
        [ system {0}
          series {N_mdm(type,responseLevelTargetReduce_SYSTEM_SERIES)}
          |
          parallel {N_mdm(type,responseLevelTargetReduce_SYSTEM_PARALLEL)}
         ]
       ]
     ]
    [ probability_levels REALLIST {N_mdm(resplevs01,probabilityLevels)}
      [ num_probability_levels INTEGERLIST {N_mdm(num_resplevs,probabilityLevels)} ]
     ]
    [ reliability_levels REALLIST {N_mdm(resplevs,reliabilityLevels)}
      [ num_reliability_levels INTEGERLIST {N_mdm(num_resplevs,reliabilityLevels)} ]
     ]
    [ gen_reliability_levels REALLIST {N_mdm(resplevs,genReliabilityLevels)}
      [ num_gen_reliability_levels INTEGERLIST {N_mdm(num_resplevs,genReliabilityLevels)} ]
     ]
    [ distribution {0}
      cumulative {N_mdm(type,distributionType_CUMULATIVE)}
      |
      complementary {N_mdm(type,distributionType_COMPLEMENTARY)}
     ]
    [ variance_based_decomp {N_mdm(true,vbdFlag)}
      [ interaction_order INTEGER > 0 {N_mdm(ushint,vbdOrder)} ]
      [ drop_tolerance REAL {N_mdm(Real,vbdDropTolerance)} ]
     ]
    [ 
      diagonal_covariance {N_mdm(type,covarianceControl_DIAGONAL_COVARIANCE)}
      |
      full_covariance {N_mdm(type,covarianceControl_FULL_COVARIANCE)}
     ]
    [ import_approx_points_file STRING {N_mdm(str,importApproxPtsFile)}
      [ 
        ( custom_annotated {N_mdm(utype,importApproxFormat_TABULAR_NONE)}
          [ header {N_mdm(augment_utype,importApproxFormat_TABULAR_HEADER)} ]
          [ eval_id {N_mdm(augment_utype,importApproxFormat_TABULAR_EVAL_ID)} ]
          [ interface_id {N_mdm(augment_utype,importApproxFormat_TABULAR_IFACE_ID)} ]
         )
        |
        annotated {N_mdm(utype,importApproxFormat_TABULAR_ANNOTATED)}
        |
        freeform {N_mdm(utype,importApproxFormat_TABULAR_NONE)}
       ]
      [ active_only {N_mdm(true,importApproxActive)} ]
     ]
    [ export_approx_points_file ALIAS export_points_file STRING {N_mdm(str,exportApproxPtsFile)}
      [ 
        ( custom_annotated {N_mdm(utype,exportApproxFormat_TABULAR_NONE)}
          [ header {N_mdm(augment_utype,exportApproxFormat_TABULAR_HEADER)} ]
          [ eval_id {N_mdm(augment_utype,exportApproxFormat_TABULAR_EVAL_ID)} ]
          [ interface_id {N_mdm(augment_utype,exportApproxFormat_TABULAR_IFACE_ID)} ]
         )
        |
        annotated {N_mdm(utype,exportApproxFormat_TABULAR_ANNOTATED)}
        |
        freeform {N_mdm(utype,exportApproxFormat_TABULAR_NONE)}
       ]
     ]
    [ seed_sequence INTEGERLIST {N_mdm(szarray,randomSeedSeq)} ]
    [ fixed_seed {N_mdm(true,fixedSeedFlag)} ]
    [ model_pointer STRING {N_mdm(str,modelPointer)} ]
   )
  |
  ( stoch_collocation ALIAS nond_stoch_collocation {N_mdm(utype,methodName_STOCH_COLLOCATION)}
    [ 
      ( p_refinement {N_mdm(type,refinementType_P_REFINEMENT)}
        uniform {N_mdm(type,refinementControl_UNIFORM_CONTROL)}
        |
        ( dimension_adaptive {0}
          sobol {N_mdm(type,refinementControl_DIMENSION_ADAPTIVE_CONTROL_SOBOL)}
          |
          generalized {N_mdm(type,refinementControl_DIMENSION_ADAPTIVE_CONTROL_GENERALIZED)}
         )
       )
      |
      ( h_refinement {N_mdm(type,refinementType_H_REFINEMENT)}
        uniform {N_mdm(type,refinementControl_UNIFORM_CONTROL)}
        |
        ( dimension_adaptive {0}
          sobol {N_mdm(type,refinementControl_DIMENSION_ADAPTIVE_CONTROL_SOBOL)}
          |
          generalized {N_mdm(type,refinementControl_DIMENSION_ADAPTIVE_CONTROL_GENERALIZED)}
         )
        |
        local_adaptive {N_mdm(type,refinementControl_LOCAL_ADAPTIVE_CONTROL)}
       )
     ]
    [ max_refinement_iterations INTEGER >= 0 {N_mdm(sizet,maxRefineIterations)} ]
    [ convergence_tolerance REAL {N_mdm(Real,convergenceTolerance)} ]
    [ metric_scale {0}
      relative {N_mdm(true,relativeConvMetric)}
      |
      absolute {N_mdm(false,relativeConvMetric)}
     ]
    ( quadrature_order INTEGER {N_mdm(ushint,quadratureOrder)}
      [ dimension_preference REALLIST {N_mdm(RealDL,anisoDimPref)} ]
      [ 
        nested {N_mdm(type,nestingOverride_NESTED)}
        |
        non_nested {N_mdm(type,nestingOverride_NON_NESTED)}
       ]
     )
    |
    ( sparse_grid_level INTEGER {N_mdm(ushint,sparseGridLevel)}
      [ dimension_preference REALLIST {N_mdm(RealDL,anisoDimPref)} ]
      [ 
        nodal {N_mdm(type,expansionBasisType_NODAL_INTERPOLANT)}
        |
        hierarchical {N_mdm(type,expansionBasisType_HIERARCHICAL_INTERPOLANT)}
       ]
      [ 
        restricted {N_mdm(type,growthOverride_RESTRICTED)}
        |
        unrestricted {N_mdm(type,growthOverride_UNRESTRICTED)}
       ]
      [ 
        nested {N_mdm(type,nestingOverride_NESTED)}
        |
        non_nested {N_mdm(type,nestingOverride_NON_NESTED)}
       ]
     )
    [ 
      piecewise {NIDRProblemDescDB::method_piecewise}
      |
      askey {N_mdm(type,expansionType_ASKEY_U)}
      |
      wiener {N_mdm(type,expansionType_STD_NORMAL_U)}
     ]
    [ use_derivatives {N_mdm(true,methodUseDerivsFlag)} ]
    [ samples_on_emulator ALIAS samples INTEGER {N_mdm(int,samplesOnEmulator)} ]
    [ sample_type {0}
      lhs {N_mdm(utype,sampleType_SUBMETHOD_LHS)}
      |
      random {N_mdm(utype,sampleType_SUBMETHOD_RANDOM)}
     ]
    [ rng {0}
      mt19937 {N_mdm(lit,rngName_mt19937)}
      |
      rnum2 {N_mdm(lit,rngName_rnum2)}
     ]
    [ probability_refinement ALIAS sample_refinement {0}
      import {N_mdm(utype,integrationRefine_IS)}
      |
      adapt_import {N_mdm(utype,integrationRefine_AIS)}
      |
      mm_adapt_import {N_mdm(utype,integrationRefine_MMAIS)}
      [ refinement_samples INTEGERLIST {N_mdm(ivec,refineSamples)} ]
     ]
    [ final_moments {0}
      none {N_mdm(type,finalMomentsType_NO_MOMENTS)}
      |
      standard {N_mdm(type,finalMomentsType_STANDARD_MOMENTS)}
      |
      central {N_mdm(type,finalMomentsType_CENTRAL_MOMENTS)}
     ]
    [ response_levels REALLIST {N_mdm(resplevs,responseLevels)}
      [ num_response_levels INTEGERLIST {N_mdm(num_resplevs,responseLevels)} ]
      [ compute {0}
        probabilities {N_mdm(type,responseLevelTarget_PROBABILITIES)}
        |
        reliabilities {N_mdm(type,responseLevelTarget_RELIABILITIES)}
        |
        gen_reliabilities {N_mdm(type,responseLevelTarget_GEN_RELIABILITIES)}
        [ system {0}
          series {N_mdm(type,responseLevelTargetReduce_SYSTEM_SERIES)}
          |
          parallel {N_mdm(type,responseLevelTargetReduce_SYSTEM_PARALLEL)}
         ]
       ]
     ]
    [ probability_levels REALLIST {N_mdm(resplevs01,probabilityLevels)}
      [ num_probability_levels INTEGERLIST {N_mdm(num_resplevs,probabilityLevels)} ]
     ]
    [ reliability_levels REALLIST {N_mdm(resplevs,reliabilityLevels)}
      [ num_reliability_levels INTEGERLIST {N_mdm(num_resplevs,reliabilityLevels)} ]
     ]
    [ gen_reliability_levels REALLIST {N_mdm(resplevs,genReliabilityLevels)}
      [ num_gen_reliability_levels INTEGERLIST {N_mdm(num_resplevs,genReliabilityLevels)} ]
     ]
    [ distribution {0}
      cumulative {N_mdm(type,distributionType_CUMULATIVE)}
      |
      complementary {N_mdm(type,distributionType_COMPLEMENTARY)}
     ]
    [ variance_based_decomp {N_mdm(true,vbdFlag)}
      [ interaction_order INTEGER > 0 {N_mdm(ushint,vbdOrder)} ]
      [ drop_tolerance REAL {N_mdm(Real,vbdDropTolerance)} ]
     ]
    [ 
      diagonal_covariance {N_mdm(type,covarianceControl_DIAGONAL_COVARIANCE)}
      |
      full_covariance {N_mdm(type,covarianceControl_FULL_COVARIANCE)}
     ]
    [ import_approx_points_file STRING {N_mdm(str,importApproxPtsFile)}
      [ 
        ( custom_annotated {N_mdm(utype,importApproxFormat_TABULAR_NONE)}
          [ header {N_mdm(augment_utype,importApproxFormat_TABULAR_HEADER)} ]
          [ eval_id {N_mdm(augment_utype,importApproxFormat_TABULAR_EVAL_ID)} ]
          [ interface_id {N_mdm(augment_utype,importApproxFormat_TABULAR_IFACE_ID)} ]
         )
        |
        annotated {N_mdm(utype,importApproxFormat_TABULAR_ANNOTATED)}
        |
        freeform {N_mdm(utype,importApproxFormat_TABULAR_NONE)}
       ]
      [ active_only {N_mdm(true,importApproxActive)} ]
     ]
    [ export_approx_points_file ALIAS export_points_file STRING {N_mdm(str,exportApproxPtsFile)}
      [ 
        ( custom_annotated {N_mdm(utype,exportApproxFormat_TABULAR_NONE)}
          [ header {N_mdm(augment_utype,exportApproxFormat_TABULAR_HEADER)} ]
          [ eval_id {N_mdm(augment_utype,exportApproxFormat_TABULAR_EVAL_ID)} ]
          [ interface_id {N_mdm(augment_utype,exportApproxFormat_TABULAR_IFACE_ID)} ]
         )
        |
        annotated {N_mdm(utype,exportApproxFormat_TABULAR_ANNOTATED)}
        |
        freeform {N_mdm(utype,exportApproxFormat_TABULAR_NONE)}
       ]
     ]
    [ seed INTEGER > 0 {N_mdm(int,randomSeed)} ]
    [ fixed_seed {N_mdm(true,fixedSeedFlag)} ]
    [ model_pointer STRING {N_mdm(str,modelPointer)} ]
   )
  |
  ( multifidelity_stoch_collocation {N_mdm(utype,methodName_MULTIFIDELITY_STOCH_COLLOCATION)}
    [ 
      ( p_refinement {N_mdm(type,refinementType_P_REFINEMENT)}
        uniform {N_mdm(type,refinementControl_UNIFORM_CONTROL)}
        |
        ( dimension_adaptive {0}
          sobol {N_mdm(type,refinementControl_DIMENSION_ADAPTIVE_CONTROL_SOBOL)}
          |
          generalized {N_mdm(type,refinementControl_DIMENSION_ADAPTIVE_CONTROL_GENERALIZED)}
         )
       )
      |
      ( h_refinement {N_mdm(type,refinementType_H_REFINEMENT)}
        uniform {N_mdm(type,refinementControl_UNIFORM_CONTROL)}
        |
        ( dimension_adaptive {0}
          sobol {N_mdm(type,refinementControl_DIMENSION_ADAPTIVE_CONTROL_SOBOL)}
          |
          generalized {N_mdm(type,refinementControl_DIMENSION_ADAPTIVE_CONTROL_GENERALIZED)}
         )
        |
        local_adaptive {N_mdm(type,refinementControl_LOCAL_ADAPTIVE_CONTROL)}
       )
     ]
    [ max_refinement_iterations INTEGER >= 0 {N_mdm(sizet,maxRefineIterations)} ]
    [ convergence_tolerance REAL {N_mdm(Real,convergenceTolerance)} ]
    [ metric_scale {0}
      relative {N_mdm(true,relativeConvMetric)}
      |
      absolute {N_mdm(false,relativeConvMetric)}
     ]
    [ statistics_mode {0}
      active {N_mdm(type,statsMetricMode_ACTIVE_EXPANSION_STATS)}
      |
      combined {N_mdm(type,statsMetricMode_COMBINED_EXPANSION_STATS)}
     ]
    [ allocation_control {0}
      greedy {N_mdm(type,multilevAllocControl_GREEDY_REFINEMENT)}
     ]
    [ discrepancy_emulation {0}
      distinct ALIAS paired {N_mdm(type,multilevDiscrepEmulation_DISTINCT_EMULATION)}
      |
      recursive {N_mdm(type,multilevDiscrepEmulation_RECURSIVE_EMULATION)}
     ]
    ( quadrature_order_sequence INTEGERLIST {N_mdm(usharray,quadratureOrderSeq)}
      [ dimension_preference REALLIST {N_mdm(RealDL,anisoDimPref)} ]
      [ 
        nested {N_mdm(type,nestingOverride_NESTED)}
        |
        non_nested {N_mdm(type,nestingOverride_NON_NESTED)}
       ]
     )
    |
    ( sparse_grid_level_sequence INTEGERLIST {N_mdm(usharray,sparseGridLevelSeq)}
      [ dimension_preference REALLIST {N_mdm(RealDL,anisoDimPref)} ]
      [ 
        nodal {N_mdm(type,expansionBasisType_NODAL_INTERPOLANT)}
        |
        hierarchical {N_mdm(type,expansionBasisType_HIERARCHICAL_INTERPOLANT)}
       ]
      [ 
        restricted {N_mdm(type,growthOverride_RESTRICTED)}
        |
        unrestricted {N_mdm(type,growthOverride_UNRESTRICTED)}
       ]
      [ 
        nested {N_mdm(type,nestingOverride_NESTED)}
        |
        non_nested {N_mdm(type,nestingOverride_NON_NESTED)}
       ]
     )
    [ 
      piecewise {NIDRProblemDescDB::method_piecewise}
      |
      askey {N_mdm(type,expansionType_ASKEY_U)}
      |
      wiener {N_mdm(type,expansionType_STD_NORMAL_U)}
     ]
    [ use_derivatives {N_mdm(true,methodUseDerivsFlag)} ]
    [ samples_on_emulator ALIAS samples INTEGER {N_mdm(int,samplesOnEmulator)} ]
    [ sample_type {0}
      lhs {N_mdm(utype,sampleType_SUBMETHOD_LHS)}
      |
      random {N_mdm(utype,sampleType_SUBMETHOD_RANDOM)}
     ]
    [ rng {0}
      mt19937 {N_mdm(lit,rngName_mt19937)}
      |
      rnum2 {N_mdm(lit,rngName_rnum2)}
     ]
    [ probability_refinement ALIAS sample_refinement {0}
      import {N_mdm(utype,integrationRefine_IS)}
      |
      adapt_import {N_mdm(utype,integrationRefine_AIS)}
      |
      mm_adapt_import {N_mdm(utype,integrationRefine_MMAIS)}
      [ refinement_samples INTEGERLIST {N_mdm(ivec,refineSamples)} ]
     ]
    [ final_moments {0}
      none {N_mdm(type,finalMomentsType_NO_MOMENTS)}
      |
      standard {N_mdm(type,finalMomentsType_STANDARD_MOMENTS)}
      |
      central {N_mdm(type,finalMomentsType_CENTRAL_MOMENTS)}
     ]
    [ response_levels REALLIST {N_mdm(resplevs,responseLevels)}
      [ num_response_levels INTEGERLIST {N_mdm(num_resplevs,responseLevels)} ]
      [ compute {0}
        probabilities {N_mdm(type,responseLevelTarget_PROBABILITIES)}
        |
        reliabilities {N_mdm(type,responseLevelTarget_RELIABILITIES)}
        |
        gen_reliabilities {N_mdm(type,responseLevelTarget_GEN_RELIABILITIES)}
        [ system {0}
          series {N_mdm(type,responseLevelTargetReduce_SYSTEM_SERIES)}
          |
          parallel {N_mdm(type,responseLevelTargetReduce_SYSTEM_PARALLEL)}
         ]
       ]
     ]
    [ probability_levels REALLIST {N_mdm(resplevs01,probabilityLevels)}
      [ num_probability_levels INTEGERLIST {N_mdm(num_resplevs,probabilityLevels)} ]
     ]
    [ reliability_levels REALLIST {N_mdm(resplevs,reliabilityLevels)}
      [ num_reliability_levels INTEGERLIST {N_mdm(num_resplevs,reliabilityLevels)} ]
     ]
    [ gen_reliability_levels REALLIST {N_mdm(resplevs,genReliabilityLevels)}
      [ num_gen_reliability_levels INTEGERLIST {N_mdm(num_resplevs,genReliabilityLevels)} ]
     ]
    [ distribution {0}
      cumulative {N_mdm(type,distributionType_CUMULATIVE)}
      |
      complementary {N_mdm(type,distributionType_COMPLEMENTARY)}
     ]
    [ variance_based_decomp {N_mdm(true,vbdFlag)}
      [ interaction_order INTEGER > 0 {N_mdm(ushint,vbdOrder)} ]
      [ drop_tolerance REAL {N_mdm(Real,vbdDropTolerance)} ]
     ]
    [ 
      diagonal_covariance {N_mdm(type,covarianceControl_DIAGONAL_COVARIANCE)}
      |
      full_covariance {N_mdm(type,covarianceControl_FULL_COVARIANCE)}
     ]
    [ import_approx_points_file STRING {N_mdm(str,importApproxPtsFile)}
      [ 
        ( custom_annotated {N_mdm(utype,importApproxFormat_TABULAR_NONE)}
          [ header {N_mdm(augment_utype,importApproxFormat_TABULAR_HEADER)} ]
          [ eval_id {N_mdm(augment_utype,importApproxFormat_TABULAR_EVAL_ID)} ]
          [ interface_id {N_mdm(augment_utype,importApproxFormat_TABULAR_IFACE_ID)} ]
         )
        |
        annotated {N_mdm(utype,importApproxFormat_TABULAR_ANNOTATED)}
        |
        freeform {N_mdm(utype,importApproxFormat_TABULAR_NONE)}
       ]
      [ active_only {N_mdm(true,importApproxActive)} ]
     ]
    [ export_approx_points_file ALIAS export_points_file STRING {N_mdm(str,exportApproxPtsFile)}
      [ 
        ( custom_annotated {N_mdm(utype,exportApproxFormat_TABULAR_NONE)}
          [ header {N_mdm(augment_utype,exportApproxFormat_TABULAR_HEADER)} ]
          [ eval_id {N_mdm(augment_utype,exportApproxFormat_TABULAR_EVAL_ID)} ]
          [ interface_id {N_mdm(augment_utype,exportApproxFormat_TABULAR_IFACE_ID)} ]
         )
        |
        annotated {N_mdm(utype,exportApproxFormat_TABULAR_ANNOTATED)}
        |
        freeform {N_mdm(utype,exportApproxFormat_TABULAR_NONE)}
       ]
     ]
    [ seed_sequence INTEGERLIST {N_mdm(szarray,randomSeedSeq)} ]
    [ fixed_seed {N_mdm(true,fixedSeedFlag)} ]
    [ model_pointer STRING {N_mdm(str,modelPointer)} ]
   )
  |
  ( sampling ALIAS nond_sampling {N_mdm(utype,methodName_RANDOM_SAMPLING)}
    [ samples ALIAS initial_samples INTEGER {N_mdm(int,numSamples)} ]
    [ seed INTEGER > 0 {N_mdm(int,randomSeed)} ]
    [ fixed_seed {N_mdm(true,fixedSeedFlag)} ]
    [ sample_type {0}
      lhs {N_mdm(utype,sampleType_SUBMETHOD_LHS)}
      |
      random {N_mdm(utype,sampleType_SUBMETHOD_RANDOM)}
      |
      incremental_lhs {N_mdm(utype,sampleType_SUBMETHOD_LHS)}
      |
      incremental_random {N_mdm(utype,sampleType_SUBMETHOD_RANDOM)}
      |
      ( low_discrepancy ALIAS qmc {N_mdm(utype,sampleType_SUBMETHOD_LOW_DISCREPANCY_SAMPLING)}
        [ 
          ( rank_1_lattice {N_mdm(true,rank1LatticeFlag)}
            [ no_random_shift {N_mdm(true,noRandomShiftFlag)} ]
            [ m_max INTEGER >= 0 {N_mdm(int,log2MaxPoints)} ]
            [ generating_vector {0}
              inline INTEGERLIST {N_mdm(ivec,generatingVector)}
              |
              file STRING {N_mdm(str,generatingVectorFileName)}
              |
              ( predefined {0}
                kuo {N_mdm(true,kuo)}
                |
                cools_kuo_nuyens {N_mdm(true,cools_kuo_nuyens)}
               )
             ]
            [ ordering {0}
              natural {N_mdm(true,naturalOrdering)}
              |
              radical_inverse {N_mdm(true,radicalInverseOrdering)}
             ]
           )
         ]
        [ 
          ( digital_net ALIAS sobol_sequence {N_mdm(true,digitalNetFlag)}
            [ no_digital_shift {N_mdm(true,noDigitalShiftFlag)} ]
            [ no_scrambling {N_mdm(true,noScramblingFlag)} ]
            [ integer_format {0}
              most_significant_bit_first {N_mdm(true,mostSignificantBitFirst)}
              |
              least_significant_bit_first {N_mdm(true,leastSignificantBitFirst)}
             ]
            [ m_max INTEGER >= 0 {N_mdm(int,log2MaxPoints)} ]
            [ t_max INTEGER >= 0 {N_mdm(int,numberOfBits)} ]
            [ t_scramble INTEGER >= 0 {N_mdm(int,scrambleSize)} ]
            [ generating_matrices {0}
              inline INTEGERLIST {N_mdm(ivec,generatingMatrices)}
              |
              file STRING {N_mdm(str,generatingMatricesFileName)}
              |
              ( predefined {0}
                joe_kuo {N_mdm(true,joe_kuo)}
                |
                sobol_order_2 {N_mdm(true,sobol_order_2)}
               )
             ]
            [ ordering {0}
              natural {N_mdm(true,naturalOrdering)}
              |
              gray_code {N_mdm(true,grayCodeOrdering)}
             ]
           )
         ]
       )
     ]
    [ refinement_samples INTEGERLIST {N_mdm(ivec,refineSamples)} ]
    [ d_optimal {N_mdm(true,dOptimal)}
      [ 
        candidate_designs INTEGER > 0 {N_mdm(sizet,numCandidateDesigns)}
        |
        leja_oversample_ratio REAL {N_mdm(Real,collocationRatio)}
       ]
     ]
    [ variance_based_decomp {N_mdm(true,vbdFlag)}
      [ drop_tolerance REAL {N_mdm(Real,vbdDropTolerance)} ]
      [ vbd_sampling_method {N_mdm(utype,vbdViaSamplingMethod)}
        ( binned {N_mdm(utype,vbdViaSamplingMethod_VBD_BINNED)}
          [ num_bins INTEGER {N_mdm(int,vbdViaSamplingNumBins)} ]
         )
        |
        pick_and_freeze {N_mdm(utype,vbdViaSamplingMethod_VBD_PICK_AND_FREEZE)}
       ]
     ]
    [ backfill {N_mdm(true,backfillFlag)} ]
    [ principal_components {N_mdm(true,pcaFlag)}
      [ percent_variance_explained REAL {N_mdm(Real,percentVarianceExplained)} ]
     ]
    [ wilks {N_mdm(true,wilksFlag)}
      [ order INTEGER {N_mdm(ushint,wilksOrder)} ]
      [ confidence_level REAL {N_mdm(Real,wilksConfidenceLevel)} ]
      [ one_sided_lower {N_mdm(type,wilksSidedInterval_ONE_SIDED_LOWER)} ]
      [ one_sided_upper {N_mdm(type,wilksSidedInterval_ONE_SIDED_UPPER)} ]
      [ two_sided {N_mdm(type,wilksSidedInterval_TWO_SIDED)} ]
     ]
    [ std_regression_coeffs {N_mdm(true,stdRegressionCoeffs)} ]
    [ tolerance_intervals {N_mdm(true,toleranceIntervalsFlag)}
      [ coverage REAL {N_mdm(Real01,tiCoverage)} ]
      [ confidence_level REAL {N_mdm(Real01,tiConfidenceLevel)} ]
     ]
    [ final_moments {0}
      none {N_mdm(type,finalMomentsType_NO_MOMENTS)}
      |
      standard {N_mdm(type,finalMomentsType_STANDARD_MOMENTS)}
      |
      central {N_mdm(type,finalMomentsType_CENTRAL_MOMENTS)}
     ]
    [ response_levels REALLIST {N_mdm(resplevs,responseLevels)}
      [ num_response_levels INTEGERLIST {N_mdm(num_resplevs,responseLevels)} ]
      [ compute {0}
        probabilities {N_mdm(type,responseLevelTarget_PROBABILITIES)}
        |
        reliabilities {N_mdm(type,responseLevelTarget_RELIABILITIES)}
        |
        gen_reliabilities {N_mdm(type,responseLevelTarget_GEN_RELIABILITIES)}
        [ system {0}
          series {N_mdm(type,responseLevelTargetReduce_SYSTEM_SERIES)}
          |
          parallel {N_mdm(type,responseLevelTargetReduce_SYSTEM_PARALLEL)}
         ]
       ]
     ]
    [ probability_levels REALLIST {N_mdm(resplevs01,probabilityLevels)}
      [ num_probability_levels INTEGERLIST {N_mdm(num_resplevs,probabilityLevels)} ]
     ]
    [ reliability_levels REALLIST {N_mdm(resplevs,reliabilityLevels)}
      [ num_reliability_levels INTEGERLIST {N_mdm(num_resplevs,reliabilityLevels)} ]
     ]
    [ gen_reliability_levels REALLIST {N_mdm(resplevs,genReliabilityLevels)}
      [ num_gen_reliability_levels INTEGERLIST {N_mdm(num_resplevs,genReliabilityLevels)} ]
     ]
    [ distribution {0}
      cumulative {N_mdm(type,distributionType_CUMULATIVE)}
      |
      complementary {N_mdm(type,distributionType_COMPLEMENTARY)}
     ]
    [ rng {0}
      mt19937 {N_mdm(lit,rngName_mt19937)}
      |
      rnum2 {N_mdm(lit,rngName_rnum2)}
     ]
    [ model_pointer STRING {N_mdm(str,modelPointer)} ]
   )
  |
  ( multilevel_sampling ALIAS multilevel_mc ALIAS mlmc {N_mdm(utype,methodName_MULTILEVEL_SAMPLING)}
    [ seed_sequence INTEGERLIST {N_mdm(szarray,randomSeedSeq)} ]
    [ fixed_seed {N_mdm(true,fixedSeedFlag)} ]
    [ pilot_samples ALIAS initial_samples INTEGERLIST {N_mdm(szarray,pilotSamples)} ]
    [ solution_mode {0}
      ( online_pilot {N_mdm(type,ensemblePilotSolnMode_ONLINE_PILOT)}
        [ relaxation {0}
          factor_sequence REALLIST {N_mdm(RealDL,relaxFactorSequence)}
          |
          fixed_factor REAL {N_mdm(Real,relaxFixedFactor)}
          |
          recursive_factor REAL {N_mdm(Real,relaxRecursiveFactor)}
         ]
        [ final_statistics {0}
          estimator_performance {N_mdm(utype,finalStatsType_ESTIMATOR_PERFORMANCE)}
          |
          ( qoi_statistics {N_mdm(utype,finalStatsType_QOI_STATISTICS)}
            [ final_moments {0}
              none {N_mdm(type,finalMomentsType_NO_MOMENTS)}
              |
              standard {N_mdm(type,finalMomentsType_STANDARD_MOMENTS)}
              |
              central {N_mdm(type,finalMomentsType_CENTRAL_MOMENTS)}
             ]
            [ distribution {0}
              cumulative {N_mdm(type,distributionType_CUMULATIVE)}
              |
              complementary {N_mdm(type,distributionType_COMPLEMENTARY)}
             ]
           )
         ]
       )
      |
      ( offline_pilot {N_mdm(type,ensemblePilotSolnMode_OFFLINE_PILOT)}
        [ final_statistics {0}
          estimator_performance {N_mdm(utype,finalStatsType_ESTIMATOR_PERFORMANCE)}
          |
          ( qoi_statistics {N_mdm(utype,finalStatsType_QOI_STATISTICS)}
            [ final_moments {0}
              none {N_mdm(type,finalMomentsType_NO_MOMENTS)}
              |
              standard {N_mdm(type,finalMomentsType_STANDARD_MOMENTS)}
              |
              central {N_mdm(type,finalMomentsType_CENTRAL_MOMENTS)}
             ]
            [ distribution {0}
              cumulative {N_mdm(type,distributionType_CUMULATIVE)}
              |
              complementary {N_mdm(type,distributionType_COMPLEMENTARY)}
             ]
           )
         ]
       )
      |
      online_projection {N_mdm(type,ensemblePilotSolnMode_ONLINE_PILOT_PROJECTION)}
      |
      offline_projection {N_mdm(type,ensemblePilotSolnMode_OFFLINE_PILOT_PROJECTION)}
     ]
    [ sample_type {0}
      lhs {N_mdm(utype,sampleType_SUBMETHOD_LHS)}
      |
      random {N_mdm(utype,sampleType_SUBMETHOD_RANDOM)}
     ]
    [ weighted {N_mdm(utype,subMethod_SUBMETHOD_WEIGHTED_MLMC)}
      [ search_model_graphs {0}
        [ model_selection {N_mdm(type,modelSelectType_ALL_MODEL_COMBINATIONS)} ]
        no_recursion {N_mdm(type,dagRecursionType_NO_GRAPH_RECURSION)}
        |
        full_recursion {N_mdm(type,dagRecursionType_FULL_GRAPH_RECURSION)}
       ]
     ]
    [ export_sample_sequence {N_mdm(true,exportSampleSeqFlag)}
      [ 
        ( custom_annotated {N_mdm(utype,exportSamplesFormat_TABULAR_NONE)}
          [ header {N_mdm(augment_utype,exportSamplesFormat_TABULAR_HEADER)} ]
          [ eval_id {N_mdm(augment_utype,exportSamplesFormat_TABULAR_EVAL_ID)} ]
          [ interface_id {N_mdm(augment_utype,exportSamplesFormat_TABULAR_IFACE_ID)} ]
         )
        |
        annotated {N_mdm(utype,exportSamplesFormat_TABULAR_ANNOTATED)}
        |
        freeform {N_mdm(utype,exportSamplesFormat_TABULAR_NONE)}
       ]
     ]
    [ allocation_target {0}
      mean {N_mdm(type,allocationTarget_TARGET_MEAN)}
      |
      ( variance {N_mdm(type,allocationTarget_TARGET_VARIANCE)}
        [ optimization {N_mdm(true,useTargetVarianceOptimizationFlag)} ]
       )
      |
      ( standard_deviation {N_mdm(type,allocationTarget_TARGET_SIGMA)}
        [ optimization {N_mdm(true,useTargetVarianceOptimizationFlag)} ]
       )
      |
      ( scalarization {N_mdm(type,allocationTarget_TARGET_SCALARIZATION)}
        [ scalarization_response_mapping REALLIST {N_mdm(RealDL,scalarizationRespCoeffs)} ]
        [ optimization {N_mdm(true,useTargetVarianceOptimizationFlag)} ]
       )
     ]
    [ qoi_aggregation {0}
      sum {N_mdm(type,qoiAggregation_QOI_AGGREGATION_SUM)}
      |
      max {N_mdm(type,qoiAggregation_QOI_AGGREGATION_MAX)}
     ]
    [ convergence_tolerance REAL {N_mdm(Real,convergenceTolerance)} ]
    [ convergence_tolerance_type {0}
      relative {N_mdm(type,convergenceToleranceType_CONVERGENCE_TOLERANCE_TYPE_RELATIVE)}
      |
      absolute {N_mdm(type,convergenceToleranceType_CONVERGENCE_TOLERANCE_TYPE_ABSOLUTE)}
     ]
    [ convergence_tolerance_target {0}
      variance_constraint {N_mdm(type,convergenceToleranceTarget_CONVERGENCE_TOLERANCE_TARGET_VARIANCE_CONSTRAINT)}
      |
      cost_constraint {N_mdm(type,convergenceToleranceTarget_CONVERGENCE_TOLERANCE_TARGET_COST_CONSTRAINT)}
     ]
    [ max_iterations INTEGER >= 0 {N_mdm(sizet,maxIterations)} ]
    [ max_function_evaluations INTEGER >= 0 {N_mdm(sizet,maxFunctionEvals)} ]
    [ rng {0}
      mt19937 {N_mdm(lit,rngName_mt19937)}
      |
      rnum2 {N_mdm(lit,rngName_rnum2)}
     ]
    [ model_pointer STRING {N_mdm(str,modelPointer)} ]
   )
  |
  ( multifidelity_sampling ALIAS multifidelity_mc ALIAS mfmc {N_mdm(utype,methodName_MULTIFIDELITY_SAMPLING)}
    [ seed_sequence INTEGERLIST {N_mdm(szarray,randomSeedSeq)} ]
    [ fixed_seed {N_mdm(true,fixedSeedFlag)} ]
    [ pilot_samples ALIAS initial_samples INTEGERLIST {N_mdm(szarray,pilotSamples)} ]
    [ solution_mode {0}
      ( online_pilot {N_mdm(type,ensemblePilotSolnMode_ONLINE_PILOT)}
        [ relaxation {0}
          factor_sequence REALLIST {N_mdm(RealDL,relaxFactorSequence)}
          |
          fixed_factor REAL {N_mdm(Real,relaxFixedFactor)}
          |
          recursive_factor REAL {N_mdm(Real,relaxRecursiveFactor)}
         ]
        [ final_statistics {0}
          estimator_performance {N_mdm(utype,finalStatsType_ESTIMATOR_PERFORMANCE)}
          |
          ( qoi_statistics {N_mdm(utype,finalStatsType_QOI_STATISTICS)}
            [ final_moments {0}
              none {N_mdm(type,finalMomentsType_NO_MOMENTS)}
              |
              standard {N_mdm(type,finalMomentsType_STANDARD_MOMENTS)}
              |
              central {N_mdm(type,finalMomentsType_CENTRAL_MOMENTS)}
             ]
            [ distribution {0}
              cumulative {N_mdm(type,distributionType_CUMULATIVE)}
              |
              complementary {N_mdm(type,distributionType_COMPLEMENTARY)}
             ]
           )
         ]
       )
      |
      ( offline_pilot {N_mdm(type,ensemblePilotSolnMode_OFFLINE_PILOT)}
        [ final_statistics {0}
          estimator_performance {N_mdm(utype,finalStatsType_ESTIMATOR_PERFORMANCE)}
          |
          ( qoi_statistics {N_mdm(utype,finalStatsType_QOI_STATISTICS)}
            [ final_moments {0}
              none {N_mdm(type,finalMomentsType_NO_MOMENTS)}
              |
              standard {N_mdm(type,finalMomentsType_STANDARD_MOMENTS)}
              |
              central {N_mdm(type,finalMomentsType_CENTRAL_MOMENTS)}
             ]
            [ distribution {0}
              cumulative {N_mdm(type,distributionType_CUMULATIVE)}
              |
              complementary {N_mdm(type,distributionType_COMPLEMENTARY)}
             ]
           )
         ]
       )
      |
      online_projection {N_mdm(type,ensemblePilotSolnMode_ONLINE_PILOT_PROJECTION)}
      |
      offline_projection {N_mdm(type,ensemblePilotSolnMode_OFFLINE_PILOT_PROJECTION)}
     ]
    [ numerical_solve {0}
      [ 
        fallback {N_mdm(utype,numericalSolveMode_NUMERICAL_FALLBACK)}
        |
        override {N_mdm(utype,numericalSolveMode_NUMERICAL_OVERRIDE)}
       ]
      [ 
        sqp {N_mdm(utype,optSubProbSolver_SUBMETHOD_NPSOL)}
        |
        nip {N_mdm(utype,optSubProbSolver_SUBMETHOD_OPTPP)}
        |
        global_local {N_mdm(utype,optSubProbSolver_SUBMETHOD_DIRECT_NPSOL_OPTPP)}
        |
        competed_local {N_mdm(utype,optSubProbSolver_SUBMETHOD_NPSOL_OPTPP)}
       ]
     ]
    [ search_model_graphs {0}
      [ model_selection {N_mdm(type,modelSelectType_ALL_MODEL_COMBINATIONS)} ]
      no_recursion {N_mdm(type,dagRecursionType_NO_GRAPH_RECURSION)}
      |
      full_recursion {N_mdm(type,dagRecursionType_FULL_GRAPH_RECURSION)}
     ]
    [ sample_type {0}
      lhs {N_mdm(utype,sampleType_SUBMETHOD_LHS)}
      |
      random {N_mdm(utype,sampleType_SUBMETHOD_RANDOM)}
     ]
    [ export_sample_sequence {N_mdm(true,exportSampleSeqFlag)}
      [ 
        ( custom_annotated {N_mdm(utype,exportSamplesFormat_TABULAR_NONE)}
          [ header {N_mdm(augment_utype,exportSamplesFormat_TABULAR_HEADER)} ]
          [ eval_id {N_mdm(augment_utype,exportSamplesFormat_TABULAR_EVAL_ID)} ]
          [ interface_id {N_mdm(augment_utype,exportSamplesFormat_TABULAR_IFACE_ID)} ]
         )
        |
        annotated {N_mdm(utype,exportSamplesFormat_TABULAR_ANNOTATED)}
        |
        freeform {N_mdm(utype,exportSamplesFormat_TABULAR_NONE)}
       ]
     ]
    [ convergence_tolerance REAL {N_mdm(Real,convergenceTolerance)} ]
    [ max_iterations INTEGER >= 0 {N_mdm(sizet,maxIterations)} ]
    [ max_function_evaluations INTEGER >= 0 {N_mdm(sizet,maxFunctionEvals)} ]
    [ rng {0}
      mt19937 {N_mdm(lit,rngName_mt19937)}
      |
      rnum2 {N_mdm(lit,rngName_rnum2)}
     ]
    [ model_pointer STRING {N_mdm(str,modelPointer)} ]
   )
  |
  ( multilevel_multifidelity_sampling ALIAS multilevel_multifidelity_mc ALIAS mlmfmc {N_mdm(utype,methodName_MULTILEVEL_MULTIFIDELITY_SAMPLING)}
    [ seed_sequence INTEGERLIST {N_mdm(szarray,randomSeedSeq)} ]
    [ fixed_seed {N_mdm(true,fixedSeedFlag)} ]
    [ pilot_samples ALIAS initial_samples INTEGERLIST {N_mdm(szarray,pilotSamples)} ]
    [ solution_mode {0}
      ( online_pilot {N_mdm(type,ensemblePilotSolnMode_ONLINE_PILOT)}
        [ relaxation {0}
          factor_sequence REALLIST {N_mdm(RealDL,relaxFactorSequence)}
          |
          fixed_factor REAL {N_mdm(Real,relaxFixedFactor)}
          |
          recursive_factor REAL {N_mdm(Real,relaxRecursiveFactor)}
         ]
        [ final_statistics {0}
          estimator_performance {N_mdm(utype,finalStatsType_ESTIMATOR_PERFORMANCE)}
          |
          ( qoi_statistics {N_mdm(utype,finalStatsType_QOI_STATISTICS)}
            [ final_moments {0}
              none {N_mdm(type,finalMomentsType_NO_MOMENTS)}
              |
              standard {N_mdm(type,finalMomentsType_STANDARD_MOMENTS)}
              |
              central {N_mdm(type,finalMomentsType_CENTRAL_MOMENTS)}
             ]
            [ distribution {0}
              cumulative {N_mdm(type,distributionType_CUMULATIVE)}
              |
              complementary {N_mdm(type,distributionType_COMPLEMENTARY)}
             ]
           )
         ]
       )
      |
      ( offline_pilot {N_mdm(type,ensemblePilotSolnMode_OFFLINE_PILOT)}
        [ final_statistics {0}
          estimator_performance {N_mdm(utype,finalStatsType_ESTIMATOR_PERFORMANCE)}
          |
          ( qoi_statistics {N_mdm(utype,finalStatsType_QOI_STATISTICS)}
            [ final_moments {0}
              none {N_mdm(type,finalMomentsType_NO_MOMENTS)}
              |
              standard {N_mdm(type,finalMomentsType_STANDARD_MOMENTS)}
              |
              central {N_mdm(type,finalMomentsType_CENTRAL_MOMENTS)}
             ]
            [ distribution {0}
              cumulative {N_mdm(type,distributionType_CUMULATIVE)}
              |
              complementary {N_mdm(type,distributionType_COMPLEMENTARY)}
             ]
           )
         ]
       )
      |
      online_projection {N_mdm(type,ensemblePilotSolnMode_ONLINE_PILOT_PROJECTION)}
      |
      offline_projection {N_mdm(type,ensemblePilotSolnMode_OFFLINE_PILOT_PROJECTION)}
     ]
    [ sample_type {0}
      lhs {N_mdm(utype,sampleType_SUBMETHOD_LHS)}
      |
      random {N_mdm(utype,sampleType_SUBMETHOD_RANDOM)}
     ]
    [ export_sample_sequence {N_mdm(true,exportSampleSeqFlag)}
      [ 
        ( custom_annotated {N_mdm(utype,exportSamplesFormat_TABULAR_NONE)}
          [ header {N_mdm(augment_utype,exportSamplesFormat_TABULAR_HEADER)} ]
          [ eval_id {N_mdm(augment_utype,exportSamplesFormat_TABULAR_EVAL_ID)} ]
          [ interface_id {N_mdm(augment_utype,exportSamplesFormat_TABULAR_IFACE_ID)} ]
         )
        |
        annotated {N_mdm(utype,exportSamplesFormat_TABULAR_ANNOTATED)}
        |
        freeform {N_mdm(utype,exportSamplesFormat_TABULAR_NONE)}
       ]
     ]
    [ convergence_tolerance REAL {N_mdm(Real,convergenceTolerance)} ]
    [ max_iterations INTEGER >= 0 {N_mdm(sizet,maxIterations)} ]
    [ max_function_evaluations INTEGER >= 0 {N_mdm(sizet,maxFunctionEvals)} ]
    [ rng {0}
      mt19937 {N_mdm(lit,rngName_mt19937)}
      |
      rnum2 {N_mdm(lit,rngName_rnum2)}
     ]
    [ model_pointer STRING {N_mdm(str,modelPointer)} ]
   )
  |
  ( approximate_control_variate ALIAS acv_sampling {N_mdm(utype,methodName_APPROXIMATE_CONTROL_VARIATE)}
    acv_independent_sampling ALIAS acv_is {N_mdm(utype,subMethod_SUBMETHOD_ACV_IS)}
    |
    acv_multifidelity ALIAS acv_mf {N_mdm(utype,subMethod_SUBMETHOD_ACV_MF)}
    |
    acv_recursive_diff ALIAS acv_rd {N_mdm(utype,subMethod_SUBMETHOD_ACV_RD)}
    [ search_model_graphs {0}
      [ model_selection {N_mdm(type,modelSelectType_ALL_MODEL_COMBINATIONS)} ]
      no_recursion {N_mdm(type,dagRecursionType_NO_GRAPH_RECURSION)}
      |
      kl_recursion {N_mdm(type,dagRecursionType_KL_GRAPH_RECURSION)}
      |
      ( partial_recursion {N_mdm(type,dagRecursionType_PARTIAL_GRAPH_RECURSION)}
        depth_limit INTEGER {N_mdm(ushint,dagDepthLimit)}
       )
      |
      full_recursion {N_mdm(type,dagRecursionType_FULL_GRAPH_RECURSION)}
     ]
    [ pilot_samples ALIAS initial_samples INTEGERLIST {N_mdm(szarray,pilotSamples)} ]
    [ solution_mode {0}
      ( online_pilot {N_mdm(type,ensemblePilotSolnMode_ONLINE_PILOT)}
        [ relaxation {0}
          factor_sequence REALLIST {N_mdm(RealDL,relaxFactorSequence)}
          |
          fixed_factor REAL {N_mdm(Real,relaxFixedFactor)}
          |
          recursive_factor REAL {N_mdm(Real,relaxRecursiveFactor)}
         ]
        [ final_statistics {0}
          estimator_performance {N_mdm(utype,finalStatsType_ESTIMATOR_PERFORMANCE)}
          |
          ( qoi_statistics {N_mdm(utype,finalStatsType_QOI_STATISTICS)}
            [ final_moments {0}
              none {N_mdm(type,finalMomentsType_NO_MOMENTS)}
              |
              standard {N_mdm(type,finalMomentsType_STANDARD_MOMENTS)}
              |
              central {N_mdm(type,finalMomentsType_CENTRAL_MOMENTS)}
             ]
            [ distribution {0}
              cumulative {N_mdm(type,distributionType_CUMULATIVE)}
              |
              complementary {N_mdm(type,distributionType_COMPLEMENTARY)}
             ]
           )
         ]
       )
      |
      ( offline_pilot {N_mdm(type,ensemblePilotSolnMode_OFFLINE_PILOT)}
        [ final_statistics {0}
          estimator_performance {N_mdm(utype,finalStatsType_ESTIMATOR_PERFORMANCE)}
          |
          ( qoi_statistics {N_mdm(utype,finalStatsType_QOI_STATISTICS)}
            [ final_moments {0}
              none {N_mdm(type,finalMomentsType_NO_MOMENTS)}
              |
              standard {N_mdm(type,finalMomentsType_STANDARD_MOMENTS)}
              |
              central {N_mdm(type,finalMomentsType_CENTRAL_MOMENTS)}
             ]
            [ distribution {0}
              cumulative {N_mdm(type,distributionType_CUMULATIVE)}
              |
              complementary {N_mdm(type,distributionType_COMPLEMENTARY)}
             ]
           )
         ]
       )
      |
      online_projection {N_mdm(type,ensemblePilotSolnMode_ONLINE_PILOT_PROJECTION)}
      |
      offline_projection {N_mdm(type,ensemblePilotSolnMode_OFFLINE_PILOT_PROJECTION)}
     ]
    [ truth_fixed_by_pilot {N_mdm(true,truthPilotConstraint)} ]
    [ 
      sqp {N_mdm(utype,optSubProbSolver_SUBMETHOD_NPSOL)}
      |
      nip {N_mdm(utype,optSubProbSolver_SUBMETHOD_OPTPP)}
      |
      global_local {N_mdm(utype,optSubProbSolver_SUBMETHOD_DIRECT_NPSOL_OPTPP)}
      |
      competed_local {N_mdm(utype,optSubProbSolver_SUBMETHOD_NPSOL_OPTPP)}
     ]
    [ seed_sequence INTEGERLIST {N_mdm(szarray,randomSeedSeq)} ]
    [ fixed_seed {N_mdm(true,fixedSeedFlag)} ]
    [ sample_type {0}
      lhs {N_mdm(utype,sampleType_SUBMETHOD_LHS)}
      |
      random {N_mdm(utype,sampleType_SUBMETHOD_RANDOM)}
     ]
    [ export_sample_sequence {N_mdm(true,exportSampleSeqFlag)}
      [ 
        ( custom_annotated {N_mdm(utype,exportSamplesFormat_TABULAR_NONE)}
          [ header {N_mdm(augment_utype,exportSamplesFormat_TABULAR_HEADER)} ]
          [ eval_id {N_mdm(augment_utype,exportSamplesFormat_TABULAR_EVAL_ID)} ]
          [ interface_id {N_mdm(augment_utype,exportSamplesFormat_TABULAR_IFACE_ID)} ]
         )
        |
        annotated {N_mdm(utype,exportSamplesFormat_TABULAR_ANNOTATED)}
        |
        freeform {N_mdm(utype,exportSamplesFormat_TABULAR_NONE)}
       ]
     ]
    [ convergence_tolerance REAL {N_mdm(Real,convergenceTolerance)} ]
    [ max_iterations INTEGER >= 0 {N_mdm(sizet,maxIterations)} ]
    [ max_function_evaluations INTEGER >= 0 {N_mdm(sizet,maxFunctionEvals)} ]
    [ rng {0}
      mt19937 {N_mdm(lit,rngName_mt19937)}
      |
      rnum2 {N_mdm(lit,rngName_rnum2)}
     ]
    [ model_pointer STRING {N_mdm(str,modelPointer)} ]
   )
  |
  ( multilevel_blue {N_mdm(utype,methodName_MULTILEVEL_BLUE)}
    [ group_throttle {0}
      mfmc_groups {N_mdm(type,groupThrottleType_MFMC_ESTIMATOR_GROUPS)}
      |
      common_groups {N_mdm(type,groupThrottleType_COMMON_ESTIMATOR_GROUPS)}
      |
      group_size INTEGER > 0 {N_mdm(ushint,groupSizeThrottle)}
      |
      best_conditioned INTEGER > 0 {N_mdm(sizet,rCondBestThrottle)}
      |
      rcond_tolerance REAL >= 0 {N_mdm(Real,rCondTolThrottle)}
     ]
    [ pilot_samples ALIAS initial_samples INTEGERLIST {N_mdm(szarray,pilotSamples)}
      [ independent {N_mdm(type,pilotGroupSampling_INDEPENDENT_PILOT)} ]
     ]
    [ solution_mode {0}
      ( online_pilot {N_mdm(type,ensemblePilotSolnMode_ONLINE_PILOT)}
        [ relaxation {0}
          factor_sequence REALLIST {N_mdm(RealDL,relaxFactorSequence)}
          |
          fixed_factor REAL {N_mdm(Real,relaxFixedFactor)}
          |
          recursive_factor REAL {N_mdm(Real,relaxRecursiveFactor)}
         ]
        [ final_statistics {0}
          estimator_performance {N_mdm(utype,finalStatsType_ESTIMATOR_PERFORMANCE)}
          |
          ( qoi_statistics {N_mdm(utype,finalStatsType_QOI_STATISTICS)}
            [ final_moments {0}
              none {N_mdm(type,finalMomentsType_NO_MOMENTS)}
              |
              standard {N_mdm(type,finalMomentsType_STANDARD_MOMENTS)}
              |
              central {N_mdm(type,finalMomentsType_CENTRAL_MOMENTS)}
             ]
            [ distribution {0}
              cumulative {N_mdm(type,distributionType_CUMULATIVE)}
              |
              complementary {N_mdm(type,distributionType_COMPLEMENTARY)}
             ]
           )
         ]
       )
      |
      ( offline_pilot {N_mdm(type,ensemblePilotSolnMode_OFFLINE_PILOT)}
        [ final_statistics {0}
          estimator_performance {N_mdm(utype,finalStatsType_ESTIMATOR_PERFORMANCE)}
          |
          ( qoi_statistics {N_mdm(utype,finalStatsType_QOI_STATISTICS)}
            [ final_moments {0}
              none {N_mdm(type,finalMomentsType_NO_MOMENTS)}
              |
              standard {N_mdm(type,finalMomentsType_STANDARD_MOMENTS)}
              |
              central {N_mdm(type,finalMomentsType_CENTRAL_MOMENTS)}
             ]
            [ distribution {0}
              cumulative {N_mdm(type,distributionType_CUMULATIVE)}
              |
              complementary {N_mdm(type,distributionType_COMPLEMENTARY)}
             ]
           )
         ]
       )
      |
      online_projection {N_mdm(type,ensemblePilotSolnMode_ONLINE_PILOT_PROJECTION)}
      |
      offline_projection {N_mdm(type,ensemblePilotSolnMode_OFFLINE_PILOT_PROJECTION)}
     ]
    [ 
      sqp {N_mdm(utype,optSubProbSolver_SUBMETHOD_NPSOL)}
      |
      nip {N_mdm(utype,optSubProbSolver_SUBMETHOD_OPTPP)}
      |
      global_local {N_mdm(utype,optSubProbSolver_SUBMETHOD_DIRECT_NPSOL_OPTPP)}
      |
      competed_local {N_mdm(utype,optSubProbSolver_SUBMETHOD_NPSOL_OPTPP)}
     ]
    [ seed_sequence INTEGERLIST {N_mdm(szarray,randomSeedSeq)} ]
    [ fixed_seed {N_mdm(true,fixedSeedFlag)} ]
    [ sample_type {0}
      lhs {N_mdm(utype,sampleType_SUBMETHOD_LHS)}
      |
      random {N_mdm(utype,sampleType_SUBMETHOD_RANDOM)}
     ]
    [ export_sample_sequence {N_mdm(true,exportSampleSeqFlag)}
      [ 
        ( custom_annotated {N_mdm(utype,exportSamplesFormat_TABULAR_NONE)}
          [ header {N_mdm(augment_utype,exportSamplesFormat_TABULAR_HEADER)} ]
          [ eval_id {N_mdm(augment_utype,exportSamplesFormat_TABULAR_EVAL_ID)} ]
          [ interface_id {N_mdm(augment_utype,exportSamplesFormat_TABULAR_IFACE_ID)} ]
         )
        |
        annotated {N_mdm(utype,exportSamplesFormat_TABULAR_ANNOTATED)}
        |
        freeform {N_mdm(utype,exportSamplesFormat_TABULAR_NONE)}
       ]
     ]
    [ convergence_tolerance REAL {N_mdm(Real,convergenceTolerance)} ]
    [ max_iterations INTEGER >= 0 {N_mdm(sizet,maxIterations)} ]
    [ max_function_evaluations INTEGER >= 0 {N_mdm(sizet,maxFunctionEvals)} ]
    [ rng {0}
      mt19937 {N_mdm(lit,rngName_mt19937)}
      |
      rnum2 {N_mdm(lit,rngName_rnum2)}
     ]
    [ model_pointer STRING {N_mdm(str,modelPointer)} ]
   )
  |
  ( importance_sampling ALIAS nond_importance_sampling {N_mdm(utype,methodName_IMPORTANCE_SAMPLING)}
    [ samples ALIAS initial_samples INTEGER {N_mdm(int,numSamples)} ]
    [ seed INTEGER > 0 {N_mdm(int,randomSeed)} ]
    import {N_mdm(utype,integrationRefine_IS)}
    |
    adapt_import {N_mdm(utype,integrationRefine_AIS)}
    |
    mm_adapt_import {N_mdm(utype,integrationRefine_MMAIS)}
    [ refinement_samples INTEGERLIST {N_mdm(ivec,refineSamples)} ]
    [ max_iterations INTEGER >= 0 {N_mdm(sizet,maxIterations)} ]
    [ convergence_tolerance REAL {N_mdm(Real,convergenceTolerance)} ]
    [ response_levels REALLIST {N_mdm(resplevs,responseLevels)}
      [ num_response_levels INTEGERLIST {N_mdm(num_resplevs,responseLevels)} ]
      [ compute {0}
        probabilities {N_mdm(type,responseLevelTarget_PROBABILITIES)}
        |
        gen_reliabilities {N_mdm(type,responseLevelTarget_GEN_RELIABILITIES)}
        [ system {0}
          series {N_mdm(type,responseLevelTargetReduce_SYSTEM_SERIES)}
          |
          parallel {N_mdm(type,responseLevelTargetReduce_SYSTEM_PARALLEL)}
         ]
       ]
     ]
    [ probability_levels REALLIST {N_mdm(resplevs01,probabilityLevels)}
      [ num_probability_levels INTEGERLIST {N_mdm(num_resplevs,probabilityLevels)} ]
     ]
    [ gen_reliability_levels REALLIST {N_mdm(resplevs,genReliabilityLevels)}
      [ num_gen_reliability_levels INTEGERLIST {N_mdm(num_resplevs,genReliabilityLevels)} ]
     ]
    [ distribution {0}
      cumulative {N_mdm(type,distributionType_CUMULATIVE)}
      |
      complementary {N_mdm(type,distributionType_COMPLEMENTARY)}
     ]
    [ rng {0}
      mt19937 {N_mdm(lit,rngName_mt19937)}
      |
      rnum2 {N_mdm(lit,rngName_rnum2)}
     ]
    [ model_pointer STRING {N_mdm(str,modelPointer)} ]
   )
  |
  ( gpais ALIAS gaussian_process_adaptive_importance_sampling {N_mdm(utype,methodName_GPAIS)}
    [ build_samples ALIAS samples INTEGER {N_mdm(int,buildSamples)} ]
    [ seed INTEGER > 0 {N_mdm(int,randomSeed)} ]
    [ samples_on_emulator INTEGER {N_mdm(int,samplesOnEmulator)} ]
    [ import_build_points_file ALIAS import_points_file STRING {N_mdm(str,importBuildPtsFile)}
      [ 
        ( custom_annotated {N_mdm(utype,importBuildFormat_TABULAR_NONE)}
          [ header {N_mdm(augment_utype,importBuildFormat_TABULAR_HEADER)} ]
          [ eval_id {N_mdm(augment_utype,importBuildFormat_TABULAR_EVAL_ID)} ]
          [ interface_id {N_mdm(augment_utype,importBuildFormat_TABULAR_IFACE_ID)} ]
         )
        |
        annotated {N_mdm(utype,importBuildFormat_TABULAR_ANNOTATED)}
        |
        freeform {N_mdm(utype,importBuildFormat_TABULAR_NONE)}
       ]
      [ active_only {N_mdm(true,importBuildActive)} ]
     ]
    [ export_approx_points_file ALIAS export_points_file STRING {N_mdm(str,exportApproxPtsFile)}
      [ 
        ( custom_annotated {N_mdm(utype,exportApproxFormat_TABULAR_NONE)}
          [ header {N_mdm(augment_utype,exportApproxFormat_TABULAR_HEADER)} ]
          [ eval_id {N_mdm(augment_utype,exportApproxFormat_TABULAR_EVAL_ID)} ]
          [ interface_id {N_mdm(augment_utype,exportApproxFormat_TABULAR_IFACE_ID)} ]
         )
        |
        annotated {N_mdm(utype,exportApproxFormat_TABULAR_ANNOTATED)}
        |
        freeform {N_mdm(utype,exportApproxFormat_TABULAR_NONE)}
       ]
     ]
    [ max_iterations INTEGER >= 0 {N_mdm(sizet,maxIterations)} ]
    [ response_levels REALLIST {N_mdm(resplevs,responseLevels)}
      [ num_response_levels INTEGERLIST {N_mdm(num_resplevs,responseLevels)} ]
      [ compute {0}
        probabilities {N_mdm(type,responseLevelTarget_PROBABILITIES)}
        |
        gen_reliabilities {N_mdm(type,responseLevelTarget_GEN_RELIABILITIES)}
        [ system {0}
          series {N_mdm(type,responseLevelTargetReduce_SYSTEM_SERIES)}
          |
          parallel {N_mdm(type,responseLevelTargetReduce_SYSTEM_PARALLEL)}
         ]
       ]
     ]
    [ probability_levels REALLIST {N_mdm(resplevs01,probabilityLevels)}
      [ num_probability_levels INTEGERLIST {N_mdm(num_resplevs,probabilityLevels)} ]
     ]
    [ gen_reliability_levels REALLIST {N_mdm(resplevs,genReliabilityLevels)}
      [ num_gen_reliability_levels INTEGERLIST {N_mdm(num_resplevs,genReliabilityLevels)} ]
     ]
    [ distribution {0}
      cumulative {N_mdm(type,distributionType_CUMULATIVE)}
      |
      complementary {N_mdm(type,distributionType_COMPLEMENTARY)}
     ]
    [ rng {0}
      mt19937 {N_mdm(lit,rngName_mt19937)}
      |
      rnum2 {N_mdm(lit,rngName_rnum2)}
     ]
    [ model_pointer STRING {N_mdm(str,modelPointer)} ]
   )
  |
  ( adaptive_sampling ALIAS nond_adaptive_sampling {N_mdm(utype,methodName_ADAPTIVE_SAMPLING)}
    [ initial_samples ALIAS samples INTEGER {N_mdm(int,numSamples)} ]
    [ seed INTEGER > 0 {N_mdm(int,randomSeed)} ]
    [ samples_on_emulator INTEGER {N_mdm(int,samplesOnEmulator)} ]
    [ fitness_metric {0}
      predicted_variance {N_mdm(lit,fitnessMetricType_predicted_variance)}
      |
      distance {N_mdm(lit,fitnessMetricType_distance)}
      |
      gradient {N_mdm(lit,fitnessMetricType_gradient)}
     ]
    [ batch_selection {0}
      naive {N_mdm(lit,batchSelectionType_naive)}
      |
      distance_penalty {N_mdm(lit,batchSelectionType_distance)}
      |
      topology {N_mdm(lit,batchSelectionType_topology)}
      |
      constant_liar {N_mdm(lit,batchSelectionType_cl)}
     ]
    [ refinement_samples INTEGERLIST {N_mdm(ivec,refineSamples)} ]
    [ import_build_points_file ALIAS import_points_file STRING {N_mdm(str,importBuildPtsFile)}
      [ 
        ( custom_annotated {N_mdm(utype,importBuildFormat_TABULAR_NONE)}
          [ header {N_mdm(augment_utype,importBuildFormat_TABULAR_HEADER)} ]
          [ eval_id {N_mdm(augment_utype,importBuildFormat_TABULAR_EVAL_ID)} ]
          [ interface_id {N_mdm(augment_utype,importBuildFormat_TABULAR_IFACE_ID)} ]
         )
        |
        annotated {N_mdm(utype,importBuildFormat_TABULAR_ANNOTATED)}
        |
        freeform {N_mdm(utype,importBuildFormat_TABULAR_NONE)}
       ]
      [ active_only {N_mdm(true,importBuildActive)} ]
     ]
    [ export_approx_points_file ALIAS export_points_file STRING {N_mdm(str,exportApproxPtsFile)}
      [ 
        ( custom_annotated {N_mdm(utype,exportApproxFormat_TABULAR_NONE)}
          [ header {N_mdm(augment_utype,exportApproxFormat_TABULAR_HEADER)} ]
          [ eval_id {N_mdm(augment_utype,exportApproxFormat_TABULAR_EVAL_ID)} ]
          [ interface_id {N_mdm(augment_utype,exportApproxFormat_TABULAR_IFACE_ID)} ]
         )
        |
        annotated {N_mdm(utype,exportApproxFormat_TABULAR_ANNOTATED)}
        |
        freeform {N_mdm(utype,exportApproxFormat_TABULAR_NONE)}
       ]
     ]
    [ misc_options STRINGLIST {N_mdm(strL,miscOptions)} ]
    [ max_iterations INTEGER >= 0 {N_mdm(sizet,maxIterations)} ]
    [ response_levels REALLIST {N_mdm(resplevs,responseLevels)}
      [ num_response_levels INTEGERLIST {N_mdm(num_resplevs,responseLevels)} ]
      [ compute {0}
        probabilities {N_mdm(type,responseLevelTarget_PROBABILITIES)}
        |
        gen_reliabilities {N_mdm(type,responseLevelTarget_GEN_RELIABILITIES)}
        [ system {0}
          series {N_mdm(type,responseLevelTargetReduce_SYSTEM_SERIES)}
          |
          parallel {N_mdm(type,responseLevelTargetReduce_SYSTEM_PARALLEL)}
         ]
       ]
     ]
    [ probability_levels REALLIST {N_mdm(resplevs01,probabilityLevels)}
      [ num_probability_levels INTEGERLIST {N_mdm(num_resplevs,probabilityLevels)} ]
     ]
    [ gen_reliability_levels REALLIST {N_mdm(resplevs,genReliabilityLevels)}
      [ num_gen_reliability_levels INTEGERLIST {N_mdm(num_resplevs,genReliabilityLevels)} ]
     ]
    [ distribution {0}
      cumulative {N_mdm(type,distributionType_CUMULATIVE)}
      |
      complementary {N_mdm(type,distributionType_COMPLEMENTARY)}
     ]
    [ rng {0}
      mt19937 {N_mdm(lit,rngName_mt19937)}
      |
      rnum2 {N_mdm(lit,rngName_rnum2)}
     ]
    [ model_pointer STRING {N_mdm(str,modelPointer)} ]
   )
  |
  ( pof_darts ALIAS nond_pof_darts {N_mdm(utype,methodName_POF_DARTS)}
    build_samples ALIAS samples INTEGER {N_mdm(int,buildSamples)}
    [ seed INTEGER > 0 {N_mdm(int,randomSeed)} ]
    [ lipschitz {0}
      local {N_mdm(lit,lipschitzType_local)}
      |
      global {N_mdm(lit,lipschitzType_global)}
     ]
    [ samples_on_emulator INTEGER {N_mdm(int,samplesOnEmulator)} ]
    [ response_levels REALLIST {N_mdm(resplevs,responseLevels)}
      [ num_response_levels INTEGERLIST {N_mdm(num_resplevs,responseLevels)} ]
      [ compute {0}
        probabilities {N_mdm(type,responseLevelTarget_PROBABILITIES)}
        |
        gen_reliabilities {N_mdm(type,responseLevelTarget_GEN_RELIABILITIES)}
        [ system {0}
          series {N_mdm(type,responseLevelTargetReduce_SYSTEM_SERIES)}
          |
          parallel {N_mdm(type,responseLevelTargetReduce_SYSTEM_PARALLEL)}
         ]
       ]
     ]
    [ probability_levels REALLIST {N_mdm(resplevs01,probabilityLevels)}
      [ num_probability_levels INTEGERLIST {N_mdm(num_resplevs,probabilityLevels)} ]
     ]
    [ gen_reliability_levels REALLIST {N_mdm(resplevs,genReliabilityLevels)}
      [ num_gen_reliability_levels INTEGERLIST {N_mdm(num_resplevs,genReliabilityLevels)} ]
     ]
    [ distribution {0}
      cumulative {N_mdm(type,distributionType_CUMULATIVE)}
      |
      complementary {N_mdm(type,distributionType_COMPLEMENTARY)}
     ]
    [ rng {0}
      mt19937 {N_mdm(lit,rngName_mt19937)}
      |
      rnum2 {N_mdm(lit,rngName_rnum2)}
     ]
    [ model_pointer STRING {N_mdm(str,modelPointer)} ]
   )
  |
  ( rkd_darts ALIAS nond_rkd_darts {N_mdm(utype,methodName_RKD_DARTS)}
    build_samples ALIAS samples INTEGER {N_mdm(int,buildSamples)}
    [ seed INTEGER > 0 {N_mdm(int,randomSeed)} ]
    [ lipschitz {0}
      local {N_mdm(lit,lipschitzType_local)}
      |
      global {N_mdm(lit,lipschitzType_global)}
     ]
    [ samples_on_emulator INTEGER {N_mdm(int,samplesOnEmulator)} ]
    [ response_levels REALLIST {N_mdm(resplevs,responseLevels)}
      [ num_response_levels INTEGERLIST {N_mdm(num_resplevs,responseLevels)} ]
      [ compute {0}
        probabilities {N_mdm(type,responseLevelTarget_PROBABILITIES)}
        |
        gen_reliabilities {N_mdm(type,responseLevelTarget_GEN_RELIABILITIES)}
        [ system {0}
          series {N_mdm(type,responseLevelTargetReduce_SYSTEM_SERIES)}
          |
          parallel {N_mdm(type,responseLevelTargetReduce_SYSTEM_PARALLEL)}
         ]
       ]
     ]
    [ probability_levels REALLIST {N_mdm(resplevs01,probabilityLevels)}
      [ num_probability_levels INTEGERLIST {N_mdm(num_resplevs,probabilityLevels)} ]
     ]
    [ gen_reliability_levels REALLIST {N_mdm(resplevs,genReliabilityLevels)}
      [ num_gen_reliability_levels INTEGERLIST {N_mdm(num_resplevs,genReliabilityLevels)} ]
     ]
    [ distribution {0}
      cumulative {N_mdm(type,distributionType_CUMULATIVE)}
      |
      complementary {N_mdm(type,distributionType_COMPLEMENTARY)}
     ]
    [ rng {0}
      mt19937 {N_mdm(lit,rngName_mt19937)}
      |
      rnum2 {N_mdm(lit,rngName_rnum2)}
     ]
    [ model_pointer STRING {N_mdm(str,modelPointer)} ]
   )
  |
  ( global_evidence ALIAS nond_global_evidence {N_mdm(utype,methodName_GLOBAL_EVIDENCE)}
    [ samples INTEGER {N_mdm(int,numSamples)} ]
    [ seed INTEGER > 0 {N_mdm(int,randomSeed)} ]
    [ 
      ( sbgo {N_mdm(utype,optSubProbSolver_SUBMETHOD_SBGO)}
        [ gaussian_process ALIAS kriging {0}
          surfpack {N_mdm(type,emulatorType_KRIGING_EMULATOR)}
          |
          dakota {N_mdm(type,emulatorType_GP_EMULATOR)}
          |
          ( experimental {N_mdm(type,emulatorType_EXPGP_EMULATOR)}
            [ options_file STRING {N_mdm(str,advancedOptionsFilename)} ]
           )
         ]
        [ use_derivatives {N_mdm(true,methodUseDerivsFlag)} ]
        [ import_build_points_file ALIAS import_points_file STRING {N_mdm(str,importBuildPtsFile)}
          [ 
            ( custom_annotated {N_mdm(utype,importBuildFormat_TABULAR_NONE)}
              [ header {N_mdm(augment_utype,importBuildFormat_TABULAR_HEADER)} ]
              [ eval_id {N_mdm(augment_utype,importBuildFormat_TABULAR_EVAL_ID)} ]
              [ interface_id {N_mdm(augment_utype,importBuildFormat_TABULAR_IFACE_ID)} ]
             )
            |
            annotated {N_mdm(utype,importBuildFormat_TABULAR_ANNOTATED)}
            |
            freeform {N_mdm(utype,importBuildFormat_TABULAR_NONE)}
           ]
          [ active_only {N_mdm(true,importBuildActive)} ]
         ]
        [ export_approx_points_file ALIAS export_points_file STRING {N_mdm(str,exportApproxPtsFile)}
          [ 
            ( custom_annotated {N_mdm(utype,exportApproxFormat_TABULAR_NONE)}
              [ header {N_mdm(augment_utype,exportApproxFormat_TABULAR_HEADER)} ]
              [ eval_id {N_mdm(augment_utype,exportApproxFormat_TABULAR_EVAL_ID)} ]
              [ interface_id {N_mdm(augment_utype,exportApproxFormat_TABULAR_IFACE_ID)} ]
             )
            |
            annotated {N_mdm(utype,exportApproxFormat_TABULAR_ANNOTATED)}
            |
            freeform {N_mdm(utype,exportApproxFormat_TABULAR_NONE)}
           ]
         ]
       )
      |
      ( ego {N_mdm(utype,optSubProbSolver_SUBMETHOD_EGO)}
        [ gaussian_process ALIAS kriging {0}
          ( surfpack {N_mdm(type,emulatorType_KRIGING_EMULATOR)}
            [ export_model {N_mdm(true,exportSurrogate)}
              [ filename_prefix STRING {N_mdm(str,modelExportPrefix)} ]
              ( formats {0}
                [ text_archive {N_mdm(augment_utype,modelExportFormat_TEXT_ARCHIVE)} ]
                [ binary_archive {N_mdm(augment_utype,modelExportFormat_BINARY_ARCHIVE)} ]
               )
             ]
           )
          |
          dakota {N_mdm(type,emulatorType_GP_EMULATOR)}
          |
          ( experimental {N_mdm(type,emulatorType_EXPGP_EMULATOR)}
            [ export_model {N_mdm(true,exportSurrogate)}
              [ filename_prefix STRING {N_mdm(str,modelExportPrefix)} ]
              ( formats {0}
                [ text_archive {N_mdm(augment_utype,modelExportFormat_TEXT_ARCHIVE)} ]
                [ binary_archive {N_mdm(augment_utype,modelExportFormat_BINARY_ARCHIVE)} ]
               )
             ]
            [ options_file STRING {N_mdm(str,advancedOptionsFilename)} ]
           )
         ]
        [ use_derivatives {N_mdm(true,methodUseDerivsFlag)} ]
        [ import_build_points_file ALIAS import_points_file STRING {N_mdm(str,importBuildPtsFile)}
          [ 
            ( custom_annotated {N_mdm(utype,importBuildFormat_TABULAR_NONE)}
              [ header {N_mdm(augment_utype,importBuildFormat_TABULAR_HEADER)} ]
              [ eval_id {N_mdm(augment_utype,importBuildFormat_TABULAR_EVAL_ID)} ]
              [ interface_id {N_mdm(augment_utype,importBuildFormat_TABULAR_IFACE_ID)} ]
             )
            |
            annotated {N_mdm(utype,importBuildFormat_TABULAR_ANNOTATED)}
            |
            freeform {N_mdm(utype,importBuildFormat_TABULAR_NONE)}
           ]
          [ active_only {N_mdm(true,importBuildActive)} ]
         ]
        [ export_approx_points_file ALIAS export_points_file STRING {N_mdm(str,exportApproxPtsFile)}
          [ 
            ( custom_annotated {N_mdm(utype,exportApproxFormat_TABULAR_NONE)}
              [ header {N_mdm(augment_utype,exportApproxFormat_TABULAR_HEADER)} ]
              [ eval_id {N_mdm(augment_utype,exportApproxFormat_TABULAR_EVAL_ID)} ]
              [ interface_id {N_mdm(augment_utype,exportApproxFormat_TABULAR_IFACE_ID)} ]
             )
            |
            annotated {N_mdm(utype,exportApproxFormat_TABULAR_ANNOTATED)}
            |
            freeform {N_mdm(utype,exportApproxFormat_TABULAR_NONE)}
           ]
         ]
       )
      |
      ea {N_mdm(utype,optSubProbSolver_SUBMETHOD_EA)}
      |
      lhs {N_mdm(utype,optSubProbSolver_SUBMETHOD_LHS)}
     ]
    [ response_levels REALLIST {N_mdm(resplevs,responseLevels)}
      [ num_response_levels INTEGERLIST {N_mdm(num_resplevs,responseLevels)} ]
      [ compute {0}
        probabilities {N_mdm(type,responseLevelTarget_PROBABILITIES)}
        |
        gen_reliabilities {N_mdm(type,responseLevelTarget_GEN_RELIABILITIES)}
        [ system {0}
          series {N_mdm(type,responseLevelTargetReduce_SYSTEM_SERIES)}
          |
          parallel {N_mdm(type,responseLevelTargetReduce_SYSTEM_PARALLEL)}
         ]
       ]
     ]
    [ probability_levels REALLIST {N_mdm(resplevs01,probabilityLevels)}
      [ num_probability_levels INTEGERLIST {N_mdm(num_resplevs,probabilityLevels)} ]
     ]
    [ gen_reliability_levels REALLIST {N_mdm(resplevs,genReliabilityLevels)}
      [ num_gen_reliability_levels INTEGERLIST {N_mdm(num_resplevs,genReliabilityLevels)} ]
     ]
    [ distribution {0}
      cumulative {N_mdm(type,distributionType_CUMULATIVE)}
      |
      complementary {N_mdm(type,distributionType_COMPLEMENTARY)}
     ]
    [ rng {0}
      mt19937 {N_mdm(lit,rngName_mt19937)}
      |
      rnum2 {N_mdm(lit,rngName_rnum2)}
     ]
    [ model_pointer STRING {N_mdm(str,modelPointer)} ]
   )
  |
  ( global_interval_est ALIAS nond_global_interval_est {N_mdm(utype,methodName_GLOBAL_INTERVAL_EST)}
    [ samples INTEGER {N_mdm(int,numSamples)} ]
    [ seed INTEGER > 0 {N_mdm(int,randomSeed)} ]
    [ max_iterations INTEGER >= 0 {N_mdm(sizet,maxIterations)} ]
    [ convergence_tolerance REAL {N_mdm(Real,convergenceTolerance)} ]
    [ max_function_evaluations INTEGER >= 0 {N_mdm(sizet,maxFunctionEvals)} ]
    [ 
      ( sbgo {N_mdm(utype,optSubProbSolver_SUBMETHOD_SBGO)}
        [ gaussian_process ALIAS kriging {0}
          surfpack {N_mdm(type,emulatorType_KRIGING_EMULATOR)}
          |
          dakota {N_mdm(type,emulatorType_GP_EMULATOR)}
          |
          ( experimental {N_mdm(type,emulatorType_EXPGP_EMULATOR)}
            [ options_file STRING {N_mdm(str,advancedOptionsFilename)} ]
           )
         ]
        [ use_derivatives {N_mdm(true,methodUseDerivsFlag)} ]
        [ import_build_points_file ALIAS import_points_file STRING {N_mdm(str,importBuildPtsFile)}
          [ 
            ( custom_annotated {N_mdm(utype,importBuildFormat_TABULAR_NONE)}
              [ header {N_mdm(augment_utype,importBuildFormat_TABULAR_HEADER)} ]
              [ eval_id {N_mdm(augment_utype,importBuildFormat_TABULAR_EVAL_ID)} ]
              [ interface_id {N_mdm(augment_utype,importBuildFormat_TABULAR_IFACE_ID)} ]
             )
            |
            annotated {N_mdm(utype,importBuildFormat_TABULAR_ANNOTATED)}
            |
            freeform {N_mdm(utype,importBuildFormat_TABULAR_NONE)}
           ]
          [ active_only {N_mdm(true,importBuildActive)} ]
         ]
        [ export_approx_points_file ALIAS export_points_file STRING {N_mdm(str,exportApproxPtsFile)}
          [ 
            ( custom_annotated {N_mdm(utype,exportApproxFormat_TABULAR_NONE)}
              [ header {N_mdm(augment_utype,exportApproxFormat_TABULAR_HEADER)} ]
              [ eval_id {N_mdm(augment_utype,exportApproxFormat_TABULAR_EVAL_ID)} ]
              [ interface_id {N_mdm(augment_utype,exportApproxFormat_TABULAR_IFACE_ID)} ]
             )
            |
            annotated {N_mdm(utype,exportApproxFormat_TABULAR_ANNOTATED)}
            |
            freeform {N_mdm(utype,exportApproxFormat_TABULAR_NONE)}
           ]
         ]
       )
      |
      ( ego {N_mdm(utype,optSubProbSolver_SUBMETHOD_EGO)}
        [ gaussian_process ALIAS kriging {0}
          ( surfpack {N_mdm(type,emulatorType_KRIGING_EMULATOR)}
            [ export_model {N_mdm(true,exportSurrogate)}
              [ filename_prefix STRING {N_mdm(str,modelExportPrefix)} ]
              ( formats {0}
                [ text_archive {N_mdm(augment_utype,modelExportFormat_TEXT_ARCHIVE)} ]
                [ binary_archive {N_mdm(augment_utype,modelExportFormat_BINARY_ARCHIVE)} ]
               )
             ]
           )
          |
          dakota {N_mdm(type,emulatorType_GP_EMULATOR)}
          |
          ( experimental {N_mdm(type,emulatorType_EXPGP_EMULATOR)}
            [ export_model {N_mdm(true,exportSurrogate)}
              [ filename_prefix STRING {N_mdm(str,modelExportPrefix)} ]
              ( formats {0}
                [ text_archive {N_mdm(augment_utype,modelExportFormat_TEXT_ARCHIVE)} ]
                [ binary_archive {N_mdm(augment_utype,modelExportFormat_BINARY_ARCHIVE)} ]
               )
             ]
            [ options_file STRING {N_mdm(str,advancedOptionsFilename)} ]
           )
         ]
        [ use_derivatives {N_mdm(true,methodUseDerivsFlag)} ]
        [ import_build_points_file ALIAS import_points_file STRING {N_mdm(str,importBuildPtsFile)}
          [ 
            ( custom_annotated {N_mdm(utype,importBuildFormat_TABULAR_NONE)}
              [ header {N_mdm(augment_utype,importBuildFormat_TABULAR_HEADER)} ]
              [ eval_id {N_mdm(augment_utype,importBuildFormat_TABULAR_EVAL_ID)} ]
              [ interface_id {N_mdm(augment_utype,importBuildFormat_TABULAR_IFACE_ID)} ]
             )
            |
            annotated {N_mdm(utype,importBuildFormat_TABULAR_ANNOTATED)}
            |
            freeform {N_mdm(utype,importBuildFormat_TABULAR_NONE)}
           ]
          [ active_only {N_mdm(true,importBuildActive)} ]
         ]
        [ export_approx_points_file ALIAS export_points_file STRING {N_mdm(str,exportApproxPtsFile)}
          [ 
            ( custom_annotated {N_mdm(utype,exportApproxFormat_TABULAR_NONE)}
              [ header {N_mdm(augment_utype,exportApproxFormat_TABULAR_HEADER)} ]
              [ eval_id {N_mdm(augment_utype,exportApproxFormat_TABULAR_EVAL_ID)} ]
              [ interface_id {N_mdm(augment_utype,exportApproxFormat_TABULAR_IFACE_ID)} ]
             )
            |
            annotated {N_mdm(utype,exportApproxFormat_TABULAR_ANNOTATED)}
            |
            freeform {N_mdm(utype,exportApproxFormat_TABULAR_NONE)}
           ]
         ]
       )
      |
      ea {N_mdm(utype,optSubProbSolver_SUBMETHOD_EA)}
      |
      lhs {N_mdm(utype,optSubProbSolver_SUBMETHOD_LHS)}
     ]
    [ rng {0}
      mt19937 {N_mdm(lit,rngName_mt19937)}
      |
      rnum2 {N_mdm(lit,rngName_rnum2)}
     ]
    [ model_pointer STRING {N_mdm(str,modelPointer)} ]
   )
  |
  ( bayes_calibration ALIAS nond_bayes_calibration {N_mdm(utype,methodName_BAYES_CALIBRATION)}
    ( queso {N_mdm(utype,subMethod_SUBMETHOD_QUESO)}
      chain_samples ALIAS samples INTEGER {N_mdm(int,chainSamples)}
      [ seed INTEGER > 0 {N_mdm(int,randomSeed)} ]
      [ rng {0}
        mt19937 {N_mdm(lit,rngName_mt19937)}
        |
        rnum2 {N_mdm(lit,rngName_rnum2)}
       ]
      [ emulator {0}
        ( gaussian_process ALIAS kriging {0}
          surfpack {N_mdm(type,emulatorType_KRIGING_EMULATOR)}
          |
          dakota {N_mdm(type,emulatorType_GP_EMULATOR)}
          [ build_samples INTEGER {N_mdm(int,buildSamples)} ]
          [ posterior_adaptive {N_mdm(true,adaptPosteriorRefine)} ]
          [ import_build_points_file ALIAS import_points_file STRING {N_mdm(str,importBuildPtsFile)}
            [ 
              ( custom_annotated {N_mdm(utype,importBuildFormat_TABULAR_NONE)}
                [ header {N_mdm(augment_utype,importBuildFormat_TABULAR_HEADER)} ]
                [ eval_id {N_mdm(augment_utype,importBuildFormat_TABULAR_EVAL_ID)} ]
                [ interface_id {N_mdm(augment_utype,importBuildFormat_TABULAR_IFACE_ID)} ]
               )
              |
              annotated {N_mdm(utype,importBuildFormat_TABULAR_ANNOTATED)}
              |
              freeform {N_mdm(utype,importBuildFormat_TABULAR_NONE)}
             ]
            [ active_only {N_mdm(true,importBuildActive)} ]
           ]
         )
        |
        ( pce {N_mdm(type,emulatorType_PCE_EMULATOR)}
          [ p_refinement {N_mdm(type,refinementType_P_REFINEMENT)}
            uniform {N_mdm(type,refinementControl_UNIFORM_CONTROL)}
            |
            ( dimension_adaptive {0}
              sobol {N_mdm(type,refinementControl_DIMENSION_ADAPTIVE_CONTROL_SOBOL)}
              |
              decay {N_mdm(type,refinementControl_DIMENSION_ADAPTIVE_CONTROL_DECAY)}
              |
              generalized {N_mdm(type,refinementControl_DIMENSION_ADAPTIVE_CONTROL_GENERALIZED)}
             )
           ]
          [ max_refinement_iterations INTEGER >= 0 {N_mdm(sizet,maxRefineIterations)} ]
          ( quadrature_order INTEGER {N_mdm(ushint,quadratureOrder)}
            [ dimension_preference REALLIST {N_mdm(RealDL,anisoDimPref)} ]
            [ 
              nested {N_mdm(type,nestingOverride_NESTED)}
              |
              non_nested {N_mdm(type,nestingOverride_NON_NESTED)}
             ]
           )
          |
          ( sparse_grid_level INTEGER {N_mdm(ushint,sparseGridLevel)}
            [ dimension_preference REALLIST {N_mdm(RealDL,anisoDimPref)} ]
            [ 
              restricted {N_mdm(type,growthOverride_RESTRICTED)}
              |
              unrestricted {N_mdm(type,growthOverride_UNRESTRICTED)}
             ]
            [ 
              nested {N_mdm(type,nestingOverride_NESTED)}
              |
              non_nested {N_mdm(type,nestingOverride_NON_NESTED)}
             ]
           )
          |
          cubature_integrand INTEGER {N_mdm(ushint,cubIntOrder)}
          |
          ( expansion_order INTEGER {N_mdm(ushint,expansionOrder)}
            [ dimension_preference REALLIST {N_mdm(RealDL,anisoDimPref)} ]
            [ basis_type {0}
              tensor_product {N_mdm(type,expansionBasisType_TENSOR_PRODUCT_BASIS)}
              |
              total_order {N_mdm(type,expansionBasisType_TOTAL_ORDER_BASIS)}
              |
              ( adapted {N_mdm(type,expansionBasisType_ADAPTED_BASIS_EXPANDING_FRONT)}
                [ advancements INTEGER {N_mdm(ushint,adaptedBasisAdvancements)} ]
                [ soft_convergence_limit INTEGER {N_mdm(ushint,softConvLimit)} ]
               )
             ]
            ( collocation_points INTEGER {N_mdm(sizet,collocationPoints)}
              [ 
                ( least_squares {N_mdm(type,regressionType_DEFAULT_LEAST_SQ_REGRESSION)}
                  [ 
                    svd {N_mdm(type,lsRegressionType_SVD_LS)}
                    |
                    equality_constrained {N_mdm(type,lsRegressionType_EQ_CON_LS)}
                   ]
                 )
                |
                ( orthogonal_matching_pursuit ALIAS omp {N_mdm(type,regressionType_ORTHOG_MATCH_PURSUIT)}
                  [ noise_tolerance REALLIST {N_mdm(RealDL,regressionNoiseTol)} ]
                 )
                |
                basis_pursuit ALIAS bp {N_mdm(type,regressionType_BASIS_PURSUIT)}
                |
                ( basis_pursuit_denoising ALIAS bpdn {N_mdm(type,regressionType_BASIS_PURSUIT_DENOISING)}
                  [ noise_tolerance REALLIST {N_mdm(RealDL,regressionNoiseTol)} ]
                 )
                |
                ( least_angle_regression ALIAS lars {N_mdm(type,regressionType_LEAST_ANGLE_REGRESSION)}
                  [ noise_tolerance REALLIST {N_mdm(RealDL,regressionNoiseTol)} ]
                 )
                |
                ( least_absolute_shrinkage ALIAS lasso {N_mdm(type,regressionType_LASSO_REGRESSION)}
                  [ noise_tolerance REALLIST {N_mdm(RealDL,regressionNoiseTol)} ]
                  [ l2_penalty REAL {N_mdm(Real,regressionL2Penalty)} ]
                 )
               ]
              [ cross_validation {N_mdm(true,crossValidation)}
                [ noise_only {N_mdm(true,crossValidNoiseOnly)} ]
                [ max_cv_order_candidates INTEGER >= 0 {N_mdm(ushint,maxCVOrderCandidates)} ]
               ]
              [ ratio_order REAL {N_mdm(Realp,collocRatioTermsOrder)} ]
              [ response_scaling {N_mdm(true,respScalingFlag)} ]
              [ use_derivatives {N_mdm(true,methodUseDerivsFlag)} ]
              [ tensor_grid {N_mdm(true,tensorGridFlag)} ]
              [ reuse_points ALIAS reuse_samples {N_mdm(lit,pointReuse_all)} ]
              [ max_solver_iterations INTEGER >= 0 {N_mdm(sizet,maxSolverIterations)} ]
             )
            |
            ( collocation_ratio REAL {N_mdm(Realp,collocationRatio)}
              [ 
                ( least_squares {N_mdm(type,regressionType_DEFAULT_LEAST_SQ_REGRESSION)}
                  [ 
                    svd {N_mdm(type,lsRegressionType_SVD_LS)}
                    |
                    equality_constrained {N_mdm(type,lsRegressionType_EQ_CON_LS)}
                   ]
                 )
                |
                ( orthogonal_matching_pursuit ALIAS omp {N_mdm(type,regressionType_ORTHOG_MATCH_PURSUIT)}
                  [ noise_tolerance REALLIST {N_mdm(RealDL,regressionNoiseTol)} ]
                 )
                |
                basis_pursuit ALIAS bp {N_mdm(type,regressionType_BASIS_PURSUIT)}
                |
                ( basis_pursuit_denoising ALIAS bpdn {N_mdm(type,regressionType_BASIS_PURSUIT_DENOISING)}
                  [ noise_tolerance REALLIST {N_mdm(RealDL,regressionNoiseTol)} ]
                 )
                |
                ( least_angle_regression ALIAS lars {N_mdm(type,regressionType_LEAST_ANGLE_REGRESSION)}
                  [ noise_tolerance REALLIST {N_mdm(RealDL,regressionNoiseTol)} ]
                 )
                |
                ( least_absolute_shrinkage ALIAS lasso {N_mdm(type,regressionType_LASSO_REGRESSION)}
                  [ noise_tolerance REALLIST {N_mdm(RealDL,regressionNoiseTol)} ]
                  [ l2_penalty REAL {N_mdm(Real,regressionL2Penalty)} ]
                 )
               ]
              [ cross_validation {N_mdm(true,crossValidation)}
                [ noise_only {N_mdm(true,crossValidNoiseOnly)} ]
                [ max_cv_order_candidates INTEGER >= 0 {N_mdm(ushint,maxCVOrderCandidates)} ]
               ]
              [ ratio_order REAL {N_mdm(Realp,collocRatioTermsOrder)} ]
              [ response_scaling {N_mdm(true,respScalingFlag)} ]
              [ use_derivatives {N_mdm(true,methodUseDerivsFlag)} ]
              [ tensor_grid {N_mdm(true,tensorGridFlag)} ]
              [ reuse_points ALIAS reuse_samples {N_mdm(lit,pointReuse_all)} ]
              [ max_solver_iterations INTEGER >= 0 {N_mdm(sizet,maxSolverIterations)} ]
             )
            |
            ( expansion_samples INTEGER {N_mdm(sizet,expansionSamples)}
              [ reuse_points ALIAS reuse_samples {N_mdm(lit,pointReuse_all)} ]
             )
            [ import_build_points_file ALIAS import_points_file STRING {N_mdm(str,importBuildPtsFile)}
              [ 
                ( custom_annotated {N_mdm(utype,importBuildFormat_TABULAR_NONE)}
                  [ header {N_mdm(augment_utype,importBuildFormat_TABULAR_HEADER)} ]
                  [ eval_id {N_mdm(augment_utype,importBuildFormat_TABULAR_EVAL_ID)} ]
                  [ interface_id {N_mdm(augment_utype,importBuildFormat_TABULAR_IFACE_ID)} ]
                 )
                |
                annotated {N_mdm(utype,importBuildFormat_TABULAR_ANNOTATED)}
                |
                freeform {N_mdm(utype,importBuildFormat_TABULAR_NONE)}
               ]
              [ active_only {N_mdm(true,importBuildActive)} ]
             ]
            [ posterior_adaptive {N_mdm(true,adaptPosteriorRefine)} ]
           )
          |
          ( orthogonal_least_interpolation ALIAS least_interpolation ALIAS oli {N_mdm(type,regressionType_ORTHOG_LEAST_INTERPOLATION)}
            collocation_points INTEGER {N_mdm(sizet,collocationPoints)}
            [ tensor_grid INTEGERLIST {N_mdm(usharray,tensorGridOrder)} ]
            [ reuse_points ALIAS reuse_samples {N_mdm(lit,pointReuse_all)} ]
            [ import_build_points_file ALIAS import_points_file STRING {N_mdm(str,importBuildPtsFile)}
              [ 
                ( custom_annotated {N_mdm(utype,importBuildFormat_TABULAR_NONE)}
                  [ header {N_mdm(augment_utype,importBuildFormat_TABULAR_HEADER)} ]
                  [ eval_id {N_mdm(augment_utype,importBuildFormat_TABULAR_EVAL_ID)} ]
                  [ interface_id {N_mdm(augment_utype,importBuildFormat_TABULAR_IFACE_ID)} ]
                 )
                |
                annotated {N_mdm(utype,importBuildFormat_TABULAR_ANNOTATED)}
                |
                freeform {N_mdm(utype,importBuildFormat_TABULAR_NONE)}
               ]
              [ active_only {N_mdm(true,importBuildActive)} ]
             ]
            [ posterior_adaptive {N_mdm(true,adaptPosteriorRefine)} ]
           )
          |
          import_expansion_file STRING {N_mdm(str,importExpansionFile)}
          [ 
            askey {N_mdm(type,expansionType_ASKEY_U)}
            |
            wiener {N_mdm(type,expansionType_STD_NORMAL_U)}
           ]
          [ normalized {N_mdm(true,normalizedCoeffs)} ]
          [ export_expansion_file STRING {N_mdm(str,exportExpansionFile)} ]
          [ 
            diagonal_covariance {N_mdm(type,covarianceControl_DIAGONAL_COVARIANCE)}
            |
            full_covariance {N_mdm(type,covarianceControl_FULL_COVARIANCE)}
           ]
         )
        |
        ( ml_pce {N_mdm(type,emulatorType_ML_PCE_EMULATOR)}
          [ allocation_control {0}
            ( estimator_variance {N_mdm(type,multilevAllocControl_ESTIMATOR_VARIANCE)}
              [ estimator_rate REAL {N_mdm(Real,multilevEstimatorRate)} ]
             )
            |
            rip_sampling {N_mdm(type,multilevAllocControl_RIP_SAMPLING)}
           ]
          [ discrepancy_emulation {0}
            distinct ALIAS paired {N_mdm(type,multilevDiscrepEmulation_DISTINCT_EMULATION)}
            |
            recursive {N_mdm(type,multilevDiscrepEmulation_RECURSIVE_EMULATION)}
           ]
          ( expansion_order_sequence INTEGERLIST {N_mdm(usharray,expansionOrderSeq)}
            [ dimension_preference REALLIST {N_mdm(RealDL,anisoDimPref)} ]
            [ basis_type {0}
              tensor_product {N_mdm(type,expansionBasisType_TENSOR_PRODUCT_BASIS)}
              |
              total_order {N_mdm(type,expansionBasisType_TOTAL_ORDER_BASIS)}
              |
              ( adapted {N_mdm(type,expansionBasisType_ADAPTED_BASIS_EXPANDING_FRONT)}
                [ advancements INTEGER {N_mdm(ushint,adaptedBasisAdvancements)} ]
                [ soft_convergence_limit INTEGER {N_mdm(ushint,softConvLimit)} ]
               )
             ]
            ( collocation_ratio REAL {N_mdm(Realp,collocationRatio)}
              [ collocation_points_sequence ALIAS pilot_samples INTEGERLIST {N_mdm(szarray,collocationPointsSeq)} ]
              [ 
                ( least_squares {N_mdm(type,regressionType_DEFAULT_LEAST_SQ_REGRESSION)}
                  [ 
                    svd {N_mdm(type,lsRegressionType_SVD_LS)}
                    |
                    equality_constrained {N_mdm(type,lsRegressionType_EQ_CON_LS)}
                   ]
                 )
                |
                ( orthogonal_matching_pursuit ALIAS omp {N_mdm(type,regressionType_ORTHOG_MATCH_PURSUIT)}
                  [ noise_tolerance REALLIST {N_mdm(RealDL,regressionNoiseTol)} ]
                 )
                |
                basis_pursuit ALIAS bp {N_mdm(type,regressionType_BASIS_PURSUIT)}
                |
                ( basis_pursuit_denoising ALIAS bpdn {N_mdm(type,regressionType_BASIS_PURSUIT_DENOISING)}
                  [ noise_tolerance REALLIST {N_mdm(RealDL,regressionNoiseTol)} ]
                 )
                |
                ( least_angle_regression ALIAS lars {N_mdm(type,regressionType_LEAST_ANGLE_REGRESSION)}
                  [ noise_tolerance REALLIST {N_mdm(RealDL,regressionNoiseTol)} ]
                 )
                |
                ( least_absolute_shrinkage ALIAS lasso {N_mdm(type,regressionType_LASSO_REGRESSION)}
                  [ noise_tolerance REALLIST {N_mdm(RealDL,regressionNoiseTol)} ]
                  [ l2_penalty REAL {N_mdm(Real,regressionL2Penalty)} ]
                 )
               ]
              [ cross_validation {N_mdm(true,crossValidation)}
                [ noise_only {N_mdm(true,crossValidNoiseOnly)} ]
                [ max_cv_order_candidates INTEGER >= 0 {N_mdm(ushint,maxCVOrderCandidates)} ]
               ]
              [ ratio_order REAL {N_mdm(Realp,collocRatioTermsOrder)} ]
              [ response_scaling {N_mdm(true,respScalingFlag)} ]
              [ use_derivatives {N_mdm(true,methodUseDerivsFlag)} ]
              [ tensor_grid {N_mdm(true,tensorGridFlag)} ]
              [ reuse_points ALIAS reuse_samples {N_mdm(lit,pointReuse_all)} ]
              [ max_solver_iterations INTEGER >= 0 {N_mdm(sizet,maxSolverIterations)} ]
             )
            |
            ( expansion_samples_sequence INTEGERLIST {N_mdm(szarray,expansionSamplesSeq)}
              [ reuse_points ALIAS reuse_samples {N_mdm(lit,pointReuse_all)} ]
             )
            [ import_build_points_file ALIAS import_points_file STRING {N_mdm(str,importBuildPtsFile)}
              [ 
                ( custom_annotated {N_mdm(utype,importBuildFormat_TABULAR_NONE)}
                  [ header {N_mdm(augment_utype,importBuildFormat_TABULAR_HEADER)} ]
                  [ eval_id {N_mdm(augment_utype,importBuildFormat_TABULAR_EVAL_ID)} ]
                  [ interface_id {N_mdm(augment_utype,importBuildFormat_TABULAR_IFACE_ID)} ]
                 )
                |
                annotated {N_mdm(utype,importBuildFormat_TABULAR_ANNOTATED)}
                |
                freeform {N_mdm(utype,importBuildFormat_TABULAR_NONE)}
               ]
              [ active_only {N_mdm(true,importBuildActive)} ]
             ]
           )
          |
          ( orthogonal_least_interpolation ALIAS least_interpolation ALIAS oli {N_mdm(type,regressionType_ORTHOG_LEAST_INTERPOLATION)}
            collocation_points_sequence INTEGERLIST {N_mdm(szarray,collocationPointsSeq)}
            [ tensor_grid INTEGERLIST {N_mdm(usharray,tensorGridOrder)} ]
            [ reuse_points ALIAS reuse_samples {N_mdm(lit,pointReuse_all)} ]
            [ import_build_points_file ALIAS import_points_file STRING {N_mdm(str,importBuildPtsFile)}
              [ 
                ( custom_annotated {N_mdm(utype,importBuildFormat_TABULAR_NONE)}
                  [ header {N_mdm(augment_utype,importBuildFormat_TABULAR_HEADER)} ]
                  [ eval_id {N_mdm(augment_utype,importBuildFormat_TABULAR_EVAL_ID)} ]
                  [ interface_id {N_mdm(augment_utype,importBuildFormat_TABULAR_IFACE_ID)} ]
                 )
                |
                annotated {N_mdm(utype,importBuildFormat_TABULAR_ANNOTATED)}
                |
                freeform {N_mdm(utype,importBuildFormat_TABULAR_NONE)}
               ]
              [ active_only {N_mdm(true,importBuildActive)} ]
             ]
           )
          [ 
            askey {N_mdm(type,expansionType_ASKEY_U)}
            |
            wiener {N_mdm(type,expansionType_STD_NORMAL_U)}
           ]
          [ normalized {N_mdm(true,normalizedCoeffs)} ]
          [ export_expansion_file STRING {N_mdm(str,exportExpansionFile)} ]
          [ 
            diagonal_covariance {N_mdm(type,covarianceControl_DIAGONAL_COVARIANCE)}
            |
            full_covariance {N_mdm(type,covarianceControl_FULL_COVARIANCE)}
           ]
         )
        |
        ( mf_pce {N_mdm(type,emulatorType_MF_PCE_EMULATOR)}
          [ p_refinement {N_mdm(type,refinementType_P_REFINEMENT)}
            uniform {N_mdm(type,refinementControl_UNIFORM_CONTROL)}
            |
            ( dimension_adaptive {0}
              sobol {N_mdm(type,refinementControl_DIMENSION_ADAPTIVE_CONTROL_SOBOL)}
              |
              decay {N_mdm(type,refinementControl_DIMENSION_ADAPTIVE_CONTROL_DECAY)}
              |
              generalized {N_mdm(type,refinementControl_DIMENSION_ADAPTIVE_CONTROL_GENERALIZED)}
             )
           ]
          [ max_refinement_iterations INTEGER >= 0 {N_mdm(sizet,maxRefineIterations)} ]
          [ allocation_control {0}
            greedy {N_mdm(type,multilevAllocControl_GREEDY_REFINEMENT)}
           ]
          [ discrepancy_emulation {0}
            distinct ALIAS paired {N_mdm(type,multilevDiscrepEmulation_DISTINCT_EMULATION)}
            |
            recursive {N_mdm(type,multilevDiscrepEmulation_RECURSIVE_EMULATION)}
           ]
          ( quadrature_order_sequence INTEGERLIST {N_mdm(usharray,quadratureOrderSeq)}
            [ dimension_preference REALLIST {N_mdm(RealDL,anisoDimPref)} ]
            [ 
              nested {N_mdm(type,nestingOverride_NESTED)}
              |
              non_nested {N_mdm(type,nestingOverride_NON_NESTED)}
             ]
           )
          |
          ( sparse_grid_level_sequence INTEGERLIST {N_mdm(usharray,sparseGridLevelSeq)}
            [ dimension_preference REALLIST {N_mdm(RealDL,anisoDimPref)} ]
            [ 
              restricted {N_mdm(type,growthOverride_RESTRICTED)}
              |
              unrestricted {N_mdm(type,growthOverride_UNRESTRICTED)}
             ]
            [ 
              nested {N_mdm(type,nestingOverride_NESTED)}
              |
              non_nested {N_mdm(type,nestingOverride_NON_NESTED)}
             ]
           )
          |
          ( expansion_order_sequence INTEGERLIST {N_mdm(usharray,expansionOrderSeq)}
            [ dimension_preference REALLIST {N_mdm(RealDL,anisoDimPref)} ]
            [ basis_type {0}
              tensor_product {N_mdm(type,expansionBasisType_TENSOR_PRODUCT_BASIS)}
              |
              total_order {N_mdm(type,expansionBasisType_TOTAL_ORDER_BASIS)}
              |
              ( adapted {N_mdm(type,expansionBasisType_ADAPTED_BASIS_EXPANDING_FRONT)}
                [ advancements INTEGER {N_mdm(ushint,adaptedBasisAdvancements)} ]
                [ soft_convergence_limit INTEGER {N_mdm(ushint,softConvLimit)} ]
               )
             ]
            ( collocation_ratio REAL {N_mdm(Realp,collocationRatio)}
              [ collocation_points_sequence ALIAS pilot_samples INTEGERLIST {N_mdm(szarray,collocationPointsSeq)} ]
              [ 
                ( least_squares {N_mdm(type,regressionType_DEFAULT_LEAST_SQ_REGRESSION)}
                  [ 
                    svd {N_mdm(type,lsRegressionType_SVD_LS)}
                    |
                    equality_constrained {N_mdm(type,lsRegressionType_EQ_CON_LS)}
                   ]
                 )
                |
                ( orthogonal_matching_pursuit ALIAS omp {N_mdm(type,regressionType_ORTHOG_MATCH_PURSUIT)}
                  [ noise_tolerance REALLIST {N_mdm(RealDL,regressionNoiseTol)} ]
                 )
                |
                basis_pursuit ALIAS bp {N_mdm(type,regressionType_BASIS_PURSUIT)}
                |
                ( basis_pursuit_denoising ALIAS bpdn {N_mdm(type,regressionType_BASIS_PURSUIT_DENOISING)}
                  [ noise_tolerance REALLIST {N_mdm(RealDL,regressionNoiseTol)} ]
                 )
                |
                ( least_angle_regression ALIAS lars {N_mdm(type,regressionType_LEAST_ANGLE_REGRESSION)}
                  [ noise_tolerance REALLIST {N_mdm(RealDL,regressionNoiseTol)} ]
                 )
                |
                ( least_absolute_shrinkage ALIAS lasso {N_mdm(type,regressionType_LASSO_REGRESSION)}
                  [ noise_tolerance REALLIST {N_mdm(RealDL,regressionNoiseTol)} ]
                  [ l2_penalty REAL {N_mdm(Real,regressionL2Penalty)} ]
                 )
               ]
              [ cross_validation {N_mdm(true,crossValidation)}
                [ noise_only {N_mdm(true,crossValidNoiseOnly)} ]
                [ max_cv_order_candidates INTEGER >= 0 {N_mdm(ushint,maxCVOrderCandidates)} ]
               ]
              [ ratio_order REAL {N_mdm(Realp,collocRatioTermsOrder)} ]
              [ response_scaling {N_mdm(true,respScalingFlag)} ]
              [ use_derivatives {N_mdm(true,methodUseDerivsFlag)} ]
              [ tensor_grid {N_mdm(true,tensorGridFlag)} ]
              [ reuse_points ALIAS reuse_samples {N_mdm(lit,pointReuse_all)} ]
              [ max_solver_iterations INTEGER >= 0 {N_mdm(sizet,maxSolverIterations)} ]
             )
            |
            ( expansion_samples_sequence INTEGERLIST {N_mdm(szarray,expansionSamplesSeq)}
              [ reuse_points ALIAS reuse_samples {N_mdm(lit,pointReuse_all)} ]
             )
            [ import_build_points_file ALIAS import_points_file STRING {N_mdm(str,importBuildPtsFile)}
              [ 
                ( custom_annotated {N_mdm(utype,importBuildFormat_TABULAR_NONE)}
                  [ header {N_mdm(augment_utype,importBuildFormat_TABULAR_HEADER)} ]
                  [ eval_id {N_mdm(augment_utype,importBuildFormat_TABULAR_EVAL_ID)} ]
                  [ interface_id {N_mdm(augment_utype,importBuildFormat_TABULAR_IFACE_ID)} ]
                 )
                |
                annotated {N_mdm(utype,importBuildFormat_TABULAR_ANNOTATED)}
                |
                freeform {N_mdm(utype,importBuildFormat_TABULAR_NONE)}
               ]
              [ active_only {N_mdm(true,importBuildActive)} ]
             ]
           )
          |
          ( orthogonal_least_interpolation ALIAS least_interpolation ALIAS oli {N_mdm(type,regressionType_ORTHOG_LEAST_INTERPOLATION)}
            collocation_points_sequence INTEGERLIST {N_mdm(szarray,collocationPointsSeq)}
            [ tensor_grid INTEGERLIST {N_mdm(usharray,tensorGridOrder)} ]
            [ reuse_points ALIAS reuse_samples {N_mdm(lit,pointReuse_all)} ]
            [ import_build_points_file ALIAS import_points_file STRING {N_mdm(str,importBuildPtsFile)}
              [ 
                ( custom_annotated {N_mdm(utype,importBuildFormat_TABULAR_NONE)}
                  [ header {N_mdm(augment_utype,importBuildFormat_TABULAR_HEADER)} ]
                  [ eval_id {N_mdm(augment_utype,importBuildFormat_TABULAR_EVAL_ID)} ]
                  [ interface_id {N_mdm(augment_utype,importBuildFormat_TABULAR_IFACE_ID)} ]
                 )
                |
                annotated {N_mdm(utype,importBuildFormat_TABULAR_ANNOTATED)}
                |
                freeform {N_mdm(utype,importBuildFormat_TABULAR_NONE)}
               ]
              [ active_only {N_mdm(true,importBuildActive)} ]
             ]
           )
          [ 
            askey {N_mdm(type,expansionType_ASKEY_U)}
            |
            wiener {N_mdm(type,expansionType_STD_NORMAL_U)}
           ]
          [ normalized {N_mdm(true,normalizedCoeffs)} ]
          [ export_expansion_file STRING {N_mdm(str,exportExpansionFile)} ]
          [ 
            diagonal_covariance {N_mdm(type,covarianceControl_DIAGONAL_COVARIANCE)}
            |
            full_covariance {N_mdm(type,covarianceControl_FULL_COVARIANCE)}
           ]
         )
        |
        ( sc {N_mdm(type,emulatorType_SC_EMULATOR)}
          [ 
            ( p_refinement {N_mdm(type,refinementType_P_REFINEMENT)}
              uniform {N_mdm(type,refinementControl_UNIFORM_CONTROL)}
              |
              ( dimension_adaptive {0}
                sobol {N_mdm(type,refinementControl_DIMENSION_ADAPTIVE_CONTROL_SOBOL)}
                |
                generalized {N_mdm(type,refinementControl_DIMENSION_ADAPTIVE_CONTROL_GENERALIZED)}
               )
             )
            |
            ( h_refinement {N_mdm(type,refinementType_H_REFINEMENT)}
              uniform {N_mdm(type,refinementControl_UNIFORM_CONTROL)}
              |
              ( dimension_adaptive {0}
                sobol {N_mdm(type,refinementControl_DIMENSION_ADAPTIVE_CONTROL_SOBOL)}
                |
                generalized {N_mdm(type,refinementControl_DIMENSION_ADAPTIVE_CONTROL_GENERALIZED)}
               )
              |
              local_adaptive {N_mdm(type,refinementControl_LOCAL_ADAPTIVE_CONTROL)}
             )
           ]
          [ max_refinement_iterations INTEGER >= 0 {N_mdm(sizet,maxRefineIterations)} ]
          ( quadrature_order INTEGER {N_mdm(ushint,quadratureOrder)}
            [ dimension_preference REALLIST {N_mdm(RealDL,anisoDimPref)} ]
            [ 
              nested {N_mdm(type,nestingOverride_NESTED)}
              |
              non_nested {N_mdm(type,nestingOverride_NON_NESTED)}
             ]
           )
          |
          ( sparse_grid_level INTEGER {N_mdm(ushint,sparseGridLevel)}
            [ dimension_preference REALLIST {N_mdm(RealDL,anisoDimPref)} ]
            [ 
              nodal {N_mdm(type,expansionBasisType_NODAL_INTERPOLANT)}
              |
              hierarchical {N_mdm(type,expansionBasisType_HIERARCHICAL_INTERPOLANT)}
             ]
            [ 
              restricted {N_mdm(type,growthOverride_RESTRICTED)}
              |
              unrestricted {N_mdm(type,growthOverride_UNRESTRICTED)}
             ]
            [ 
              nested {N_mdm(type,nestingOverride_NESTED)}
              |
              non_nested {N_mdm(type,nestingOverride_NON_NESTED)}
             ]
           )
          [ 
            piecewise {NIDRProblemDescDB::method_piecewise}
            |
            askey {N_mdm(type,expansionType_ASKEY_U)}
            |
            wiener {N_mdm(type,expansionType_STD_NORMAL_U)}
           ]
          [ use_derivatives {N_mdm(true,methodUseDerivsFlag)} ]
          [ 
            diagonal_covariance {N_mdm(type,covarianceControl_DIAGONAL_COVARIANCE)}
            |
            full_covariance {N_mdm(type,covarianceControl_FULL_COVARIANCE)}
           ]
         )
        |
        ( mf_sc {N_mdm(type,emulatorType_MF_SC_EMULATOR)}
          [ 
            ( p_refinement {N_mdm(type,refinementType_P_REFINEMENT)}
              uniform {N_mdm(type,refinementControl_UNIFORM_CONTROL)}
              |
              ( dimension_adaptive {0}
                sobol {N_mdm(type,refinementControl_DIMENSION_ADAPTIVE_CONTROL_SOBOL)}
                |
                generalized {N_mdm(type,refinementControl_DIMENSION_ADAPTIVE_CONTROL_GENERALIZED)}
               )
             )
            |
            ( h_refinement {N_mdm(type,refinementType_H_REFINEMENT)}
              uniform {N_mdm(type,refinementControl_UNIFORM_CONTROL)}
              |
              ( dimension_adaptive {0}
                sobol {N_mdm(type,refinementControl_DIMENSION_ADAPTIVE_CONTROL_SOBOL)}
                |
                generalized {N_mdm(type,refinementControl_DIMENSION_ADAPTIVE_CONTROL_GENERALIZED)}
               )
              |
              local_adaptive {N_mdm(type,refinementControl_LOCAL_ADAPTIVE_CONTROL)}
             )
           ]
          [ max_refinement_iterations INTEGER >= 0 {N_mdm(sizet,maxRefineIterations)} ]
          [ allocation_control {0}
            greedy {N_mdm(type,multilevAllocControl_GREEDY_REFINEMENT)}
           ]
          [ discrepancy_emulation {0}
            distinct ALIAS paired {N_mdm(type,multilevDiscrepEmulation_DISTINCT_EMULATION)}
            |
            recursive {N_mdm(type,multilevDiscrepEmulation_RECURSIVE_EMULATION)}
           ]
          ( quadrature_order_sequence INTEGERLIST {N_mdm(usharray,quadratureOrderSeq)}
            [ dimension_preference REALLIST {N_mdm(RealDL,anisoDimPref)} ]
            [ 
              nested {N_mdm(type,nestingOverride_NESTED)}
              |
              non_nested {N_mdm(type,nestingOverride_NON_NESTED)}
             ]
           )
          |
          ( sparse_grid_level_sequence INTEGERLIST {N_mdm(usharray,sparseGridLevelSeq)}
            [ dimension_preference REALLIST {N_mdm(RealDL,anisoDimPref)} ]
            [ 
              nodal {N_mdm(type,expansionBasisType_NODAL_INTERPOLANT)}
              |
              hierarchical {N_mdm(type,expansionBasisType_HIERARCHICAL_INTERPOLANT)}
             ]
            [ 
              restricted {N_mdm(type,growthOverride_RESTRICTED)}
              |
              unrestricted {N_mdm(type,growthOverride_UNRESTRICTED)}
             ]
            [ 
              nested {N_mdm(type,nestingOverride_NESTED)}
              |
              non_nested {N_mdm(type,nestingOverride_NON_NESTED)}
             ]
           )
          [ 
            piecewise {NIDRProblemDescDB::method_piecewise}
            |
            askey {N_mdm(type,expansionType_ASKEY_U)}
            |
            wiener {N_mdm(type,expansionType_STD_NORMAL_U)}
           ]
          [ use_derivatives {N_mdm(true,methodUseDerivsFlag)} ]
          [ 
            diagonal_covariance {N_mdm(type,covarianceControl_DIAGONAL_COVARIANCE)}
            |
            full_covariance {N_mdm(type,covarianceControl_FULL_COVARIANCE)}
           ]
         )
       ]
      [ standardized_space {N_mdm(true,standardizedSpace)} ]
      [ logit_transform {N_mdm(true,logitTransform)} ]
      [ export_chain_points_file STRING {N_mdm(str,exportMCMCPtsFile)}
        [ 
          ( custom_annotated {N_mdm(utype,exportSamplesFormat_TABULAR_NONE)}
            [ header {N_mdm(augment_utype,exportSamplesFormat_TABULAR_HEADER)} ]
            [ eval_id {N_mdm(augment_utype,exportSamplesFormat_TABULAR_EVAL_ID)} ]
            [ interface_id {N_mdm(augment_utype,exportSamplesFormat_TABULAR_IFACE_ID)} ]
           )
          |
          annotated {N_mdm(utype,exportSamplesFormat_TABULAR_ANNOTATED)}
          |
          freeform {N_mdm(utype,exportSamplesFormat_TABULAR_NONE)}
         ]
       ]
      [ 
        dram {N_mdm(lit,mcmcType_dram)}
        |
        delayed_rejection {N_mdm(lit,mcmcType_delayed_rejection)}
        |
        adaptive_metropolis {N_mdm(lit,mcmcType_adaptive_metropolis)}
        |
        metropolis_hastings {N_mdm(lit,mcmcType_metropolis_hastings)}
        |
        multilevel {N_mdm(lit,mcmcType_multilevel)}
       ]
      [ pre_solve {0}
        sqp {N_mdm(utype,optSubProbSolver_SUBMETHOD_NPSOL)}
        |
        nip {N_mdm(utype,optSubProbSolver_SUBMETHOD_OPTPP)}
        |
        none {N_mdm(utype,optSubProbSolver_SUBMETHOD_NONE)}
       ]
      [ proposal_covariance {N_mdm(lit,proposalCovType_user)}
        ( prior {N_mdm(lit,proposalCovType_prior)}
          [ multiplier REAL > 0.0 {N_mdm(Real,priorPropCovMult)} ]
         )
        |
        ( derivatives {N_mdm(lit,proposalCovType_derivatives)}
          [ update_period INTEGER {N_mdm(int,proposalCovUpdatePeriod)} ]
         )
        |
        ( values REALLIST {N_mdm(RealDL,proposalCovData)}
          diagonal {N_mdm(lit,proposalCovInputType_diagonal)}
          |
          matrix {N_mdm(lit,proposalCovInputType_matrix)}
         )
        |
        ( filename STRING {N_mdm(str,proposalCovFile)}
          diagonal {N_mdm(lit,proposalCovInputType_diagonal)}
          |
          matrix {N_mdm(lit,proposalCovInputType_matrix)}
         )
       ]
      [ options_file STRING {N_mdm(str,advancedOptionsFilename)} ]
     )
    |
    ( gpmsa {N_mdm(utype,subMethod_SUBMETHOD_GPMSA)}
      chain_samples ALIAS samples INTEGER {N_mdm(int,chainSamples)}
      [ seed INTEGER > 0 {N_mdm(int,randomSeed)} ]
      [ rng {0}
        mt19937 {N_mdm(lit,rngName_mt19937)}
        |
        rnum2 {N_mdm(lit,rngName_rnum2)}
       ]
      build_samples INTEGER {N_mdm(int,buildSamples)}
      [ import_build_points_file ALIAS import_points_file STRING {N_mdm(str,importBuildPtsFile)}
        [ 
          ( custom_annotated {N_mdm(utype,importBuildFormat_TABULAR_NONE)}
            [ header {N_mdm(augment_utype,importBuildFormat_TABULAR_HEADER)} ]
            [ eval_id {N_mdm(augment_utype,importBuildFormat_TABULAR_EVAL_ID)} ]
            [ interface_id {N_mdm(augment_utype,importBuildFormat_TABULAR_IFACE_ID)} ]
           )
          |
          annotated {N_mdm(utype,importBuildFormat_TABULAR_ANNOTATED)}
          |
          freeform {N_mdm(utype,importBuildFormat_TABULAR_NONE)}
         ]
       ]
      [ standardized_space {N_mdm(true,standardizedSpace)} ]
      [ logit_transform {N_mdm(true,logitTransform)} ]
      [ gpmsa_normalize {N_mdm(true,gpmsaNormalize)} ]
      [ export_chain_points_file STRING {N_mdm(str,exportMCMCPtsFile)}
        [ 
          ( custom_annotated {N_mdm(utype,exportSamplesFormat_TABULAR_NONE)}
            [ header {N_mdm(augment_utype,exportSamplesFormat_TABULAR_HEADER)} ]
            [ eval_id {N_mdm(augment_utype,exportSamplesFormat_TABULAR_EVAL_ID)} ]
            [ interface_id {N_mdm(augment_utype,exportSamplesFormat_TABULAR_IFACE_ID)} ]
           )
          |
          annotated {N_mdm(utype,exportSamplesFormat_TABULAR_ANNOTATED)}
          |
          freeform {N_mdm(utype,exportSamplesFormat_TABULAR_NONE)}
         ]
       ]
      [ 
        dram {N_mdm(lit,mcmcType_dram)}
        |
        delayed_rejection {N_mdm(lit,mcmcType_delayed_rejection)}
        |
        adaptive_metropolis {N_mdm(lit,mcmcType_adaptive_metropolis)}
        |
        metropolis_hastings {N_mdm(lit,mcmcType_metropolis_hastings)}
       ]
      [ proposal_covariance {N_mdm(lit,proposalCovType_user)}
        ( prior {N_mdm(lit,proposalCovType_prior)}
          [ multiplier REAL > 0.0 {N_mdm(Real,priorPropCovMult)} ]
         )
        |
        ( derivatives {N_mdm(lit,proposalCovType_derivatives)}
          [ update_period INTEGER {N_mdm(int,proposalCovUpdatePeriod)} ]
         )
        |
        ( values REALLIST {N_mdm(RealDL,proposalCovData)}
          diagonal {N_mdm(lit,proposalCovInputType_diagonal)}
          |
          matrix {N_mdm(lit,proposalCovInputType_matrix)}
         )
        |
        ( filename STRING {N_mdm(str,proposalCovFile)}
          diagonal {N_mdm(lit,proposalCovInputType_diagonal)}
          |
          matrix {N_mdm(lit,proposalCovInputType_matrix)}
         )
       ]
      [ options_file STRING {N_mdm(str,advancedOptionsFilename)} ]
     )
    |
    ( wasabi {N_mdm(utype,subMethod_SUBMETHOD_WASABI)}
      pushforward_samples INTEGER {N_mdm(int,numPushforwardSamples)}
      [ seed INTEGER > 0 {N_mdm(int,randomSeed)} ]
      [ emulator {0}
        ( gaussian_process ALIAS kriging {0}
          surfpack {N_mdm(type,emulatorType_KRIGING_EMULATOR)}
          |
          dakota {N_mdm(type,emulatorType_GP_EMULATOR)}
          [ build_samples INTEGER {N_mdm(int,buildSamples)} ]
          [ posterior_adaptive {N_mdm(true,adaptPosteriorRefine)} ]
          [ import_build_points_file ALIAS import_points_file STRING {N_mdm(str,importBuildPtsFile)}
            [ 
              ( custom_annotated {N_mdm(utype,importBuildFormat_TABULAR_NONE)}
                [ header {N_mdm(augment_utype,importBuildFormat_TABULAR_HEADER)} ]
                [ eval_id {N_mdm(augment_utype,importBuildFormat_TABULAR_EVAL_ID)} ]
                [ interface_id {N_mdm(augment_utype,importBuildFormat_TABULAR_IFACE_ID)} ]
               )
              |
              annotated {N_mdm(utype,importBuildFormat_TABULAR_ANNOTATED)}
              |
              freeform {N_mdm(utype,importBuildFormat_TABULAR_NONE)}
             ]
            [ active_only {N_mdm(true,importBuildActive)} ]
           ]
         )
        |
        ( pce {N_mdm(type,emulatorType_PCE_EMULATOR)}
          [ p_refinement {N_mdm(type,refinementType_P_REFINEMENT)}
            uniform {N_mdm(type,refinementControl_UNIFORM_CONTROL)}
            |
            ( dimension_adaptive {0}
              sobol {N_mdm(type,refinementControl_DIMENSION_ADAPTIVE_CONTROL_SOBOL)}
              |
              decay {N_mdm(type,refinementControl_DIMENSION_ADAPTIVE_CONTROL_DECAY)}
              |
              generalized {N_mdm(type,refinementControl_DIMENSION_ADAPTIVE_CONTROL_GENERALIZED)}
             )
           ]
          [ max_refinement_iterations INTEGER >= 0 {N_mdm(sizet,maxRefineIterations)} ]
          ( quadrature_order INTEGER {N_mdm(ushint,quadratureOrder)}
            [ dimension_preference REALLIST {N_mdm(RealDL,anisoDimPref)} ]
            [ 
              nested {N_mdm(type,nestingOverride_NESTED)}
              |
              non_nested {N_mdm(type,nestingOverride_NON_NESTED)}
             ]
           )
          |
          ( sparse_grid_level INTEGER {N_mdm(ushint,sparseGridLevel)}
            [ dimension_preference REALLIST {N_mdm(RealDL,anisoDimPref)} ]
            [ 
              restricted {N_mdm(type,growthOverride_RESTRICTED)}
              |
              unrestricted {N_mdm(type,growthOverride_UNRESTRICTED)}
             ]
            [ 
              nested {N_mdm(type,nestingOverride_NESTED)}
              |
              non_nested {N_mdm(type,nestingOverride_NON_NESTED)}
             ]
           )
          |
          cubature_integrand INTEGER {N_mdm(ushint,cubIntOrder)}
          |
          ( expansion_order INTEGER {N_mdm(ushint,expansionOrder)}
            [ dimension_preference REALLIST {N_mdm(RealDL,anisoDimPref)} ]
            [ basis_type {0}
              tensor_product {N_mdm(type,expansionBasisType_TENSOR_PRODUCT_BASIS)}
              |
              total_order {N_mdm(type,expansionBasisType_TOTAL_ORDER_BASIS)}
              |
              ( adapted {N_mdm(type,expansionBasisType_ADAPTED_BASIS_EXPANDING_FRONT)}
                [ advancements INTEGER {N_mdm(ushint,adaptedBasisAdvancements)} ]
                [ soft_convergence_limit INTEGER {N_mdm(ushint,softConvLimit)} ]
               )
             ]
            ( collocation_points INTEGER {N_mdm(sizet,collocationPoints)}
              [ 
                ( least_squares {N_mdm(type,regressionType_DEFAULT_LEAST_SQ_REGRESSION)}
                  [ 
                    svd {N_mdm(type,lsRegressionType_SVD_LS)}
                    |
                    equality_constrained {N_mdm(type,lsRegressionType_EQ_CON_LS)}
                   ]
                 )
                |
                ( orthogonal_matching_pursuit ALIAS omp {N_mdm(type,regressionType_ORTHOG_MATCH_PURSUIT)}
                  [ noise_tolerance REALLIST {N_mdm(RealDL,regressionNoiseTol)} ]
                 )
                |
                basis_pursuit ALIAS bp {N_mdm(type,regressionType_BASIS_PURSUIT)}
                |
                ( basis_pursuit_denoising ALIAS bpdn {N_mdm(type,regressionType_BASIS_PURSUIT_DENOISING)}
                  [ noise_tolerance REALLIST {N_mdm(RealDL,regressionNoiseTol)} ]
                 )
                |
                ( least_angle_regression ALIAS lars {N_mdm(type,regressionType_LEAST_ANGLE_REGRESSION)}
                  [ noise_tolerance REALLIST {N_mdm(RealDL,regressionNoiseTol)} ]
                 )
                |
                ( least_absolute_shrinkage ALIAS lasso {N_mdm(type,regressionType_LASSO_REGRESSION)}
                  [ noise_tolerance REALLIST {N_mdm(RealDL,regressionNoiseTol)} ]
                  [ l2_penalty REAL {N_mdm(Real,regressionL2Penalty)} ]
                 )
               ]
              [ cross_validation {N_mdm(true,crossValidation)}
                [ noise_only {N_mdm(true,crossValidNoiseOnly)} ]
                [ max_cv_order_candidates INTEGER >= 0 {N_mdm(ushint,maxCVOrderCandidates)} ]
               ]
              [ ratio_order REAL {N_mdm(Realp,collocRatioTermsOrder)} ]
              [ response_scaling {N_mdm(true,respScalingFlag)} ]
              [ use_derivatives {N_mdm(true,methodUseDerivsFlag)} ]
              [ tensor_grid {N_mdm(true,tensorGridFlag)} ]
              [ reuse_points ALIAS reuse_samples {N_mdm(lit,pointReuse_all)} ]
              [ max_solver_iterations INTEGER >= 0 {N_mdm(sizet,maxSolverIterations)} ]
             )
            |
            ( collocation_ratio REAL {N_mdm(Realp,collocationRatio)}
              [ 
                ( least_squares {N_mdm(type,regressionType_DEFAULT_LEAST_SQ_REGRESSION)}
                  [ 
                    svd {N_mdm(type,lsRegressionType_SVD_LS)}
                    |
                    equality_constrained {N_mdm(type,lsRegressionType_EQ_CON_LS)}
                   ]
                 )
                |
                ( orthogonal_matching_pursuit ALIAS omp {N_mdm(type,regressionType_ORTHOG_MATCH_PURSUIT)}
                  [ noise_tolerance REALLIST {N_mdm(RealDL,regressionNoiseTol)} ]
                 )
                |
                basis_pursuit ALIAS bp {N_mdm(type,regressionType_BASIS_PURSUIT)}
                |
                ( basis_pursuit_denoising ALIAS bpdn {N_mdm(type,regressionType_BASIS_PURSUIT_DENOISING)}
                  [ noise_tolerance REALLIST {N_mdm(RealDL,regressionNoiseTol)} ]
                 )
                |
                ( least_angle_regression ALIAS lars {N_mdm(type,regressionType_LEAST_ANGLE_REGRESSION)}
                  [ noise_tolerance REALLIST {N_mdm(RealDL,regressionNoiseTol)} ]
                 )
                |
                ( least_absolute_shrinkage ALIAS lasso {N_mdm(type,regressionType_LASSO_REGRESSION)}
                  [ noise_tolerance REALLIST {N_mdm(RealDL,regressionNoiseTol)} ]
                  [ l2_penalty REAL {N_mdm(Real,regressionL2Penalty)} ]
                 )
               ]
              [ cross_validation {N_mdm(true,crossValidation)}
                [ noise_only {N_mdm(true,crossValidNoiseOnly)} ]
                [ max_cv_order_candidates INTEGER >= 0 {N_mdm(ushint,maxCVOrderCandidates)} ]
               ]
              [ ratio_order REAL {N_mdm(Realp,collocRatioTermsOrder)} ]
              [ response_scaling {N_mdm(true,respScalingFlag)} ]
              [ use_derivatives {N_mdm(true,methodUseDerivsFlag)} ]
              [ tensor_grid {N_mdm(true,tensorGridFlag)} ]
              [ reuse_points ALIAS reuse_samples {N_mdm(lit,pointReuse_all)} ]
              [ max_solver_iterations INTEGER >= 0 {N_mdm(sizet,maxSolverIterations)} ]
             )
            |
            ( expansion_samples INTEGER {N_mdm(sizet,expansionSamples)}
              [ reuse_points ALIAS reuse_samples {N_mdm(lit,pointReuse_all)} ]
             )
            [ import_build_points_file ALIAS import_points_file STRING {N_mdm(str,importBuildPtsFile)}
              [ 
                ( custom_annotated {N_mdm(utype,importBuildFormat_TABULAR_NONE)}
                  [ header {N_mdm(augment_utype,importBuildFormat_TABULAR_HEADER)} ]
                  [ eval_id {N_mdm(augment_utype,importBuildFormat_TABULAR_EVAL_ID)} ]
                  [ interface_id {N_mdm(augment_utype,importBuildFormat_TABULAR_IFACE_ID)} ]
                 )
                |
                annotated {N_mdm(utype,importBuildFormat_TABULAR_ANNOTATED)}
                |
                freeform {N_mdm(utype,importBuildFormat_TABULAR_NONE)}
               ]
              [ active_only {N_mdm(true,importBuildActive)} ]
             ]
            [ posterior_adaptive {N_mdm(true,adaptPosteriorRefine)} ]
           )
          |
          ( orthogonal_least_interpolation ALIAS least_interpolation ALIAS oli {N_mdm(type,regressionType_ORTHOG_LEAST_INTERPOLATION)}
            collocation_points INTEGER {N_mdm(sizet,collocationPoints)}
            [ tensor_grid INTEGERLIST {N_mdm(usharray,tensorGridOrder)} ]
            [ reuse_points ALIAS reuse_samples {N_mdm(lit,pointReuse_all)} ]
            [ import_build_points_file ALIAS import_points_file STRING {N_mdm(str,importBuildPtsFile)}
              [ 
                ( custom_annotated {N_mdm(utype,importBuildFormat_TABULAR_NONE)}
                  [ header {N_mdm(augment_utype,importBuildFormat_TABULAR_HEADER)} ]
                  [ eval_id {N_mdm(augment_utype,importBuildFormat_TABULAR_EVAL_ID)} ]
                  [ interface_id {N_mdm(augment_utype,importBuildFormat_TABULAR_IFACE_ID)} ]
                 )
                |
                annotated {N_mdm(utype,importBuildFormat_TABULAR_ANNOTATED)}
                |
                freeform {N_mdm(utype,importBuildFormat_TABULAR_NONE)}
               ]
              [ active_only {N_mdm(true,importBuildActive)} ]
             ]
            [ posterior_adaptive {N_mdm(true,adaptPosteriorRefine)} ]
           )
          |
          import_expansion_file STRING {N_mdm(str,importExpansionFile)}
          [ 
            askey {N_mdm(type,expansionType_ASKEY_U)}
            |
            wiener {N_mdm(type,expansionType_STD_NORMAL_U)}
           ]
          [ normalized {N_mdm(true,normalizedCoeffs)} ]
          [ export_expansion_file STRING {N_mdm(str,exportExpansionFile)} ]
          [ 
            diagonal_covariance {N_mdm(type,covarianceControl_DIAGONAL_COVARIANCE)}
            |
            full_covariance {N_mdm(type,covarianceControl_FULL_COVARIANCE)}
           ]
         )
        |
        ( ml_pce {N_mdm(type,emulatorType_ML_PCE_EMULATOR)}
          [ allocation_control {0}
            ( estimator_variance {N_mdm(type,multilevAllocControl_ESTIMATOR_VARIANCE)}
              [ estimator_rate REAL {N_mdm(Real,multilevEstimatorRate)} ]
             )
            |
            rip_sampling {N_mdm(type,multilevAllocControl_RIP_SAMPLING)}
           ]
          [ discrepancy_emulation {0}
            distinct ALIAS paired {N_mdm(type,multilevDiscrepEmulation_DISTINCT_EMULATION)}
            |
            recursive {N_mdm(type,multilevDiscrepEmulation_RECURSIVE_EMULATION)}
           ]
          ( expansion_order_sequence INTEGERLIST {N_mdm(usharray,expansionOrderSeq)}
            [ dimension_preference REALLIST {N_mdm(RealDL,anisoDimPref)} ]
            [ basis_type {0}
              tensor_product {N_mdm(type,expansionBasisType_TENSOR_PRODUCT_BASIS)}
              |
              total_order {N_mdm(type,expansionBasisType_TOTAL_ORDER_BASIS)}
              |
              ( adapted {N_mdm(type,expansionBasisType_ADAPTED_BASIS_EXPANDING_FRONT)}
                [ advancements INTEGER {N_mdm(ushint,adaptedBasisAdvancements)} ]
                [ soft_convergence_limit INTEGER {N_mdm(ushint,softConvLimit)} ]
               )
             ]
            ( collocation_ratio REAL {N_mdm(Realp,collocationRatio)}
              [ collocation_points_sequence ALIAS pilot_samples INTEGERLIST {N_mdm(szarray,collocationPointsSeq)} ]
              [ 
                ( least_squares {N_mdm(type,regressionType_DEFAULT_LEAST_SQ_REGRESSION)}
                  [ 
                    svd {N_mdm(type,lsRegressionType_SVD_LS)}
                    |
                    equality_constrained {N_mdm(type,lsRegressionType_EQ_CON_LS)}
                   ]
                 )
                |
                ( orthogonal_matching_pursuit ALIAS omp {N_mdm(type,regressionType_ORTHOG_MATCH_PURSUIT)}
                  [ noise_tolerance REALLIST {N_mdm(RealDL,regressionNoiseTol)} ]
                 )
                |
                basis_pursuit ALIAS bp {N_mdm(type,regressionType_BASIS_PURSUIT)}
                |
                ( basis_pursuit_denoising ALIAS bpdn {N_mdm(type,regressionType_BASIS_PURSUIT_DENOISING)}
                  [ noise_tolerance REALLIST {N_mdm(RealDL,regressionNoiseTol)} ]
                 )
                |
                ( least_angle_regression ALIAS lars {N_mdm(type,regressionType_LEAST_ANGLE_REGRESSION)}
                  [ noise_tolerance REALLIST {N_mdm(RealDL,regressionNoiseTol)} ]
                 )
                |
                ( least_absolute_shrinkage ALIAS lasso {N_mdm(type,regressionType_LASSO_REGRESSION)}
                  [ noise_tolerance REALLIST {N_mdm(RealDL,regressionNoiseTol)} ]
                  [ l2_penalty REAL {N_mdm(Real,regressionL2Penalty)} ]
                 )
               ]
              [ cross_validation {N_mdm(true,crossValidation)}
                [ noise_only {N_mdm(true,crossValidNoiseOnly)} ]
                [ max_cv_order_candidates INTEGER >= 0 {N_mdm(ushint,maxCVOrderCandidates)} ]
               ]
              [ ratio_order REAL {N_mdm(Realp,collocRatioTermsOrder)} ]
              [ response_scaling {N_mdm(true,respScalingFlag)} ]
              [ use_derivatives {N_mdm(true,methodUseDerivsFlag)} ]
              [ tensor_grid {N_mdm(true,tensorGridFlag)} ]
              [ reuse_points ALIAS reuse_samples {N_mdm(lit,pointReuse_all)} ]
              [ max_solver_iterations INTEGER >= 0 {N_mdm(sizet,maxSolverIterations)} ]
             )
            |
            ( expansion_samples_sequence INTEGERLIST {N_mdm(szarray,expansionSamplesSeq)}
              [ reuse_points ALIAS reuse_samples {N_mdm(lit,pointReuse_all)} ]
             )
            [ import_build_points_file ALIAS import_points_file STRING {N_mdm(str,importBuildPtsFile)}
              [ 
                ( custom_annotated {N_mdm(utype,importBuildFormat_TABULAR_NONE)}
                  [ header {N_mdm(augment_utype,importBuildFormat_TABULAR_HEADER)} ]
                  [ eval_id {N_mdm(augment_utype,importBuildFormat_TABULAR_EVAL_ID)} ]
                  [ interface_id {N_mdm(augment_utype,importBuildFormat_TABULAR_IFACE_ID)} ]
                 )
                |
                annotated {N_mdm(utype,importBuildFormat_TABULAR_ANNOTATED)}
                |
                freeform {N_mdm(utype,importBuildFormat_TABULAR_NONE)}
               ]
              [ active_only {N_mdm(true,importBuildActive)} ]
             ]
           )
          |
          ( orthogonal_least_interpolation ALIAS least_interpolation ALIAS oli {N_mdm(type,regressionType_ORTHOG_LEAST_INTERPOLATION)}
            collocation_points_sequence INTEGERLIST {N_mdm(szarray,collocationPointsSeq)}
            [ tensor_grid INTEGERLIST {N_mdm(usharray,tensorGridOrder)} ]
            [ reuse_points ALIAS reuse_samples {N_mdm(lit,pointReuse_all)} ]
            [ import_build_points_file ALIAS import_points_file STRING {N_mdm(str,importBuildPtsFile)}
              [ 
                ( custom_annotated {N_mdm(utype,importBuildFormat_TABULAR_NONE)}
                  [ header {N_mdm(augment_utype,importBuildFormat_TABULAR_HEADER)} ]
                  [ eval_id {N_mdm(augment_utype,importBuildFormat_TABULAR_EVAL_ID)} ]
                  [ interface_id {N_mdm(augment_utype,importBuildFormat_TABULAR_IFACE_ID)} ]
                 )
                |
                annotated {N_mdm(utype,importBuildFormat_TABULAR_ANNOTATED)}
                |
                freeform {N_mdm(utype,importBuildFormat_TABULAR_NONE)}
               ]
              [ active_only {N_mdm(true,importBuildActive)} ]
             ]
           )
          [ 
            askey {N_mdm(type,expansionType_ASKEY_U)}
            |
            wiener {N_mdm(type,expansionType_STD_NORMAL_U)}
           ]
          [ normalized {N_mdm(true,normalizedCoeffs)} ]
          [ export_expansion_file STRING {N_mdm(str,exportExpansionFile)} ]
          [ 
            diagonal_covariance {N_mdm(type,covarianceControl_DIAGONAL_COVARIANCE)}
            |
            full_covariance {N_mdm(type,covarianceControl_FULL_COVARIANCE)}
           ]
         )
        |
        ( mf_pce {N_mdm(type,emulatorType_MF_PCE_EMULATOR)}
          [ p_refinement {N_mdm(type,refinementType_P_REFINEMENT)}
            uniform {N_mdm(type,refinementControl_UNIFORM_CONTROL)}
            |
            ( dimension_adaptive {0}
              sobol {N_mdm(type,refinementControl_DIMENSION_ADAPTIVE_CONTROL_SOBOL)}
              |
              decay {N_mdm(type,refinementControl_DIMENSION_ADAPTIVE_CONTROL_DECAY)}
              |
              generalized {N_mdm(type,refinementControl_DIMENSION_ADAPTIVE_CONTROL_GENERALIZED)}
             )
           ]
          [ max_refinement_iterations INTEGER >= 0 {N_mdm(sizet,maxRefineIterations)} ]
          [ allocation_control {0}
            greedy {N_mdm(type,multilevAllocControl_GREEDY_REFINEMENT)}
           ]
          [ discrepancy_emulation {0}
            distinct ALIAS paired {N_mdm(type,multilevDiscrepEmulation_DISTINCT_EMULATION)}
            |
            recursive {N_mdm(type,multilevDiscrepEmulation_RECURSIVE_EMULATION)}
           ]
          ( quadrature_order_sequence INTEGERLIST {N_mdm(usharray,quadratureOrderSeq)}
            [ dimension_preference REALLIST {N_mdm(RealDL,anisoDimPref)} ]
            [ 
              nested {N_mdm(type,nestingOverride_NESTED)}
              |
              non_nested {N_mdm(type,nestingOverride_NON_NESTED)}
             ]
           )
          |
          ( sparse_grid_level_sequence INTEGERLIST {N_mdm(usharray,sparseGridLevelSeq)}
            [ dimension_preference REALLIST {N_mdm(RealDL,anisoDimPref)} ]
            [ 
              restricted {N_mdm(type,growthOverride_RESTRICTED)}
              |
              unrestricted {N_mdm(type,growthOverride_UNRESTRICTED)}
             ]
            [ 
              nested {N_mdm(type,nestingOverride_NESTED)}
              |
              non_nested {N_mdm(type,nestingOverride_NON_NESTED)}
             ]
           )
          |
          ( expansion_order_sequence INTEGERLIST {N_mdm(usharray,expansionOrderSeq)}
            [ dimension_preference REALLIST {N_mdm(RealDL,anisoDimPref)} ]
            [ basis_type {0}
              tensor_product {N_mdm(type,expansionBasisType_TENSOR_PRODUCT_BASIS)}
              |
              total_order {N_mdm(type,expansionBasisType_TOTAL_ORDER_BASIS)}
              |
              ( adapted {N_mdm(type,expansionBasisType_ADAPTED_BASIS_EXPANDING_FRONT)}
                [ advancements INTEGER {N_mdm(ushint,adaptedBasisAdvancements)} ]
                [ soft_convergence_limit INTEGER {N_mdm(ushint,softConvLimit)} ]
               )
             ]
            ( collocation_ratio REAL {N_mdm(Realp,collocationRatio)}
              [ collocation_points_sequence ALIAS pilot_samples INTEGERLIST {N_mdm(szarray,collocationPointsSeq)} ]
              [ 
                ( least_squares {N_mdm(type,regressionType_DEFAULT_LEAST_SQ_REGRESSION)}
                  [ 
                    svd {N_mdm(type,lsRegressionType_SVD_LS)}
                    |
                    equality_constrained {N_mdm(type,lsRegressionType_EQ_CON_LS)}
                   ]
                 )
                |
                ( orthogonal_matching_pursuit ALIAS omp {N_mdm(type,regressionType_ORTHOG_MATCH_PURSUIT)}
                  [ noise_tolerance REALLIST {N_mdm(RealDL,regressionNoiseTol)} ]
                 )
                |
                basis_pursuit ALIAS bp {N_mdm(type,regressionType_BASIS_PURSUIT)}
                |
                ( basis_pursuit_denoising ALIAS bpdn {N_mdm(type,regressionType_BASIS_PURSUIT_DENOISING)}
                  [ noise_tolerance REALLIST {N_mdm(RealDL,regressionNoiseTol)} ]
                 )
                |
                ( least_angle_regression ALIAS lars {N_mdm(type,regressionType_LEAST_ANGLE_REGRESSION)}
                  [ noise_tolerance REALLIST {N_mdm(RealDL,regressionNoiseTol)} ]
                 )
                |
                ( least_absolute_shrinkage ALIAS lasso {N_mdm(type,regressionType_LASSO_REGRESSION)}
                  [ noise_tolerance REALLIST {N_mdm(RealDL,regressionNoiseTol)} ]
                  [ l2_penalty REAL {N_mdm(Real,regressionL2Penalty)} ]
                 )
               ]
              [ cross_validation {N_mdm(true,crossValidation)}
                [ noise_only {N_mdm(true,crossValidNoiseOnly)} ]
                [ max_cv_order_candidates INTEGER >= 0 {N_mdm(ushint,maxCVOrderCandidates)} ]
               ]
              [ ratio_order REAL {N_mdm(Realp,collocRatioTermsOrder)} ]
              [ response_scaling {N_mdm(true,respScalingFlag)} ]
              [ use_derivatives {N_mdm(true,methodUseDerivsFlag)} ]
              [ tensor_grid {N_mdm(true,tensorGridFlag)} ]
              [ reuse_points ALIAS reuse_samples {N_mdm(lit,pointReuse_all)} ]
              [ max_solver_iterations INTEGER >= 0 {N_mdm(sizet,maxSolverIterations)} ]
             )
            |
            ( expansion_samples_sequence INTEGERLIST {N_mdm(szarray,expansionSamplesSeq)}
              [ reuse_points ALIAS reuse_samples {N_mdm(lit,pointReuse_all)} ]
             )
            [ import_build_points_file ALIAS import_points_file STRING {N_mdm(str,importBuildPtsFile)}
              [ 
                ( custom_annotated {N_mdm(utype,importBuildFormat_TABULAR_NONE)}
                  [ header {N_mdm(augment_utype,importBuildFormat_TABULAR_HEADER)} ]
                  [ eval_id {N_mdm(augment_utype,importBuildFormat_TABULAR_EVAL_ID)} ]
                  [ interface_id {N_mdm(augment_utype,importBuildFormat_TABULAR_IFACE_ID)} ]
                 )
                |
                annotated {N_mdm(utype,importBuildFormat_TABULAR_ANNOTATED)}
                |
                freeform {N_mdm(utype,importBuildFormat_TABULAR_NONE)}
               ]
              [ active_only {N_mdm(true,importBuildActive)} ]
             ]
           )
          |
          ( orthogonal_least_interpolation ALIAS least_interpolation ALIAS oli {N_mdm(type,regressionType_ORTHOG_LEAST_INTERPOLATION)}
            collocation_points_sequence INTEGERLIST {N_mdm(szarray,collocationPointsSeq)}
            [ tensor_grid INTEGERLIST {N_mdm(usharray,tensorGridOrder)} ]
            [ reuse_points ALIAS reuse_samples {N_mdm(lit,pointReuse_all)} ]
            [ import_build_points_file ALIAS import_points_file STRING {N_mdm(str,importBuildPtsFile)}
              [ 
                ( custom_annotated {N_mdm(utype,importBuildFormat_TABULAR_NONE)}
                  [ header {N_mdm(augment_utype,importBuildFormat_TABULAR_HEADER)} ]
                  [ eval_id {N_mdm(augment_utype,importBuildFormat_TABULAR_EVAL_ID)} ]
                  [ interface_id {N_mdm(augment_utype,importBuildFormat_TABULAR_IFACE_ID)} ]
                 )
                |
                annotated {N_mdm(utype,importBuildFormat_TABULAR_ANNOTATED)}
                |
                freeform {N_mdm(utype,importBuildFormat_TABULAR_NONE)}
               ]
              [ active_only {N_mdm(true,importBuildActive)} ]
             ]
           )
          [ 
            askey {N_mdm(type,expansionType_ASKEY_U)}
            |
            wiener {N_mdm(type,expansionType_STD_NORMAL_U)}
           ]
          [ normalized {N_mdm(true,normalizedCoeffs)} ]
          [ export_expansion_file STRING {N_mdm(str,exportExpansionFile)} ]
          [ 
            diagonal_covariance {N_mdm(type,covarianceControl_DIAGONAL_COVARIANCE)}
            |
            full_covariance {N_mdm(type,covarianceControl_FULL_COVARIANCE)}
           ]
         )
        |
        ( sc {N_mdm(type,emulatorType_SC_EMULATOR)}
          [ 
            ( p_refinement {N_mdm(type,refinementType_P_REFINEMENT)}
              uniform {N_mdm(type,refinementControl_UNIFORM_CONTROL)}
              |
              ( dimension_adaptive {0}
                sobol {N_mdm(type,refinementControl_DIMENSION_ADAPTIVE_CONTROL_SOBOL)}
                |
                generalized {N_mdm(type,refinementControl_DIMENSION_ADAPTIVE_CONTROL_GENERALIZED)}
               )
             )
            |
            ( h_refinement {N_mdm(type,refinementType_H_REFINEMENT)}
              uniform {N_mdm(type,refinementControl_UNIFORM_CONTROL)}
              |
              ( dimension_adaptive {0}
                sobol {N_mdm(type,refinementControl_DIMENSION_ADAPTIVE_CONTROL_SOBOL)}
                |
                generalized {N_mdm(type,refinementControl_DIMENSION_ADAPTIVE_CONTROL_GENERALIZED)}
               )
              |
              local_adaptive {N_mdm(type,refinementControl_LOCAL_ADAPTIVE_CONTROL)}
             )
           ]
          [ max_refinement_iterations INTEGER >= 0 {N_mdm(sizet,maxRefineIterations)} ]
          ( quadrature_order INTEGER {N_mdm(ushint,quadratureOrder)}
            [ dimension_preference REALLIST {N_mdm(RealDL,anisoDimPref)} ]
            [ 
              nested {N_mdm(type,nestingOverride_NESTED)}
              |
              non_nested {N_mdm(type,nestingOverride_NON_NESTED)}
             ]
           )
          |
          ( sparse_grid_level INTEGER {N_mdm(ushint,sparseGridLevel)}
            [ dimension_preference REALLIST {N_mdm(RealDL,anisoDimPref)} ]
            [ 
              nodal {N_mdm(type,expansionBasisType_NODAL_INTERPOLANT)}
              |
              hierarchical {N_mdm(type,expansionBasisType_HIERARCHICAL_INTERPOLANT)}
             ]
            [ 
              restricted {N_mdm(type,growthOverride_RESTRICTED)}
              |
              unrestricted {N_mdm(type,growthOverride_UNRESTRICTED)}
             ]
            [ 
              nested {N_mdm(type,nestingOverride_NESTED)}
              |
              non_nested {N_mdm(type,nestingOverride_NON_NESTED)}
             ]
           )
          [ 
            piecewise {NIDRProblemDescDB::method_piecewise}
            |
            askey {N_mdm(type,expansionType_ASKEY_U)}
            |
            wiener {N_mdm(type,expansionType_STD_NORMAL_U)}
           ]
          [ use_derivatives {N_mdm(true,methodUseDerivsFlag)} ]
          [ 
            diagonal_covariance {N_mdm(type,covarianceControl_DIAGONAL_COVARIANCE)}
            |
            full_covariance {N_mdm(type,covarianceControl_FULL_COVARIANCE)}
           ]
         )
        |
        ( mf_sc {N_mdm(type,emulatorType_MF_SC_EMULATOR)}
          [ 
            ( p_refinement {N_mdm(type,refinementType_P_REFINEMENT)}
              uniform {N_mdm(type,refinementControl_UNIFORM_CONTROL)}
              |
              ( dimension_adaptive {0}
                sobol {N_mdm(type,refinementControl_DIMENSION_ADAPTIVE_CONTROL_SOBOL)}
                |
                generalized {N_mdm(type,refinementControl_DIMENSION_ADAPTIVE_CONTROL_GENERALIZED)}
               )
             )
            |
            ( h_refinement {N_mdm(type,refinementType_H_REFINEMENT)}
              uniform {N_mdm(type,refinementControl_UNIFORM_CONTROL)}
              |
              ( dimension_adaptive {0}
                sobol {N_mdm(type,refinementControl_DIMENSION_ADAPTIVE_CONTROL_SOBOL)}
                |
                generalized {N_mdm(type,refinementControl_DIMENSION_ADAPTIVE_CONTROL_GENERALIZED)}
               )
              |
              local_adaptive {N_mdm(type,refinementControl_LOCAL_ADAPTIVE_CONTROL)}
             )
           ]
          [ max_refinement_iterations INTEGER >= 0 {N_mdm(sizet,maxRefineIterations)} ]
          [ allocation_control {0}
            greedy {N_mdm(type,multilevAllocControl_GREEDY_REFINEMENT)}
           ]
          [ discrepancy_emulation {0}
            distinct ALIAS paired {N_mdm(type,multilevDiscrepEmulation_DISTINCT_EMULATION)}
            |
            recursive {N_mdm(type,multilevDiscrepEmulation_RECURSIVE_EMULATION)}
           ]
          ( quadrature_order_sequence INTEGERLIST {N_mdm(usharray,quadratureOrderSeq)}
            [ dimension_preference REALLIST {N_mdm(RealDL,anisoDimPref)} ]
            [ 
              nested {N_mdm(type,nestingOverride_NESTED)}
              |
              non_nested {N_mdm(type,nestingOverride_NON_NESTED)}
             ]
           )
          |
          ( sparse_grid_level_sequence INTEGERLIST {N_mdm(usharray,sparseGridLevelSeq)}
            [ dimension_preference REALLIST {N_mdm(RealDL,anisoDimPref)} ]
            [ 
              nodal {N_mdm(type,expansionBasisType_NODAL_INTERPOLANT)}
              |
              hierarchical {N_mdm(type,expansionBasisType_HIERARCHICAL_INTERPOLANT)}
             ]
            [ 
              restricted {N_mdm(type,growthOverride_RESTRICTED)}
              |
              unrestricted {N_mdm(type,growthOverride_UNRESTRICTED)}
             ]
            [ 
              nested {N_mdm(type,nestingOverride_NESTED)}
              |
              non_nested {N_mdm(type,nestingOverride_NON_NESTED)}
             ]
           )
          [ 
            piecewise {NIDRProblemDescDB::method_piecewise}
            |
            askey {N_mdm(type,expansionType_ASKEY_U)}
            |
            wiener {N_mdm(type,expansionType_STD_NORMAL_U)}
           ]
          [ use_derivatives {N_mdm(true,methodUseDerivsFlag)} ]
          [ 
            diagonal_covariance {N_mdm(type,covarianceControl_DIAGONAL_COVARIANCE)}
            |
            full_covariance {N_mdm(type,covarianceControl_FULL_COVARIANCE)}
           ]
         )
       ]
      [ standardized_space {N_mdm(true,standardizedSpace)} ]
      ( data_distribution {0}
        ( gaussian {0}
          means REALLIST {N_mdm(RealDL,dataDistMeans)}
          ( covariance REALLIST {N_mdm(RealDL,dataDistCovariance)}
            diagonal {N_mdm(lit,dataDistCovInputType_diagonal)}
            |
            matrix {N_mdm(lit,dataDistCovInputType_matrix)}
           )
         )
        |
        obs_data_filename STRING {N_mdm(str,dataDistFile)}
       )
      [ posterior_samples_import_filename STRING {N_mdm(str,posteriorSamplesImportFilename)} ]
      [ generate_posterior_samples {N_mdm(true,generatePosteriorSamples)}
        [ posterior_samples_export_filename STRING {N_mdm(str,posteriorSamplesExportFilename)} ]
       ]
      [ evaluate_posterior_density {N_mdm(true,evaluatePosteriorDensity)}
        [ posterior_density_export_filename STRING {N_mdm(str,posteriorDensityExportFilename)} ]
       ]
     )
    |
    ( dream {N_mdm(utype,subMethod_SUBMETHOD_DREAM)}
      chain_samples ALIAS samples INTEGER {N_mdm(int,chainSamples)}
      [ seed INTEGER > 0 {N_mdm(int,randomSeed)} ]
      [ chains INTEGER >= 3 {N_mdm(int,numChains)} ]
      [ num_cr INTEGER >= 1 {N_mdm(int,numCR)} ]
      [ crossover_chain_pairs INTEGER >= 0 {N_mdm(int,crossoverChainPairs)} ]
      [ gr_threshold REAL > 0.0 {N_mdm(Real,grThreshold)} ]
      [ jump_step INTEGER >= 0 {N_mdm(int,jumpStep)} ]
      [ emulator {0}
        ( gaussian_process ALIAS kriging {0}
          surfpack {N_mdm(type,emulatorType_KRIGING_EMULATOR)}
          |
          dakota {N_mdm(type,emulatorType_GP_EMULATOR)}
          [ build_samples INTEGER {N_mdm(int,buildSamples)} ]
          [ posterior_adaptive {N_mdm(true,adaptPosteriorRefine)} ]
          [ import_build_points_file ALIAS import_points_file STRING {N_mdm(str,importBuildPtsFile)}
            [ 
              ( custom_annotated {N_mdm(utype,importBuildFormat_TABULAR_NONE)}
                [ header {N_mdm(augment_utype,importBuildFormat_TABULAR_HEADER)} ]
                [ eval_id {N_mdm(augment_utype,importBuildFormat_TABULAR_EVAL_ID)} ]
                [ interface_id {N_mdm(augment_utype,importBuildFormat_TABULAR_IFACE_ID)} ]
               )
              |
              annotated {N_mdm(utype,importBuildFormat_TABULAR_ANNOTATED)}
              |
              freeform {N_mdm(utype,importBuildFormat_TABULAR_NONE)}
             ]
            [ active_only {N_mdm(true,importBuildActive)} ]
           ]
         )
        |
        ( pce {N_mdm(type,emulatorType_PCE_EMULATOR)}
          [ p_refinement {N_mdm(type,refinementType_P_REFINEMENT)}
            uniform {N_mdm(type,refinementControl_UNIFORM_CONTROL)}
            |
            ( dimension_adaptive {0}
              sobol {N_mdm(type,refinementControl_DIMENSION_ADAPTIVE_CONTROL_SOBOL)}
              |
              decay {N_mdm(type,refinementControl_DIMENSION_ADAPTIVE_CONTROL_DECAY)}
              |
              generalized {N_mdm(type,refinementControl_DIMENSION_ADAPTIVE_CONTROL_GENERALIZED)}
             )
           ]
          [ max_refinement_iterations INTEGER >= 0 {N_mdm(sizet,maxRefineIterations)} ]
          ( quadrature_order INTEGER {N_mdm(ushint,quadratureOrder)}
            [ dimension_preference REALLIST {N_mdm(RealDL,anisoDimPref)} ]
            [ 
              nested {N_mdm(type,nestingOverride_NESTED)}
              |
              non_nested {N_mdm(type,nestingOverride_NON_NESTED)}
             ]
           )
          |
          ( sparse_grid_level INTEGER {N_mdm(ushint,sparseGridLevel)}
            [ dimension_preference REALLIST {N_mdm(RealDL,anisoDimPref)} ]
            [ 
              restricted {N_mdm(type,growthOverride_RESTRICTED)}
              |
              unrestricted {N_mdm(type,growthOverride_UNRESTRICTED)}
             ]
            [ 
              nested {N_mdm(type,nestingOverride_NESTED)}
              |
              non_nested {N_mdm(type,nestingOverride_NON_NESTED)}
             ]
           )
          |
          cubature_integrand INTEGER {N_mdm(ushint,cubIntOrder)}
          |
          ( expansion_order INTEGER {N_mdm(ushint,expansionOrder)}
            [ dimension_preference REALLIST {N_mdm(RealDL,anisoDimPref)} ]
            [ basis_type {0}
              tensor_product {N_mdm(type,expansionBasisType_TENSOR_PRODUCT_BASIS)}
              |
              total_order {N_mdm(type,expansionBasisType_TOTAL_ORDER_BASIS)}
              |
              ( adapted {N_mdm(type,expansionBasisType_ADAPTED_BASIS_EXPANDING_FRONT)}
                [ advancements INTEGER {N_mdm(ushint,adaptedBasisAdvancements)} ]
                [ soft_convergence_limit INTEGER {N_mdm(ushint,softConvLimit)} ]
               )
             ]
            ( collocation_points INTEGER {N_mdm(sizet,collocationPoints)}
              [ 
                ( least_squares {N_mdm(type,regressionType_DEFAULT_LEAST_SQ_REGRESSION)}
                  [ 
                    svd {N_mdm(type,lsRegressionType_SVD_LS)}
                    |
                    equality_constrained {N_mdm(type,lsRegressionType_EQ_CON_LS)}
                   ]
                 )
                |
                ( orthogonal_matching_pursuit ALIAS omp {N_mdm(type,regressionType_ORTHOG_MATCH_PURSUIT)}
                  [ noise_tolerance REALLIST {N_mdm(RealDL,regressionNoiseTol)} ]
                 )
                |
                basis_pursuit ALIAS bp {N_mdm(type,regressionType_BASIS_PURSUIT)}
                |
                ( basis_pursuit_denoising ALIAS bpdn {N_mdm(type,regressionType_BASIS_PURSUIT_DENOISING)}
                  [ noise_tolerance REALLIST {N_mdm(RealDL,regressionNoiseTol)} ]
                 )
                |
                ( least_angle_regression ALIAS lars {N_mdm(type,regressionType_LEAST_ANGLE_REGRESSION)}
                  [ noise_tolerance REALLIST {N_mdm(RealDL,regressionNoiseTol)} ]
                 )
                |
                ( least_absolute_shrinkage ALIAS lasso {N_mdm(type,regressionType_LASSO_REGRESSION)}
                  [ noise_tolerance REALLIST {N_mdm(RealDL,regressionNoiseTol)} ]
                  [ l2_penalty REAL {N_mdm(Real,regressionL2Penalty)} ]
                 )
               ]
              [ cross_validation {N_mdm(true,crossValidation)}
                [ noise_only {N_mdm(true,crossValidNoiseOnly)} ]
                [ max_cv_order_candidates INTEGER >= 0 {N_mdm(ushint,maxCVOrderCandidates)} ]
               ]
              [ ratio_order REAL {N_mdm(Realp,collocRatioTermsOrder)} ]
              [ response_scaling {N_mdm(true,respScalingFlag)} ]
              [ use_derivatives {N_mdm(true,methodUseDerivsFlag)} ]
              [ tensor_grid {N_mdm(true,tensorGridFlag)} ]
              [ reuse_points ALIAS reuse_samples {N_mdm(lit,pointReuse_all)} ]
              [ max_solver_iterations INTEGER >= 0 {N_mdm(sizet,maxSolverIterations)} ]
             )
            |
            ( collocation_ratio REAL {N_mdm(Realp,collocationRatio)}
              [ 
                ( least_squares {N_mdm(type,regressionType_DEFAULT_LEAST_SQ_REGRESSION)}
                  [ 
                    svd {N_mdm(type,lsRegressionType_SVD_LS)}
                    |
                    equality_constrained {N_mdm(type,lsRegressionType_EQ_CON_LS)}
                   ]
                 )
                |
                ( orthogonal_matching_pursuit ALIAS omp {N_mdm(type,regressionType_ORTHOG_MATCH_PURSUIT)}
                  [ noise_tolerance REALLIST {N_mdm(RealDL,regressionNoiseTol)} ]
                 )
                |
                basis_pursuit ALIAS bp {N_mdm(type,regressionType_BASIS_PURSUIT)}
                |
                ( basis_pursuit_denoising ALIAS bpdn {N_mdm(type,regressionType_BASIS_PURSUIT_DENOISING)}
                  [ noise_tolerance REALLIST {N_mdm(RealDL,regressionNoiseTol)} ]
                 )
                |
                ( least_angle_regression ALIAS lars {N_mdm(type,regressionType_LEAST_ANGLE_REGRESSION)}
                  [ noise_tolerance REALLIST {N_mdm(RealDL,regressionNoiseTol)} ]
                 )
                |
                ( least_absolute_shrinkage ALIAS lasso {N_mdm(type,regressionType_LASSO_REGRESSION)}
                  [ noise_tolerance REALLIST {N_mdm(RealDL,regressionNoiseTol)} ]
                  [ l2_penalty REAL {N_mdm(Real,regressionL2Penalty)} ]
                 )
               ]
              [ cross_validation {N_mdm(true,crossValidation)}
                [ noise_only {N_mdm(true,crossValidNoiseOnly)} ]
                [ max_cv_order_candidates INTEGER >= 0 {N_mdm(ushint,maxCVOrderCandidates)} ]
               ]
              [ ratio_order REAL {N_mdm(Realp,collocRatioTermsOrder)} ]
              [ response_scaling {N_mdm(true,respScalingFlag)} ]
              [ use_derivatives {N_mdm(true,methodUseDerivsFlag)} ]
              [ tensor_grid {N_mdm(true,tensorGridFlag)} ]
              [ reuse_points ALIAS reuse_samples {N_mdm(lit,pointReuse_all)} ]
              [ max_solver_iterations INTEGER >= 0 {N_mdm(sizet,maxSolverIterations)} ]
             )
            |
            ( expansion_samples INTEGER {N_mdm(sizet,expansionSamples)}
              [ reuse_points ALIAS reuse_samples {N_mdm(lit,pointReuse_all)} ]
             )
            [ import_build_points_file ALIAS import_points_file STRING {N_mdm(str,importBuildPtsFile)}
              [ 
                ( custom_annotated {N_mdm(utype,importBuildFormat_TABULAR_NONE)}
                  [ header {N_mdm(augment_utype,importBuildFormat_TABULAR_HEADER)} ]
                  [ eval_id {N_mdm(augment_utype,importBuildFormat_TABULAR_EVAL_ID)} ]
                  [ interface_id {N_mdm(augment_utype,importBuildFormat_TABULAR_IFACE_ID)} ]
                 )
                |
                annotated {N_mdm(utype,importBuildFormat_TABULAR_ANNOTATED)}
                |
                freeform {N_mdm(utype,importBuildFormat_TABULAR_NONE)}
               ]
              [ active_only {N_mdm(true,importBuildActive)} ]
             ]
            [ posterior_adaptive {N_mdm(true,adaptPosteriorRefine)} ]
           )
          |
          ( orthogonal_least_interpolation ALIAS least_interpolation ALIAS oli {N_mdm(type,regressionType_ORTHOG_LEAST_INTERPOLATION)}
            collocation_points INTEGER {N_mdm(sizet,collocationPoints)}
            [ tensor_grid INTEGERLIST {N_mdm(usharray,tensorGridOrder)} ]
            [ reuse_points ALIAS reuse_samples {N_mdm(lit,pointReuse_all)} ]
            [ import_build_points_file ALIAS import_points_file STRING {N_mdm(str,importBuildPtsFile)}
              [ 
                ( custom_annotated {N_mdm(utype,importBuildFormat_TABULAR_NONE)}
                  [ header {N_mdm(augment_utype,importBuildFormat_TABULAR_HEADER)} ]
                  [ eval_id {N_mdm(augment_utype,importBuildFormat_TABULAR_EVAL_ID)} ]
                  [ interface_id {N_mdm(augment_utype,importBuildFormat_TABULAR_IFACE_ID)} ]
                 )
                |
                annotated {N_mdm(utype,importBuildFormat_TABULAR_ANNOTATED)}
                |
                freeform {N_mdm(utype,importBuildFormat_TABULAR_NONE)}
               ]
              [ active_only {N_mdm(true,importBuildActive)} ]
             ]
            [ posterior_adaptive {N_mdm(true,adaptPosteriorRefine)} ]
           )
          |
          import_expansion_file STRING {N_mdm(str,importExpansionFile)}
          [ 
            askey {N_mdm(type,expansionType_ASKEY_U)}
            |
            wiener {N_mdm(type,expansionType_STD_NORMAL_U)}
           ]
          [ normalized {N_mdm(true,normalizedCoeffs)} ]
          [ export_expansion_file STRING {N_mdm(str,exportExpansionFile)} ]
          [ 
            diagonal_covariance {N_mdm(type,covarianceControl_DIAGONAL_COVARIANCE)}
            |
            full_covariance {N_mdm(type,covarianceControl_FULL_COVARIANCE)}
           ]
         )
        |
        ( ml_pce {N_mdm(type,emulatorType_ML_PCE_EMULATOR)}
          [ allocation_control {0}
            ( estimator_variance {N_mdm(type,multilevAllocControl_ESTIMATOR_VARIANCE)}
              [ estimator_rate REAL {N_mdm(Real,multilevEstimatorRate)} ]
             )
            |
            rip_sampling {N_mdm(type,multilevAllocControl_RIP_SAMPLING)}
           ]
          [ discrepancy_emulation {0}
            distinct ALIAS paired {N_mdm(type,multilevDiscrepEmulation_DISTINCT_EMULATION)}
            |
            recursive {N_mdm(type,multilevDiscrepEmulation_RECURSIVE_EMULATION)}
           ]
          ( expansion_order_sequence INTEGERLIST {N_mdm(usharray,expansionOrderSeq)}
            [ dimension_preference REALLIST {N_mdm(RealDL,anisoDimPref)} ]
            [ basis_type {0}
              tensor_product {N_mdm(type,expansionBasisType_TENSOR_PRODUCT_BASIS)}
              |
              total_order {N_mdm(type,expansionBasisType_TOTAL_ORDER_BASIS)}
              |
              ( adapted {N_mdm(type,expansionBasisType_ADAPTED_BASIS_EXPANDING_FRONT)}
                [ advancements INTEGER {N_mdm(ushint,adaptedBasisAdvancements)} ]
                [ soft_convergence_limit INTEGER {N_mdm(ushint,softConvLimit)} ]
               )
             ]
            ( collocation_ratio REAL {N_mdm(Realp,collocationRatio)}
              [ collocation_points_sequence ALIAS pilot_samples INTEGERLIST {N_mdm(szarray,collocationPointsSeq)} ]
              [ 
                ( least_squares {N_mdm(type,regressionType_DEFAULT_LEAST_SQ_REGRESSION)}
                  [ 
                    svd {N_mdm(type,lsRegressionType_SVD_LS)}
                    |
                    equality_constrained {N_mdm(type,lsRegressionType_EQ_CON_LS)}
                   ]
                 )
                |
                ( orthogonal_matching_pursuit ALIAS omp {N_mdm(type,regressionType_ORTHOG_MATCH_PURSUIT)}
                  [ noise_tolerance REALLIST {N_mdm(RealDL,regressionNoiseTol)} ]
                 )
                |
                basis_pursuit ALIAS bp {N_mdm(type,regressionType_BASIS_PURSUIT)}
                |
                ( basis_pursuit_denoising ALIAS bpdn {N_mdm(type,regressionType_BASIS_PURSUIT_DENOISING)}
                  [ noise_tolerance REALLIST {N_mdm(RealDL,regressionNoiseTol)} ]
                 )
                |
                ( least_angle_regression ALIAS lars {N_mdm(type,regressionType_LEAST_ANGLE_REGRESSION)}
                  [ noise_tolerance REALLIST {N_mdm(RealDL,regressionNoiseTol)} ]
                 )
                |
                ( least_absolute_shrinkage ALIAS lasso {N_mdm(type,regressionType_LASSO_REGRESSION)}
                  [ noise_tolerance REALLIST {N_mdm(RealDL,regressionNoiseTol)} ]
                  [ l2_penalty REAL {N_mdm(Real,regressionL2Penalty)} ]
                 )
               ]
              [ cross_validation {N_mdm(true,crossValidation)}
                [ noise_only {N_mdm(true,crossValidNoiseOnly)} ]
                [ max_cv_order_candidates INTEGER >= 0 {N_mdm(ushint,maxCVOrderCandidates)} ]
               ]
              [ ratio_order REAL {N_mdm(Realp,collocRatioTermsOrder)} ]
              [ response_scaling {N_mdm(true,respScalingFlag)} ]
              [ use_derivatives {N_mdm(true,methodUseDerivsFlag)} ]
              [ tensor_grid {N_mdm(true,tensorGridFlag)} ]
              [ reuse_points ALIAS reuse_samples {N_mdm(lit,pointReuse_all)} ]
              [ max_solver_iterations INTEGER >= 0 {N_mdm(sizet,maxSolverIterations)} ]
             )
            |
            ( expansion_samples_sequence INTEGERLIST {N_mdm(szarray,expansionSamplesSeq)}
              [ reuse_points ALIAS reuse_samples {N_mdm(lit,pointReuse_all)} ]
             )
            [ import_build_points_file ALIAS import_points_file STRING {N_mdm(str,importBuildPtsFile)}
              [ 
                ( custom_annotated {N_mdm(utype,importBuildFormat_TABULAR_NONE)}
                  [ header {N_mdm(augment_utype,importBuildFormat_TABULAR_HEADER)} ]
                  [ eval_id {N_mdm(augment_utype,importBuildFormat_TABULAR_EVAL_ID)} ]
                  [ interface_id {N_mdm(augment_utype,importBuildFormat_TABULAR_IFACE_ID)} ]
                 )
                |
                annotated {N_mdm(utype,importBuildFormat_TABULAR_ANNOTATED)}
                |
                freeform {N_mdm(utype,importBuildFormat_TABULAR_NONE)}
               ]
              [ active_only {N_mdm(true,importBuildActive)} ]
             ]
           )
          |
          ( orthogonal_least_interpolation ALIAS least_interpolation ALIAS oli {N_mdm(type,regressionType_ORTHOG_LEAST_INTERPOLATION)}
            collocation_points_sequence INTEGERLIST {N_mdm(szarray,collocationPointsSeq)}
            [ tensor_grid INTEGERLIST {N_mdm(usharray,tensorGridOrder)} ]
            [ reuse_points ALIAS reuse_samples {N_mdm(lit,pointReuse_all)} ]
            [ import_build_points_file ALIAS import_points_file STRING {N_mdm(str,importBuildPtsFile)}
              [ 
                ( custom_annotated {N_mdm(utype,importBuildFormat_TABULAR_NONE)}
                  [ header {N_mdm(augment_utype,importBuildFormat_TABULAR_HEADER)} ]
                  [ eval_id {N_mdm(augment_utype,importBuildFormat_TABULAR_EVAL_ID)} ]
                  [ interface_id {N_mdm(augment_utype,importBuildFormat_TABULAR_IFACE_ID)} ]
                 )
                |
                annotated {N_mdm(utype,importBuildFormat_TABULAR_ANNOTATED)}
                |
                freeform {N_mdm(utype,importBuildFormat_TABULAR_NONE)}
               ]
              [ active_only {N_mdm(true,importBuildActive)} ]
             ]
           )
          [ 
            askey {N_mdm(type,expansionType_ASKEY_U)}
            |
            wiener {N_mdm(type,expansionType_STD_NORMAL_U)}
           ]
          [ normalized {N_mdm(true,normalizedCoeffs)} ]
          [ export_expansion_file STRING {N_mdm(str,exportExpansionFile)} ]
          [ 
            diagonal_covariance {N_mdm(type,covarianceControl_DIAGONAL_COVARIANCE)}
            |
            full_covariance {N_mdm(type,covarianceControl_FULL_COVARIANCE)}
           ]
         )
        |
        ( mf_pce {N_mdm(type,emulatorType_MF_PCE_EMULATOR)}
          [ p_refinement {N_mdm(type,refinementType_P_REFINEMENT)}
            uniform {N_mdm(type,refinementControl_UNIFORM_CONTROL)}
            |
            ( dimension_adaptive {0}
              sobol {N_mdm(type,refinementControl_DIMENSION_ADAPTIVE_CONTROL_SOBOL)}
              |
              decay {N_mdm(type,refinementControl_DIMENSION_ADAPTIVE_CONTROL_DECAY)}
              |
              generalized {N_mdm(type,refinementControl_DIMENSION_ADAPTIVE_CONTROL_GENERALIZED)}
             )
           ]
          [ max_refinement_iterations INTEGER >= 0 {N_mdm(sizet,maxRefineIterations)} ]
          [ allocation_control {0}
            greedy {N_mdm(type,multilevAllocControl_GREEDY_REFINEMENT)}
           ]
          [ discrepancy_emulation {0}
            distinct ALIAS paired {N_mdm(type,multilevDiscrepEmulation_DISTINCT_EMULATION)}
            |
            recursive {N_mdm(type,multilevDiscrepEmulation_RECURSIVE_EMULATION)}
           ]
          ( quadrature_order_sequence INTEGERLIST {N_mdm(usharray,quadratureOrderSeq)}
            [ dimension_preference REALLIST {N_mdm(RealDL,anisoDimPref)} ]
            [ 
              nested {N_mdm(type,nestingOverride_NESTED)}
              |
              non_nested {N_mdm(type,nestingOverride_NON_NESTED)}
             ]
           )
          |
          ( sparse_grid_level_sequence INTEGERLIST {N_mdm(usharray,sparseGridLevelSeq)}
            [ dimension_preference REALLIST {N_mdm(RealDL,anisoDimPref)} ]
            [ 
              restricted {N_mdm(type,growthOverride_RESTRICTED)}
              |
              unrestricted {N_mdm(type,growthOverride_UNRESTRICTED)}
             ]
            [ 
              nested {N_mdm(type,nestingOverride_NESTED)}
              |
              non_nested {N_mdm(type,nestingOverride_NON_NESTED)}
             ]
           )
          |
          ( expansion_order_sequence INTEGERLIST {N_mdm(usharray,expansionOrderSeq)}
            [ dimension_preference REALLIST {N_mdm(RealDL,anisoDimPref)} ]
            [ basis_type {0}
              tensor_product {N_mdm(type,expansionBasisType_TENSOR_PRODUCT_BASIS)}
              |
              total_order {N_mdm(type,expansionBasisType_TOTAL_ORDER_BASIS)}
              |
              ( adapted {N_mdm(type,expansionBasisType_ADAPTED_BASIS_EXPANDING_FRONT)}
                [ advancements INTEGER {N_mdm(ushint,adaptedBasisAdvancements)} ]
                [ soft_convergence_limit INTEGER {N_mdm(ushint,softConvLimit)} ]
               )
             ]
            ( collocation_ratio REAL {N_mdm(Realp,collocationRatio)}
              [ collocation_points_sequence ALIAS pilot_samples INTEGERLIST {N_mdm(szarray,collocationPointsSeq)} ]
              [ 
                ( least_squares {N_mdm(type,regressionType_DEFAULT_LEAST_SQ_REGRESSION)}
                  [ 
                    svd {N_mdm(type,lsRegressionType_SVD_LS)}
                    |
                    equality_constrained {N_mdm(type,lsRegressionType_EQ_CON_LS)}
                   ]
                 )
                |
                ( orthogonal_matching_pursuit ALIAS omp {N_mdm(type,regressionType_ORTHOG_MATCH_PURSUIT)}
                  [ noise_tolerance REALLIST {N_mdm(RealDL,regressionNoiseTol)} ]
                 )
                |
                basis_pursuit ALIAS bp {N_mdm(type,regressionType_BASIS_PURSUIT)}
                |
                ( basis_pursuit_denoising ALIAS bpdn {N_mdm(type,regressionType_BASIS_PURSUIT_DENOISING)}
                  [ noise_tolerance REALLIST {N_mdm(RealDL,regressionNoiseTol)} ]
                 )
                |
                ( least_angle_regression ALIAS lars {N_mdm(type,regressionType_LEAST_ANGLE_REGRESSION)}
                  [ noise_tolerance REALLIST {N_mdm(RealDL,regressionNoiseTol)} ]
                 )
                |
                ( least_absolute_shrinkage ALIAS lasso {N_mdm(type,regressionType_LASSO_REGRESSION)}
                  [ noise_tolerance REALLIST {N_mdm(RealDL,regressionNoiseTol)} ]
                  [ l2_penalty REAL {N_mdm(Real,regressionL2Penalty)} ]
                 )
               ]
              [ cross_validation {N_mdm(true,crossValidation)}
                [ noise_only {N_mdm(true,crossValidNoiseOnly)} ]
                [ max_cv_order_candidates INTEGER >= 0 {N_mdm(ushint,maxCVOrderCandidates)} ]
               ]
              [ ratio_order REAL {N_mdm(Realp,collocRatioTermsOrder)} ]
              [ response_scaling {N_mdm(true,respScalingFlag)} ]
              [ use_derivatives {N_mdm(true,methodUseDerivsFlag)} ]
              [ tensor_grid {N_mdm(true,tensorGridFlag)} ]
              [ reuse_points ALIAS reuse_samples {N_mdm(lit,pointReuse_all)} ]
              [ max_solver_iterations INTEGER >= 0 {N_mdm(sizet,maxSolverIterations)} ]
             )
            |
            ( expansion_samples_sequence INTEGERLIST {N_mdm(szarray,expansionSamplesSeq)}
              [ reuse_points ALIAS reuse_samples {N_mdm(lit,pointReuse_all)} ]
             )
            [ import_build_points_file ALIAS import_points_file STRING {N_mdm(str,importBuildPtsFile)}
              [ 
                ( custom_annotated {N_mdm(utype,importBuildFormat_TABULAR_NONE)}
                  [ header {N_mdm(augment_utype,importBuildFormat_TABULAR_HEADER)} ]
                  [ eval_id {N_mdm(augment_utype,importBuildFormat_TABULAR_EVAL_ID)} ]
                  [ interface_id {N_mdm(augment_utype,importBuildFormat_TABULAR_IFACE_ID)} ]
                 )
                |
                annotated {N_mdm(utype,importBuildFormat_TABULAR_ANNOTATED)}
                |
                freeform {N_mdm(utype,importBuildFormat_TABULAR_NONE)}
               ]
              [ active_only {N_mdm(true,importBuildActive)} ]
             ]
           )
          |
          ( orthogonal_least_interpolation ALIAS least_interpolation ALIAS oli {N_mdm(type,regressionType_ORTHOG_LEAST_INTERPOLATION)}
            collocation_points_sequence INTEGERLIST {N_mdm(szarray,collocationPointsSeq)}
            [ tensor_grid INTEGERLIST {N_mdm(usharray,tensorGridOrder)} ]
            [ reuse_points ALIAS reuse_samples {N_mdm(lit,pointReuse_all)} ]
            [ import_build_points_file ALIAS import_points_file STRING {N_mdm(str,importBuildPtsFile)}
              [ 
                ( custom_annotated {N_mdm(utype,importBuildFormat_TABULAR_NONE)}
                  [ header {N_mdm(augment_utype,importBuildFormat_TABULAR_HEADER)} ]
                  [ eval_id {N_mdm(augment_utype,importBuildFormat_TABULAR_EVAL_ID)} ]
                  [ interface_id {N_mdm(augment_utype,importBuildFormat_TABULAR_IFACE_ID)} ]
                 )
                |
                annotated {N_mdm(utype,importBuildFormat_TABULAR_ANNOTATED)}
                |
                freeform {N_mdm(utype,importBuildFormat_TABULAR_NONE)}
               ]
              [ active_only {N_mdm(true,importBuildActive)} ]
             ]
           )
          [ 
            askey {N_mdm(type,expansionType_ASKEY_U)}
            |
            wiener {N_mdm(type,expansionType_STD_NORMAL_U)}
           ]
          [ normalized {N_mdm(true,normalizedCoeffs)} ]
          [ export_expansion_file STRING {N_mdm(str,exportExpansionFile)} ]
          [ 
            diagonal_covariance {N_mdm(type,covarianceControl_DIAGONAL_COVARIANCE)}
            |
            full_covariance {N_mdm(type,covarianceControl_FULL_COVARIANCE)}
           ]
         )
        |
        ( sc {N_mdm(type,emulatorType_SC_EMULATOR)}
          [ 
            ( p_refinement {N_mdm(type,refinementType_P_REFINEMENT)}
              uniform {N_mdm(type,refinementControl_UNIFORM_CONTROL)}
              |
              ( dimension_adaptive {0}
                sobol {N_mdm(type,refinementControl_DIMENSION_ADAPTIVE_CONTROL_SOBOL)}
                |
                generalized {N_mdm(type,refinementControl_DIMENSION_ADAPTIVE_CONTROL_GENERALIZED)}
               )
             )
            |
            ( h_refinement {N_mdm(type,refinementType_H_REFINEMENT)}
              uniform {N_mdm(type,refinementControl_UNIFORM_CONTROL)}
              |
              ( dimension_adaptive {0}
                sobol {N_mdm(type,refinementControl_DIMENSION_ADAPTIVE_CONTROL_SOBOL)}
                |
                generalized {N_mdm(type,refinementControl_DIMENSION_ADAPTIVE_CONTROL_GENERALIZED)}
               )
              |
              local_adaptive {N_mdm(type,refinementControl_LOCAL_ADAPTIVE_CONTROL)}
             )
           ]
          [ max_refinement_iterations INTEGER >= 0 {N_mdm(sizet,maxRefineIterations)} ]
          ( quadrature_order INTEGER {N_mdm(ushint,quadratureOrder)}
            [ dimension_preference REALLIST {N_mdm(RealDL,anisoDimPref)} ]
            [ 
              nested {N_mdm(type,nestingOverride_NESTED)}
              |
              non_nested {N_mdm(type,nestingOverride_NON_NESTED)}
             ]
           )
          |
          ( sparse_grid_level INTEGER {N_mdm(ushint,sparseGridLevel)}
            [ dimension_preference REALLIST {N_mdm(RealDL,anisoDimPref)} ]
            [ 
              nodal {N_mdm(type,expansionBasisType_NODAL_INTERPOLANT)}
              |
              hierarchical {N_mdm(type,expansionBasisType_HIERARCHICAL_INTERPOLANT)}
             ]
            [ 
              restricted {N_mdm(type,growthOverride_RESTRICTED)}
              |
              unrestricted {N_mdm(type,growthOverride_UNRESTRICTED)}
             ]
            [ 
              nested {N_mdm(type,nestingOverride_NESTED)}
              |
              non_nested {N_mdm(type,nestingOverride_NON_NESTED)}
             ]
           )
          [ 
            piecewise {NIDRProblemDescDB::method_piecewise}
            |
            askey {N_mdm(type,expansionType_ASKEY_U)}
            |
            wiener {N_mdm(type,expansionType_STD_NORMAL_U)}
           ]
          [ use_derivatives {N_mdm(true,methodUseDerivsFlag)} ]
          [ 
            diagonal_covariance {N_mdm(type,covarianceControl_DIAGONAL_COVARIANCE)}
            |
            full_covariance {N_mdm(type,covarianceControl_FULL_COVARIANCE)}
           ]
         )
        |
        ( mf_sc {N_mdm(type,emulatorType_MF_SC_EMULATOR)}
          [ 
            ( p_refinement {N_mdm(type,refinementType_P_REFINEMENT)}
              uniform {N_mdm(type,refinementControl_UNIFORM_CONTROL)}
              |
              ( dimension_adaptive {0}
                sobol {N_mdm(type,refinementControl_DIMENSION_ADAPTIVE_CONTROL_SOBOL)}
                |
                generalized {N_mdm(type,refinementControl_DIMENSION_ADAPTIVE_CONTROL_GENERALIZED)}
               )
             )
            |
            ( h_refinement {N_mdm(type,refinementType_H_REFINEMENT)}
              uniform {N_mdm(type,refinementControl_UNIFORM_CONTROL)}
              |
              ( dimension_adaptive {0}
                sobol {N_mdm(type,refinementControl_DIMENSION_ADAPTIVE_CONTROL_SOBOL)}
                |
                generalized {N_mdm(type,refinementControl_DIMENSION_ADAPTIVE_CONTROL_GENERALIZED)}
               )
              |
              local_adaptive {N_mdm(type,refinementControl_LOCAL_ADAPTIVE_CONTROL)}
             )
           ]
          [ max_refinement_iterations INTEGER >= 0 {N_mdm(sizet,maxRefineIterations)} ]
          [ allocation_control {0}
            greedy {N_mdm(type,multilevAllocControl_GREEDY_REFINEMENT)}
           ]
          [ discrepancy_emulation {0}
            distinct ALIAS paired {N_mdm(type,multilevDiscrepEmulation_DISTINCT_EMULATION)}
            |
            recursive {N_mdm(type,multilevDiscrepEmulation_RECURSIVE_EMULATION)}
           ]
          ( quadrature_order_sequence INTEGERLIST {N_mdm(usharray,quadratureOrderSeq)}
            [ dimension_preference REALLIST {N_mdm(RealDL,anisoDimPref)} ]
            [ 
              nested {N_mdm(type,nestingOverride_NESTED)}
              |
              non_nested {N_mdm(type,nestingOverride_NON_NESTED)}
             ]
           )
          |
          ( sparse_grid_level_sequence INTEGERLIST {N_mdm(usharray,sparseGridLevelSeq)}
            [ dimension_preference REALLIST {N_mdm(RealDL,anisoDimPref)} ]
            [ 
              nodal {N_mdm(type,expansionBasisType_NODAL_INTERPOLANT)}
              |
              hierarchical {N_mdm(type,expansionBasisType_HIERARCHICAL_INTERPOLANT)}
             ]
            [ 
              restricted {N_mdm(type,growthOverride_RESTRICTED)}
              |
              unrestricted {N_mdm(type,growthOverride_UNRESTRICTED)}
             ]
            [ 
              nested {N_mdm(type,nestingOverride_NESTED)}
              |
              non_nested {N_mdm(type,nestingOverride_NON_NESTED)}
             ]
           )
          [ 
            piecewise {NIDRProblemDescDB::method_piecewise}
            |
            askey {N_mdm(type,expansionType_ASKEY_U)}
            |
            wiener {N_mdm(type,expansionType_STD_NORMAL_U)}
           ]
          [ use_derivatives {N_mdm(true,methodUseDerivsFlag)} ]
          [ 
            diagonal_covariance {N_mdm(type,covarianceControl_DIAGONAL_COVARIANCE)}
            |
            full_covariance {N_mdm(type,covarianceControl_FULL_COVARIANCE)}
           ]
         )
       ]
      [ standardized_space {N_mdm(true,standardizedSpace)} ]
      [ export_chain_points_file STRING {N_mdm(str,exportMCMCPtsFile)}
        [ 
          ( custom_annotated {N_mdm(utype,exportSamplesFormat_TABULAR_NONE)}
            [ header {N_mdm(augment_utype,exportSamplesFormat_TABULAR_HEADER)} ]
            [ eval_id {N_mdm(augment_utype,exportSamplesFormat_TABULAR_EVAL_ID)} ]
            [ interface_id {N_mdm(augment_utype,exportSamplesFormat_TABULAR_IFACE_ID)} ]
           )
          |
          annotated {N_mdm(utype,exportSamplesFormat_TABULAR_ANNOTATED)}
          |
          freeform {N_mdm(utype,exportSamplesFormat_TABULAR_NONE)}
         ]
       ]
     )
    |
    ( muq {N_mdm(utype,subMethod_SUBMETHOD_MUQ)}
      chain_samples ALIAS samples INTEGER {N_mdm(int,chainSamples)}
      [ seed INTEGER > 0 {N_mdm(int,randomSeed)} ]
      [ rng {0}
        mt19937 {N_mdm(lit,rngName_mt19937)}
        |
        rnum2 {N_mdm(lit,rngName_rnum2)}
       ]
      [ export_chain_points_file STRING {N_mdm(str,exportMCMCPtsFile)}
        [ 
          ( custom_annotated {N_mdm(utype,exportSamplesFormat_TABULAR_NONE)}
            [ header {N_mdm(augment_utype,exportSamplesFormat_TABULAR_HEADER)} ]
            [ eval_id {N_mdm(augment_utype,exportSamplesFormat_TABULAR_EVAL_ID)} ]
            [ interface_id {N_mdm(augment_utype,exportSamplesFormat_TABULAR_IFACE_ID)} ]
           )
          |
          annotated {N_mdm(utype,exportSamplesFormat_TABULAR_ANNOTATED)}
          |
          freeform {N_mdm(utype,exportSamplesFormat_TABULAR_NONE)}
         ]
       ]
      [ 
        ( adaptive_metropolis {N_mdm(lit,mcmcType_adaptive_metropolis)}
          [ period_num_steps INTEGER {N_mdm(int,amPeriodNumSteps)} ]
          [ starting_step INTEGER {N_mdm(int,amStartingStep)} ]
          [ adapt_scale REAL {N_mdm(Real,amScale)} ]
         )
        |
        ( delayed_rejection {N_mdm(lit,mcmcType_delayed_rejection)}
          [ num_stages INTEGER {N_mdm(int,drNumStages)} ]
          [ scale_type STRING {N_mdm(str,drScaleType)} ]
          [ delay_scale REAL {N_mdm(Real,drScale)} ]
         )
        |
        ( dili {N_mdm(lit,mcmcType_dili)}
          [ hessian_type STRING {N_mdm(str,diliHessianType)} ]
          [ adapt_interval INTEGER {N_mdm(int,diliAdaptInterval)} ]
          [ adapt_start INTEGER {N_mdm(int,diliAdaptStart)} ]
          [ adapt_end INTEGER {N_mdm(int,diliAdaptEnd)} ]
          [ initial_weight INTEGER {N_mdm(int,diliInitialWeight)} ]
          [ hess_tolerance REAL {N_mdm(Real,diliHessTolerance)} ]
          [ lis_tolerance REAL {N_mdm(Real,diliLISTolerance)} ]
          [ ses_num_eigs INTEGER {N_mdm(int,diliSesNumEigs)} ]
          [ ses_rel_tol REAL {N_mdm(Real,diliSesRelTol)} ]
          [ ses_abs_tol REAL {N_mdm(Real,diliSesAbsTol)} ]
          [ ses_exp_rank INTEGER {N_mdm(int,diliSesExpRank)} ]
          [ ses_overs_factor INTEGER {N_mdm(int,diliSesOversFactor)} ]
          [ ses_block_size INTEGER {N_mdm(int,diliSesBlockSize)} ]
         )
        |
        ( dram {N_mdm(lit,mcmcType_dram)}
          [ num_stages INTEGER {N_mdm(int,drNumStages)} ]
          [ scale_type STRING {N_mdm(str,drScaleType)} ]
          [ delay_scale REAL {N_mdm(Real,drScale)} ]
          [ period_num_steps INTEGER {N_mdm(int,amPeriodNumSteps)} ]
          [ starting_step INTEGER {N_mdm(int,amStartingStep)} ]
          [ adapt_scale REAL {N_mdm(Real,amScale)} ]
         )
        |
        ( mala {N_mdm(lit,mcmcType_mala)}
          [ step_size REAL {N_mdm(Real,malaStepSize)} ]
         )
        |
        metropolis_hastings {N_mdm(lit,mcmcType_metropolis_hastings)}
       ]
      [ pre_solve {0}
        sqp {N_mdm(utype,optSubProbSolver_SUBMETHOD_NPSOL)}
        |
        nip {N_mdm(utype,optSubProbSolver_SUBMETHOD_OPTPP)}
        |
        none {N_mdm(utype,optSubProbSolver_SUBMETHOD_NONE)}
       ]
<<<<<<< HEAD
      [ pre_solve {0}
        sqp {N_mdm(utype,optSubProbSolver_SUBMETHOD_NPSOL)}
        |
        nip {N_mdm(utype,optSubProbSolver_SUBMETHOD_OPTPP)}
        |
        none {N_mdm(utype,optSubProbSolver_SUBMETHOD_NONE)}
       ]
      [ dr_num_stages INTEGER {N_mdm(int,drNumStages)} ]
      [ dr_scale_type STRING {N_mdm(str,drScaleType)} ]
      [ dr_scale REAL {N_mdm(Real,drScale)} ]
      [ am_period_num_steps INTEGER {N_mdm(int,amPeriodNumSteps)} ]
      [ am_starting_step INTEGER {N_mdm(int,amStartingStep)} ]
      [ am_scale REAL {N_mdm(Real,amScale)} ]
      [ mala_step_size REAL {N_mdm(Real,malaStepSize)} ]
=======
>>>>>>> 9dcd3e48
      [ proposal_covariance {N_mdm(lit,proposalCovType_user)}
        ( prior {N_mdm(lit,proposalCovType_prior)}
          [ multiplier REAL > 0.0 {N_mdm(Real,priorPropCovMult)} ]
         )
        |
        ( derivatives {N_mdm(lit,proposalCovType_derivatives)}
          [ update_period INTEGER {N_mdm(int,proposalCovUpdatePeriod)} ]
         )
        |
        ( values REALLIST {N_mdm(RealDL,proposalCovData)}
          diagonal {N_mdm(lit,proposalCovInputType_diagonal)}
          |
          matrix {N_mdm(lit,proposalCovInputType_matrix)}
         )
        |
        ( filename STRING {N_mdm(str,proposalCovFile)}
          diagonal {N_mdm(lit,proposalCovInputType_diagonal)}
          |
          matrix {N_mdm(lit,proposalCovInputType_matrix)}
         )
       ]
     )
    [ experimental_design {N_mdm(true,adaptExpDesign)}
      initial_samples ALIAS samples INTEGER {N_mdm(int,numSamples)}
      num_candidates INTEGER > 0 {N_mdm(sizet,numCandidates)}
      [ max_hifi_evaluations INTEGER >= 0 {N_mdm(int,maxHifiEvals)} ]
      [ batch_size INTEGER >= 1 {N_mdm(int,batchSize)} ]
      [ import_candidate_points_file STRING {N_mdm(str,importCandPtsFile)}
        [ 
          ( custom_annotated {N_mdm(utype,importCandFormat_TABULAR_NONE)}
            [ header {N_mdm(augment_utype,importCandFormat_TABULAR_HEADER)} ]
            [ eval_id {N_mdm(augment_utype,importCandFormat_TABULAR_EVAL_ID)} ]
            [ interface_id {N_mdm(augment_utype,importCandFormat_TABULAR_IFACE_ID)} ]
           )
          |
          annotated {N_mdm(utype,importCandFormat_TABULAR_ANNOTATED)}
          |
          freeform {N_mdm(utype,importCandFormat_TABULAR_NONE)}
         ]
       ]
      [ ksg2 {N_mdm(true,mutualInfoKSG2)} ]
     ]
    [ calibrate_error_multipliers {0}
      one {N_mdm(utype,calibrateErrorMode_CALIBRATE_ONE)}
      |
      per_experiment {N_mdm(utype,calibrateErrorMode_CALIBRATE_PER_EXPER)}
      |
      per_response {N_mdm(utype,calibrateErrorMode_CALIBRATE_PER_RESP)}
      |
      both {N_mdm(utype,calibrateErrorMode_CALIBRATE_BOTH)}
      [ 
        hyperprior_alphas REALLIST {N_mdm(RealDL,hyperPriorAlphas)}
        hyperprior_betas REALLIST {N_mdm(RealDL,hyperPriorBetas)}
       ]
     ]
    [ burn_in_samples INTEGER {N_mdm(int,burnInSamples)} ]
    [ posterior_stats {0}
      [ kl_divergence {N_mdm(true,posteriorStatsKL)} ]
      [ mutual_info {N_mdm(true,posteriorStatsMutual)}
        [ ksg2 {N_mdm(true,mutualInfoKSG2)} ]
       ]
      [ kde {N_mdm(true,posteriorStatsKDE)} ]
     ]
    [ chain_diagnostics {N_mdm(true,chainDiagnostics)}
      [ confidence_intervals {N_mdm(true,chainDiagnosticsCI)} ]
     ]
    [ model_evidence {N_mdm(true,modelEvidence)}
      [ mc_approx {N_mdm(true,modelEvidMC)} ]
      [ evidence_samples INTEGER {N_mdm(int,evidenceSamples)} ]
      [ laplace_approx {N_mdm(true,modelEvidLaplace)} ]
     ]
    [ model_discrepancy {N_mdm(true,calModelDiscrepancy)}
      [ discrepancy_type {0}
        ( gaussian_process ALIAS kriging {N_mdm(lit,modelDiscrepancyType_global_kriging)}
          [ trend_order INTEGER >= 0 {N_mdm(shint,polynomialOrder)} ]
         )
        |
        ( polynomial {N_mdm(lit,modelDiscrepancyType_global_polynomial)}
          [ basis_order INTEGER >= 0 {N_mdm(shint,polynomialOrder)} ]
         )
       ]
      [ num_prediction_configs INTEGER >= 0 {N_mdm(sizet,numPredConfigs)} ]
      [ prediction_configs REALLIST {N_mdm(RealDL,predictionConfigList)} ]
      [ import_prediction_configs STRING {N_mdm(str,importPredConfigs)}
        [ 
          ( custom_annotated {N_mdm(utype,importPredConfigFormat_TABULAR_NONE)}
            [ header {N_mdm(augment_utype,importPredConfigFormat_TABULAR_HEADER)} ]
            [ eval_id {N_mdm(augment_utype,importPredConfigFormat_TABULAR_EVAL_ID)} ]
            [ interface_id {N_mdm(augment_utype,importPredConfigFormat_TABULAR_IFACE_ID)} ]
           )
          |
          annotated {N_mdm(utype,importPredConfigFormat_TABULAR_ANNOTATED)}
          |
          freeform {N_mdm(utype,importPredConfigFormat_TABULAR_NONE)}
         ]
       ]
      [ export_discrepancy_file STRING {N_mdm(str,exportDiscrepFile)}
        [ 
          ( custom_annotated {N_mdm(utype,exportDiscrepFormat_TABULAR_NONE)}
            [ header {N_mdm(augment_utype,exportDiscrepFormat_TABULAR_HEADER)} ]
            [ eval_id {N_mdm(augment_utype,exportDiscrepFormat_TABULAR_EVAL_ID)} ]
            [ interface_id {N_mdm(augment_utype,exportDiscrepFormat_TABULAR_IFACE_ID)} ]
           )
          |
          annotated {N_mdm(utype,exportDiscrepFormat_TABULAR_ANNOTATED)}
          |
          freeform {N_mdm(utype,exportDiscrepFormat_TABULAR_NONE)}
         ]
       ]
      [ export_corrected_model_file STRING {N_mdm(str,exportCorrModelFile)}
        [ 
          ( custom_annotated {N_mdm(utype,exportCorrModelFormat_TABULAR_NONE)}
            [ header {N_mdm(augment_utype,exportCorrModelFormat_TABULAR_HEADER)} ]
            [ eval_id {N_mdm(augment_utype,exportCorrModelFormat_TABULAR_EVAL_ID)} ]
            [ interface_id {N_mdm(augment_utype,exportCorrModelFormat_TABULAR_IFACE_ID)} ]
           )
          |
          annotated {N_mdm(utype,exportCorrModelFormat_TABULAR_ANNOTATED)}
          |
          freeform {N_mdm(utype,exportCorrModelFormat_TABULAR_NONE)}
         ]
       ]
      [ export_corrected_variance_file STRING {N_mdm(str,exportCorrVarFile)}
        [ 
          ( custom_annotated {N_mdm(utype,exportCorrVarFormat_TABULAR_NONE)}
            [ header {N_mdm(augment_utype,exportCorrVarFormat_TABULAR_HEADER)} ]
            [ eval_id {N_mdm(augment_utype,exportCorrVarFormat_TABULAR_EVAL_ID)} ]
            [ interface_id {N_mdm(augment_utype,exportCorrVarFormat_TABULAR_IFACE_ID)} ]
           )
          |
          annotated {N_mdm(utype,exportCorrVarFormat_TABULAR_ANNOTATED)}
          |
          freeform {N_mdm(utype,exportCorrVarFormat_TABULAR_NONE)}
         ]
       ]
     ]
    [ sub_sampling_period INTEGER {N_mdm(int,subSamplingPeriod)} ]
    [ probability_levels REALLIST {N_mdm(resplevs01,probabilityLevels)}
      [ num_probability_levels INTEGERLIST {N_mdm(num_resplevs,probabilityLevels)} ]
     ]
    [ convergence_tolerance REAL {N_mdm(Real,convergenceTolerance)} ]
    [ max_iterations INTEGER >= 0 {N_mdm(sizet,maxIterations)} ]
    [ model_pointer STRING {N_mdm(str,modelPointer)} ]
    [ scaling {N_mdm(true,methodScaling)} ]
   )
  |
  ( dace {N_mdm(utype,methodName_DACE)}
    grid {N_mdm(utype,subMethod_SUBMETHOD_GRID)}
    |
    random {N_mdm(utype,subMethod_SUBMETHOD_RANDOM)}
    |
    oas {N_mdm(utype,subMethod_SUBMETHOD_OAS)}
    |
    lhs {N_mdm(utype,subMethod_SUBMETHOD_LHS)}
    |
    oa_lhs {N_mdm(utype,subMethod_SUBMETHOD_OA_LHS)}
    |
    box_behnken {N_mdm(utype,subMethod_SUBMETHOD_BOX_BEHNKEN)}
    |
    central_composite {N_mdm(utype,subMethod_SUBMETHOD_CENTRAL_COMPOSITE)}
    [ samples INTEGER {N_mdm(int,numSamples)} ]
    [ seed INTEGER > 0 {N_mdm(int,randomSeed)} ]
    [ fixed_seed {N_mdm(true,fixedSeedFlag)} ]
    [ main_effects {N_mdm(true,mainEffectsFlag)} ]
    [ quality_metrics {N_mdm(true,volQualityFlag)} ]
    [ variance_based_decomp {N_mdm(true,vbdFlag)}
      [ drop_tolerance REAL {N_mdm(Real,vbdDropTolerance)} ]
      [ vbd_sampling_method {N_mdm(utype,vbdViaSamplingMethod)}
        ( binned {N_mdm(utype,vbdViaSamplingMethod_VBD_BINNED)}
          [ num_bins INTEGER {N_mdm(int,vbdViaSamplingNumBins)} ]
         )
        |
        pick_and_freeze {N_mdm(utype,vbdViaSamplingMethod_VBD_PICK_AND_FREEZE)}
       ]
     ]
    [ symbols INTEGER {N_mdm(int,numSymbols)} ]
    [ model_pointer STRING {N_mdm(str,modelPointer)} ]
   )
  |
  ( fsu_cvt {N_mdm(utype,methodName_FSU_CVT)}
    [ samples INTEGER {N_mdm(int,numSamples)} ]
    [ seed INTEGER > 0 {N_mdm(int,randomSeed)} ]
    [ fixed_seed {N_mdm(true,fixedSeedFlag)} ]
    [ latinize {N_mdm(true,latinizeFlag)} ]
    [ quality_metrics {N_mdm(true,volQualityFlag)} ]
    [ variance_based_decomp {N_mdm(true,vbdFlag)}
      [ drop_tolerance REAL {N_mdm(Real,vbdDropTolerance)} ]
      [ vbd_sampling_method {N_mdm(utype,vbdViaSamplingMethod)}
        ( binned {N_mdm(utype,vbdViaSamplingMethod_VBD_BINNED)}
          [ num_bins INTEGER {N_mdm(int,vbdViaSamplingNumBins)} ]
         )
        |
        pick_and_freeze {N_mdm(utype,vbdViaSamplingMethod_VBD_PICK_AND_FREEZE)}
       ]
     ]
    [ trial_type {0}
      grid {N_mdm(lit,trialType_grid)}
      |
      halton {N_mdm(lit,trialType_halton)}
      |
      random {N_mdm(lit,trialType_random)}
     ]
    [ num_trials INTEGER {N_mdm(int,numTrials)} ]
    [ max_iterations INTEGER >= 0 {N_mdm(sizet,maxIterations)} ]
    [ model_pointer STRING {N_mdm(str,modelPointer)} ]
   )
  |
  ( psuade_moat {N_mdm(utype,methodName_PSUADE_MOAT)}
    [ partitions INTEGERLIST {N_mdm(usharray,varPartitions)} ]
    [ samples INTEGER {N_mdm(int,numSamples)} ]
    [ seed INTEGER > 0 {N_mdm(int,randomSeed)} ]
    [ model_pointer STRING {N_mdm(str,modelPointer)} ]
   )
  |
  ( local_evidence ALIAS nond_local_evidence {N_mdm(utype,methodName_LOCAL_EVIDENCE)}
    [ 
      sqp {N_mdm(utype,optSubProbSolver_SUBMETHOD_NPSOL)}
      |
      nip {N_mdm(utype,optSubProbSolver_SUBMETHOD_OPTPP)}
     ]
    [ response_levels REALLIST {N_mdm(resplevs,responseLevels)}
      [ num_response_levels INTEGERLIST {N_mdm(num_resplevs,responseLevels)} ]
      [ compute {0}
        probabilities {N_mdm(type,responseLevelTarget_PROBABILITIES)}
        |
        gen_reliabilities {N_mdm(type,responseLevelTarget_GEN_RELIABILITIES)}
        [ system {0}
          series {N_mdm(type,responseLevelTargetReduce_SYSTEM_SERIES)}
          |
          parallel {N_mdm(type,responseLevelTargetReduce_SYSTEM_PARALLEL)}
         ]
       ]
     ]
    [ probability_levels REALLIST {N_mdm(resplevs01,probabilityLevels)}
      [ num_probability_levels INTEGERLIST {N_mdm(num_resplevs,probabilityLevels)} ]
     ]
    [ gen_reliability_levels REALLIST {N_mdm(resplevs,genReliabilityLevels)}
      [ num_gen_reliability_levels INTEGERLIST {N_mdm(num_resplevs,genReliabilityLevels)} ]
     ]
    [ distribution {0}
      cumulative {N_mdm(type,distributionType_CUMULATIVE)}
      |
      complementary {N_mdm(type,distributionType_COMPLEMENTARY)}
     ]
    [ model_pointer STRING {N_mdm(str,modelPointer)} ]
   )
  |
  ( local_interval_est ALIAS nond_local_interval_est {N_mdm(utype,methodName_LOCAL_INTERVAL_EST)}
    [ 
      sqp {N_mdm(utype,optSubProbSolver_SUBMETHOD_NPSOL)}
      |
      nip {N_mdm(utype,optSubProbSolver_SUBMETHOD_OPTPP)}
     ]
    [ convergence_tolerance REAL {N_mdm(Real,convergenceTolerance)} ]
    [ model_pointer STRING {N_mdm(str,modelPointer)} ]
   )
  |
  ( local_reliability ALIAS nond_local_reliability {N_mdm(utype,methodName_LOCAL_RELIABILITY)}
    [ mpp_search {0}
      x_taylor_mean {N_mdm(utype,subMethod_SUBMETHOD_AMV_X)}
      |
      u_taylor_mean {N_mdm(utype,subMethod_SUBMETHOD_AMV_U)}
      |
      x_taylor_mpp {N_mdm(utype,subMethod_SUBMETHOD_AMV_PLUS_X)}
      |
      u_taylor_mpp {N_mdm(utype,subMethod_SUBMETHOD_AMV_PLUS_U)}
      |
      x_two_point {N_mdm(utype,subMethod_SUBMETHOD_TANA_X)}
      |
      u_two_point {N_mdm(utype,subMethod_SUBMETHOD_TANA_U)}
      |
      x_multi_point {N_mdm(utype,subMethod_SUBMETHOD_QMEA_X)}
      |
      u_multi_point {N_mdm(utype,subMethod_SUBMETHOD_QMEA_U)}
      |
      no_approx {N_mdm(utype,subMethod_SUBMETHOD_NO_APPROX)}
      [ 
        sqp {N_mdm(utype,optSubProbSolver_SUBMETHOD_NPSOL)}
        |
        nip {N_mdm(utype,optSubProbSolver_SUBMETHOD_OPTPP)}
       ]
      [ integration {0}
        first_order {N_mdm(lit,reliabilityIntegration_first_order)}
        |
        second_order {N_mdm(lit,reliabilityIntegration_second_order)}
        [ probability_refinement ALIAS sample_refinement {0}
          import {N_mdm(utype,integrationRefine_IS)}
          |
          adapt_import {N_mdm(utype,integrationRefine_AIS)}
          |
          mm_adapt_import {N_mdm(utype,integrationRefine_MMAIS)}
          [ refinement_samples INTEGERLIST {N_mdm(ivec,refineSamples)} ]
          [ seed INTEGER > 0 {N_mdm(int,randomSeed)} ]
         ]
       ]
     ]
    [ response_levels REALLIST {N_mdm(resplevs,responseLevels)}
      [ num_response_levels INTEGERLIST {N_mdm(num_resplevs,responseLevels)} ]
      [ compute {0}
        probabilities {N_mdm(type,responseLevelTarget_PROBABILITIES)}
        |
        reliabilities {N_mdm(type,responseLevelTarget_RELIABILITIES)}
        |
        gen_reliabilities {N_mdm(type,responseLevelTarget_GEN_RELIABILITIES)}
        [ system {0}
          series {N_mdm(type,responseLevelTargetReduce_SYSTEM_SERIES)}
          |
          parallel {N_mdm(type,responseLevelTargetReduce_SYSTEM_PARALLEL)}
         ]
       ]
     ]
    [ probability_levels REALLIST {N_mdm(resplevs01,probabilityLevels)}
      [ num_probability_levels INTEGERLIST {N_mdm(num_resplevs,probabilityLevels)} ]
     ]
    [ reliability_levels REALLIST {N_mdm(resplevs,reliabilityLevels)}
      [ num_reliability_levels INTEGERLIST {N_mdm(num_resplevs,reliabilityLevels)} ]
     ]
    [ gen_reliability_levels REALLIST {N_mdm(resplevs,genReliabilityLevels)}
      [ num_gen_reliability_levels INTEGERLIST {N_mdm(num_resplevs,genReliabilityLevels)} ]
     ]
    [ distribution {0}
      cumulative {N_mdm(type,distributionType_CUMULATIVE)}
      |
      complementary {N_mdm(type,distributionType_COMPLEMENTARY)}
     ]
    [ max_iterations INTEGER >= 0 {N_mdm(sizet,maxIterations)} ]
    [ convergence_tolerance REAL {N_mdm(Real,convergenceTolerance)} ]
    [ final_moments {0}
      none {N_mdm(type,finalMomentsType_NO_MOMENTS)}
      |
      standard {N_mdm(type,finalMomentsType_STANDARD_MOMENTS)}
      |
      central {N_mdm(type,finalMomentsType_CENTRAL_MOMENTS)}
     ]
    [ model_pointer STRING {N_mdm(str,modelPointer)} ]
   )
  |
  ( global_reliability ALIAS nond_global_reliability {N_mdm(utype,methodName_GLOBAL_RELIABILITY)}
    [ initial_samples INTEGER {N_mdm(int,numSamples)} ]
    x_gaussian_process ALIAS x_kriging {N_mdm(utype,subMethod_SUBMETHOD_EGRA_X)}
    |
    u_gaussian_process ALIAS u_kriging {N_mdm(utype,subMethod_SUBMETHOD_EGRA_U)}
    [ 
      ( surfpack {N_mdm(type,emulatorType_KRIGING_EMULATOR)}
        [ export_model {N_mdm(true,exportSurrogate)}
          [ filename_prefix STRING {N_mdm(str,modelExportPrefix)} ]
          ( formats {0}
            [ text_archive {N_mdm(augment_utype,modelExportFormat_TEXT_ARCHIVE)} ]
            [ binary_archive {N_mdm(augment_utype,modelExportFormat_BINARY_ARCHIVE)} ]
           )
         ]
       )
      |
      dakota {N_mdm(type,emulatorType_GP_EMULATOR)}
      |
      ( experimental {N_mdm(type,emulatorType_EXPGP_EMULATOR)}
        [ export_model {N_mdm(true,exportSurrogate)}
          [ filename_prefix STRING {N_mdm(str,modelExportPrefix)} ]
          ( formats {0}
            [ text_archive {N_mdm(augment_utype,modelExportFormat_TEXT_ARCHIVE)} ]
            [ binary_archive {N_mdm(augment_utype,modelExportFormat_BINARY_ARCHIVE)} ]
           )
         ]
        [ options_file STRING {N_mdm(str,advancedOptionsFilename)} ]
       )
     ]
    [ import_build_points_file ALIAS import_points_file STRING {N_mdm(str,importBuildPtsFile)}
      [ 
        ( custom_annotated {N_mdm(utype,importBuildFormat_TABULAR_NONE)}
          [ header {N_mdm(augment_utype,importBuildFormat_TABULAR_HEADER)} ]
          [ eval_id {N_mdm(augment_utype,importBuildFormat_TABULAR_EVAL_ID)} ]
          [ interface_id {N_mdm(augment_utype,importBuildFormat_TABULAR_IFACE_ID)} ]
         )
        |
        annotated {N_mdm(utype,importBuildFormat_TABULAR_ANNOTATED)}
        |
        freeform {N_mdm(utype,importBuildFormat_TABULAR_NONE)}
       ]
      [ active_only {N_mdm(true,importBuildActive)} ]
     ]
    [ export_approx_points_file ALIAS export_points_file STRING {N_mdm(str,exportApproxPtsFile)}
      [ 
        ( custom_annotated {N_mdm(utype,exportApproxFormat_TABULAR_NONE)}
          [ header {N_mdm(augment_utype,exportApproxFormat_TABULAR_HEADER)} ]
          [ eval_id {N_mdm(augment_utype,exportApproxFormat_TABULAR_EVAL_ID)} ]
          [ interface_id {N_mdm(augment_utype,exportApproxFormat_TABULAR_IFACE_ID)} ]
         )
        |
        annotated {N_mdm(utype,exportApproxFormat_TABULAR_ANNOTATED)}
        |
        freeform {N_mdm(utype,exportApproxFormat_TABULAR_NONE)}
       ]
     ]
    [ use_derivatives {N_mdm(true,methodUseDerivsFlag)} ]
    [ seed INTEGER > 0 {N_mdm(int,randomSeed)} ]
    [ rng {0}
      mt19937 {N_mdm(lit,rngName_mt19937)}
      |
      rnum2 {N_mdm(lit,rngName_rnum2)}
     ]
    [ response_levels REALLIST {N_mdm(resplevs,responseLevels)}
      [ num_response_levels INTEGERLIST {N_mdm(num_resplevs,responseLevels)} ]
      [ compute {0}
        probabilities {N_mdm(type,responseLevelTarget_PROBABILITIES)}
        |
        gen_reliabilities {N_mdm(type,responseLevelTarget_GEN_RELIABILITIES)}
        [ system {0}
          series {N_mdm(type,responseLevelTargetReduce_SYSTEM_SERIES)}
          |
          parallel {N_mdm(type,responseLevelTargetReduce_SYSTEM_PARALLEL)}
         ]
       ]
     ]
    [ probability_levels REALLIST {N_mdm(resplevs01,probabilityLevels)}
      [ num_probability_levels INTEGERLIST {N_mdm(num_resplevs,probabilityLevels)} ]
     ]
    [ gen_reliability_levels REALLIST {N_mdm(resplevs,genReliabilityLevels)}
      [ num_gen_reliability_levels INTEGERLIST {N_mdm(num_resplevs,genReliabilityLevels)} ]
     ]
    [ distribution {0}
      cumulative {N_mdm(type,distributionType_CUMULATIVE)}
      |
      complementary {N_mdm(type,distributionType_COMPLEMENTARY)}
     ]
    [ max_iterations INTEGER >= 0 {N_mdm(sizet,maxIterations)} ]
    [ convergence_tolerance REAL {N_mdm(Real,convergenceTolerance)} ]
    [ model_pointer STRING {N_mdm(str,modelPointer)} ]
   )
  |
  ( fsu_quasi_mc {0}
    halton {N_mdm(utype,methodName_FSU_HALTON)}
    |
    hammersley {N_mdm(utype,methodName_FSU_HAMMERSLEY)}
    [ latinize {N_mdm(true,latinizeFlag)} ]
    [ quality_metrics {N_mdm(true,volQualityFlag)} ]
    [ variance_based_decomp {N_mdm(true,vbdFlag)}
      [ drop_tolerance REAL {N_mdm(Real,vbdDropTolerance)} ]
      [ vbd_sampling_method {N_mdm(utype,vbdViaSamplingMethod)}
        ( binned {N_mdm(utype,vbdViaSamplingMethod_VBD_BINNED)}
          [ num_bins INTEGER {N_mdm(int,vbdViaSamplingNumBins)} ]
         )
        |
        pick_and_freeze {N_mdm(utype,vbdViaSamplingMethod_VBD_PICK_AND_FREEZE)}
       ]
     ]
    [ samples INTEGER {N_mdm(int,numSamples)} ]
    [ fixed_sequence {N_mdm(true,fixedSequenceFlag)} ]
    [ sequence_start INTEGERLIST {N_mdm(ivec,sequenceStart)} ]
    [ sequence_leap INTEGERLIST {N_mdm(ivec,sequenceLeap)} ]
    [ prime_base INTEGERLIST {N_mdm(ivec,primeBase)} ]
    [ max_iterations INTEGER >= 0 {N_mdm(sizet,maxIterations)} ]
    [ model_pointer STRING {N_mdm(str,modelPointer)} ]
   )
  |
  ( vector_parameter_study {N_mdm(utype,methodName_VECTOR_PARAMETER_STUDY)}
    final_point REALLIST {N_mdm(RealDL,finalPoint)}
    |
    step_vector REALLIST {N_mdm(RealDL,stepVector)}
    num_steps INTEGER {N_mdm(int,numSteps)}
    [ model_pointer STRING {N_mdm(str,modelPointer)} ]
   )
  |
  ( list_parameter_study {N_mdm(utype,methodName_LIST_PARAMETER_STUDY)}
    list_of_points REALLIST {N_mdm(RealDL,listOfPoints)}
    |
    ( import_points_file STRING {N_mdm(str,pstudyFilename)}
      [ 
        ( custom_annotated {N_mdm(utype,pstudyFileFormat_TABULAR_NONE)}
          [ header {N_mdm(augment_utype,pstudyFileFormat_TABULAR_HEADER)} ]
          [ eval_id {N_mdm(augment_utype,pstudyFileFormat_TABULAR_EVAL_ID)} ]
          [ interface_id {N_mdm(augment_utype,pstudyFileFormat_TABULAR_IFACE_ID)} ]
         )
        |
        annotated {N_mdm(utype,pstudyFileFormat_TABULAR_ANNOTATED)}
        |
        freeform {N_mdm(utype,pstudyFileFormat_TABULAR_NONE)}
       ]
      [ active_only {N_mdm(true,pstudyFileActive)} ]
     )
    [ model_pointer STRING {N_mdm(str,modelPointer)} ]
   )
  |
  ( centered_parameter_study {N_mdm(utype,methodName_CENTERED_PARAMETER_STUDY)}
    step_vector REALLIST {N_mdm(RealDL,stepVector)}
    steps_per_variable ALIAS deltas_per_variable INTEGERLIST {N_mdm(ivec,stepsPerVariable)}
    [ model_pointer STRING {N_mdm(str,modelPointer)} ]
   )
  |
  ( multidim_parameter_study {N_mdm(utype,methodName_MULTIDIM_PARAMETER_STUDY)}
    partitions INTEGERLIST {N_mdm(usharray,varPartitions)}
    [ model_pointer STRING {N_mdm(str,modelPointer)} ]
   )
  |
  ( richardson_extrap {N_mdm(utype,methodName_RICHARDSON_EXTRAP)}
    estimate_order {N_mdm(utype,subMethod_SUBMETHOD_ESTIMATE_ORDER)}
    |
    converge_order {N_mdm(utype,subMethod_SUBMETHOD_CONVERGE_ORDER)}
    |
    converge_qoi {N_mdm(utype,subMethod_SUBMETHOD_CONVERGE_QOI)}
    [ refinement_rate REAL {N_mdm(Real,refinementRate)} ]
    [ convergence_tolerance REAL {N_mdm(Real,convergenceTolerance)} ]
    [ max_iterations INTEGER >= 0 {N_mdm(sizet,maxIterations)} ]
    [ model_pointer STRING {N_mdm(str,modelPointer)} ]
   )

KEYWORD model {N_mom3(start,0,stop)}
  [ id_model STRING {N_mom(str,idModel)} ]
  ( single ALIAS simulation {N_mom(lit,modelType_simulation)}
    [ interface_pointer STRING {N_mom(str,interfacePointer)} ]
    [ solution_level_control STRING {N_mom(str,solutionLevelControl)} ]
    [ 
      solution_level_cost REALLIST {N_mom(RealDL,solutionLevelCost)}
      |
      cost_recovery_metadata STRING {N_mom(str,costRecoveryMetadata)}
     ]
   )
  |
  ( surrogate {N_mom(lit,modelType_surrogate)}
    [ id_surrogates INTEGERLIST {N_mom(id_to_index_set,surrogateFnIndices)} ]
    ( global {0}
      ( experimental_gaussian_process {N_mom(lit,surrogateType_global_exp_gauss_proc)}
        [ trend {0}
          none {N_mom(lit,trendOrder_none)}
          |
          constant {N_mom(lit,trendOrder_constant)}
          |
          linear {N_mom(lit,trendOrder_linear)}
          |
          reduced_quadratic {N_mom(lit,trendOrder_reduced_quadratic)}
          |
          quadratic {N_mom(lit,trendOrder_quadratic)}
         ]
        [ num_restarts INTEGER > 1 {N_mom(int,numRestarts)} ]
        [ 
          nugget REAL > 0 {N_mom(Real,krigingNugget)}
          |
          find_nugget INTEGER {N_mom(shint,krigingFindNugget)}
         ]
        [ options_file STRING {N_mom(str,advancedOptionsFilename)} ]
        [ export_approx_variance_file STRING {N_mom(str,exportApproxVarianceFile)}
          [ 
            ( custom_annotated {N_mom(utype,exportApproxVarianceFormat_TABULAR_NONE)}
              [ header {N_mom(augment_utype,exportApproxVarianceFormat_TABULAR_HEADER)} ]
              [ eval_id {N_mom(augment_utype,exportApproxVarianceFormat_TABULAR_EVAL_ID)} ]
              [ interface_id {N_mom(augment_utype,exportApproxVarianceFormat_TABULAR_IFACE_ID)} ]
             )
            |
            annotated {N_mom(utype,exportApproxVarianceFormat_TABULAR_ANNOTATED)}
            |
            freeform {N_mom(utype,exportApproxVarianceFormat_TABULAR_NONE)}
           ]
         ]
        [ export_model {N_mom(true,exportSurrogate)}
          [ filename_prefix STRING {N_mom(str,modelExportPrefix)} ]
          ( formats {0}
            [ text_archive {N_mom(augment_utype,modelExportFormat_TEXT_ARCHIVE)} ]
            [ binary_archive {N_mom(augment_utype,modelExportFormat_BINARY_ARCHIVE)} ]
           )
         ]
        [ import_model {N_mom(true,importSurrogate)}
          [ filename_prefix STRING {N_mom(str,modelImportPrefix)} ]
          text_archive {N_mom(augment_utype,modelImportFormat_TEXT_ARCHIVE)}
          |
          binary_archive {N_mom(augment_utype,modelImportFormat_BINARY_ARCHIVE)}
         ]
       )
      |
      ( gaussian_process ALIAS kriging {0}
        ( dakota {N_mom(lit,surrogateType_global_gaussian)}
          [ point_selection {N_mom(true,pointSelection)} ]
          [ trend {0}
            constant {N_mom(lit,trendOrder_constant)}
            |
            linear {N_mom(lit,trendOrder_linear)}
            |
            reduced_quadratic {N_mom(lit,trendOrder_reduced_quadratic)}
           ]
         )
        |
        ( surfpack {N_mom(lit,surrogateType_global_kriging)}
          [ trend {0}
            constant {N_mom(lit,trendOrder_constant)}
            |
            linear {N_mom(lit,trendOrder_linear)}
            |
            reduced_quadratic {N_mom(lit,trendOrder_reduced_quadratic)}
            |
            quadratic {N_mom(lit,trendOrder_quadratic)}
           ]
          [ optimization_method STRING {N_mom(str,krigingOptMethod)} ]
          [ max_trials INTEGER > 0 {N_mom(shint,krigingMaxTrials)} ]
          [ 
            nugget REAL > 0 {N_mom(Real,krigingNugget)}
            |
            find_nugget INTEGER {N_mom(shint,krigingFindNugget)}
           ]
          [ correlation_lengths REALLIST {N_mom(RealDL,krigingCorrelations)} ]
          [ export_model {N_mom(true,exportSurrogate)}
            [ filename_prefix STRING {N_mom(str,modelExportPrefix)} ]
            ( formats {0}
              [ text_archive {N_mom(augment_utype,modelExportFormat_TEXT_ARCHIVE)} ]
              [ binary_archive {N_mom(augment_utype,modelExportFormat_BINARY_ARCHIVE)} ]
              [ algebraic_file {N_mom(augment_utype,modelExportFormat_ALGEBRAIC_FILE)} ]
              [ algebraic_console {N_mom(augment_utype,modelExportFormat_ALGEBRAIC_CONSOLE)} ]
             )
           ]
          [ import_model {N_mom(true,importSurrogate)}
            [ filename_prefix STRING {N_mom(str,modelImportPrefix)} ]
            text_archive {N_mom(augment_utype,modelImportFormat_TEXT_ARCHIVE)}
            |
            binary_archive {N_mom(augment_utype,modelImportFormat_BINARY_ARCHIVE)}
           ]
         )
        [ export_approx_variance_file STRING {N_mom(str,exportApproxVarianceFile)}
          [ 
            ( custom_annotated {N_mom(utype,exportApproxVarianceFormat_TABULAR_NONE)}
              [ header {N_mom(augment_utype,exportApproxVarianceFormat_TABULAR_HEADER)} ]
              [ eval_id {N_mom(augment_utype,exportApproxVarianceFormat_TABULAR_EVAL_ID)} ]
              [ interface_id {N_mom(augment_utype,exportApproxVarianceFormat_TABULAR_IFACE_ID)} ]
             )
            |
            annotated {N_mom(utype,exportApproxVarianceFormat_TABULAR_ANNOTATED)}
            |
            freeform {N_mom(utype,exportApproxVarianceFormat_TABULAR_NONE)}
           ]
         ]
       )
      |
      ( mars {N_mom(lit,surrogateType_global_mars)}
        [ max_bases INTEGER {N_mom(shint,marsMaxBases)} ]
        [ interpolation {0}
          linear {N_mom(lit,marsInterpolation_linear)}
          |
          cubic {N_mom(lit,marsInterpolation_cubic)}
         ]
        [ export_model {N_mom(true,exportSurrogate)}
          [ filename_prefix STRING {N_mom(str,modelExportPrefix)} ]
          ( formats {0}
            [ text_archive {N_mom(augment_utype,modelExportFormat_TEXT_ARCHIVE)} ]
            [ binary_archive {N_mom(augment_utype,modelExportFormat_BINARY_ARCHIVE)} ]
           )
         ]
        [ import_model {N_mom(true,importSurrogate)}
          [ filename_prefix STRING {N_mom(str,modelImportPrefix)} ]
          text_archive {N_mom(augment_utype,modelImportFormat_TEXT_ARCHIVE)}
          |
          binary_archive {N_mom(augment_utype,modelImportFormat_BINARY_ARCHIVE)}
         ]
       )
      |
      ( moving_least_squares {N_mom(lit,surrogateType_global_moving_least_squares)}
        [ basis_order ALIAS poly_order INTEGER >= 0 {N_mom(shint,polynomialOrder)} ]
        [ weight_function INTEGER {N_mom(shint,mlsWeightFunction)} ]
        [ export_model {N_mom(true,exportSurrogate)}
          [ filename_prefix STRING {N_mom(str,modelExportPrefix)} ]
          ( formats {0}
            [ text_archive {N_mom(augment_utype,modelExportFormat_TEXT_ARCHIVE)} ]
            [ binary_archive {N_mom(augment_utype,modelExportFormat_BINARY_ARCHIVE)} ]
           )
         ]
        [ import_model {N_mom(true,importSurrogate)}
          [ filename_prefix STRING {N_mom(str,modelImportPrefix)} ]
          text_archive {N_mom(augment_utype,modelImportFormat_TEXT_ARCHIVE)}
          |
          binary_archive {N_mom(augment_utype,modelImportFormat_BINARY_ARCHIVE)}
         ]
       )
      |
      ( function_train {N_mom(lit,surrogateType_global_function_train)}
        [ regression_type {0}
          ls {N_mom(type,regressionType_FT_LS)}
          |
          ( rls2 {N_mom(type,regressionType_FT_RLS2)}
            l2_penalty REAL {N_mom(Real,regressionL2Penalty)}
           )
         ]
        [ max_solver_iterations INTEGER >= 0 {N_mom(sizet,maxSolverIterations)} ]
        [ max_cross_iterations INTEGER >= 0 {N_mom(int,maxCrossIterations)} ]
        [ solver_tolerance REAL {N_mom(Real,solverTol)} ]
        [ response_scaling {N_mom(true,respScalingFlag)} ]
        [ tensor_grid {N_mom(true,tensorGridFlag)} ]
        [ rounding_tolerance REAL {N_mom(Real,solverRoundingTol)} ]
        [ arithmetic_tolerance REAL {N_mom(Real,statsRoundingTol)} ]
        [ start_order ALIAS order INTEGER >= 0 {N_mom(ushint,startOrder)}
          [ dimension_preference REALLIST {N_mdm(RealDL,anisoDimPref)} ]
         ]
        [ adapt_order {N_mom(true,adaptOrder)} ]
        [ kick_order INTEGER > 0 {N_mom(ushint,kickOrder)} ]
        [ max_order INTEGER >= 0 {N_mom(ushint,maxOrder)} ]
        [ max_cv_order_candidates INTEGER >= 0 {N_mom(ushint,maxCVOrderCandidates)} ]
        [ start_rank ALIAS rank INTEGER >= 0 {N_mom(sizet,startRank)} ]
        [ adapt_rank {N_mom(true,adaptRank)} ]
        [ kick_rank INTEGER > 0 {N_mom(sizet,kickRank)} ]
        [ max_rank INTEGER >= 0 {N_mom(sizet,maxRank)} ]
        [ max_cv_rank_candidates INTEGER >= 0 {N_mom(sizet,maxCVRankCandidates)} ]
       )
      |
      ( neural_network {N_mom(lit,surrogateType_global_neural_network)}
        [ max_nodes ALIAS nodes INTEGER {N_mom(shint,annNodes)} ]
        [ range REAL {N_mom(Real,annRange)} ]
        [ random_weight INTEGER {N_mom(shint,annRandomWeight)} ]
        [ export_model {N_mom(true,exportSurrogate)}
          [ filename_prefix STRING {N_mom(str,modelExportPrefix)} ]
          ( formats {0}
            [ text_archive {N_mom(augment_utype,modelExportFormat_TEXT_ARCHIVE)} ]
            [ binary_archive {N_mom(augment_utype,modelExportFormat_BINARY_ARCHIVE)} ]
            [ algebraic_file {N_mom(augment_utype,modelExportFormat_ALGEBRAIC_FILE)} ]
            [ algebraic_console {N_mom(augment_utype,modelExportFormat_ALGEBRAIC_CONSOLE)} ]
           )
         ]
        [ import_model {N_mom(true,importSurrogate)}
          [ filename_prefix STRING {N_mom(str,modelImportPrefix)} ]
          text_archive {N_mom(augment_utype,modelImportFormat_TEXT_ARCHIVE)}
          |
          binary_archive {N_mom(augment_utype,modelImportFormat_BINARY_ARCHIVE)}
         ]
       )
      |
      ( radial_basis {N_mom(lit,surrogateType_global_radial_basis)}
        [ bases INTEGER {N_mom(shint,rbfBases)} ]
        [ max_pts INTEGER {N_mom(shint,rbfMaxPts)} ]
        [ min_partition INTEGER {N_mom(shint,rbfMinPartition)} ]
        [ max_subsets INTEGER {N_mom(shint,rbfMaxSubsets)} ]
        [ export_model {N_mom(true,exportSurrogate)}
          [ filename_prefix STRING {N_mom(str,modelExportPrefix)} ]
          ( formats {0}
            [ text_archive {N_mom(augment_utype,modelExportFormat_TEXT_ARCHIVE)} ]
            [ binary_archive {N_mom(augment_utype,modelExportFormat_BINARY_ARCHIVE)} ]
            [ algebraic_file {N_mom(augment_utype,modelExportFormat_ALGEBRAIC_FILE)} ]
            [ algebraic_console {N_mom(augment_utype,modelExportFormat_ALGEBRAIC_CONSOLE)} ]
           )
         ]
        [ import_model {N_mom(true,importSurrogate)}
          [ filename_prefix STRING {N_mom(str,modelImportPrefix)} ]
          text_archive {N_mom(augment_utype,modelImportFormat_TEXT_ARCHIVE)}
          |
          binary_archive {N_mom(augment_utype,modelImportFormat_BINARY_ARCHIVE)}
         ]
       )
      |
      ( polynomial {N_mom(lit,surrogateType_global_polynomial)}
        basis_order INTEGER >= 0 {N_mom(shint,polynomialOrder)}
        |
        linear {N_mom(order,polynomialOrder_1)}
        |
        quadratic {N_mom(order,polynomialOrder_2)}
        |
        cubic {N_mom(order,polynomialOrder_3)}
        [ export_model {N_mom(true,exportSurrogate)}
          [ filename_prefix STRING {N_mom(str,modelExportPrefix)} ]
          ( formats {0}
            [ text_archive {N_mom(augment_utype,modelExportFormat_TEXT_ARCHIVE)} ]
            [ binary_archive {N_mom(augment_utype,modelExportFormat_BINARY_ARCHIVE)} ]
            [ algebraic_file {N_mom(augment_utype,modelExportFormat_ALGEBRAIC_FILE)} ]
            [ algebraic_console {N_mom(augment_utype,modelExportFormat_ALGEBRAIC_CONSOLE)} ]
           )
         ]
        [ import_model {N_mom(true,importSurrogate)}
          [ filename_prefix STRING {N_mom(str,modelImportPrefix)} ]
          text_archive {N_mom(augment_utype,modelImportFormat_TEXT_ARCHIVE)}
          |
          binary_archive {N_mom(augment_utype,modelImportFormat_BINARY_ARCHIVE)}
         ]
       )
      |
      ( experimental_polynomial {N_mom(lit,surrogateType_global_exp_poly)}
        basis_order INTEGER >= 0 {N_mom(shint,polynomialOrder)}
        [ options_file STRING {N_mom(str,advancedOptionsFilename)} ]
        [ export_model {N_mom(true,exportSurrogate)}
          [ filename_prefix STRING {N_mom(str,modelExportPrefix)} ]
          ( formats {0}
            [ text_archive {N_mom(augment_utype,modelExportFormat_TEXT_ARCHIVE)} ]
            [ binary_archive {N_mom(augment_utype,modelExportFormat_BINARY_ARCHIVE)} ]
           )
         ]
        [ import_model {N_mom(true,importSurrogate)}
          [ filename_prefix STRING {N_mom(str,modelImportPrefix)} ]
          text_archive {N_mom(augment_utype,modelImportFormat_TEXT_ARCHIVE)}
          |
          binary_archive {N_mom(augment_utype,modelImportFormat_BINARY_ARCHIVE)}
         ]
       )
      |
      ( experimental_python {N_mom(lit,surrogateType_global_exp_python)}
        [ options_file STRING {N_mom(str,advancedOptionsFilename)} ]
        class_path_and_name STRING {N_mom(str,moduleAndClassName)}
        [ export_model {N_mom(true,exportSurrogate)}
          [ filename_prefix STRING {N_mom(str,modelExportPrefix)} ]
          ( formats {0}
            [ text_archive {N_mom(augment_utype,modelExportFormat_TEXT_ARCHIVE)} ]
            [ binary_archive {N_mom(augment_utype,modelExportFormat_BINARY_ARCHIVE)} ]
           )
         ]
        [ import_model {N_mom(true,importSurrogate)}
          [ filename_prefix STRING {N_mom(str,modelImportPrefix)} ]
          text_archive {N_mom(augment_utype,modelImportFormat_TEXT_ARCHIVE)}
          |
          binary_archive {N_mom(augment_utype,modelImportFormat_BINARY_ARCHIVE)}
         ]
       )
      [ domain_decomposition {N_mom(true,domainDecomp)}
        [ cell_type STRING {N_mom(str,decompCellType)} ]
        [ support_layers INTEGER {N_mom(int,decompSupportLayers)} ]
        [ discontinuity_detection {N_mom(true,decompDiscontDetect)}
          jump_threshold REAL {N_mom(Real,discontJumpThresh)}
          |
          gradient_threshold REAL {N_mom(Real,discontGradThresh)}
         ]
       ]
      [ 
        total_points INTEGER {N_mom(int,pointsTotal)}
        |
        minimum_points {N_mom(type,pointsManagement_MINIMUM_POINTS)}
        |
        recommended_points {N_mom(type,pointsManagement_RECOMMENDED_POINTS)}
       ]
      [ 
        ( dace_method_pointer STRING {N_mom(str,subMethodPointer)}
          [ auto_refinement {N_mom(true,autoRefine)}
            [ max_iterations INTEGER > 0 {N_mom(sizet,maxIterations)} ]
            [ max_function_evaluations INTEGER > 0 {N_mom(sizet,maxFunctionEvals)} ]
            [ convergence_tolerance REAL {N_mom(Real,convergenceTolerance)} ]
            [ soft_convergence_limit INTEGER >= 0 {N_mom(int,softConvergenceLimit)} ]
            [ cross_validation_metric STRING {N_mom(str,refineCVMetric)}
              [ folds INTEGER > 0 {N_mom(int,refineCVFolds)} ]
             ]
           ]
         )
        |
        truth_model_pointer ALIAS actual_model_pointer STRING {N_mom(str,truthModelPointer)}
       ]
      [ reuse_points ALIAS reuse_samples {0}
        all {N_mom(lit,approxPointReuse_all)}
        |
        region {N_mom(lit,approxPointReuse_region)}
        |
        none {N_mom(lit,approxPointReuse_none)}
       ]
      [ import_build_points_file ALIAS import_points_file ALIAS samples_file STRING {N_mom(str,importBuildPtsFile)}
        [ 
          ( custom_annotated {N_mom(utype,importBuildFormat_TABULAR_NONE)}
            [ header {N_mom(augment_utype,importBuildFormat_TABULAR_HEADER)}
              [ use_variable_labels {N_mom(true,importUseVariableLabels)} ]
             ]
            [ eval_id {N_mom(augment_utype,importBuildFormat_TABULAR_EVAL_ID)} ]
            [ interface_id {N_mom(augment_utype,importBuildFormat_TABULAR_IFACE_ID)} ]
           )
          |
          ( annotated {N_mom(utype,importBuildFormat_TABULAR_ANNOTATED)}
            [ use_variable_labels {N_mom(true,importUseVariableLabels)} ]
           )
          |
          freeform {N_mom(utype,importBuildFormat_TABULAR_NONE)}
         ]
        [ active_only {N_mom(true,importBuildActive)} ]
       ]
      [ export_approx_points_file ALIAS export_points_file STRING {N_mom(str,exportApproxPtsFile)}
        [ 
          ( custom_annotated {N_mom(utype,exportApproxFormat_TABULAR_NONE)}
            [ header {N_mom(augment_utype,exportApproxFormat_TABULAR_HEADER)} ]
            [ eval_id {N_mom(augment_utype,exportApproxFormat_TABULAR_EVAL_ID)} ]
            [ interface_id {N_mom(augment_utype,exportApproxFormat_TABULAR_IFACE_ID)} ]
           )
          |
          annotated {N_mom(utype,exportApproxFormat_TABULAR_ANNOTATED)}
          |
          freeform {N_mom(utype,exportApproxFormat_TABULAR_NONE)}
         ]
       ]
      [ use_derivatives {N_mom(true,modelUseDerivsFlag)} ]
      [ correction {0}
        zeroth_order {N_mom(order,approxCorrectionOrder_0)}
        |
        first_order {N_mom(order,approxCorrectionOrder_1)}
        |
        second_order {N_mom(order,approxCorrectionOrder_2)}
        additive {N_mom(type,approxCorrectionType_ADDITIVE_CORRECTION)}
        |
        multiplicative {N_mom(type,approxCorrectionType_MULTIPLICATIVE_CORRECTION)}
        |
        combined {N_mom(type,approxCorrectionType_COMBINED_CORRECTION)}
       ]
      [ metrics ALIAS diagnostics STRINGLIST {N_mom(strL,diagMetrics)}
        [ cross_validation {N_mom(true,crossValidateFlag)}
          [ 
            folds INTEGER {N_mom(int,numFolds)}
            |
            percent REAL {N_mom(Real,percentFold)}
           ]
         ]
        [ press {N_mom(true,pressFlag)} ]
       ]
      [ import_challenge_points_file ALIAS challenge_points_file STRING {N_mom(str,importChallengePtsFile)}
        [ 
          ( custom_annotated {N_mom(utype,importChallengeFormat_TABULAR_NONE)}
            [ header {N_mom(augment_utype,importChallengeFormat_TABULAR_HEADER)}
              [ use_variable_labels {N_mom(true,importChalUseVariableLabels)} ]
             ]
            [ eval_id {N_mom(augment_utype,importChallengeFormat_TABULAR_EVAL_ID)} ]
            [ interface_id {N_mom(augment_utype,importChallengeFormat_TABULAR_IFACE_ID)} ]
           )
          |
          ( annotated {N_mom(utype,importChallengeFormat_TABULAR_ANNOTATED)}
            [ use_variable_labels {N_mom(true,importChalUseVariableLabels)} ]
           )
          |
          freeform {N_mom(utype,importChallengeFormat_TABULAR_NONE)}
         ]
        [ active_only {N_mom(true,importChallengeActive)} ]
       ]
     )
    |
    ( multipoint {0}
      tana {N_mom(lit,surrogateType_multipoint_tana)}
      |
      qmea {N_mom(lit,surrogateType_multipoint_qmea)}
      truth_model_pointer ALIAS actual_model_pointer STRING {N_mom(str,truthModelPointer)}
     )
    |
    ( local {N_mom(lit,surrogateType_local_taylor)}
      taylor_series {0}
      truth_model_pointer ALIAS actual_model_pointer STRING {N_mom(str,truthModelPointer)}
     )
    |
    ( ensemble {N_mom(lit,surrogateType_ensemble)}
      ( ordered_model_fidelities ALIAS model_fidelity_sequence STRINGLIST {N_mom(strL,ensembleModelPointers)}
        [ correction {0}
          zeroth_order {N_mom(order,approxCorrectionOrder_0)}
          |
          first_order {N_mom(order,approxCorrectionOrder_1)}
          |
          second_order {N_mom(order,approxCorrectionOrder_2)}
          additive {N_mom(type,approxCorrectionType_ADDITIVE_CORRECTION)}
          |
          multiplicative {N_mom(type,approxCorrectionType_MULTIPLICATIVE_CORRECTION)}
          |
          combined {N_mom(type,approxCorrectionType_COMBINED_CORRECTION)}
         ]
       )
      |
      ( truth_model_pointer ALIAS actual_model_pointer STRING {N_mom(str,truthModelPointer)}
        [ approximation_models ALIAS unordered_model_fidelities STRINGLIST {N_mom(strL,ensembleModelPointers)} ]
       )
     )
   )
  |
  ( nested {N_mom(lit,modelType_nested)}
    [ optional_interface_pointer STRING {N_mom(str,interfacePointer)}
      [ optional_interface_responses_pointer STRING {N_mom(str,optionalInterfRespPointer)} ]
     ]
    ( sub_method_pointer STRING {N_mom(str,subMethodPointer)}
      [ iterator_servers INTEGER > 0 {N_mom(int,subMethodServers)} ]
      [ iterator_scheduling {0}
        master {N_mom(type,subMethodScheduling_MASTER_SCHEDULING)}
        |
        peer {N_mom(type,subMethodScheduling_PEER_SCHEDULING)}
       ]
      [ processors_per_iterator INTEGER > 0 {N_mom(int,subMethodProcs)} ]
      [ primary_variable_mapping STRINGLIST {N_mom(strL,primaryVarMaps)} ]
      [ secondary_variable_mapping STRINGLIST {N_mom(strL,secondaryVarMaps)} ]
      [ primary_response_mapping REALLIST {N_mom(RealDL,primaryRespCoeffs)} ]
      [ secondary_response_mapping REALLIST {N_mom(RealDL,secondaryRespCoeffs)} ]
      [ identity_response_mapping {N_mom(true,identityRespMap)} ]
     )
   )
  |
  ( active_subspace ALIAS subspace {N_mom(lit,modelType_active_subspace)}
    truth_model_pointer ALIAS actual_model_pointer STRING {N_mom(str,truthModelPointer)}
    [ initial_samples INTEGER {N_mom(int,initialSamples)} ]
    [ sample_type {0}
      lhs {N_mom(utype,subspaceSampleType_SUBMETHOD_LHS)}
      |
      random {N_mom(utype,subspaceSampleType_SUBMETHOD_RANDOM)}
     ]
    [ truncation_method {0}
      [ bing_li {N_mom(true,subspaceIdBingLi)} ]
      [ constantine {N_mom(true,subspaceIdConstantine)} ]
      [ energy {N_mom(true,subspaceIdEnergy)}
        [ truncation_tolerance REAL {N_mom(Real,truncationTolerance)} ]
       ]
      [ cross_validation {N_mom(true,subspaceIdCV)}
        [ 
          minimum {N_mom(utype,subspaceIdCVMethod_MINIMUM_METRIC)}
          |
          relative {N_mom(utype,subspaceIdCVMethod_RELATIVE_TOLERANCE)}
          |
          decrease {N_mom(utype,subspaceIdCVMethod_DECREASE_TOLERANCE)}
         ]
        [ relative_tolerance REAL {N_mom(Real,relTolerance)} ]
        [ decrease_tolerance REAL {N_mom(Real,decreaseTolerance)} ]
        [ max_rank INTEGER {N_mom(int,subspaceCVMaxRank)} ]
        [ exhaustive {N_mom(false,subspaceCVIncremental)} ]
       ]
     ]
    [ dimension INTEGER {N_mom(int,subspaceDimension)} ]
    [ bootstrap_samples INTEGER {N_mom(int,numReplicates)} ]
    [ build_surrogate {N_mom(true,subspaceBuildSurrogate)}
      [ refinement_samples INTEGERLIST {N_mom(ivec,refineSamples)} ]
     ]
    [ normalization {0}
      mean_value {N_mom(utype,subspaceNormalization_SUBSPACE_NORM_MEAN_VALUE)}
      |
      mean_gradient {N_mom(utype,subspaceNormalization_SUBSPACE_NORM_MEAN_GRAD)}
      |
      local_gradient {N_mom(utype,subspaceNormalization_SUBSPACE_NORM_LOCAL_GRAD)}
     ]
   )
  |
  ( adapted_basis {N_mom(lit,modelType_adapted_basis)}
    ( truth_model_pointer ALIAS actual_model_pointer STRING {N_mom(str,truthModelPointer)}
      sparse_grid_level INTEGER {N_mom(ushint,adaptedBasisSparseGridLev)}
      |
      ( expansion_order INTEGER {N_mom(ushint,adaptedBasisExpOrder)}
        collocation_ratio REAL {N_mom(Real,adaptedBasisCollocRatio)}
       )
      [ dimension INTEGER {N_mom(int,subspaceDimension)} ]
      [ rotation_method {0}
        unranked {N_mom(type,method_rotation_ROTATION_METHOD_UNRANKED)}
        |
        ranked {N_mom(type,method_rotation_ROTATION_METHOD_RANKED)}
       ]
     )
    [ truncation_tolerance REAL {N_mom(Real,adaptedBasisTruncationTolerance)} ]
   )
  |
  ( random_field {N_mom(lit,modelType_random_field)}
    [ build_source {0}
      rf_data_file STRING {N_mom(str,rfDataFileName)}
      |
      dace_method_pointer STRING {N_mom(str,subMethodPointer)}
      |
      ( analytic_covariance {0}
        squared_exponential {N_mom(utype,analyticCovIdForm_EXP_L2)}
        |
        exponential {N_mom(utype,analyticCovIdForm_EXP_L1)}
       )
     ]
    [ expansion_form {0}
      karhunen_loeve {N_mom(utype,randomFieldIdForm_RF_KARHUNEN_LOEVE)}
      |
      principal_components {N_mom(utype,randomFieldIdForm_RF_PCA_GP)}
     ]
    [ expansion_bases INTEGER {N_mom(int,subspaceDimension)} ]
    [ truncation_tolerance REAL {N_mom(Real,truncationTolerance)} ]
    propagation_model_pointer STRING {N_mom(str,propagationModelPointer)}
   )
  [ variables_pointer STRING {N_mom(str,variablesPointer)} ]
  [ responses_pointer STRING {N_mom(str,responsesPointer)} ]
  [ hierarchical_tagging {N_mom(true,hierarchicalTags)} ]

KEYWORD variables {N_vam3(start,0,stop)}
  [ id_variables STRING {N_vam(str,idVariables)} ]
  [ active {0}
    all {N_vam(type,varsView_ALL_VIEW)}
    |
    design {N_vam(type,varsView_DESIGN_VIEW)}
    |
    uncertain {N_vam(type,varsView_UNCERTAIN_VIEW)}
    |
    aleatory {N_vam(type,varsView_ALEATORY_UNCERTAIN_VIEW)}
    |
    epistemic {N_vam(type,varsView_EPISTEMIC_UNCERTAIN_VIEW)}
    |
    state {N_vam(type,varsView_STATE_VIEW)}
   ]
  [ 
    mixed {N_vam(type,varsDomain_MIXED_DOMAIN)}
    |
    relaxed {N_vam(type,varsDomain_RELAXED_DOMAIN)}
   ]
  [ continuous_design INTEGER > 0 {N_vam(sizet,numContinuousDesVars)}
    [ initial_point ALIAS cdv_initial_point REALLIST LEN continuous_design {N_vam(rvec,continuousDesignVars)} ]
    [ lower_bounds ALIAS cdv_lower_bounds REALLIST LEN continuous_design {N_vam(rvec,continuousDesignLowerBnds)} ]
    [ upper_bounds ALIAS cdv_upper_bounds REALLIST LEN continuous_design {N_vam(rvec,continuousDesignUpperBnds)} ]
    [ scale_types ALIAS cdv_scale_types STRINGLIST LEN1 continuous_design {N_vam(strL,continuousDesignScaleTypes)} ]
    [ scales ALIAS cdv_scales REALLIST LEN1 continuous_design {N_vam(rvec,continuousDesignScales)} ]
    [ descriptors ALIAS cdv_descriptors STRINGLIST LEN continuous_design {N_vam(strL,continuousDesignLabels)} ]
   ]
  [ discrete_design_range INTEGER > 0 {N_vam(sizet,numDiscreteDesRangeVars)}
    [ initial_point ALIAS ddv_initial_point INTEGERLIST LEN discrete_design_range {N_vam(ivec,discreteDesignRangeVars)} ]
    [ lower_bounds ALIAS ddv_lower_bounds INTEGERLIST LEN discrete_design_range {N_vam(ivec,discreteDesignRangeLowerBnds)} ]
    [ upper_bounds ALIAS ddv_upper_bounds INTEGERLIST LEN discrete_design_range {N_vam(ivec,discreteDesignRangeUpperBnds)} ]
    [ descriptors ALIAS ddv_descriptors STRINGLIST LEN discrete_design_range {N_vam(strL,discreteDesignRangeLabels)} ]
   ]
  [ discrete_design_set {0}
    [ integer INTEGER > 0 {N_vam(sizet,numDiscreteDesSetIntVars)}
      [ elements_per_variable ALIAS num_set_values INTEGERLIST LEN1 integer {N_vam(newiarray,Var_Info_nddsi)} ]
      elements ALIAS set_values INTEGERLIST {N_vam(newivec,Var_Info_ddsi)}
      [ categorical STRINGLIST LEN integer {N_vam(categorical,discreteDesignSetIntCat)}
        [ adjacency_matrix INTEGERLIST {N_vam(newivec,Var_Info_ddsia)} ]
       ]
      [ initial_point INTEGERLIST LEN integer {N_vam(ivec,discreteDesignSetIntVars)} ]
      [ descriptors STRINGLIST LEN integer {N_vam(strL,discreteDesignSetIntLabels)} ]
     ]
    [ string INTEGER > 0 {N_vam(sizet,numDiscreteDesSetStrVars)}
      [ elements_per_variable ALIAS num_set_values INTEGERLIST LEN1 string {N_vam(newiarray,Var_Info_nddss)} ]
      elements ALIAS set_values STRINGLIST {N_vam(newsarray,Var_Info_ddss)}
      [ adjacency_matrix INTEGERLIST {N_vam(newivec,Var_Info_ddssa)} ]
      [ initial_point STRINGLIST LEN string {N_vam(strL,discreteDesignSetStrVars)} ]
      [ descriptors STRINGLIST LEN string {N_vam(strL,discreteDesignSetStrLabels)} ]
     ]
    [ real INTEGER > 0 {N_vam(sizet,numDiscreteDesSetRealVars)}
      [ elements_per_variable ALIAS num_set_values INTEGERLIST LEN1 real {N_vam(newiarray,Var_Info_nddsr)} ]
      elements ALIAS set_values REALLIST {N_vam(newrvec,Var_Info_ddsr)}
      [ categorical STRINGLIST LEN integer {N_vam(categorical,discreteDesignSetRealCat)}
        [ adjacency_matrix INTEGERLIST {N_vam(newivec,Var_Info_ddsra)} ]
       ]
      [ initial_point REALLIST LEN real {N_vam(rvec,discreteDesignSetRealVars)} ]
      [ descriptors STRINGLIST LEN real {N_vam(strL,discreteDesignSetRealLabels)} ]
     ]
   ]
  [ normal_uncertain INTEGER > 0 {N_vam(sizet,numNormalUncVars)}
    means ALIAS nuv_means REALLIST LEN normal_uncertain {N_vam(rvec,normalUncMeans)}
    std_deviations ALIAS nuv_std_deviations REALLIST LEN normal_uncertain {N_vam(RealLb,normalUncStdDevs)}
    [ lower_bounds ALIAS nuv_lower_bounds REALLIST LEN normal_uncertain {N_vam(rvec,normalUncLowerBnds)} ]
    [ upper_bounds ALIAS nuv_upper_bounds REALLIST LEN normal_uncertain {N_vam(rvec,normalUncUpperBnds)} ]
    [ initial_point REALLIST LEN normal_uncertain {N_vam(rvec,normalUncVars)} ]
    [ descriptors ALIAS nuv_descriptors STRINGLIST LEN normal_uncertain {N_vae(caulbl,CAUVar_normal)} ]
   ]
  [ lognormal_uncertain INTEGER > 0 {N_vam(sizet,numLognormalUncVars)}
    ( lambdas ALIAS lnuv_lambdas REALLIST LEN lognormal_uncertain {N_vam(rvec,lognormalUncLambdas)}
      zetas ALIAS lnuv_zetas REALLIST LEN lognormal_uncertain {N_vam(RealLb,lognormalUncZetas)}
     )
    |
    ( means ALIAS lnuv_means REALLIST LEN lognormal_uncertain {N_vam(RealLb,lognormalUncMeans)}
      std_deviations ALIAS lnuv_std_deviations REALLIST LEN lognormal_uncertain {N_vam(RealLb,lognormalUncStdDevs)}
      |
      error_factors ALIAS lnuv_error_factors REALLIST LEN lognormal_uncertain {N_vam(RealLb,lognormalUncErrFacts)}
     )
    [ lower_bounds ALIAS lnuv_lower_bounds REALLIST LEN lognormal_uncertain {N_vam(RealLb,lognormalUncLowerBnds)} ]
    [ upper_bounds ALIAS lnuv_upper_bounds REALLIST LEN lognormal_uncertain {N_vam(RealUb,lognormalUncUpperBnds)} ]
    [ initial_point REALLIST LEN lognormal_uncertain {N_vam(RealLb,lognormalUncVars)} ]
    [ descriptors ALIAS lnuv_descriptors STRINGLIST LEN lognormal_uncertain {N_vae(caulbl,CAUVar_lognormal)} ]
   ]
  [ uniform_uncertain INTEGER > 0 {N_vam(sizet,numUniformUncVars)}
    lower_bounds ALIAS uuv_lower_bounds REALLIST LEN uniform_uncertain {N_vam(RealLb,uniformUncLowerBnds)}
    upper_bounds ALIAS uuv_upper_bounds REALLIST LEN uniform_uncertain {N_vam(RealUb,uniformUncUpperBnds)}
    [ initial_point REALLIST LEN uniform_uncertain {N_vam(rvec,uniformUncVars)} ]
    [ descriptors ALIAS uuv_descriptors STRINGLIST LEN uniform_uncertain {N_vae(caulbl,CAUVar_uniform)} ]
   ]
  [ loguniform_uncertain INTEGER > 0 {N_vam(sizet,numLoguniformUncVars)}
    lower_bounds ALIAS luuv_lower_bounds REALLIST LEN loguniform_uncertain {N_vam(RealLb,loguniformUncLowerBnds)}
    upper_bounds ALIAS luuv_upper_bounds REALLIST LEN loguniform_uncertain {N_vam(RealUb,loguniformUncUpperBnds)}
    [ initial_point REALLIST LEN loguniform_uncertain {N_vam(RealLb,loguniformUncVars)} ]
    [ descriptors ALIAS luuv_descriptors STRINGLIST LEN loguniform_uncertain {N_vae(caulbl,CAUVar_loguniform)} ]
   ]
  [ triangular_uncertain INTEGER > 0 {N_vam(sizet,numTriangularUncVars)}
    modes ALIAS tuv_modes REALLIST LEN triangular_uncertain {N_vam(rvec,triangularUncModes)}
    lower_bounds ALIAS tuv_lower_bounds REALLIST LEN triangular_uncertain {N_vam(RealLb,triangularUncLowerBnds)}
    upper_bounds ALIAS tuv_upper_bounds REALLIST LEN triangular_uncertain {N_vam(RealUb,triangularUncUpperBnds)}
    [ initial_point REALLIST LEN triangular_uncertain {N_vam(rvec,triangularUncVars)} ]
    [ descriptors ALIAS tuv_descriptors STRINGLIST LEN triangular_uncertain {N_vae(caulbl,CAUVar_triangular)} ]
   ]
  [ exponential_uncertain INTEGER > 0 {N_vam(sizet,numExponentialUncVars)}
    betas ALIAS euv_betas REALLIST LEN exponential_uncertain {N_vam(RealLb,exponentialUncBetas)}
    [ initial_point REALLIST LEN exponential_uncertain {N_vam(RealLb,exponentialUncVars)} ]
    [ descriptors ALIAS euv_descriptors STRINGLIST LEN exponential_uncertain {N_vae(caulbl,CAUVar_exponential)} ]
   ]
  [ beta_uncertain INTEGER > 0 {N_vam(sizet,numBetaUncVars)}
    alphas ALIAS buv_alphas REALLIST LEN beta_uncertain {N_vam(RealLb,betaUncAlphas)}
    betas ALIAS buv_betas REALLIST LEN beta_uncertain {N_vam(RealLb,betaUncBetas)}
    lower_bounds ALIAS buv_lower_bounds REALLIST LEN beta_uncertain {N_vam(rvec,betaUncLowerBnds)}
    upper_bounds ALIAS buv_upper_bounds REALLIST LEN beta_uncertain {N_vam(rvec,betaUncUpperBnds)}
    [ initial_point REALLIST LEN beta_uncertain {N_vam(rvec,betaUncVars)} ]
    [ descriptors ALIAS buv_descriptors STRINGLIST LEN beta_uncertain {N_vae(caulbl,CAUVar_beta)} ]
   ]
  [ gamma_uncertain INTEGER > 0 {N_vam(sizet,numGammaUncVars)}
    alphas ALIAS gauv_alphas REALLIST LEN gamma_uncertain {N_vam(RealLb,gammaUncAlphas)}
    betas ALIAS gauv_betas REALLIST LEN gamma_uncertain {N_vam(RealLb,gammaUncBetas)}
    [ initial_point REALLIST LEN gamma_uncertain {N_vam(RealLb,gammaUncVars)} ]
    [ descriptors ALIAS gauv_descriptors STRINGLIST LEN gamma_uncertain {N_vae(caulbl,CAUVar_gamma)} ]
   ]
  [ gumbel_uncertain INTEGER > 0 {N_vam(sizet,numGumbelUncVars)}
    alphas ALIAS guuv_alphas REALLIST LEN gumbel_uncertain {N_vam(RealLb,gumbelUncAlphas)}
    betas ALIAS guuv_betas REALLIST LEN gumbel_uncertain {N_vam(rvec,gumbelUncBetas)}
    [ initial_point REALLIST LEN gumbel_uncertain {N_vam(rvec,gumbelUncVars)} ]
    [ descriptors ALIAS guuv_descriptors STRINGLIST LEN gumbel_uncertain {N_vae(caulbl,CAUVar_gumbel)} ]
   ]
  [ frechet_uncertain INTEGER > 0 {N_vam(sizet,numFrechetUncVars)}
    alphas ALIAS fuv_alphas REALLIST LEN frechet_uncertain {N_vam(RealLb,frechetUncAlphas)}
    betas ALIAS fuv_betas REALLIST LEN frechet_uncertain {N_vam(rvec,frechetUncBetas)}
    [ initial_point REALLIST LEN frechet_uncertain {N_vam(rvec,frechetUncVars)} ]
    [ descriptors ALIAS fuv_descriptors STRINGLIST LEN frechet_uncertain {N_vae(caulbl,CAUVar_frechet)} ]
   ]
  [ weibull_uncertain INTEGER > 0 {N_vam(sizet,numWeibullUncVars)}
    alphas ALIAS wuv_alphas REALLIST LEN weibull_uncertain {N_vam(RealLb,weibullUncAlphas)}
    betas ALIAS wuv_betas REALLIST LEN weibull_uncertain {N_vam(RealLb,weibullUncBetas)}
    [ initial_point REALLIST LEN weibull_uncertain {N_vam(RealLb,weibullUncVars)} ]
    [ descriptors ALIAS wuv_descriptors STRINGLIST LEN weibull_uncertain {N_vae(caulbl,CAUVar_weibull)} ]
   ]
  [ histogram_bin_uncertain INTEGER > 0 {N_vam(sizet,numHistogramBinUncVars)}
    [ pairs_per_variable ALIAS num_pairs INTEGERLIST LEN histogram_bin_uncertain {N_vam(newiarray,Var_Info_nhbp)} ]
    abscissas ALIAS huv_bin_abscissas REALLIST {N_vam(newrvec,Var_Info_hba)}
    ordinates ALIAS huv_bin_ordinates REALLIST {N_vam(newrvec,Var_Info_hbo)}
    |
    counts ALIAS huv_bin_counts REALLIST {N_vam(newrvec,Var_Info_hbc)}
    [ initial_point REALLIST LEN histogram_bin_uncertain {N_vam(rvec,histogramBinUncVars)} ]
    [ descriptors ALIAS huv_bin_descriptors STRINGLIST LEN histogram_bin_uncertain {N_vae(caulbl,CAUVar_histogram_bin)} ]
   ]
  [ poisson_uncertain INTEGER > 0 {N_vam(sizet,numPoissonUncVars)}
    lambdas REALLIST LEN poisson_uncertain {N_vam(RealLb,poissonUncLambdas)}
    [ initial_point INTEGERLIST LEN poisson_uncertain {N_vam(IntLb,poissonUncVars)} ]
    [ descriptors STRINGLIST LEN poisson_uncertain {N_vae(dauilbl,DAUIVar_poisson)} ]
   ]
  [ binomial_uncertain INTEGER > 0 {N_vam(sizet,numBinomialUncVars)}
    probability_per_trial ALIAS prob_per_trial REALLIST LEN binomial_uncertain {N_vam(rvec,binomialUncProbPerTrial)}
    num_trials INTEGERLIST LEN binomial_uncertain {N_vam(IntLb,binomialUncNumTrials)}
    [ initial_point INTEGERLIST LEN binomial_uncertain {N_vam(IntLb,binomialUncVars)} ]
    [ descriptors STRINGLIST LEN binomial_uncertain {N_vae(dauilbl,DAUIVar_binomial)} ]
   ]
  [ negative_binomial_uncertain INTEGER > 0 {N_vam(sizet,numNegBinomialUncVars)}
    probability_per_trial ALIAS prob_per_trial REALLIST LEN negative_binomial_uncertain {N_vam(rvec,negBinomialUncProbPerTrial)}
    num_trials INTEGERLIST LEN negative_binomial_uncertain {N_vam(IntLb,negBinomialUncNumTrials)}
    [ initial_point INTEGERLIST LEN negative_binomial_uncertain {N_vam(IntLb,negBinomialUncVars)} ]
    [ descriptors STRINGLIST LEN negative_binomial_uncertain {N_vae(dauilbl,DAUIVar_negative_binomial)} ]
   ]
  [ geometric_uncertain INTEGER > 0 {N_vam(sizet,numGeometricUncVars)}
    probability_per_trial ALIAS prob_per_trial REALLIST LEN geometric_uncertain {N_vam(rvec,geometricUncProbPerTrial)}
    [ initial_point INTEGERLIST LEN geometric_uncertain {N_vam(IntLb,geometricUncVars)} ]
    [ descriptors STRINGLIST LEN geometric_uncertain {N_vae(dauilbl,DAUIVar_geometric)} ]
   ]
  [ hypergeometric_uncertain INTEGER > 0 {N_vam(sizet,numHyperGeomUncVars)}
    total_population INTEGERLIST LEN hypergeometric_uncertain {N_vam(IntLb,hyperGeomUncTotalPop)}
    selected_population INTEGERLIST LEN hypergeometric_uncertain {N_vam(IntLb,hyperGeomUncSelectedPop)}
    num_drawn INTEGERLIST LEN hypergeometric_uncertain {N_vam(IntLb,hyperGeomUncNumDrawn)}
    [ initial_point INTEGERLIST LEN hypergeometric_uncertain {N_vam(IntLb,hyperGeomUncVars)} ]
    [ descriptors STRINGLIST LEN hypergeometric_uncertain {N_vae(dauilbl,DAUIVar_hypergeometric)} ]
   ]
  [ histogram_point_uncertain {0}
    [ integer INTEGER > 0 {N_vam(sizet,numHistogramPtIntUncVars)}
      [ pairs_per_variable ALIAS num_pairs INTEGERLIST LEN integer {N_vam(newiarray,Var_Info_nhpip)} ]
      abscissas INTEGERLIST {N_vam(newivec,Var_Info_hpia)}
      counts REALLIST {N_vam(newrvec,Var_Info_hpic)}
      [ initial_point INTEGERLIST LEN integer {N_vam(ivec,histogramPointIntUncVars)} ]
      [ descriptors STRINGLIST LEN integer {N_vae(dauilbl,DAUIVar_histogram_point_int)} ]
     ]
    [ string INTEGER > 0 {N_vam(sizet,numHistogramPtStrUncVars)}
      [ pairs_per_variable ALIAS num_pairs INTEGERLIST LEN string {N_vam(newiarray,Var_Info_nhpsp)} ]
      abscissas STRINGLIST {N_vam(newsarray,Var_Info_hpsa)}
      counts REALLIST {N_vam(newrvec,Var_Info_hpsc)}
      [ initial_point STRINGLIST LEN string {N_vam(strL,histogramPointStrUncVars)} ]
      [ descriptors STRINGLIST LEN string {N_vae(dauslbl,DAUSVar_histogram_point_str)} ]
     ]
    [ real INTEGER > 0 {N_vam(sizet,numHistogramPtRealUncVars)}
      [ pairs_per_variable ALIAS num_pairs INTEGERLIST LEN real {N_vam(newiarray,Var_Info_nhprp)} ]
      abscissas REALLIST {N_vam(newrvec,Var_Info_hpra)}
      counts REALLIST {N_vam(newrvec,Var_Info_hprc)}
      [ initial_point REALLIST LEN real {N_vam(rvec,histogramPointRealUncVars)} ]
      [ descriptors STRINGLIST LEN real {N_vae(daurlbl,DAURVar_histogram_point_real)} ]
     ]
   ]
  [ uncertain_correlation_matrix REALLIST {N_vam(newrvec,Var_Info_ucm)} ]
  [ continuous_interval_uncertain ALIAS interval_uncertain INTEGER > 0 {N_vam(sizet,numContinuousIntervalUncVars)}
    [ num_intervals ALIAS iuv_num_intervals INTEGERLIST LEN continuous_interval_uncertain {N_vam(newiarray,Var_Info_nCI)} ]
    [ interval_probabilities ALIAS interval_probs ALIAS iuv_interval_probs REALLIST {N_vam(newrvec,Var_Info_CIp)} ]
    lower_bounds REALLIST {N_vam(newrvec,Var_Info_CIlb)}
    upper_bounds REALLIST {N_vam(newrvec,Var_Info_CIub)}
    [ initial_point REALLIST LEN continuous_interval_uncertain {N_vam(rvec,continuousIntervalUncVars)} ]
    [ descriptors ALIAS iuv_descriptors STRINGLIST LEN continuous_interval_uncertain {N_vae(ceulbl,CEUVar_interval)} ]
   ]
  [ discrete_interval_uncertain INTEGER > 0 {N_vam(sizet,numDiscreteIntervalUncVars)}
    [ num_intervals INTEGERLIST LEN discrete_interval_uncertain {N_vam(newiarray,Var_Info_nDI)} ]
    [ interval_probabilities ALIAS interval_probs ALIAS range_probabilities ALIAS range_probs REALLIST {N_vam(newrvec,Var_Info_DIp)} ]
    lower_bounds INTEGERLIST {N_vam(newivec,Var_Info_DIlb)}
    upper_bounds INTEGERLIST {N_vam(newivec,Var_Info_DIub)}
    [ initial_point INTEGERLIST LEN discrete_interval_uncertain {N_vam(ivec,discreteIntervalUncVars)} ]
    [ descriptors STRINGLIST LEN discrete_interval_uncertain {N_vae(deuilbl,DEUIVar_interval)} ]
   ]
  [ discrete_uncertain_set {0}
    [ integer INTEGER > 0 {N_vam(sizet,numDiscreteUncSetIntVars)}
      [ elements_per_variable ALIAS num_set_values INTEGERLIST LEN integer {N_vam(newiarray,Var_Info_ndusi)} ]
      elements ALIAS set_values INTEGERLIST {N_vam(newivec,Var_Info_dusi)}
      [ set_probabilities ALIAS set_probs REALLIST {N_vam(newrvec,Var_Info_DSIp)} ]
      [ categorical STRINGLIST LEN integer {N_vam(categorical,discreteUncSetIntCat)} ]
      [ initial_point INTEGERLIST LEN integer {N_vam(ivec,discreteUncSetIntVars)} ]
      [ descriptors STRINGLIST LEN integer {N_vae(deuilbl,DEUIVar_set_int)} ]
     ]
    [ string INTEGER > 0 {N_vam(sizet,numDiscreteUncSetStrVars)}
      [ elements_per_variable ALIAS num_set_values INTEGERLIST LEN string {N_vam(newiarray,Var_Info_nduss)} ]
      elements ALIAS set_values STRINGLIST {N_vam(newsarray,Var_Info_duss)}
      [ set_probabilities ALIAS set_probs REALLIST {N_vam(newrvec,Var_Info_DSSp)} ]
      [ initial_point STRINGLIST LEN string {N_vam(strL,discreteUncSetStrVars)} ]
      [ descriptors STRINGLIST LEN string {N_vae(deuslbl,DEUSVar_set_str)} ]
     ]
    [ real INTEGER > 0 {N_vam(sizet,numDiscreteUncSetRealVars)}
      [ elements_per_variable ALIAS num_set_values INTEGERLIST LEN real {N_vam(newiarray,Var_Info_ndusr)} ]
      elements ALIAS set_values REALLIST {N_vam(newrvec,Var_Info_dusr)}
      [ set_probabilities ALIAS set_probs REALLIST {N_vam(newrvec,Var_Info_DSRp)} ]
      [ categorical STRINGLIST LEN real {N_vam(categorical,discreteUncSetRealCat)} ]
      [ initial_point REALLIST LEN real {N_vam(rvec,discreteUncSetRealVars)} ]
      [ descriptors STRINGLIST LEN real {N_vae(deurlbl,DEURVar_set_real)} ]
     ]
   ]
  [ continuous_state INTEGER > 0 {N_vam(sizet,numContinuousStateVars)}
    [ initial_state ALIAS csv_initial_state REALLIST LEN continuous_state {N_vam(rvec,continuousStateVars)} ]
    [ lower_bounds ALIAS csv_lower_bounds REALLIST LEN continuous_state {N_vam(rvec,continuousStateLowerBnds)} ]
    [ upper_bounds ALIAS csv_upper_bounds REALLIST LEN continuous_state {N_vam(rvec,continuousStateUpperBnds)} ]
    [ descriptors ALIAS csv_descriptors STRINGLIST LEN continuous_state {N_vam(strL,continuousStateLabels)} ]
   ]
  [ discrete_state_range INTEGER > 0 {N_vam(sizet,numDiscreteStateRangeVars)}
    [ initial_state ALIAS dsv_initial_state INTEGERLIST LEN discrete_state_range {N_vam(ivec,discreteStateRangeVars)} ]
    [ lower_bounds ALIAS dsv_lower_bounds INTEGERLIST LEN discrete_state_range {N_vam(ivec,discreteStateRangeLowerBnds)} ]
    [ upper_bounds ALIAS dsv_upper_bounds INTEGERLIST LEN discrete_state_range {N_vam(ivec,discreteStateRangeUpperBnds)} ]
    [ descriptors ALIAS dsv_descriptors STRINGLIST LEN discrete_state_range {N_vam(strL,discreteStateRangeLabels)} ]
   ]
  [ discrete_state_set {0}
    [ integer INTEGER > 0 {N_vam(sizet,numDiscreteStateSetIntVars)}
      [ elements_per_variable ALIAS num_set_values INTEGERLIST LEN1 integer {N_vam(newiarray,Var_Info_ndssi)} ]
      elements ALIAS set_values INTEGERLIST {N_vam(newivec,Var_Info_dssi)}
      [ categorical STRINGLIST LEN integer {N_vam(categorical,discreteStateSetIntCat)} ]
      [ initial_state INTEGERLIST LEN integer {N_vam(ivec,discreteStateSetIntVars)} ]
      [ descriptors STRINGLIST LEN integer {N_vam(strL,discreteStateSetIntLabels)} ]
     ]
    [ string INTEGER > 0 {N_vam(sizet,numDiscreteStateSetStrVars)}
      [ elements_per_variable ALIAS num_set_values INTEGERLIST LEN1 string {N_vam(newiarray,Var_Info_ndsss)} ]
      elements ALIAS set_values STRINGLIST {N_vam(newsarray,Var_Info_dsss)}
      [ initial_state STRINGLIST LEN string {N_vam(strL,discreteStateSetStrVars)} ]
      [ descriptors STRINGLIST LEN string {N_vam(strL,discreteStateSetStrLabels)} ]
     ]
    [ real INTEGER > 0 {N_vam(sizet,numDiscreteStateSetRealVars)}
      [ elements_per_variable ALIAS num_set_values INTEGERLIST LEN1 real {N_vam(newiarray,Var_Info_ndssr)} ]
      elements ALIAS set_values REALLIST {N_vam(newrvec,Var_Info_dssr)}
      [ categorical STRINGLIST LEN integer {N_vam(categorical,discreteStateSetRealCat)} ]
      [ initial_state REALLIST LEN real {N_vam(rvec,discreteStateSetRealVars)} ]
      [ descriptors STRINGLIST LEN real {N_vam(strL,discreteStateSetRealLabels)} ]
     ]
   ]
  [ linear_inequality_constraint_matrix REALLIST {N_vam(rvec,linearIneqConstraintCoeffs)} ]
  [ linear_inequality_lower_bounds REALLIST {N_vam(rvec,linearIneqLowerBnds)} ]
  [ linear_inequality_upper_bounds REALLIST {N_vam(rvec,linearIneqUpperBnds)} ]
  [ linear_inequality_scale_types STRINGLIST {N_vam(strL,linearIneqScaleTypes)} ]
  [ linear_inequality_scales REALLIST {N_vam(rvec,linearIneqScales)} ]
  [ linear_equality_constraint_matrix REALLIST {N_vam(rvec,linearEqConstraintCoeffs)} ]
  [ linear_equality_targets REALLIST {N_vam(rvec,linearEqTargets)} ]
  [ linear_equality_scale_types STRINGLIST {N_vam(strL,linearEqScaleTypes)} ]
  [ linear_equality_scales REALLIST {N_vam(rvec,linearEqScales)} ]

KEYWORD interface {N_ifm3(start,0,stop)}
  [ id_interface STRING {N_ifm(str,idInterface)} ]
  [ analysis_drivers STRINGLIST {N_ifm(strL,analysisDrivers)}
    [ input_filter STRING {N_ifm(str,inputFilter)} ]
    [ output_filter STRING {N_ifm(str,outputFilter)} ]
    ( system {N_ifm(type,interfaceType_SYSTEM_INTERFACE)}
      [ parameters_file STRING {N_ifm(str,parametersFile)} ]
      [ results_file STRING {N_ifm(str,resultsFile)} ]
      [ parameters_format {N_ifm(type,parametersFileFormat_PARAMETERS_FILE_STANDARD)}
        standard {N_ifm(type,parametersFileFormat_PARAMETERS_FILE_STANDARD)}
        |
        aprepro {N_ifm(type,parametersFileFormat_PARAMETERS_FILE_APREPRO)}
        |
        json {N_ifm(type,parametersFileFormat_PARAMETERS_FILE_JSON)}
       ]
      [ results_format {N_ifm(type,resultsFileFormat_RESULTS_FILE_STANDARD)}
        ( standard {N_ifm(type,resultsFileFormat_RESULTS_FILE_STANDARD)}
          [ labeled {N_ifm(true,dakotaResultsFileLabeled)} ]
         )
        |
        json {N_ifm(type,resultsFileFormat_RESULTS_FILE_JSON)}
       ]
      [ file_tag {N_ifm(true,fileTagFlag)} ]
      [ file_save {N_ifm(true,fileSaveFlag)} ]
      [ work_directory {N_ifm(true,useWorkdir)}
        [ named STRING {N_ifm(str,workDir)} ]
        [ directory_tag ALIAS dir_tag {N_ifm(true,dirTag)} ]
        [ directory_save ALIAS dir_save {N_ifm(true,dirSave)} ]
        [ link_files STRINGLIST {N_ifm(strL,linkFiles)} ]
        [ copy_files STRINGLIST {N_ifm(strL,copyFiles)} ]
        [ replace {N_ifm(true,templateReplace)} ]
       ]
      [ allow_existing_results {N_ifm(true,allowExistingResultsFlag)} ]
      [ verbatim {N_ifm(true,verbatimFlag)} ]
     )
    |
    ( fork {N_ifm(type,interfaceType_FORK_INTERFACE)}
      [ parameters_file STRING {N_ifm(str,parametersFile)} ]
      [ results_file STRING {N_ifm(str,resultsFile)} ]
      [ parameters_format {N_ifm(type,parametersFileFormat_PARAMETERS_FILE_STANDARD)}
        standard {N_ifm(type,parametersFileFormat_PARAMETERS_FILE_STANDARD)}
        |
        aprepro {N_ifm(type,parametersFileFormat_PARAMETERS_FILE_APREPRO)}
        |
        json {N_ifm(type,parametersFileFormat_PARAMETERS_FILE_JSON)}
       ]
      [ results_format {N_ifm(type,resultsFileFormat_RESULTS_FILE_STANDARD)}
        ( standard {N_ifm(type,resultsFileFormat_RESULTS_FILE_STANDARD)}
          [ labeled {N_ifm(true,dakotaResultsFileLabeled)} ]
         )
        |
        json {N_ifm(type,resultsFileFormat_RESULTS_FILE_JSON)}
       ]
      [ file_tag {N_ifm(true,fileTagFlag)} ]
      [ file_save {N_ifm(true,fileSaveFlag)} ]
      [ work_directory {N_ifm(true,useWorkdir)}
        [ named STRING {N_ifm(str,workDir)} ]
        [ directory_tag ALIAS dir_tag {N_ifm(true,dirTag)} ]
        [ directory_save ALIAS dir_save {N_ifm(true,dirSave)} ]
        [ link_files STRINGLIST {N_ifm(strL,linkFiles)} ]
        [ copy_files STRINGLIST {N_ifm(strL,copyFiles)} ]
        [ replace {N_ifm(true,templateReplace)} ]
       ]
      [ allow_existing_results {N_ifm(true,allowExistingResultsFlag)} ]
      [ verbatim {N_ifm(true,verbatimFlag)} ]
     )
    |
    ( direct {N_ifm(type,interfaceType_TEST_INTERFACE)}
      [ processors_per_analysis INTEGER > 0 {N_ifm(int,procsPerAnalysis)} ]
     )
    |
    ( plugin {N_ifm(type,interfaceType_PLUGIN_INTERFACE)}
      library_path STRING {N_ifm(str,pluginLibraryPath)}
     )
    |
    matlab {N_ifm(type,interfaceType_MATLAB_INTERFACE)}
    |
    ( python {N_ifm(type,interfaceType_PYTHON_INTERFACE)}
      [ numpy {N_ifm(true,numpyFlag)} ]
     )
    |
    ( legacy_python {N_ifm(type,interfaceType_LEGACY_PYTHON_INTERFACE)}
      [ numpy {N_ifm(true,numpyFlag)} ]
     )
    |
    scilab {N_ifm(type,interfaceType_SCILAB_INTERFACE)}
    |
    grid {N_ifm(type,interfaceType_GRID_INTERFACE)}
    [ analysis_components STRINGLIST {N_ifm(str2D,analysisComponents)} ]
   ]
  [ algebraic_mappings STRING {N_ifm(str,algebraicMappings)} ]
  [ failure_capture {0}
    abort {N_ifm(lit,failAction_abort)}
    |
    retry INTEGER {N_ifm(ilit,TYPE_DATA_failAction_retry)}
    |
    recover REALLIST {N_ifm(Rlit,TYPE_DATA_failAction_recover)}
    |
    continuation {N_ifm(lit,failAction_continuation)}
   ]
  [ deactivate {0}
    [ active_set_vector {N_ifm(false,activeSetVectorFlag)} ]
    [ evaluation_cache {N_ifm(false,evalCacheFlag)} ]
    [ strict_cache_equality {N_ifm(true,nearbyEvalCacheFlag)}
      [ cache_tolerance REAL {N_ifm(Real,nearbyEvalCacheTol)} ]
     ]
    [ restart_file {N_ifm(false,restartFileFlag)} ]
   ]
  [ 
    ( batch {N_ifm(true,batchEvalFlag)}
      [ size INTEGER > 0 {N_ifm(int,asynchLocalEvalConcurrency)} ]
     )
    |
    ( asynchronous {N_ifm(true, asynchFlag)}
      [ evaluation_concurrency INTEGER > 0 {N_ifm(int,asynchLocalEvalConcurrency)} ]
      [ local_evaluation_scheduling {0}
        dynamic {N_ifm(type,asynchLocalEvalScheduling_DYNAMIC_SCHEDULING)}
        |
        static {N_ifm(type,asynchLocalEvalScheduling_STATIC_SCHEDULING)}
       ]
      [ analysis_concurrency INTEGER > 0 {N_ifm(int,asynchLocalAnalysisConcurrency)} ]
     )
   ]
  [ evaluation_servers INTEGER > 0 {N_ifm(int,evalServers)} ]
  [ evaluation_scheduling {0}
    master {N_ifm(type,evalScheduling_MASTER_SCHEDULING)}
    |
    ( peer {0}
      dynamic {N_ifm(type,evalScheduling_PEER_DYNAMIC_SCHEDULING)}
      |
      static {N_ifm(type,evalScheduling_PEER_STATIC_SCHEDULING)}
     )
   ]
  [ processors_per_evaluation INTEGER > 0 {N_ifm(int,procsPerEval)} ]
  [ analysis_servers INTEGER > 0 {N_ifm(int,analysisServers)} ]
  [ analysis_scheduling {0}
    master {N_ifm(type,analysisScheduling_MASTER_SCHEDULING)}
    |
    peer {N_ifm(type,analysisScheduling_PEER_SCHEDULING)}
   ]

KEYWORD responses {N_rem3(start,0,stop)}
  [ id_responses STRING {N_rem(str,idResponses)} ]
  [ descriptors ALIAS response_descriptors STRINGLIST {N_rem(strL,responseLabels)} ]
  ( objective_functions ALIAS num_objective_functions INTEGER >= 0 {N_rem(sizet,numObjectiveFunctions)}
    [ sense STRINGLIST LEN1 objective_functions {N_rem(strL,primaryRespFnSense)} ]
    [ primary_scale_types ALIAS objective_function_scale_types STRINGLIST LEN1 objective_functions {N_rem(strL,primaryRespFnScaleTypes)} ]
    [ primary_scales ALIAS objective_function_scales REALLIST {N_rem(RealDL,primaryRespFnScales)} ]
    [ weights ALIAS multi_objective_weights REALLIST LEN objective_functions {N_rem(RealDL,primaryRespFnWeights)} ]
    [ nonlinear_inequality_constraints ALIAS num_nonlinear_inequality_constraints INTEGER >= 0 {N_rem(sizet,numNonlinearIneqConstraints)}
      [ lower_bounds ALIAS nonlinear_inequality_lower_bounds REALLIST LEN nonlinear_inequality_constraints {N_rem(RealDL,nonlinearIneqLowerBnds)} ]
      [ upper_bounds ALIAS nonlinear_inequality_upper_bounds REALLIST LEN nonlinear_inequality_constraints {N_rem(RealDL,nonlinearIneqUpperBnds)} ]
      [ scale_types ALIAS nonlinear_inequality_scale_types STRINGLIST LEN1 nonlinear_inequality_constraints {N_rem(strL,nonlinearIneqScaleTypes)} ]
      [ scales ALIAS nonlinear_inequality_scales REALLIST LEN1 nonlinear_inequality_constraints {N_rem(RealDL,nonlinearIneqScales)} ]
     ]
    [ nonlinear_equality_constraints ALIAS num_nonlinear_equality_constraints INTEGER >= 0 {N_rem(sizet,numNonlinearEqConstraints)}
      [ targets ALIAS nonlinear_equality_targets REALLIST LEN nonlinear_equality_constraints {N_rem(RealDL,nonlinearEqTargets)} ]
      [ scale_types ALIAS nonlinear_equality_scale_types STRINGLIST LEN1 nonlinear_equality_constraints {N_rem(strL,nonlinearEqScaleTypes)} ]
      [ scales ALIAS nonlinear_equality_scales REALLIST LEN1 nonlinear_equality_constraints {N_rem(RealDL,nonlinearEqScales)} ]
     ]
    [ scalar_objectives ALIAS num_scalar_objectives INTEGER >= 0 {N_rem(sizet,numScalarObjectiveFunctions)} ]
    [ field_objectives ALIAS num_field_objectives INTEGER >= 0 {N_rem(sizet,numFieldObjectiveFunctions)}
      lengths INTEGERLIST LEN field_objectives {N_rem(ivec,fieldLengths)}
      [ num_coordinates_per_field INTEGERLIST {N_rem(ivec,numCoordsPerField)} ]
      [ read_field_coordinates {N_rem(true,readFieldCoords)} ]
     ]
   )
  |
  ( calibration_terms ALIAS least_squares_terms ALIAS num_least_squares_terms INTEGER >= 0 {N_rem(sizet,numLeastSqTerms)}
    [ scalar_calibration_terms INTEGER >= 0 {N_rem(sizet,numScalarLeastSqTerms)} ]
    [ field_calibration_terms INTEGER >= 0 {N_rem(sizet,numFieldLeastSqTerms)}
      lengths INTEGERLIST LEN field_calibration_terms {N_rem(ivec,fieldLengths)}
      [ num_coordinates_per_field INTEGERLIST {N_rem(ivec,numCoordsPerField)} ]
      [ read_field_coordinates {N_rem(true,readFieldCoords)} ]
     ]
    [ primary_scales ALIAS calibration_term_scales ALIAS least_squares_term_scales REALLIST {N_rem(RealDL,primaryRespFnScales)} ]
    [ weights ALIAS calibration_weights ALIAS least_squares_weights REALLIST LEN calibration_terms {N_rem(RealDL,primaryRespFnWeights)} ]
    [ 
      ( calibration_data {N_rem(true,calibrationDataFlag)}
        [ data_directory STRING {N_rem(str,dataPathPrefix)} ]
        [ num_experiments INTEGER >= 0 {N_rem(sizet,numExperiments)} ]
        [ num_config_variables INTEGER >= 0 {N_rem(sizet,numExpConfigVars)} ]
        [ experiment_variance_type ALIAS variance_type STRINGLIST LEN1 field_calibration_terms {N_rem(strL,varianceType)} ]
        [ scalar_data_file STRING {N_rem(str,scalarDataFileName)}
          [ 
            ( custom_annotated {N_rem(utype,scalarDataFormat_TABULAR_NONE)}
              [ header {N_rem(augment_utype,scalarDataFormat_TABULAR_HEADER)} ]
              [ exp_id {N_rem(augment_utype,scalarDataFormat_TABULAR_EVAL_ID)} ]
             )
            |
            annotated {N_rem(utype,scalarDataFormat_TABULAR_EXPER_ANNOT)}
            |
            freeform {N_rem(utype,scalarDataFormat_TABULAR_NONE)}
           ]
         ]
        [ interpolate {N_rem(true,interpolateFlag)} ]
       )
      |
      ( calibration_data_file ALIAS least_squares_data_file STRING {N_rem(str,scalarDataFileName)}
        [ 
          ( custom_annotated {N_rem(utype,scalarDataFormat_TABULAR_NONE)}
            [ header {N_rem(augment_utype,scalarDataFormat_TABULAR_HEADER)} ]
            [ exp_id {N_rem(augment_utype,scalarDataFormat_TABULAR_EVAL_ID)} ]
           )
          |
          annotated {N_rem(utype,scalarDataFormat_TABULAR_EXPER_ANNOT)}
          |
          freeform {N_rem(utype,scalarDataFormat_TABULAR_NONE)}
         ]
        [ num_experiments INTEGER >= 0 {N_rem(sizet,numExperiments)} ]
        [ num_config_variables INTEGER >= 0 {N_rem(sizet,numExpConfigVars)} ]
        [ experiment_variance_type ALIAS variance_type STRINGLIST LEN1 calibration_terms {N_rem(strL,varianceType)} ]
       )
     ]
    [ simulation_variance REALLIST LEN1 calibration_terms {N_rem(RealL,simVariance)} ]
    [ nonlinear_inequality_constraints ALIAS num_nonlinear_inequality_constraints INTEGER >= 0 {N_rem(sizet,numNonlinearIneqConstraints)}
      [ lower_bounds ALIAS nonlinear_inequality_lower_bounds REALLIST LEN nonlinear_inequality_constraints {N_rem(RealDL,nonlinearIneqLowerBnds)} ]
      [ upper_bounds ALIAS nonlinear_inequality_upper_bounds REALLIST LEN nonlinear_inequality_constraints {N_rem(RealDL,nonlinearIneqUpperBnds)} ]
      [ scale_types ALIAS nonlinear_inequality_scale_types STRINGLIST LEN1 nonlinear_inequality_constraints {N_rem(strL,nonlinearIneqScaleTypes)} ]
      [ scales ALIAS nonlinear_inequality_scales REALLIST LEN1 nonlinear_inequality_constraints {N_rem(RealDL,nonlinearIneqScales)} ]
     ]
    [ nonlinear_equality_constraints ALIAS num_nonlinear_equality_constraints INTEGER >= 0 {N_rem(sizet,numNonlinearEqConstraints)}
      [ targets ALIAS nonlinear_equality_targets REALLIST LEN nonlinear_equality_constraints {N_rem(RealDL,nonlinearEqTargets)} ]
      [ scale_types ALIAS nonlinear_equality_scale_types STRINGLIST LEN1 nonlinear_equality_constraints {N_rem(strL,nonlinearEqScaleTypes)} ]
      [ scales ALIAS nonlinear_equality_scales REALLIST LEN1 nonlinear_equality_constraints {N_rem(RealDL,nonlinearEqScales)} ]
     ]
   )
  |
  ( response_functions ALIAS num_response_functions INTEGER >= 0 {N_rem(sizet,numResponseFunctions)}
    [ scalar_responses ALIAS num_scalar_responses INTEGER >= 0 {N_rem(sizet,numScalarResponseFunctions)} ]
    [ field_responses ALIAS num_field_responses INTEGER >= 0 {N_rem(sizet,numFieldResponseFunctions)}
      lengths INTEGERLIST LEN field_responses {N_rem(ivec,fieldLengths)}
      [ num_coordinates_per_field INTEGERLIST {N_rem(ivec,numCoordsPerField)} ]
      [ read_field_coordinates {N_rem(true,readFieldCoords)} ]
     ]
   )
  no_gradients {N_rem(lit,gradientType_none)}
  |
  analytic_gradients {N_rem(lit,gradientType_analytic)}
  |
  ( mixed_gradients {N_rem(lit,gradientType_mixed)}
    id_numerical_gradients INTEGERLIST {N_rem(intset,idNumericalGrads)}
    id_analytic_gradients INTEGERLIST {N_rem(intset,idAnalyticGrads)}
    [ method_source {0} ]
    [ 
      ( dakota {N_rem(lit,methodSource_dakota)}
        [ ignore_bounds {N_rem(true,ignoreBounds)} ]
        [ 
          relative {N_rem(lit,fdGradStepType_relative)}
          |
          absolute {N_rem(lit,fdGradStepType_absolute)}
          |
          bounds {N_rem(lit,fdGradStepType_bounds)}
         ]
       )
      |
      vendor {N_rem(lit,methodSource_vendor)}
     ]
    [ interval_type {0} ]
    [ 
      forward {N_rem(lit,intervalType_forward)}
      |
      central {N_rem(lit,intervalType_central)}
     ]
    [ fd_step_size ALIAS fd_gradient_step_size REALLIST {N_rem(RealL,fdGradStepSize)} ]
   )
  |
  ( numerical_gradients {N_rem(lit,gradientType_numerical)}
    [ method_source {0} ]
    [ 
      ( dakota {N_rem(lit,methodSource_dakota)}
        [ ignore_bounds {N_rem(true,ignoreBounds)} ]
        [ 
          relative {N_rem(lit,fdGradStepType_relative)}
          |
          absolute {N_rem(lit,fdGradStepType_absolute)}
          |
          bounds {N_rem(lit,fdGradStepType_bounds)}
         ]
       )
      |
      vendor {N_rem(lit,methodSource_vendor)}
     ]
    [ interval_type {0} ]
    [ 
      forward {N_rem(lit,intervalType_forward)}
      |
      central {N_rem(lit,intervalType_central)}
     ]
    [ fd_step_size ALIAS fd_gradient_step_size REALLIST {N_rem(RealL,fdGradStepSize)} ]
   )
  no_hessians {N_rem(lit,hessianType_none)}
  |
  ( numerical_hessians {N_rem(lit,hessianType_numerical)}
    [ fd_step_size ALIAS fd_hessian_step_size REALLIST {N_rem(RealL,fdHessStepSize)} ]
    [ 
      relative {N_rem(lit,fdHessStepType_relative)}
      |
      absolute {N_rem(lit,fdHessStepType_absolute)}
      |
      bounds {N_rem(lit,fdHessStepType_bounds)}
     ]
    [ 
      forward {N_rem(false,centralHess)}
      |
      central {N_rem(true,centralHess)}
     ]
   )
  |
  ( quasi_hessians {N_rem(lit,hessianType_quasi)}
    ( bfgs {N_rem(lit,quasiHessianType_bfgs)}
      [ damped {N_rem(lit,quasiHessianType_damped_bfgs)} ]
     )
    |
    sr1 {N_rem(lit,quasiHessianType_sr1)}
   )
  |
  analytic_hessians {N_rem(lit,hessianType_analytic)}
  |
  ( mixed_hessians {N_rem(lit,hessianType_mixed)}
    [ id_numerical_hessians INTEGERLIST {N_rem(intset,idNumericalHessians)}
      [ fd_step_size ALIAS fd_hessian_step_size REALLIST {N_rem(RealL,fdHessStepSize)} ]
     ]
    [ 
      relative {N_rem(lit,fdHessStepType_relative)}
      |
      absolute {N_rem(lit,fdHessStepType_absolute)}
      |
      bounds {N_rem(lit,fdHessStepType_bounds)}
     ]
    [ 
      forward {N_rem(false,centralHess)}
      |
      central {N_rem(true,centralHess)}
     ]
    [ id_quasi_hessians INTEGERLIST {N_rem(intset,idQuasiHessians)}
      ( bfgs {N_rem(lit,quasiHessianType_bfgs)}
        [ damped {N_rem(lit,quasiHessianType_damped_bfgs)} ]
       )
      |
      sr1 {N_rem(lit,quasiHessianType_sr1)}
     ]
    [ id_analytic_hessians INTEGERLIST {N_rem(intset,idAnalyticHessians)} ]
   )
  [ metadata STRINGLIST {N_rem(strL,metadataLabels)} ]
<|MERGE_RESOLUTION|>--- conflicted
+++ resolved
@@ -6015,23 +6015,6 @@
         |
         none {N_mdm(utype,optSubProbSolver_SUBMETHOD_NONE)}
        ]
-<<<<<<< HEAD
-      [ pre_solve {0}
-        sqp {N_mdm(utype,optSubProbSolver_SUBMETHOD_NPSOL)}
-        |
-        nip {N_mdm(utype,optSubProbSolver_SUBMETHOD_OPTPP)}
-        |
-        none {N_mdm(utype,optSubProbSolver_SUBMETHOD_NONE)}
-       ]
-      [ dr_num_stages INTEGER {N_mdm(int,drNumStages)} ]
-      [ dr_scale_type STRING {N_mdm(str,drScaleType)} ]
-      [ dr_scale REAL {N_mdm(Real,drScale)} ]
-      [ am_period_num_steps INTEGER {N_mdm(int,amPeriodNumSteps)} ]
-      [ am_starting_step INTEGER {N_mdm(int,amStartingStep)} ]
-      [ am_scale REAL {N_mdm(Real,amScale)} ]
-      [ mala_step_size REAL {N_mdm(Real,malaStepSize)} ]
-=======
->>>>>>> 9dcd3e48
       [ proposal_covariance {N_mdm(lit,proposalCovType_user)}
         ( prior {N_mdm(lit,proposalCovType_prior)}
           [ multiplier REAL > 0.0 {N_mdm(Real,priorPropCovMult)} ]
