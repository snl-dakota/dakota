--- conflicted
+++ resolved
@@ -53,11 +53,6 @@
   //void post_run(std::ostream& s);
   //void print_results(std::ostream& s, short results_state = FINAL_RESULTS);
 
-<<<<<<< HEAD
-=======
-  Real estimator_accuracy_metric() override;
-
->>>>>>> 057c005b
   //
   //- Heading: Member functions
   //
