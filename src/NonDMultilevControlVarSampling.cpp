--- conflicted
+++ resolved
@@ -131,224 +131,6 @@
 
 
 /** This function performs "geometrical" MLMC across discretization
-<<<<<<< HEAD
-=======
-    levels for the high fidelity model form where CVMC si employed
-    across two model forms to exploit correlation in the discrepancies
-    at each level (Y_l).
-void NonDMultilevControlVarSampling::multilevel_control_variate_mc_Ycorr()
-{
-  size_t qoi, lev, num_mf = NLevActual.size(),
-    num_hf_lev = iteratedModel.truth_model()->solution_levels(),
-    num_cv_lev = (num_mf > 1) ?
-    std::min(num_hf_lev, iteratedModel.surrogate_model()->solution_levels()) : 0;
-  bool budget_constrained = (maxFunctionEvals != SZ_MAX);
-
-  // retrieve cost estimates across solution levels for HF model
-  RealVector hf_targets(num_hf_lev), agg_var_hf(num_hf_lev),
-    hf_cost = truth_model.solution_level_costs(),
-    lf_cost =  surr_model.solution_level_costs();
-  Real eps_sq_div_2, sum_sqrt_var_cost, agg_estvar_iter0 = 0., budget, r_lq,
-    lf_lev_cost, hf_lev_cost, hf_ref_cost = hf_cost.back();
-  if (budget_constrained) budget = (Real)maxFunctionEvals * hf_ref_cost;
-  RealVectorArray eval_ratios(num_cv_lev);
-  // For moment estimation, we accumulate telescoping sums for Q^i using
-  // discrepancies Yi = Q^i_{lev} - Q^i_{lev-1} (Y_diff_Qpow[i] for i=1:4).
-  // For computing N_l from estimator variance, we accumulate square of Y1
-  // estimator (YY[1] = (Y^i)^2 for i=1).
-  IntRealMatrixMap sum_L_refined, sum_L_shared, sum_H, sum_LL, sum_LH, sum_HH;
-  initialize_mlmf_sums(sum_L_shared, sum_L_refined, sum_H, sum_LL, sum_LH,
-		       sum_HH, num_hf_lev, num_cv_lev);
-  RealMatrix var_YH(numFunctions,  num_hf_lev, false),
-             rho2_LH(numFunctions, num_cv_lev, false),
-             Lambda(numFunctions,  num_cv_lev, false);
-  RealVector avg_rho2_LH(num_cv_lev, false), avg_lambda(num_cv_lev, false);
-
-  // Initialize for pilot sample
-  unsigned short group, lf_form = 0, hf_form = num_mf - 1;// 2 models @ extremes
-  Sizet2DArray&       N_lf =      NLevActual[lf_form];
-  Sizet2DArray&       N_hf =      NLevActual[hf_form];
-  Sizet2DArray  delta_N_l;
-  load_pilot_sample(pilotSamples, sequenceType, NLevActual, delta_N_l);
-  //SizetArray& delta_N_lf = delta_N_l[lf_form];
-  SizetArray&   delta_N_hf = delta_N_l[hf_form]; 
-
-  // now converge on sample counts per level (N_hf)
-  while (!zeros(delta_N_hf) && mlmfIter <= maxIterations) {
-
-    sum_sqrt_var_cost = 0.;
-    for (lev=0, group=0; lev<num_hf_lev; ++lev, ++group) {
-
-      configure_indices(group, hf_form, lev, sequenceType);
-      hf_lev_cost = level_cost(hf_cost, lev);
-
-      // set the number of current samples from the defined increment
-      numSamples = delta_N_hf[lev];
-
-      // aggregate variances across QoI for estimating N_hf (justification:
-      // for independent QoI, sum of QoI variances = variance of QoI sum)
-      Real& agg_var_hf_l = agg_var_hf[lev];//carried over from prev iter if!samp
-      if (numSamples) {
-
-	// assign sequence, get samples, export, evaluate
-	evaluate_ml_sample_increment("mlcv_", lev);
-
-	// control variate betwen LF and HF for this discretization level:
-	// if unequal number of levels, loop over all HF levels for MLMC and
-	// apply CVMC when LF levels are available.  LF levels are assigned as
-	// control variates to the leading set of HF levels, since these will
-	// tend to have larger variance.      
-	if (lev < num_cv_lev) {
-
-	  // store allResponses used for sum_H (and sum_HH)
-	  IntResponseMap hf_resp = allResponses; // shallow copy
-	  // activate LF response (lev 0) or LF response discrepancy (lev > 0)
-	  // within the hierarchical surrogate model.  Level indices & surrogate
-	  // response mode are same as HF above, only the model form changes.
-	  // However, we must pass the unchanged level index to update the
-	  // corresponding variable values for the new model form.
-	  configure_indices(group, lf_form, lev, sequenceType);
-	  lf_lev_cost = level_cost(lf_cost, lev);
-	  // compute allResp w/ LF model form reusing allVars from MLMC step
-	  // > Note: this CV sample set is not separately exported (see below).
-	  evaluate_parameter_sets(iteratedModel);
-	  // process previous and new set of allResponses for CV sums
-	  accumulate_mlmf_Ysums(allResponses, hf_resp, sum_L_shared,
-				sum_L_refined, sum_H, sum_LL, sum_LH,
-				sum_HH, lev, N_lf[lev], N_hf[lev]);
-	  if (outputLevel == DEBUG_OUTPUT)
-	    Cout << "Accumulated sums (L_shared[1,2], L_refined[1,2], LH[1,2])"
-		 << ":\n" << sum_L_shared[1] << sum_L_shared[2]
-		 << sum_L_refined[1]<< sum_L_refined[2]<< sum_LH[1]<< sum_LH[2];
-	  increment_mlmf_equivalent_cost(numSamples, hf_lev_cost,
-					 numSamples, lf_lev_cost,
-					 hf_ref_cost, equivHFEvals);
-
-	  // compute the average evaluation ratio and Lambda factor
-	  RealVector& eval_ratios_l = eval_ratios[lev];
-	  compute_eval_ratios(sum_L_shared[1], sum_H[1], sum_LL[1], sum_LH[1],
-			      sum_HH[1], hf_lev_cost/lf_lev_cost, lev,
-			      N_hf[lev], var_YH, rho2_LH, eval_ratios_l);
-
-	  // retain Lambda per QoI and level, but apply QoI-average where needed
-	  for (qoi=0; qoi<numFunctions; ++qoi) {
-	    r_lq = eval_ratios_l[qoi];
-	    Lambda(qoi,lev) = 1. - rho2_LH(qoi,lev) * (r_lq - 1.) / r_lq;
-	  }
-	  avg_lambda[lev]  = average(Lambda[lev],  numFunctions);
-	  avg_rho2_LH[lev] = average(rho2_LH[lev], numFunctions);
-	}
-	else { // no LF model for this level; accumulate only multilevel sums
-	  RealMatrix& sum_HH1 = sum_HH[1];
-	  // accumulate H sums for lev = 0, Y sums for lev > 0
-	  accumulate_ml_Ysums(sum_H, sum_HH1, lev, num_cv_lev, N_hf[lev]);
-	  if (outputLevel == DEBUG_OUTPUT)
-	    Cout << "Accumulated sums (H[1], H[2], HH):\n"
-		 << sum_H[1] << sum_H[2] << sum_HH1;
-	  increment_ml_equivalent_cost(numSamples, hf_lev_cost, hf_ref_cost,
-	                               equivHFEvals);
-	  // compute Y variances for this level and aggregate across QoI:
-	  variance_Ysum(sum_H[1][lev], sum_HH1[lev], N_hf[lev], var_YH[lev]);
-	}
-	agg_var_hf_l = sum(var_YH[lev], numFunctions);
-      }
-
-      // accumulate sum of sqrt's of estimator var * cost used in N_target
-      if (lev < num_cv_lev) {
-	Real om_rho2 = 1. - avg_rho2_LH[lev];
-	sum_sqrt_var_cost += (budget_constrained) ?
-	  std::sqrt(agg_var_hf_l / hf_lev_cost * om_rho2) *
-	  (hf_lev_cost + (1. + average(eval_ratios[lev])) * lf_lev_cost) :
-	  std::sqrt(agg_var_hf_l * hf_lev_cost / om_rho2) * avg_lambda[lev];
-      }
-      else
-	sum_sqrt_var_cost += std::sqrt(agg_var_hf_l * hf_lev_cost);
-
-      // MSE reference is MLMF MC applied to {HF,LF} pilot sample aggregated
-      // across qoi.  Note: if the pilot sample for LF is not shaped, then r=1
-      // will result in no additional variance reduction beyond MLMC.
-      if (mlmfIter == 0 && !budget_constrained)
-	agg_estvar_iter0 += aggregate_mse_Yvar(var_YH[lev], N_hf[lev]);
-    }
-    // compute epsilon target based on relative tolerance: total MSE = eps^2
-    // which is equally apportioned (eps^2 / 2) among discretization MSE and
-    // estimator variance (\Sum var_Y_l / N_l).  Since we do not know the
-    // discretization error, we compute an initial estimator variance and
-    // then seek to reduce it by a relative_factor <= 1.
-    if (mlmfIter == 0) {
-      // MLMC estimator variance for final estvar reporting is not aggregated
-      // (reduction from control variate is applied subsequently)
-      compute_ml_estimator_variance(var_YH, N_hf, estVarIter0);
-      // compute eps^2 / 2 = aggregated estvar0 * rel tol
-      if (!budget_constrained) {
-	eps_sq_div_2 = agg_estvar_iter0 * convergenceTol;
-	if (outputLevel == DEBUG_OUTPUT)
-	  Cout << "Epsilon squared target = " << eps_sq_div_2 << std::endl;
-      }
-    }
-
-    // update sample targets based on variance estimates
-    // Note: sum_sqrt_var_cost is defined differently for the two cases
-    Real fact = (budget_constrained) ?
-      budget / sum_sqrt_var_cost :      // budget constraint
-      sum_sqrt_var_cost / eps_sq_div_2; // error balance constraint
-    for (lev=0; lev<num_hf_lev; ++lev) {
-      hf_lev_cost = level_cost(hf_cost, lev);
-      hf_targets[lev] = (lev < num_cv_lev) ? fact *
-	std::sqrt(agg_var_hf[lev] / hf_lev_cost * (1. - avg_rho2_LH[lev])) :
-	fact * std::sqrt(agg_var_hf[lev] / hf_lev_cost);
-      delta_N_hf[lev]
-        = one_sided_delta(N_alloc_hf[lev], hf_targets[lev], relaxFactor);
-    }
-
-    ++mlmfIter;
-    Cout << "\nMLMF MC iteration " << mlmfIter << " sample increments:\n"
-	 << delta_N_hf << std::endl;
-  }
-
-  // All CV lf_increment() calls now follow convergence of ML iteration:
-  for (lev=0, group=0; lev<num_cv_lev; ++lev, ++group) {
-    configure_indices(group, lf_form, lev, sequenceType);
-    // execute additional LF sample increment
-    if (lf_increment(eval_ratios[lev], N_lf[lev], hf_targets[lev],
-		     mlmfIter, lev)) {
-      accumulate_mlmf_Ysums(sum_L_refined, lev, N_lf[lev]);
-      increment_ml_equivalent_cost(numSamples, level_cost(lf_cost, lev),
-				   hf_ref_cost, equivHFEvals);
-      if (outputLevel == DEBUG_OUTPUT)
-	Cout << "Accumulated sums (L_refined[1,2]):\n" << sum_L_refined[1]
-	     << sum_L_refined[2];
-    }
-  }
-
-  // Roll up raw moments from MLCVMC and MLMC levels
-  RealMatrix Y_mom(4, numFunctions), Y_cvmc_mom(4, numFunctions, false);
-  for (lev=0; lev<num_cv_lev; ++lev) {
-    cv_raw_moments(sum_L_shared, sum_H, sum_LL, sum_LH, N_hf[lev],
-		   sum_L_refined, N_lf[lev], //rho2_LH,
-		   lev, Y_cvmc_mom);
-    Y_mom += Y_cvmc_mom;
-  }
-  if (num_hf_lev > num_cv_lev)
-    ml_Y_raw_moments(sum_H[1], sum_H[2], sum_H[3], sum_H[4], N_hf,
-		     num_cv_lev, num_hf_lev, Y_mom);
-  convert_moments(Y_mom, momentStats); // raw to final (central or std)
-
-  RealMatrix Y_mlmc_mom(4, numFunctions), mlmc_stats;
-  ml_Q_raw_moments(..., N_actual_hf, 0, num_cv_lev, Y_mlmc_mom);
-  ml_Y_raw_moments(sum_Hl[1], sum_Hl[2], sum_Hl[3], sum_Hl[4], N_actual_hf,
-		   num_cv_lev, num_hf_lev, Y_mlmc_mom);
-  convert_moments(Y_mlmc_mom, mlmc_stats); // raw to final (central or std)
-  recover_variance(mlmc_stats, varH);
-
-  compute_mlmf_estimator_variance(var_YH, N_hf, Lambda, estVar);
-  avgEstVar = average(estVar);
-}
-*/
-
-
-/** This function performs "geometrical" MLMC across discretization
->>>>>>> 057c005b
     levels for the high fidelity model form where CVMC is employed
     across two model forms.  It generalizes the Y_l correlation case
     to separately target correlations for each QoI level embedded
@@ -359,20 +141,9 @@
   size_t qoi, lev, num_mf = NLevActual.size(), N_alloc_l,
     num_hf_lev = iteratedModel->truth_model()->solution_levels(),
     num_cv_lev = (num_mf > 1) ?
-<<<<<<< HEAD
-    std::min(num_hf_lev, iteratedModel.surrogate_model().solution_levels()) : 0;
+    std::min(num_hf_lev, iteratedModel->surrogate_model()->solution_levels()) : 0;
   RealVector hf_targets(num_hf_lev);  Real eps_sq_div_2;
   RealVectorArray eval_ratios(num_cv_lev), lf_targets(num_cv_lev);
-=======
-    std::min(num_hf_lev, iteratedModel->surrogate_model()->solution_levels()) : 0;
-  bool budget_constrained = (maxFunctionEvals != SZ_MAX);
-
-  // retrieve cost estimates across solution levels for HF model
-  RealVector hf_targets(num_hf_lev), lf_targets, agg_var_hf(num_hf_lev);
-  Real eps_sq_div_2, sum_sqrt_var_cost, agg_estvar_iter0 = 0., budget, r_lq,
-    lf_lev_cost, hf_lev_cost, hf_ref_cost, hf_tgt_l;
-  RealVectorArray eval_ratios(num_cv_lev);
->>>>>>> 057c005b
 
   // CV requires cross-level covariance combinations in Qcorr approach
   IntRealMatrixMap sum_Ll, sum_Llm1, sum_Hl, sum_Hlm1,
@@ -1793,7 +1564,7 @@
     budget_mc_estvar_q;
   size_t qoi, wpp7 = write_precision+7,
     proj_equiv_hf_rnd = (size_t)std::floor(proj_equiv_hf + .5);
-  const StringArray& labels = iteratedModel.truth_model().response_labels();
+  const StringArray& labels = ModelUtils::response_labels(*iteratedModel->truth_model());
 
   s << "<<<<< Variance for mean estimator:\n";
   for (qoi=0; qoi<numFunctions; ++qoi) {
