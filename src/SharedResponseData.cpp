/*  _______________________________________________________________________

    DAKOTA: Design Analysis Kit for Optimization and Terascale Applications
    Copyright 2014-2022
    National Technology & Engineering Solutions of Sandia, LLC (NTESS).
    This software is distributed under the GNU Lesser General Public License.
    For more information, see the README file in the top Dakota directory.
    _______________________________________________________________________ */

//- Class:        SharedResponseData
//- Description:  Class implementation
//- Owner:        Mike Eldred

// #define SERIALIZE_DEBUG 1

#include "SharedResponseData.hpp"
#include "ProblemDescDB.hpp"
#include "DakotaActiveSet.hpp"
#include "dakota_data_util.hpp"
#include "dakota_data_io.hpp"
#include <boost/archive/binary_oarchive.hpp>
#include <boost/archive/binary_iarchive.hpp>
#include <boost/serialization/export.hpp>
#include <boost/serialization/vector.hpp>
#include <boost/serialization/shared_ptr.hpp>


static const char rcsId[]="@(#) $Id: SharedResponseData.cpp 6886 2010-08-02 19:13:01Z mseldre $";

BOOST_CLASS_EXPORT(Dakota::SharedResponseDataRep)
BOOST_CLASS_EXPORT(Dakota::SharedResponseData)

namespace Dakota {


SharedResponseDataRep::
SharedResponseDataRep(const ProblemDescDB& problem_db):
  responseType(BASE_RESPONSE), // overridden in derived class ctors
  primaryFnType(GENERIC_FNS),
  responsesId(problem_db.get_string("responses.id")), 
  simulationVariance(problem_db.get_rv("responses.simulation_variance")),
  metadataLabels(problem_db.get_sa("responses.metadata_labels"))
{
  // scalar-specific response counts
  size_t num_scalar_primary = std::max
    ( problem_db.get_sizet("responses.num_scalar_objectives"),
      std::max ( problem_db.get_sizet("responses.num_scalar_calibration_terms"),
		 problem_db.get_sizet("responses.num_scalar_responses") )
      );
  size_t num_scalar_responses = num_scalar_primary +
    // secondary counts will always be zero as not exposed in input spec
    problem_db.get_sizet("responses.num_scalar_nonlinear_inequality_constraints") +
    problem_db.get_sizet("responses.num_scalar_nonlinear_equality_constraints");

  // field-specific response counts
  size_t num_field_primary = std::max
    ( problem_db.get_sizet("responses.num_field_objectives"),
      std::max ( problem_db.get_sizet("responses.num_field_calibration_terms"),
		 problem_db.get_sizet("responses.num_field_responses") )
      );
  size_t num_field_responses = num_field_primary +
    // secondary counts will always be zero as not exposed in input spec
    problem_db.get_sizet("responses.num_field_nonlinear_inequality_constraints") +
    problem_db.get_sizet("responses.num_field_nonlinear_equality_constraints");

  // parent (aggregate/total) response counts
  size_t num_total_primary = std::max
    ( problem_db.get_sizet("responses.num_objective_functions"),
      std::max( problem_db.get_sizet("responses.num_calibration_terms"),
		problem_db.get_sizet("responses.num_response_functions") )
      );
  size_t num_total_secondary =
    problem_db.get_sizet("responses.num_nonlinear_inequality_constraints") +
    problem_db.get_sizet("responses.num_nonlinear_equality_constraints");
  size_t num_total_responses = num_total_primary + num_total_secondary;

  // update primary response type based on user specified type
  if (problem_db.get_sizet("responses.num_objective_functions") > 0) 
    primaryFnType = OBJECTIVE_FNS;
  else if (problem_db.get_sizet("responses.num_calibration_terms") > 0)
    primaryFnType = CALIB_TERMS;

  const StringArray& user_labels = problem_db.get_sa("responses.labels");

  if (num_field_responses) {
    // validate required apportionment of total = scalar + field
    if (num_scalar_primary + num_field_primary != num_total_primary) {
      Cerr << "Error: number of scalar (" << num_scalar_primary
	   << ") and field (" << num_field_primary
	   << ") " << primary_fn_name() << " must sum to total number ("
	   << num_total_primary << ") of " << primary_fn_name() <<"." << std::endl;
      abort_handler(-1);
    }
    // TODO: If/when field constraints are allowed, validate apportionment
    numScalarPrimary = num_scalar_primary;
    // can't use num_scalar_responses, as constraints are only specified via total
    numScalarResponses = num_scalar_primary + num_total_secondary;

    priFieldLengths = problem_db.get_iv("responses.lengths");
    if (num_field_primary != priFieldLengths.length()) {
      Cerr << "Error: For each field in " << primary_fn_name()
	   << ", you must specify the length of that field."
	   << "\n  The number of elements in the 'lengths' vector must "
           << "equal the number (" << num_field_primary << ") of field "
	   << primary_fn_name() << "."  << std::endl;
      abort_handler(-1);
    } 
    build_field_labels(user_labels);
  } 
  else if (num_scalar_responses) {
    // no fields present, but scalar apportionment given; must agree with total
    if (num_scalar_primary != num_total_primary) {
      Cerr << "Error: number of scalar (" << num_scalar_primary
	   << ") and field (0) " << primary_fn_name()
	   << " must sum to total number ("
	   << num_total_primary << ") of " << primary_fn_name() << "."
	   << std::endl;
      abort_handler(-1);
    }
    // TODO: If/when field constraints are allowed, validate apportionment
    numScalarPrimary = num_scalar_primary;
    // can't use num_scalar_responses, as constraints are only specified via total
    numScalarResponses = num_scalar_primary + num_total_secondary;
    functionLabels = user_labels;
  }
  else if (num_total_responses) {
    // only top-level keywords were specified
    // interpret total spec as scalar spec (backwards compatibility)
    numScalarPrimary = num_total_primary;
    numScalarResponses = num_total_responses;
    functionLabels = user_labels;
  }
  else
    Cerr << "Warning: total number of response functions is zero.  This is "
	 << "admissible in rare cases (e.g., nested overlays)." << std::endl;
  
  // BMA: In reviewing, this may be wrong for cases with fields or constraints
  if (  simulationVariance.length() != 0 && simulationVariance.length() != 1 && 
        simulationVariance.length() != num_total_responses) {
    Cerr << "Error: simulation_variance must have length equal to 1 or "
         << "the total number of calibration terms." << std::endl;
    abort_handler(-1);
  }
}


SharedResponseDataRep::SharedResponseDataRep(const ActiveSet& set):
  responseType(BASE_RESPONSE), // overridden in derived class ctors
  primaryFnType(GENERIC_FNS),
  responsesId("NO_SPECIFICATION"),
  numScalarResponses(set.request_vector().size()),
  // should we assume they are all primary? seems we have to
  numScalarPrimary(numScalarResponses)
{
  // Build a default functionLabels array (currently only used for
  // bestResponse by NPSOLOptimizer's user-defined functions option).
  functionLabels.resize(numScalarResponses);
  build_labels(functionLabels, "f");
}


/** Deep copies are used when recasting changes the nature of a
    Response set. */
void SharedResponseDataRep::copy_rep(SharedResponseDataRep* srd_rep)
{
  responseType          = srd_rep->responseType;
  primaryFnType         = srd_rep->primaryFnType;
  responsesId           = srd_rep->responsesId;

  functionLabels        = srd_rep->functionLabels;
  priFieldLabels        = srd_rep->priFieldLabels;

  simulationVariance 	= srd_rep->simulationVariance;

  numScalarResponses    = srd_rep->numScalarResponses;
  numScalarPrimary      = srd_rep->numScalarPrimary;
  priFieldLengths       = srd_rep->priFieldLengths;

  coordsPerPriField     = srd_rep->coordsPerPriField;

  metadataLabels        = srd_rep->metadataLabels;
}


template<class Archive>
void SharedResponseDataRep::serialize(Archive& ar, const unsigned int version)
{
  ar & responseType;
  ar & primaryFnType;
  ar & responsesId;
  // TODO: archive unrolled minimal labels if possible
  ar & functionLabels;
  ar & priFieldLabels;
  ar & numScalarResponses;
  ar & numScalarPrimary;
  ar & priFieldLengths;
  ar & coordsPerPriField;
  if (version >= 1)
    ar & metadataLabels;
#ifdef SERIALIZE_DEBUG  
  Cout << "Serializing SharedResponseDataRep:\n"
       << responseType << '\n'
       << responsesId << '\n'
       << functionLabels
       << numScalarResponses
       << priFieldLengths
       << std::endl;
#endif
}


bool SharedResponseDataRep::operator==(const SharedResponseDataRep& other)
{
  return (responseType == other.responseType &&
	  primaryFnType == other.primaryFnType &&
	  responsesId == other.responsesId &&
	  functionLabels == other.functionLabels &&
	  priFieldLabels == other.priFieldLabels &&
	  numScalarResponses == other.numScalarResponses &&
	  numScalarPrimary == other.numScalarPrimary &&
	  priFieldLengths == other.priFieldLengths &&
	  coordsPerPriField == other.coordsPerPriField &&
	  metadataLabels == other.metadataLabels);
}


void SharedResponseDataRep::
build_field_labels(const StringArray& labels_per_group)
{
  size_t num_primary_fields = priFieldLengths.length();
  size_t num_field_functions = priFieldLengths.normOne();
  // extract the priFieldLabels from the functionLabels (one per field group)
  copy_data_partial(labels_per_group, numScalarPrimary, num_primary_fields,
		    priFieldLabels);

  size_t unroll_fns = numScalarResponses + num_field_functions;
  if (functionLabels.size() != unroll_fns)
    functionLabels.resize(unroll_fns);  // unique label for each QoI

  size_t unrolled_index = 0;
  for (size_t i=0; i < numScalarPrimary; ++i, ++unrolled_index)
    functionLabels[unrolled_index] = labels_per_group[i];

  for (size_t i=0; i<priFieldLengths.length(); ++i)
    for (size_t j=0; j<priFieldLengths[i]; ++j)
      build_label(functionLabels[unrolled_index++], priFieldLabels[i], j+1, "_");

  size_t num_scalar_secondary = numScalarResponses - numScalarPrimary;
  for (size_t i=0; i<num_scalar_secondary; ++i, ++unrolled_index)
    functionLabels[unrolled_index] =
      labels_per_group[numScalarPrimary + priFieldLengths.length() + i];
}

void SharedResponseDataRep::
resize_field_labels(const StringArray& old_full_labels, size_t old_field_elements)
{
  size_t unroll_fns = numScalarResponses + priFieldLengths.normOne();
  if (functionLabels.size() != unroll_fns)
    functionLabels.resize(unroll_fns);  // unique label for each QoI

  size_t unrolled_index = 0;
  for (size_t i=0; i < numScalarPrimary; ++i, ++unrolled_index)
    functionLabels[unrolled_index] = old_full_labels[i];

  for (size_t i=0; i<priFieldLengths.length(); ++i)
    for (size_t j=0; j<priFieldLengths[i]; ++j)
      build_label(functionLabels[unrolled_index++], priFieldLabels[i], j+1, "_");

  size_t num_scalar_secondary = numScalarResponses - numScalarPrimary;
  for (size_t i=0; i<num_scalar_secondary; ++i, ++unrolled_index)
    functionLabels[unrolled_index] =
      old_full_labels[numScalarPrimary + old_field_elements + i];
}

void SharedResponseDataRep::update_field_labels()
{
  size_t unrolled_index = numScalarPrimary;
  for (size_t i=0; i<priFieldLengths.length(); ++i)
    for (size_t j=0; j<priFieldLengths[i]; ++j)
      build_label(functionLabels[unrolled_index++], priFieldLabels[i], j+1, "_");
}


std::string SharedResponseDataRep::primary_fn_name() const
{
  switch(primaryFnType) {
  case OBJECTIVE_FNS:
    return "objective_functions";
  case CALIB_TERMS:
    return "calibration_terms";
  case GENERIC_FNS:
    return "response_functions";
  default:
    Cerr << "Error: unknown primary function type " << primaryFnType
	 << " in SharedResponseData." << std::endl;
      abort_handler(-1);
  }
  return "(unknown function type)";
}


/** Deep copies are used when recasting changes the nature of a
    Response set. */
SharedResponseData SharedResponseData::copy() const
{
  // the handle class instantiates a new handle and a new body and copies
  // current attributes into the new body
  SharedResponseData srd; // new handle: srdRep=NULL
  if (srdRep) {
    srd.srdRep.reset(new SharedResponseDataRep());
    srd.srdRep->copy_rep(srdRep.get());
  }

  return srd;
}


void SharedResponseData::reshape(size_t num_fns)
{
  if (num_functions() != num_fns) {
    // separate sharing if needed
<<<<<<< HEAD
    if (srdRep.use_count() > 1) { // separate rep from shared
      boost::shared_ptr<SharedResponseDataRep> old_rep = srdRep;
      srdRep.reset(new SharedResponseDataRep()); // create new srdRep
      srdRep->copy_rep(old_rep.get());           // copy old data to new
    }
=======
    //if (srdRep.use_count() > 1) { // shared rep: separate
    std::shared_ptr<SharedResponseDataRep> old_rep = srdRep;
    srdRep.reset(new SharedResponseDataRep()); // create new srdRep
    srdRep->copy_rep(old_rep.get());           // copy old data to new
    //}
>>>>>>> 74b6a546

    // reshape function labels
    reshape_labels(srdRep->functionLabels, num_fns);
    // BMA TODO: may need to cache more info to do this, or may not be possible
    // update scalar counts (update of field counts requires addtnl data)
    srdRep->numScalarResponses = num_fns - num_field_functions();
  }
}


void SharedResponseData::
reshape_labels(StringArray& resp_labels, size_t num_new)
{
  // Replicate or prune response labels to meet new size.
  // Could consider adding / deleting additional level annotation,
  // e.g. "response_fn_i" --> "response_fn_i_lev_j".
  size_t num_curr = resp_labels.size();
  bool overwrite = false;
  if (num_new > num_curr) {
    if (num_curr == 0 || num_new % num_curr) // not a growth factor
      overwrite = true;
    else { // inflate using set replication (no added annotation)
      resp_labels.resize(num_new);
      for (size_t i=num_curr; i<num_new; ++i)
	resp_labels[i] = resp_labels[i % num_curr];
    }
  }
  else if (num_curr > num_new) {
    if (num_new == 0 || num_curr % num_new)
      overwrite = true;
    else // deflate by concatenation (no annotation to remove)
      resp_labels.resize(num_new);
  }

  if (overwrite) { // last resort
    resp_labels.resize(num_new);
    build_labels(resp_labels, "f");
  }
}


// TODO: unify with reshape
void SharedResponseData::field_lengths(const IntVector& field_lens) 
{ 
  // no change in number of scalar functions
  // when the field lengths change, need a new rep
  if (field_lengths() != field_lens) {
<<<<<<< HEAD
    // separate sharing if needed
    if (srdRep.use_count() > 1) { // separate rep from shared
      boost::shared_ptr<SharedResponseDataRep> old_rep = srdRep;
      srdRep.reset(new SharedResponseDataRep());  // create new srdRep
      srdRep->copy_rep(old_rep.get());            // copy old data to new
    }

    // cache previous data for use at bottom
    bool same_field_groups
      = (field_lens.length() == srdRep->priFieldLabels.size());
    StringArray old_fn_labels;  size_t old_field_elements;
    if (same_field_groups) {
      old_fn_labels      = srdRep->functionLabels;
      old_field_elements = srdRep->priFieldLengths.normOne();
    }
 
=======
    std::shared_ptr<SharedResponseDataRep> old_rep = srdRep;
    srdRep.reset(new SharedResponseDataRep());  // create new srdRep
    srdRep->copy_rep(old_rep.get());            // copy old data to new
    
>>>>>>> 74b6a546
    // update the field lengths
    srdRep->priFieldLengths = field_lens;
    // reshape function labels, using updated num_functions()
    srdRep->functionLabels.resize(num_functions());

    if (same_field_groups)
      // no change in number of field groups; use existing labels for build
      // need to preserve scalar labels, but update field labels
      srdRep->resize_field_labels(old_fn_labels, old_field_elements);
    else {
      // can't use existing field labels (could happen in testing); use generic
      build_labels(srdRep->functionLabels, "f");
      // update the priFieldLabels
      copy_data_partial(srdRep->functionLabels, num_scalar_responses(),
			num_field_response_groups(), srdRep->priFieldLabels);
    }
  }
}


void SharedResponseData::field_group_labels(const StringArray& field_labels)
{
  if (field_labels.size() != num_field_response_groups()) {
    Cerr << "\nError: Attempt to set " << field_labels.size() 
	 << " labels on Response with " << num_field_response_groups()
	 << " fields." << std::endl;
    abort_handler(-1);
  }
  srdRep->priFieldLabels = field_labels;
  // rebuild unrolled functionLabels for field values (no size change)
  srdRep->update_field_labels();
}


void SharedResponseData::primary_fn_type(short type) 
{ 
  // when the primary type changes, need a new rep
  if (srdRep->primaryFnType != type) {
    std::shared_ptr<SharedResponseDataRep> old_rep = srdRep;
    srdRep.reset(new SharedResponseDataRep());  // create new srdRep
    srdRep->copy_rep(old_rep.get());            // copy old data to new
    srdRep->primaryFnType = type;
  }
}


bool SharedResponseData::operator==(const SharedResponseData& other)
{
  // test pointer equality
  //  return(srdRep->get() == other.srdRep->get());
  // test data equality
  return(*srdRep == *other.srdRep);
}


template<class Archive>
void SharedResponseData::serialize(Archive& ar, const unsigned int version)
{
  // load will default construct and load through the pointer
  ar & srdRep;
}


long SharedResponseData::reference_count() const
{  return srdRep.use_count();  }


// explicit instantions needed due to serialization through pointer,
// which won't instantate the above template?
template void SharedResponseData::serialize<boost::archive::binary_iarchive>
(boost::archive::binary_iarchive& ar, const unsigned int version);

template void SharedResponseData::serialize<boost::archive::binary_oarchive>
(boost::archive::binary_oarchive& ar, const unsigned int version);



} // namespace Dakota<|MERGE_RESOLUTION|>--- conflicted
+++ resolved
@@ -319,19 +319,11 @@
 {
   if (num_functions() != num_fns) {
     // separate sharing if needed
-<<<<<<< HEAD
-    if (srdRep.use_count() > 1) { // separate rep from shared
-      boost::shared_ptr<SharedResponseDataRep> old_rep = srdRep;
+    if (srdRep.use_count() > 1) { // separate srdRep from shared before reshape
+      std::shared_ptr<SharedResponseDataRep> old_rep = srdRep;
       srdRep.reset(new SharedResponseDataRep()); // create new srdRep
       srdRep->copy_rep(old_rep.get());           // copy old data to new
     }
-=======
-    //if (srdRep.use_count() > 1) { // shared rep: separate
-    std::shared_ptr<SharedResponseDataRep> old_rep = srdRep;
-    srdRep.reset(new SharedResponseDataRep()); // create new srdRep
-    srdRep->copy_rep(old_rep.get());           // copy old data to new
-    //}
->>>>>>> 74b6a546
 
     // reshape function labels
     reshape_labels(srdRep->functionLabels, num_fns);
@@ -379,10 +371,9 @@
   // no change in number of scalar functions
   // when the field lengths change, need a new rep
   if (field_lengths() != field_lens) {
-<<<<<<< HEAD
     // separate sharing if needed
     if (srdRep.use_count() > 1) { // separate rep from shared
-      boost::shared_ptr<SharedResponseDataRep> old_rep = srdRep;
+      std::shared_ptr<SharedResponseDataRep> old_rep = srdRep;
       srdRep.reset(new SharedResponseDataRep());  // create new srdRep
       srdRep->copy_rep(old_rep.get());            // copy old data to new
     }
@@ -396,12 +387,6 @@
       old_field_elements = srdRep->priFieldLengths.normOne();
     }
  
-=======
-    std::shared_ptr<SharedResponseDataRep> old_rep = srdRep;
-    srdRep.reset(new SharedResponseDataRep());  // create new srdRep
-    srdRep->copy_rep(old_rep.get());            // copy old data to new
-    
->>>>>>> 74b6a546
     // update the field lengths
     srdRep->priFieldLengths = field_lens;
     // reshape function labels, using updated num_functions()
