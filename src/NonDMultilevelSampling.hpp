--- conflicted
+++ resolved
@@ -50,13 +50,9 @@
   void core_run() override;
   //void post_run(std::ostream& s);
   //void print_results(std::ostream& s, short results_state = FINAL_RESULTS);
-<<<<<<< HEAD
 
   Real estimator_accuracy_metric() const;
   void print_variance_reduction(std::ostream& s) const;
-=======
-  void print_variance_reduction(std::ostream& s) override;
->>>>>>> 057c005b
 
   void nested_response_mappings(const RealMatrix& primary_coeffs,
 				const RealMatrix& secondary_coeffs) override;
