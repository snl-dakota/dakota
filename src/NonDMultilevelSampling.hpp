/*  _______________________________________________________________________

    DAKOTA: Design Analysis Kit for Optimization and Terascale Applications
    Copyright 2014-2020
    National Technology & Engineering Solutions of Sandia, LLC (NTESS).
    This software is distributed under the GNU Lesser General Public License.
    For more information, see the README file in the top Dakota directory.
    _______________________________________________________________________ */

//- Class:	 NonDMultilevelSampling
//- Description: class for multilevel Monte Carlo sampling
//- Owner:       Mike Eldred
//- Checked by:
//- Version:

#ifndef NOND_MULTILEVEL_SAMPLING_H
#define NOND_MULTILEVEL_SAMPLING_H

#include "NonDHierarchSampling.hpp"
#include "DataMethod.hpp"

#ifdef HAVE_NPSOL
#include "NPSOLOptimizer.hpp"
#elif HAVE_OPTPP
#include "SNLLOptimizer.hpp"
#endif

namespace Dakota {

/// Performs Multilevel Monte Carlo sampling for uncertainty quantification.

/** Multilevel Monte Carlo (MLMC) is a variance-reduction technique
    that utilitizes lower fidelity simulations that have response QoI
    that are correlated with the high-fidelity response QoI. */

class NonDMultilevelSampling: public virtual NonDHierarchSampling
{
public:

  //
  //- Heading: Constructors and destructor
  //

  /// standard constructor
  NonDMultilevelSampling(ProblemDescDB& problem_db, Model& model);
  /// destructor
  ~NonDMultilevelSampling();

protected:

  //
  //- Heading: Virtual function redefinitions
  //

  //void pre_run();
  void core_run();
  //void post_run(std::ostream& s);
  //void print_results(std::ostream& s, short results_state = FINAL_RESULTS);

  void nested_response_mappings(const RealMatrix& primary_coeffs,
				const RealMatrix& secondary_coeffs);

  //
  //- Heading: Member functions
  //

  /// helper that consolidates sequence advancement, sample generation,
  /// sample export, and sample evaluation
  void evaluate_ml_sample_increment(unsigned short step);

  /// update accumulators for multilevel telescoping running sums
  /// using set of model evaluations within allResponses
  void accumulate_ml_Ysums(IntRealMatrixMap& sum_Y, RealMatrix& sum_YY,
			   size_t lev, const RealVector& offset,
			   SizetArray& num_Y);
  /// update running QoI sums for one model (sum_Q) using set of model
  /// evaluations within allResponses; used for level 0 from other accumulators
  void accumulate_ml_Qsums(IntRealMatrixMap& sum_Q, size_t lev,
			   const RealVector& offset, SizetArray& num_Q);

  /// sum up variances across QoI (using sum_YY with means from sum_Y)
  Real aggregate_variance_Ysum(const Real* sum_Y, const Real* sum_YY,
			       const SizetArray& N_l);

  /// sum up Monte Carlo estimates for mean squared error (MSE) across
  /// QoI using discrepancy variances
  Real aggregate_mse_Yvar(const Real* var_Y, const SizetArray& N_l);
  /// sum up Monte Carlo estimates for mean squared error (MSE) across
  /// QoI using discrepancy sums
  Real aggregate_mse_Ysum(const Real* sum_Y, const Real* sum_YY,
			  const SizetArray& N_l);

private:

  //
  //- Heading: Helper functions
  //

  /// Perform multilevel Monte Carlo across the discretization levels for a
  /// particular model form using discrepancy accumulators (sum_Y)
  void multilevel_mc_Ysum();
  /// Perform multilevel Monte Carlo across the discretization levels for a
  /// particular model form using QoI accumulators (sum_Q)
  void multilevel_mc_Qsum();

  /// initialize the ML accumulators for computing means, variances, and
  /// covariances across fidelity levels
  void initialize_ml_Ysums(IntRealMatrixMap& sum_Y, size_t num_lev);
  /// initialize the ML accumulators for computing means, variances, and
  /// covariances across fidelity levels
  void initialize_ml_Qsums(IntRealMatrixMap& sum_Ql, IntRealMatrixMap& sum_Qlm1,
			   IntIntPairRealMatrixMap& sum_QlQlm1, size_t num_lev);

  /// accumulate initial approximation to mean vector, for use as offsets in
  /// subsequent accumulations
  void accumulate_offsets(RealVector& mu);

  /// update running QoI sums for one model (sum_Q) using set of model
  /// evaluations within allResponses; used for level 0 from other accumulators
  void accumulate_sums(IntRealMatrixMap& sum_Ql, IntRealMatrixMap& sum_Qlm1,
		       IntIntPairRealMatrixMap& sum_QlQlm1, const size_t step,
		       const RealVectorArray& offset, Sizet2DArray& N_l);

  /// update running QoI sums for two models (sum_Ql, sum_Qlm1) using set of
  /// model evaluations within allResponses
  void accumulate_ml_Qsums(IntRealMatrixMap& sum_Ql, IntRealMatrixMap& sum_Qlm1,
			   IntIntPairRealMatrixMap& sum_QlQlm1, size_t lev,
			   const RealVector& offset, SizetArray& num_Q);

  // compute the equivalent number of HF evaluations (includes any sim faults)
  void compute_equivalent_cost(const SizetArray& raw_N_l,
			       const RealVector& cost);

  /// populate finalStatErrors for MLMC based on Q sums
  void compute_error_estimates(const IntRealMatrixMap& sum_Ql,
			       const IntRealMatrixMap& sum_Qlm1,
			       const IntIntPairRealMatrixMap& sum_QlQlm1,
			       const Sizet2DArray& num_Q);

  /// compute variance from sum accumulators
  Real variance_Ysum(Real sum_Y, Real sum_YY, size_t Nlq);

  /// compute variance from sum accumulators, necessary for sample allocation optimization
  static Real variance_Ysum_static(Real sum_Y, Real sum_YY, /*Real offset,*/ size_t Nlq_pilot, size_t Nlq, bool compute_gradient, Real& grad);

  /// compute variance from sum accumulators
  Real variance_Qsum(Real sum_Ql, Real sum_Qlm1, Real sum_QlQl, Real sum_QlQlm1,
		     Real sum_Qlm1Qlm1, size_t Nlq);
  /// compute variance from sum accumulators, necessary for sample allocation optimization
  static Real variance_Qsum_static(Real sum_Ql, Real sum_Qlm1, Real sum_QlQl, Real sum_QlQlm1,
	      Real sum_Qlm1Qlm1, size_t Nlq_pilot, size_t Nlq, bool compute_gradient, Real& grad);

  Real var_lev_l(Real sum_Ql, Real sum_Qlm1, Real sum_QlQl,
	      Real sum_Qlm1Qlm1, size_t Nlq);
	static Real var_lev_l_static(Real sum_Ql, Real sum_Qlm1, Real sum_QlQl,
	      Real sum_Qlm1Qlm1, size_t Nlq_pilot, size_t Nlq, bool compute_gradient, Real& grad);

  /// sum up variances for QoI (using sum_YY with means from sum_Y) based on allocation target
  void aggregate_variance_target_Qsum(const IntRealMatrixMap&  sum_Ql, const IntRealMatrixMap&  sum_Qlm1, 
 									const IntIntPairRealMatrixMap& sum_QlQlm1, 
									const Sizet2DArray& N_l, const size_t step, RealMatrix& agg_var_qoi);


  /// wrapper for aggregate_variance_Qsum 
  Real aggregate_variance_mean_Qsum(const IntRealMatrixMap& sum_Ql, const IntRealMatrixMap& sum_Qlm1, 
 									const IntIntPairRealMatrixMap& sum_QlQlm1, 
									const Sizet2DArray& N_l, const size_t step, const size_t qoi);
  /// sum up variances across QoI (using sum_YY with means from sum_Y)
  Real aggregate_variance_Qsum(const Real* sum_Ql,       const Real* sum_Qlm1,
			       const Real* sum_QlQl,     const Real* sum_QlQlm1,
			       const Real* sum_Qlm1Qlm1, const SizetArray& N_l,
			       const size_t lev);
  /// sum up variances for QoI (using sum_YY with means from sum_Y)
  Real aggregate_variance_Qsum(const Real* sum_Ql,       const Real* sum_Qlm1,
                               const Real* sum_QlQl,     const Real* sum_QlQlm1,
                               const Real* sum_Qlm1Qlm1, const SizetArray& N_l,
                               const size_t lev, const size_t qoi);
  /// wrapper for var_of_var_ml 
  Real aggregate_variance_variance_Qsum(const IntRealMatrixMap& sum_Ql, const IntRealMatrixMap& sum_Qlm1, 
 									const IntIntPairRealMatrixMap& sum_QlQlm1, 
									const Sizet2DArray& N_l, const size_t step, const size_t qoi);

  /// wrapper for var_of_sigma_ml 
  Real aggregate_variance_sigma_Qsum(const IntRealMatrixMap& sum_Ql, const IntRealMatrixMap& sum_Qlm1, 
 									const IntIntPairRealMatrixMap& sum_QlQlm1, 
									const Sizet2DArray& N_l, const size_t step, const size_t qoi);

  /// wrapper for var_of_scalarization_ml
  Real aggregate_variance_scalarization_Qsum(const IntRealMatrixMap& sum_Ql, const IntRealMatrixMap& sum_Qlm1, 
 									const IntIntPairRealMatrixMap& sum_QlQlm1, 
									const Sizet2DArray& N_l, const size_t step, const size_t qoi);

  /// sum up Monte Carlo estimates for mean squared error (MSE) for
  /// QoI using discrepancy sums based on allocation target
  void aggregate_mse_target_Qsum(RealMatrix& agg_var_qoi, 
						  const Sizet2DArray& N_l, const size_t step, RealVector& estimator_var0_qoi);

  /// compute epsilon^2/2 term for each qoi based on reference estimator_var0 and relative convergence tolereance
  void set_convergence_tol(const RealVector& estimator_var0_qoi, const RealVector& cost, RealVector& eps_sq_div_2_qoi);

  /// compute sample allocation delta based on current samples and based on allocation target. Single allocation target for each qoi, aggregated using max operation.
  void compute_sample_allocation_target(const IntRealMatrixMap& sum_Ql, const IntRealMatrixMap& sum_Qlm1, 
 									const IntIntPairRealMatrixMap& sum_QlQlm1, const RealVector& eps_sq_div_2, const RealMatrix& agg_var_qoi, 
  										const RealVector& cost, const Sizet2DArray& N_l, SizetArray& delta_N_l);
  
  // Roll up expected value estimators for central moments.  Final expected
  // value is sum of expected values from telescopic sum.  Note: raw moments
  // have no bias correction (no additional variance from an estimated center).
  void compute_moments(const IntRealMatrixMap& sum_Ql, const IntRealMatrixMap& sum_Qlm1, const IntIntPairRealMatrixMap& sum_QlQlm1, const Sizet2DArray& N_l);

  /// compute the unbiased product of two sampling means
  static Real unbiased_mean_product_pair(const Real sumQ1, const Real sumQ2, const Real sumQ1Q2, const size_t Nlq);
  /// compute the unbiased product of three sampling means
  static Real unbiased_mean_product_triplet(const Real sumQ1, const Real sumQ2, const Real sumQ3,
                                                                    const Real sumQ1Q2, const Real sumQ1Q3, const Real sumQ2Q3, const Real sumQ1Q2Q3, const size_t Nlq);
  /// compute the unbiased product of two pairs of products of sampling means
  static Real unbiased_mean_product_pairpair(const Real sumQ1, const Real sumQ2, const Real sumQ1Q2,
                                                                     const Real sumQ1sq, const Real sumQ2sq,
                                                                     const Real sumQ1sqQ2, const Real sumQ1Q2sq, const Real sumQ1sqQ2sq, const size_t Nlq);

  static Real var_of_var_ml_l0(const IntRealMatrixMap& sum_Ql, const IntRealMatrixMap& sum_Qlm1, const IntIntPairRealMatrixMap& sum_QlQlm1, const size_t Nlq_pilot, const Real Nlq, const size_t qoi, const bool compute_gradient, Real& grad_g);

  static Real var_of_var_ml_lmax(const IntRealMatrixMap& sum_Ql, const IntRealMatrixMap& sum_Qlm1, const IntIntPairRealMatrixMap& sum_QlQlm1, const size_t Nlq_pilot, const Real Nlq, const size_t qoi, const bool compute_gradient, Real& grad_g);

  static Real var_of_var_ml_l(const IntRealMatrixMap& sum_Ql, const IntRealMatrixMap& sum_Qlm1, const IntIntPairRealMatrixMap& sum_QlQlm1, const size_t Nlq_pilot, const Real Nlq, const size_t qoi, const size_t lev, const bool compute_gradient, Real& grad_g);

  ///OPTPP definition
  static void target_cost_objective_eval_optpp(int mode, int n, const RealVector& x, double& f,
                                        RealVector& grad_f, int& result_mode);
  static void target_cost_constraint_eval_optpp(int mode, int n, const RealVector& x, RealVector& g,
                                         RealMatrix& grad_g, int& result_mode);

  static void target_var_constraint_eval_optpp(int mode, int n, const RealVector& x, RealVector& g,
                                         RealMatrix& grad_g, int& result_mode);
  static void target_var_constraint_eval_logscale_optpp(int mode, int n, const RealVector& x, RealVector& g,
                                               RealMatrix& grad_g, int& result_mode);


  static void target_sigma_constraint_eval_optpp(int mode, int n, const RealVector& x, RealVector& g,
                                         RealMatrix& grad_g, int& result_mode);
  static void target_sigma_constraint_eval_logscale_optpp(int mode, int n, const RealVector& x, RealVector& g,
                                               RealMatrix& grad_g, int& result_mode);

  static void target_scalarization_constraint_eval_optpp(int mode, int n, const RealVector& x, RealVector& g,
                                         RealMatrix& grad_g, int& result_mode);
  static void target_scalarization_constraint_eval_logscale_optpp(int mode, int n, const RealVector& x, RealVector& g,
                                               RealMatrix& grad_g, int& result_mode);

  static void target_var_objective_eval_optpp(int mode, int n, const RealVector& x, double& f,
                                        RealVector& grad_f, int& result_mode);
  static void target_var_objective_eval_logscale_optpp(int mode, int n, const RealVector& x, double& f,
                                        RealVector& grad_f, int& result_mode);

  static void target_sigma_objective_eval_optpp(int mode, int n, const RealVector& x, double& f,
                                        RealVector& grad_f, int& result_mode);
  static void target_sigma_objective_eval_logscale_optpp(int mode, int n, const RealVector& x, double& f,
                                        RealVector& grad_f, int& result_mode);

  static void target_scalarization_objective_eval_optpp(int mode, int n, const RealVector& x, double& f,
                                        RealVector& grad_f, int& result_mode);
  static void target_scalarization_objective_eval_logscale_optpp(int mode, int n, const RealVector& x, double& f,
                                        RealVector& grad_f, int& result_mode);

  /// NPSOL definition (Wrapper using OPTPP implementation above under the hood)
  static void target_cost_objective_eval_npsol(int& mode, int& n, double* x, double& f, double* gradf, int& nstate);
  static void target_cost_constraint_eval_npsol(int& mode, int& m, int& n, int& ldJ, int* needc, double* x, double* g, double* grad_g, int& nstate);

  static void target_var_constraint_eval_npsol(int& mode, int& m, int& n, int& ldJ, int* needc, double* x, double* g, double* grad_g, int& nstate);
  static void target_var_constraint_eval_logscale_npsol(int& mode, int& m, int& n, int& ldJ, int* needc, double* x, double* g, double* grad_g, int& nstate);

  static void target_sigma_constraint_eval_npsol(int& mode, int& m, int& n, int& ldJ, int* needc, double* x, double* g, double* grad_g, int& nstate);
  static void target_sigma_constraint_eval_logscale_npsol(int& mode, int& m, int& n, int& ldJ, int* needc, double* x, double* g, double* grad_g, int& nstate);

  static void target_scalarization_constraint_eval_npsol(int& mode, int& m, int& n, int& ldJ, int* needc, double* x, double* g, double* grad_g, int& nstate);
  static void target_scalarization_constraint_eval_logscale_npsol(int& mode, int& m, int& n, int& ldJ, int* needc, double* x, double* g, double* grad_g, int& nstate);

  static void target_var_objective_eval_npsol(int& mode, int& n, double* x, double& f, double* gradf, int& nstate);
  static void target_var_objective_eval_logscale_npsol(int& mode, int& n, double* x, double& f, double* gradf, int& nstate);

  static void target_sigma_objective_eval_npsol(int& mode, int& n, double* x, double& f, double* gradf, int& nstate);
  static void target_sigma_objective_eval_logscale_npsol(int& mode, int& n, double* x, double& f, double* gradf, int& nstate);

  static void target_scalarization_objective_eval_npsol(int& mode, int& n, double* x, double& f, double* gradf, int& nstate);
  static void target_scalarization_objective_eval_logscale_npsol(int& mode, int& n, double* x, double& f, double* gradf, int& nstate);

  void assign_static_member(const Real &conv_tol, size_t &qoi, const size_t &qoi_aggregation, const size_t &num_functions, const RealVector &level_cost_vec, const IntRealMatrixMap &sum_Ql,
                            const IntRealMatrixMap &sum_Qlm1, const IntIntPairRealMatrixMap &sum_QlQlm1,
                            const RealVector &pilot_samples, const RealMatrix &scalarization_response_mapping) const;

  void assign_static_member_problem18(Real &var_L_exact, Real &var_H_exact, Real &mu_four_L_exact, Real &mu_four_H_exact, Real &Ax, RealVector &level_cost_vec) const;

  static void target_var_constraint_eval_optpp_problem18(int mode, int n, const RealVector &x, RealVector &g, RealMatrix &grad_g, int &result_mode);
  static void target_sigma_constraint_eval_optpp_problem18(int mode, int n, const RealVector &x, RealVector &g, RealMatrix &grad_g, int &result_mode);
  static double exact_var_of_var_problem18(const RealVector &Nl);
  static double exact_var_of_sigma_problem18(const RealVector &Nl);
  //
  //- Heading: Data
  //

  unsigned short seq_index;

  /// store the allocation_target input specification, prior to run-time
  /// Options right now:
  ///   - Mean = First moment (Mean)
  ///   - Variance = Second moment (Variance or standard deviation depending on moments central or standard)
  short allocationTarget;

  /// option to switch on numerical optimization for solution of sample alloation
  /// of allocationTarget Variance
  bool useTargetVarianceOptimizationFlag;

  /// store the qoi_aggregation_norm input specification, prior to run-time
  /// Options right now:
  ///   - sum = aggregate the variance over all QoIs, compute samples from that
  ///   - max = take maximum sample allocation over QoIs for each level
  short qoiAggregation;

	/// store the convergence_tolerance_type input specification, prior to run-time
  /// Options right now:
  ///   - relative = computes reference tolerance in first iteration and sets convergence_tolerance as 
  ///								 reference tolerance * convergence_tol
  ///   - absolute = sets convergence tolerance from input
  short convergenceTolType;

  /// store the convergence_tolerance_target input specification, prior to run-time
  /// Options right now:
  ///   - variance_constraint = minimizes cost for equality constraint on variance of estimator (rhs of constraint from convergenceTol)
  ///   - cost_constraint = minizes variance of estimator for equality constraint on cost (rhs of constraint from convergenceTol)
  short convergenceTolTarget;

  RealVector convergenceTolVec;

  /// "scalarization" response_mapping matrix applied to the mlmc sample allocation
  /// when a scalarization, i.e. alpha_1 * mean + alpha_2 * sigma, is the target. 
  RealMatrix scalarizationCoeffs;

  /// Helper data structure to store intermedia sample allocations
  RealMatrix NTargetQoi;
  RealMatrix NTargetQoiFN;
};


inline NonDMultilevelSampling::~NonDMultilevelSampling()
{ }


inline void NonDMultilevelSampling::
nested_response_mappings(const RealMatrix& primary_coeffs,
			 const RealMatrix& secondary_coeffs)
{
  if (scalarizationCoeffs.empty() && allocationTarget == TARGET_SCALARIZATION){
    if (primary_coeffs.numCols() != 2*numFunctions ||
	primary_coeffs.numRows() != 1 ||
	secondary_coeffs.numCols() != 2*numFunctions ||
	secondary_coeffs.numRows() != numFunctions-1){
      Cerr << "\nWrong size for primary or secondary_response_mapping. If you are sure, they are the right size, e.g.,"
	   << " you are interested in quantiles, you need to specify scalarization_response_mapping seperately in multilevel_sampling." << std::endl;
      abort_handler(METHOD_ERROR);
    }
    scalarizationCoeffs.reshape(numFunctions, 2*numFunctions);
    for(size_t row_qoi = 0; row_qoi < numFunctions; ++row_qoi){
      scalarizationCoeffs(0, row_qoi*2) = primary_coeffs(0, row_qoi*2);
      scalarizationCoeffs(0, row_qoi*2+1) = primary_coeffs(0, row_qoi*2+1);
    }
    for(size_t qoi = 1; qoi < numFunctions; ++qoi){
      for(size_t row_qoi = 0; row_qoi < numFunctions; ++row_qoi){
	scalarizationCoeffs(qoi, row_qoi*2)
	  = secondary_coeffs(qoi-1, row_qoi*2);
	scalarizationCoeffs(qoi, row_qoi*2+1)
	  = secondary_coeffs(qoi-1, row_qoi*2+1);
      }
    }
  }
}


inline Real NonDMultilevelSampling::
variance_Ysum(Real sum_Y, Real sum_YY, /*Real offset,*/ size_t Nlq)
{
  Real mu_Y = sum_Y / Nlq;
  // Note: precision loss in variance is difficult to avoid without
  // storing full sample history; must accumulate Y^2 across iterations
  // instead of (Y-mean)^2 since mean is updated on each iteration.
  Real var_Y = (sum_YY / Nlq - mu_Y * mu_Y)
             * (Real)Nlq / (Real)(Nlq - 1); // Bessel's correction
  check_negative(var_Y);
  return var_Y;

  /*
  Real new_mu_Y = mu_Y + offset;
  return var_Y
    //  + offset   * offset    // uncenter from old mu_hat
    //  - new_mu_Y * new_mu_Y; // recenter with new_mu_Y
    - mu_Y * mu_Y - 2. * mu_Y * offset; // cancel offset^2
  */
}

inline Real NonDMultilevelSampling::
variance_Ysum_static(Real sum_Y, Real sum_YY, /*Real offset,*/ size_t Nlq_pilot, size_t Nlq, bool compute_gradient, Real& grad)
{
  Real mu_Y = sum_Y / Nlq_pilot;
  // Note: precision loss in variance is difficult to avoid without
  // storing full sample history; must accumulate Y^2 across iterations
  // instead of (Y-mean)^2 since mean is updated on each iteration.
  Real variance_tmp = (sum_YY / Nlq_pilot - mu_Y * mu_Y); 

  if(compute_gradient){
  	grad = variance_tmp * (-1.) / ((Real)(Nlq - 1.) * (Real)(Nlq - 1.));
  }

  Real var_Y = variance_tmp * (Real)Nlq / (Real)(Nlq - 1); // Bessel's correction
  check_negative(var_Y);
  return var_Y;

  /*
  Real new_mu_Y = mu_Y + offset;
  return var_Y
    //  + offset   * offset    // uncenter from old mu_hat
    //  - new_mu_Y * new_mu_Y; // recenter with new_mu_Y
    - mu_Y * mu_Y - 2. * mu_Y * offset; // cancel offset^2
  */
}

inline Real NonDMultilevelSampling::
variance_Qsum(Real sum_Ql, Real sum_Qlm1, Real sum_QlQl, Real sum_QlQlm1,
	      Real sum_Qlm1Qlm1, size_t Nlq)
{
  Real mu_Ql = sum_Ql / Nlq, mu_Qlm1 = sum_Qlm1 / Nlq;
  //var_Y = var_Ql - 2.* covar_QlQlm1 + var_Qlm1;
  Real var_Q =(       sum_QlQl / Nlq - mu_Ql   * mu_Ql     // var_Ql
    - 2. * (   sum_QlQlm1 / Nlq - mu_Ql   * mu_Qlm1 ) // covar_QlQlm1
    +        sum_Qlm1Qlm1 / Nlq - mu_Qlm1 * mu_Qlm1 ) // var_Qlm1
    * (Real)Nlq / (Real)(Nlq - 1);
  check_negative(var_Q);
  return var_Q; // Bessel's correction
}


inline Real NonDMultilevelSampling::
variance_Qsum_static(Real sum_Ql, Real sum_Qlm1, Real sum_QlQl, Real sum_QlQlm1,
	      Real sum_Qlm1Qlm1, size_t Nlq_pilot, size_t Nlq, bool compute_gradient, Real& grad)
{
  Real mu_Ql = sum_Ql / Nlq_pilot, mu_Qlm1 = sum_Qlm1 / Nlq_pilot;
  //var_Y = var_Ql - 2.* covar_QlQlm1 + var_Qlm1;
  Real variance_tmp = (       sum_QlQl / Nlq_pilot - mu_Ql   * mu_Ql     // var_Ql
    - 2. * (   sum_QlQlm1 / Nlq_pilot - mu_Ql   * mu_Qlm1 ) // covar_QlQlm1
    +        sum_Qlm1Qlm1 / Nlq_pilot - mu_Qlm1 * mu_Qlm1 ); // var_Qlm1
  if(compute_gradient){
  	grad = variance_tmp * (-1.) / ((Real)(Nlq - 1.) * (Real)(Nlq - 1.));
  }
  check_negative(variance_tmp);
  return variance_tmp * (Real)Nlq / (Real)(Nlq - 1.); // Bessel's correction
}

inline Real NonDMultilevelSampling::
var_lev_l(Real sum_Ql, Real sum_Qlm1, Real sum_QlQl,
	      Real sum_Qlm1Qlm1, size_t Nlq)
{
  Real mu_Ql = sum_Ql / Nlq, mu_Qlm1 = sum_Qlm1 / Nlq;
  Real var_lev_Q = (sum_QlQl / Nlq - mu_Ql * mu_Ql)     // var_Ql
    			- (sum_Qlm1Qlm1 / Nlq - mu_Qlm1 * mu_Qlm1 ) // var_Qlm1
    * (Real)Nlq / (Real)(Nlq - 1); // Bessel's correction
  check_negative(var_lev_Q);
  return var_lev_Q; 
}

inline Real NonDMultilevelSampling::
var_lev_l_static(Real sum_Ql, Real sum_Qlm1, Real sum_QlQl,
	      Real sum_Qlm1Qlm1, size_t Nlq_pilot, size_t Nlq, bool compute_gradient, Real& grad)
{
  Real mu_Ql = sum_Ql / Nlq_pilot, mu_Qlm1 = sum_Qlm1 / Nlq_pilot;
  //var_Y = var_Ql - 2.* covar_QlQlm1 + var_Qlm1;
  Real variance_tmp = (sum_QlQl / Nlq_pilot - mu_Ql   * mu_Ql)     // var_Ql
    										- (sum_Qlm1Qlm1 / Nlq_pilot - mu_Qlm1 * mu_Qlm1 ); // var_Qlm1
  if(compute_gradient){
  	grad = variance_tmp * (-1.) / ((Real)(Nlq - 1.) * (Real)(Nlq - 1.));
  }
  check_negative(variance_tmp);
  return variance_tmp * (Real)Nlq / (Real)(Nlq - 1.); // Bessel's correction
}

inline Real NonDMultilevelSampling::
aggregate_variance_Ysum(const Real* sum_Y, const Real* sum_YY,
			const SizetArray& N_l)
{
  Real agg_var_l = 0.;//, var_Y;
  //if (outputLevel >= DEBUG_OUTPUT)   Cout << "[ ";
  for (size_t qoi=0; qoi<numFunctions; ++qoi) //{
    agg_var_l += variance_Ysum(sum_Y[qoi], sum_YY[qoi], N_l[qoi]);
    //if (outputLevel >= DEBUG_OUTPUT) Cout << var_Y << ' ';
  //}
  //if (outputLevel >= DEBUG_OUTPUT)   Cout << "]\n";
  return agg_var_l;
}

inline Real NonDMultilevelSampling::
aggregate_variance_Qsum(const Real* sum_Ql,       const Real* sum_Qlm1,
                       const Real* sum_QlQl,     const Real* sum_QlQlm1,
                       const Real* sum_Qlm1Qlm1, const SizetArray& N_l,
                       const size_t lev)
{
  Real agg_var_l = 0., var_Y;
  //if (outputLevel >= DEBUG_OUTPUT)   Cout << "[ ";
  for (size_t qoi=0; qoi<numFunctions; ++qoi) //{
  	agg_var_l += aggregate_variance_Qsum(sum_Ql, sum_Qlm1, sum_QlQl, sum_QlQlm1, sum_Qlm1Qlm1, N_l, lev, qoi);
    //if (outputLevel >= DEBUG_OUTPUT) Cout << var_Y << ' ';
  //}
  //if (outputLevel >= DEBUG_OUTPUT)   Cout << "]\n";
  return agg_var_l;
}

inline Real NonDMultilevelSampling::
aggregate_variance_Qsum(const Real* sum_Ql,       const Real* sum_Qlm1,
                      const Real* sum_QlQl,     const Real* sum_QlQlm1,
                      const Real* sum_Qlm1Qlm1, const SizetArray& N_l,
                      const size_t lev, const size_t qoi)
{
       Real agg_var_l = 0., var_Y;
       //if (outputLevel >= DEBUG_OUTPUT)   Cout << "[ ";
       //for (size_t qoi=0; qoi<numFunctions; ++qoi) //{
         agg_var_l = (lev) ?
                      variance_Qsum(sum_Ql[qoi], sum_Qlm1[qoi], sum_QlQl[qoi], sum_QlQlm1[qoi],
                                    sum_Qlm1Qlm1[qoi], N_l[qoi]) :
                      variance_Ysum(sum_Ql[qoi], sum_QlQl[qoi], N_l[qoi]);
       //if (outputLevel >= DEBUG_OUTPUT) Cout << var_Y << ' ';
       //}
       //if (outputLevel >= DEBUG_OUTPUT)   Cout << "]\n";
       return agg_var_l;
}

inline Real NonDMultilevelSampling::
aggregate_mse_Yvar(const Real* var_Y, const SizetArray& N_l)
{
  Real agg_mse = 0.;
  // aggregate MC estimator variance for each QoI
  for (size_t qoi=0; qoi<numFunctions; ++qoi)
    agg_mse += var_Y[qoi] / N_l[qoi];
  return agg_mse;
}


inline Real NonDMultilevelSampling::
aggregate_mse_Ysum(const Real* sum_Y, const Real* sum_YY, const SizetArray& N_l)
{
  Real agg_mse = 0.;//, var_Y;
  // aggregate MC estimator variance for each QoI
  for (size_t qoi=0; qoi<numFunctions; ++qoi)
    agg_mse += variance_Ysum(sum_Y[qoi], sum_YY[qoi], N_l[qoi]) / N_l[qoi];
  return agg_mse;
}

inline void NonDMultilevelSampling::
aggregate_mse_target_Qsum(RealMatrix& agg_var_qoi, 
						  						const Sizet2DArray& N_l, const size_t step, RealVector& estimator_var0_qoi)
{
	for (size_t qoi = 0; qoi < numFunctions; ++qoi) {
		estimator_var0_qoi[qoi] += agg_var_qoi(qoi, step)/N_l[step][qoi];
	}
}

inline void NonDMultilevelSampling::set_convergence_tol(const RealVector& estimator_var0_qoi, const RealVector& cost, RealVector& eps_sq_div_2_qoi)
{
	// compute epsilon target based on relative tolerance: total MSE = eps^2
	// which is equally apportioned (eps^2 / 2) among discretization MSE and
	// estimator variance (\Sum var_Y_l / N_l).  Since we do not know the
	// discretization error, we compute an initial estimator variance and
	// then seek to reduce it by a relative_factor <= 1.
	for (size_t qoi = 0; qoi < numFunctions; ++qoi) {

	  if(convergenceTolTarget == CONVERGENCE_TOLERANCE_TARGET_VARIANCE_CONSTRAINT){
		  if(convergenceTolType == CONVERGENCE_TOLERANCE_TYPE_RELATIVE){
				eps_sq_div_2_qoi[qoi] = estimator_var0_qoi[qoi] * convergenceTolVec[qoi];
			}else if(convergenceTolType == CONVERGENCE_TOLERANCE_TYPE_ABSOLUTE){
				eps_sq_div_2_qoi[qoi] = convergenceTolVec[qoi];
			}else{
	  	  Cerr << "NonDMultilevelSampling::set_convergence_tol: convergenceTolType is not known.\n";
	  	  abort_handler(INTERFACE_ERROR);
			}
		}else if (convergenceTolTarget == CONVERGENCE_TOLERANCE_TARGET_COST_CONSTRAINT){
			if(convergenceTolType == CONVERGENCE_TOLERANCE_TYPE_RELATIVE){
				eps_sq_div_2_qoi[qoi] = cost[cost.length()-1] * convergenceTolVec[qoi]; //Relative cost with respect to convergenceTol evaluations on finest grid
			}else if(convergenceTolType == CONVERGENCE_TOLERANCE_TYPE_ABSOLUTE){
				eps_sq_div_2_qoi[qoi] = convergenceTolVec[qoi]; //Direct cost
			}else{
	  	  Cerr << "NonDMultilevelSampling::set_convergence_tol: convergenceTolType is not known.\n";
	  	  abort_handler(INTERFACE_ERROR);
			}
		}else{
  	  Cout << "NonDMultilevelSampling::set_convergence_tol: convergenceTolTarget is not known.\n";
  	  abort_handler(INTERFACE_ERROR);
		}

	}
	if (outputLevel == DEBUG_OUTPUT)
	       Cout << "Epsilon squared target per QoI = " << eps_sq_div_2_qoi << std::endl;
}

<<<<<<< HEAD
=======
inline void NonDMultilevelSampling::compute_sample_allocation_target(IntRealMatrixMap sum_Ql, IntRealMatrixMap sum_Qlm1, 
 									IntIntPairRealMatrixMap sum_QlQlm1, const RealVector& eps_sq_div_2_in, 
  										const RealMatrix& agg_var_qoi_in, const RealVector& cost, 
  										const Sizet2DArray& N_l, SizetArray& delta_N_l)
{
        size_t num_steps = agg_var_qoi_in.numCols();
	RealVector level_cost_vec(num_steps);
	RealVector sum_sqrt_var_cost;
	RealMatrix delta_N_l_qoi;
	RealVector eps_sq_div_2;
	RealMatrix agg_var_qoi;

	size_t nb_aggregation_qois = 0;
	double underrelaxation_factor = static_cast<double>(mlmfIter + 1)/static_cast<double>(maxIterations + 1);
  if (qoiAggregation==QOI_AGGREGATION_SUM) {
		nb_aggregation_qois = 1;
		eps_sq_div_2.size(nb_aggregation_qois);
		sum_sqrt_var_cost.size(nb_aggregation_qois);
		agg_var_qoi.shape(nb_aggregation_qois, num_steps);
		eps_sq_div_2[0] = 0;
		sum_sqrt_var_cost[0] = 0;

		for (size_t step = 0; step < num_steps ; ++step) {
			agg_var_qoi(0, step) = 0;
			for (size_t qoi = 0; qoi < numFunctions ; ++qoi) {
				agg_var_qoi(0, step) += agg_var_qoi_in(qoi, step);
			}
			sum_sqrt_var_cost[0] += std::sqrt(agg_var_qoi(0, step) * level_cost(cost, step));
		}
		for (size_t qoi = 0; qoi < numFunctions ; ++qoi) {
			eps_sq_div_2[0] += eps_sq_div_2_in[qoi];
		}

	}else if (qoiAggregation==QOI_AGGREGATION_MAX) {
		nb_aggregation_qois = numFunctions;
		eps_sq_div_2.size(nb_aggregation_qois);
		sum_sqrt_var_cost.size(nb_aggregation_qois);
		agg_var_qoi.shape(nb_aggregation_qois, num_steps);

		for (size_t qoi = 0; qoi < nb_aggregation_qois ; ++qoi) {
			eps_sq_div_2[qoi] = eps_sq_div_2_in[qoi];
			sum_sqrt_var_cost[qoi] = 0;
			for (size_t step = 0; step < num_steps ; ++step) {
				sum_sqrt_var_cost[qoi] += std::sqrt(agg_var_qoi_in(qoi, step) * level_cost(cost, step));

				agg_var_qoi(qoi, step) = agg_var_qoi_in(qoi, step);
				if (outputLevel == DEBUG_OUTPUT){
					Cout << "\n\tN_target for Qoi: " << qoi << ", with agg_var_qoi_in: " << agg_var_qoi_in(qoi, step) << std::endl;
					Cout << "\n\tN_target for Qoi: " << qoi << ", with level_cost: " << level_cost(cost, step) << std::endl;
					Cout << "\n\tN_target for Qoi: " << qoi << ", with agg_var_qoi: " << sum_sqrt_var_cost << std::endl;
				}
			}
		}
	}else{
  	  Cout << "NonDMultilevelSampling::compute_sample_allocation_target: qoiAggregation is not known.\n";
  	  abort_handler(INTERFACE_ERROR);
	}

	N_target_qoi.shape(nb_aggregation_qois, num_steps);
	N_target_qoi_FN.shape(nb_aggregation_qois, num_steps);
	delta_N_l_qoi.shape(nb_aggregation_qois, num_steps);

  for (size_t qoi = 0; qoi < nb_aggregation_qois; ++qoi) {
  	Real fact_qoi = sum_sqrt_var_cost[qoi]/eps_sq_div_2[qoi];
		if (outputLevel == DEBUG_OUTPUT){
			Cout << "\n\tN_target for Qoi: " << qoi << ", with sum_sqrt_var_cost: " << sum_sqrt_var_cost[qoi] << std::endl;
			Cout << "\n\tN_target for Qoi: " << qoi << ", with eps_sq_div_2: " << eps_sq_div_2[qoi] << std::endl;
			Cout << "\n\tN_target for Qoi: " << qoi << ", with lagrange: " << fact_qoi << std::endl;
		}
		for (size_t step = 0; step < num_steps; ++step) {
    	level_cost_vec[step] = level_cost(cost, step);
	    if(convergenceTolTarget == CONVERGENCE_TOLERANCE_TARGET_VARIANCE_CONSTRAINT){
				N_target_qoi(qoi, step) = std::sqrt(agg_var_qoi(qoi, step) / level_cost_vec[step]) * fact_qoi;
			}else if(convergenceTolTarget == CONVERGENCE_TOLERANCE_TARGET_COST_CONSTRAINT){
				N_target_qoi(qoi, step) = std::sqrt(agg_var_qoi(qoi, step) / level_cost_vec[step]) * (1./fact_qoi);
			}else{
	  	  Cout << "NonDMultilevelSampling::compute_sample_allocation_target: convergenceTolTarget is not known.\n";
	  	  abort_handler(INTERFACE_ERROR);
			}

			N_target_qoi(qoi, step) = N_target_qoi(qoi, step) < 6 ? 6 : N_target_qoi(qoi, step);
			N_target_qoi_FN(qoi, step) = N_target_qoi(qoi, step);
			if (outputLevel == DEBUG_OUTPUT) {
				Cout << "\t\tVar of target: " << agg_var_qoi(qoi, step) << std::endl;
				Cout << "\t\tCost: " << level_cost_vec[step] << "\n";
				Cout << "\t\tN_target_qoi: " << N_target_qoi(qoi, step) << "\n";
			}
		}
    bool have_npsol = false, have_optpp = false;
		#ifdef HAVE_NPSOL
		    have_npsol = true;
		#endif
		#ifdef HAVE_OPTPP
		    have_optpp = true;
		#endif
		if( (allocationTarget == TARGET_VARIANCE || allocationTarget == TARGET_SIGMA || allocationTarget == TARGET_SCALARIZATION) && (have_npsol || have_optpp) && useTargetVarianceOptimizationFlag){
			size_t qoi_copy = qoi;
			size_t qoiAggregation_copy = qoiAggregation;
			size_t numFunctions_copy = numFunctions;
	    if (outputLevel == DEBUG_OUTPUT) {
    		Cout << "Numerical Optimization for sample allocation targeting " << (allocationTarget == TARGET_VARIANCE ? "variance" : (allocationTarget == TARGET_SIGMA ? "sigma" : "scalarization")) << " using " << (have_npsol ? "NPSOL" : "OPTPP") << std::endl;
        Cout << "\t\t\t Convergence Target " << eps_sq_div_2 << std::endl;
      }
			RealVector initial_point, pilot_samples;
			initial_point.size(num_steps);
			pilot_samples.size(num_steps);
			for (size_t step = 0; step < num_steps; ++step) {
				pilot_samples[step] = N_l[step][qoi];
				initial_point[step] = 8. > N_target_qoi(qoi, step) ? 8 : N_target_qoi(qoi, step); 
			}

			RealVector var_lower_bnds, var_upper_bnds, lin_ineq_lower_bnds, lin_ineq_upper_bnds, lin_eq_targets,
			  nonlin_ineq_lower_bnds, nonlin_ineq_upper_bnds, nonlin_eq_targets;
			RealMatrix lin_ineq_coeffs, lin_eq_coeffs;

			//Bound constraints only allowing positive values for Nlq
			var_lower_bnds.size(num_steps); //init to 0
			for (size_t step = 0; step < N_l.size(); ++step) {
				var_lower_bnds[step] = 6.;
			}

			var_upper_bnds.size(num_steps); //init to 0
			var_upper_bnds.putScalar(1e10); //Set to high upper bound

			//Number of linear inequality constraints = 0
			lin_ineq_coeffs.shape(0, 0);
			lin_ineq_lower_bnds.size(0);
			lin_ineq_upper_bnds.size(0);

			//Number of linear equality constraints = 0
			lin_eq_coeffs.shape(0, 0);
			lin_eq_targets.size(0);
			//Number of nonlinear inequality bound constraints = 0
			nonlin_ineq_lower_bnds.size(0);
			nonlin_ineq_upper_bnds.size(0);
			//Number of nonlinear equality constraints = 1, s.t. c_eq: c_1(Nlq) = convergenceTol;
			nonlin_eq_targets.size(1); //init to 0
			nonlin_eq_targets[0] = eps_sq_div_2[qoi]; //convergenceTol;

			assign_static_member(nonlin_eq_targets[0], qoi_copy, qoiAggregation_copy, numFunctions_copy, level_cost_vec, sum_Ql, 
													 sum_Qlm1, sum_QlQlm1, pilot_samples, scalarizationCoeffs);

			std::unique_ptr<Iterator> optimizer;

			void (*objective_function_npsol_ptr) (int&, int&, double*, double&, double*, int&) = nullptr;
			void (*constraint_function_npsol_ptr) (int&, int&, int&, int&, int*, double*, double*, double*, int&) = nullptr;
			void (*objective_function_optpp_ptr) (int, int, const RealVector&, double&, RealVector&, int&) = nullptr;
			void (*constraint_function_optpp_ptr) (int, int, const RealVector&, RealVector&, RealMatrix&, int&) = nullptr;

			#ifdef HAVE_NPSOL
	    	if(convergenceTolTarget == CONVERGENCE_TOLERANCE_TARGET_VARIANCE_CONSTRAINT){
					objective_function_npsol_ptr = &target_cost_objective_eval_npsol;
					switch(allocationTarget){
						case TARGET_VARIANCE:
							constraint_function_npsol_ptr = &target_var_constraint_eval_npsol;
							break;
						case TARGET_SIGMA:
							constraint_function_npsol_ptr = &target_sigma_constraint_eval_npsol;
							break;
						case TARGET_SCALARIZATION:
							constraint_function_npsol_ptr = &target_scalarization_constraint_eval_npsol;
							break;
						default:
							 break;
					}
				}else if(convergenceTolTarget == CONVERGENCE_TOLERANCE_TARGET_COST_CONSTRAINT){
					constraint_function_npsol_ptr = &target_cost_constraint_eval_npsol;
					switch(allocationTarget){
						case TARGET_VARIANCE:
							objective_function_npsol_ptr = &target_var_objective_eval_npsol;
							break;
						case TARGET_SIGMA:
							objective_function_npsol_ptr = &target_sigma_objective_eval_npsol;
							break;
						case TARGET_SCALARIZATION:
							objective_function_npsol_ptr = &target_scalarization_objective_eval_npsol;
							break;
						default:
							 break;
					}
				}else{
		  	  Cout << "NonDMultilevelSampling::compute_sample_allocation_target: convergenceTolTarget is not known.\n";
		  	  abort_handler(INTERFACE_ERROR);
				}
				optimizer.reset(new NPSOLOptimizer(initial_point,
		                             var_lower_bnds, var_upper_bnds,
		                             lin_ineq_coeffs, lin_ineq_lower_bnds,
		                             lin_ineq_upper_bnds, lin_eq_coeffs,
		                             lin_eq_targets, nonlin_ineq_lower_bnds,
		                             nonlin_ineq_upper_bnds, nonlin_eq_targets,
		                             objective_function_npsol_ptr,
		                             constraint_function_npsol_ptr,
		                             3, 1e-15) //derivative_level = 3 means user_supplied gradients
		                             );
			#elif HAVE_OPTPP
	    	if(convergenceTolTarget == CONVERGENCE_TOLERANCE_TARGET_VARIANCE_CONSTRAINT){
					objective_function_optpp_ptr = &target_cost_objective_eval_optpp;
					switch(allocationTarget){
						case TARGET_VARIANCE:
							constraint_function_optpp_ptr = &target_var_constraint_eval_optpp;
							break;
						case TARGET_SIGMA:
							constraint_function_optpp_ptr = &target_sigma_constraint_eval_optpp;
							break;
						case TARGET_SCALARIZATION:
							constraint_function_optpp_ptr = &target_scalarization_constraint_eval_optpp;
							break;
						default:
							 break;
					}
				}else if(convergenceTolTarget == CONVERGENCE_TOLERANCE_TARGET_COST_CONSTRAINT){
					constraint_function_optpp_ptr = &target_cost_constraint_eval_optpp;
					switch(allocationTarget){
						case TARGET_VARIANCE:
							objective_function_optpp_ptr = &target_var_objective_eval_optpp;
							break;
						case TARGET_SIGMA:
							objective_function_optpp_ptr = &target_sigma_objective_eval_optpp;
							break;
						case TARGET_SCALARIZATION:
							objective_function_optpp_ptr = &target_scalarization_objective_eval_optpp;
							break;
						default:
							 break;
					}
				}else{
		  	  Cout << "NonDMultilevelSampling::compute_sample_allocation_target: convergenceTolTarget is not known.\n";
		  	  abort_handler(INTERFACE_ERROR);
				}
				optimizer.reset(new SNLLOptimizer(initial_point,
		                            var_lower_bnds, var_upper_bnds,
		                            lin_ineq_coeffs, lin_ineq_lower_bnds,
		                            lin_ineq_upper_bnds, lin_eq_coeffs,
		                            lin_eq_targets,nonlin_ineq_lower_bnds,
		                            nonlin_ineq_upper_bnds, nonlin_eq_targets,
		                            objective_function_optpp_ptr,
		                            constraint_function_optpp_ptr,
		                            100000, 100000, 1.e-14,
		                            1.e-14, 100000)
		                            );
			#endif
			optimizer->output_level(DEBUG_OUTPUT);
			optimizer->run();


			//Cout << optimizer->all_variables() << std::endl;
			if (outputLevel == DEBUG_OUTPUT) {
				Cout << "Optimization Run: Initial point: \n";
				for (int i = 0; i < initial_point.length(); ++i) {
					Cout << initial_point[i] << " ";
				}
				Cout << "\nOptimization Run. Best point: \n";
				Cout << optimizer->variables_results().continuous_variables() << std::endl;
				Cout << "Objective: " << optimizer->response_results().function_value(0) << std::endl;
				Cout << "Constraint: " << optimizer->response_results().function_value(1) << std::endl;
				Cout << "Relative Constraint violation: " << std::abs(1 - optimizer->response_results().function_value(1)/nonlin_eq_targets[0]) << std::endl;
				Cout << "\n";
			}

			if(std::abs(1. - optimizer->response_results().function_value(1)/nonlin_eq_targets[0]) > 1.0e-5){
				if (outputLevel == DEBUG_OUTPUT) Cout << "Relative Constraint violation violated: Switching to log scale " << std::endl;
				for (size_t step = 0; step < num_steps; ++step) {
				  initial_point[step] = 8. > N_target_qoi(qoi, step) ? 8 : N_target_qoi(qoi, step); //optimizer->variables_results().continuous_variable(step) > pilot_samples[step] ? optimizer->variables_results().continuous_variable(step) : pilot_samples[step];
				}
				nonlin_eq_targets[0] = std::log(eps_sq_div_2[qoi]); //std::log(convergenceTol);
				#ifdef HAVE_NPSOL
		    	if(convergenceTolTarget == CONVERGENCE_TOLERANCE_TARGET_VARIANCE_CONSTRAINT){
					objective_function_npsol_ptr = &target_cost_objective_eval_npsol;
					switch(allocationTarget){
						case TARGET_VARIANCE:
							constraint_function_npsol_ptr = &target_var_constraint_eval_logscale_npsol;
							break;
						case TARGET_SIGMA:
							constraint_function_npsol_ptr = &target_sigma_constraint_eval_logscale_npsol;
							break;
						case TARGET_SCALARIZATION:
							constraint_function_npsol_ptr = &target_scalarization_constraint_eval_logscale_npsol;
							break;
						default:
							 break;
					}
					}else if(convergenceTolTarget == CONVERGENCE_TOLERANCE_TARGET_COST_CONSTRAINT){
						constraint_function_npsol_ptr = &target_cost_constraint_eval_npsol;
						switch(allocationTarget){
							case TARGET_VARIANCE:
								objective_function_npsol_ptr = &target_var_objective_eval_logscale_npsol;
								break;
							case TARGET_SIGMA:
								objective_function_npsol_ptr = &target_sigma_objective_eval_logscale_npsol;
								break;
							case TARGET_SCALARIZATION:
								objective_function_npsol_ptr = &target_scalarization_objective_eval_logscale_npsol;
								break;
							default:
								 break;
						}
					}else{
			  	  Cout << "NonDMultilevelSampling::compute_sample_allocation_target: convergenceTolTarget is not known.\n";
			  	  abort_handler(INTERFACE_ERROR);
					}
					optimizer.reset(new NPSOLOptimizer(initial_point,
					                               var_lower_bnds, var_upper_bnds,
					                               lin_ineq_coeffs, lin_ineq_lower_bnds,
					                               lin_ineq_upper_bnds, lin_eq_coeffs,
					                               lin_eq_targets, nonlin_ineq_lower_bnds,
					                               nonlin_ineq_upper_bnds, nonlin_eq_targets,
					                               objective_function_npsol_ptr,
					                               constraint_function_npsol_ptr,
					                               3, 1e-15)
					                               ); //derivative_level = 3 means user_supplied gradients
				#elif HAVE_OPTPP
			    if(convergenceTolTarget == CONVERGENCE_TOLERANCE_TARGET_VARIANCE_CONSTRAINT){
						objective_function_optpp_ptr = &target_cost_objective_eval_optpp;
						switch(allocationTarget){
							case TARGET_VARIANCE:
								constraint_function_optpp_ptr = &target_var_constraint_eval_logscale_optpp;
								break;
							case TARGET_SIGMA:
								constraint_function_optpp_ptr = &target_sigma_constraint_eval_logscale_optpp;
								break;
							case TARGET_SCALARIZATION:
								constraint_function_optpp_ptr = &target_scalarization_constraint_eval_logscale_optpp;
								break;
							default:
								 break;
						}
					}else if(convergenceTolTarget == CONVERGENCE_TOLERANCE_TARGET_COST_CONSTRAINT){
						constraint_function_optpp_ptr = &target_cost_constraint_eval_optpp;
						switch(allocationTarget){
							case TARGET_VARIANCE:
								objective_function_optpp_ptr = &target_var_objective_eval_logscale_optpp;
								break;
							case TARGET_SIGMA:
								objective_function_optpp_ptr = &target_sigma_objective_eval_logscale_optpp;
								break;
							case TARGET_SCALARIZATION:
								objective_function_optpp_ptr = &target_scalarization_objective_eval_logscale_optpp;
								break;
							default:
								 break;
						}
					}else{
			  	  Cout << "NonDMultilevelSampling::compute_sample_allocation_target: convergenceTolTarget is not known.\n";
			  	  abort_handler(INTERFACE_ERROR);
					}
					optimizer.reset(new SNLLOptimizer(initial_point,
					            var_lower_bnds,      var_upper_bnds,
					            lin_ineq_coeffs, lin_ineq_lower_bnds,
					            lin_ineq_upper_bnds, lin_eq_coeffs,
					            lin_eq_targets,     nonlin_ineq_lower_bnds,
					            nonlin_ineq_upper_bnds, nonlin_eq_targets,
					            objective_function_optpp_ptr,
					            constraint_function_optpp_ptr,
					            100000, 100000, 1.e-14,
					            1.e-14, 100000));
				#endif
				optimizer->run();
				if (outputLevel == DEBUG_OUTPUT) {
					Cout << "Log Optimization Run: Initial point: \n";
					for (int i = 0; i < initial_point.length(); ++i) {
						Cout << initial_point[i] << " ";
					}
					Cout << "\nLog Optimization Run. Best point: \n";
					Cout << optimizer->variables_results().continuous_variables() << std::endl;
					Cout << "Objective: " << optimizer->response_results().function_value(0) << std::endl;
					Cout << "Constraint: " << optimizer->response_results().function_value(1) << std::endl;
					Cout << "Relative Constraint violation: " << std::abs(1 - optimizer->response_results().function_value(1)/nonlin_eq_targets[0]) << std::endl;
					Cout << "\n";
				}
			}

			for (size_t step=0; step<num_steps; ++step) {
			  N_target_qoi(qoi, step) = optimizer->variables_results().continuous_variable(step);
			}

			if (outputLevel == DEBUG_OUTPUT) {
			  Cout << "Final Optimization results: \n";
			  Cout << N_target_qoi << std::endl<< std::endl;
			}
		}
	}

	for (size_t qoi = 0; qoi < nb_aggregation_qois; ++qoi) {
		for (size_t step = 0; step < num_steps; ++step) {
		    if(allocationTarget == TARGET_MEAN){
		      delta_N_l_qoi(qoi, step) = one_sided_delta(N_l[step][qoi], N_target_qoi(qoi, step));
		    }else if (allocationTarget == TARGET_VARIANCE || allocationTarget == TARGET_SIGMA || allocationTarget == TARGET_SCALARIZATION){
		    	if(maxIterations==1){
		    		delta_N_l_qoi(qoi, step) = one_sided_delta(N_l[step][qoi], N_target_qoi(qoi, step));
		    	}else{
			      delta_N_l_qoi(qoi, step) = std::min(N_l[step][qoi]*3, one_sided_delta(N_l[step][qoi], N_target_qoi(qoi, step)));
			      delta_N_l_qoi(qoi, step) = delta_N_l_qoi(qoi, step) > 1 
			      														?  
			      													 	delta_N_l_qoi(qoi, step)*underrelaxation_factor > 1 
			      													 		?
			      													 			delta_N_l_qoi(qoi, step)*underrelaxation_factor 
			      													 		: 
			      													 			1
			      													 	:
			      													 	delta_N_l_qoi(qoi, step);
		      }
		    }else{
		      Cout << "NonDMultilevelSampling::compute_sample_allocation_target: allocationTarget is not implemented.\n";
		      abort_handler(INTERFACE_ERROR);
		    }
	  	}
	}
	if (qoiAggregation==QOI_AGGREGATION_SUM) {
		for (size_t step = 0; step < num_steps; ++step) {
			delta_N_l[step] = delta_N_l_qoi(0, step);
		}
	}else if (qoiAggregation==QOI_AGGREGATION_MAX) {
		Real max_qoi_idx = -1, max_cost = -1, cur_cost = 0;
		for (size_t step = 0; step < num_steps; ++step) {
			max_qoi_idx = 0;
			for (size_t qoi = 1; qoi < nb_aggregation_qois; ++qoi) {
				max_qoi_idx = delta_N_l_qoi(qoi, step) > delta_N_l_qoi(max_qoi_idx, step) ? qoi : max_qoi_idx;
			}
			//max_qoi_idx = 1;
			delta_N_l[step] = delta_N_l_qoi(max_qoi_idx, step);
	   }
	}else{
  	  Cout << "NonDMultilevelSampling::compute_sample_allocation_target: qoiAggregation is not known.\n";
  	  abort_handler(INTERFACE_ERROR);
	}
}

inline void NonDMultilevelSampling::compute_moments(IntRealMatrixMap sum_Ql, IntRealMatrixMap sum_Qlm1, IntIntPairRealMatrixMap sum_QlQlm1, const Sizet2DArray& N_l)
{
	//RealMatrix Q_raw_mom(numFunctions, 4);
	RealMatrix &sum_Q1l = sum_Ql[1], &sum_Q2l = sum_Ql[2],
	    &sum_Q3l = sum_Ql[3], &sum_Q4l = sum_Ql[4],
	    &sum_Q1lm1 = sum_Qlm1[1], &sum_Q2lm1 = sum_Qlm1[2],
	    &sum_Q3lm1 = sum_Qlm1[3], &sum_Q4lm1 = sum_Qlm1[4];
  IntIntPair pr11(1, 1);
	Real cm1, cm2, cm3, cm4, cm1l, cm2l, cm3l, cm4l;
	size_t num_steps = sum_Q1l.numCols();
	assert(sum_Q1l.numCols() == sum_Q2l.numCols() && sum_Q2l.numCols() == sum_Q3l.numCols()&& sum_Q3l.numCols() == sum_Q4l.numCols());

	if (momentStats.empty())
	  momentStats.shapeUninitialized(4, numFunctions);
	for (size_t qoi = 0; qoi < numFunctions; ++qoi) {
  	cm1 = cm2 = cm3 = cm4 = 0.;
	  for (size_t step=0; step<num_steps; ++step) {
	    size_t Nlq = N_l[step][qoi];
	    // roll up unbiased moments centered on level mean
	    uncentered_to_centered(sum_Q1l(qoi, step) / Nlq, sum_Q2l(qoi, step) / Nlq,
	                           sum_Q3l(qoi, step) / Nlq, sum_Q4l(qoi, step) / Nlq,
	                           cm1l, cm2l, cm3l, cm4l, Nlq);

	    cm1 += cm1l;
	    cm2 += cm2l;
	    cm3 += cm3l;
	    cm4 += cm4l;

	    if (outputLevel == DEBUG_OUTPUT)
	    Cout << "CM_l   for level " << step << ": "
	         << cm1l << ' ' << cm2l << ' ' << cm3l << ' ' << cm4l << '\n';
	    if (step) {
	      uncentered_to_centered(sum_Q1lm1(qoi, step) / Nlq, sum_Q2lm1(qoi, step) / Nlq,
	                             sum_Q3lm1(qoi, step) / Nlq, sum_Q4lm1(qoi, step) / Nlq,
	                             cm1l, cm2l, cm3l, cm4l, Nlq);
	      cm1 -= cm1l;
	      cm2 -= cm2l; 
	      cm3 -= cm3l;
	      cm4 -= cm4l;
	      if (outputLevel == DEBUG_OUTPUT)
	      Cout << "CM_lm1 for level " << step << ": "
	           << cm1l << ' ' << cm2l << ' ' << cm3l << ' ' << cm4l << '\n';
	    }
	  }
	  check_negative(cm2);
	  check_negative(cm4);
	  Real *mom_q = momentStats[qoi];
	  if (finalMomentsType == CENTRAL_MOMENTS) {
	    mom_q[0] = cm1;
	    mom_q[1] = cm2;
	    mom_q[2] = cm3;
	    mom_q[3] = cm4;
	  } else
	    centered_to_standard(cm1, cm2, cm3, cm4,
	                         mom_q[0], mom_q[1], mom_q[2], mom_q[3]);
	}
}


>>>>>>> 41a89722
inline void NonDMultilevelSampling::
compute_equivalent_cost(const SizetArray& raw_N_l, const RealVector& cost)
{
  size_t step, num_steps = raw_N_l.size();
  equivHFEvals = raw_N_l[0] * cost[0]; // first level is single eval
  for (step=1; step<num_steps; ++step) // subsequent levels incur 2 model costs
    equivHFEvals += raw_N_l[step] * (cost[step] + cost[step - 1]);
  equivHFEvals /= cost[num_steps - 1]; // normalize into equivalent HF evals
}


inline void NonDMultilevelSampling::accumulate_offsets(RealVector& mu)
{
  IntRespMCIter r_it = allResponses.begin();
  size_t qoi, num_samp, num_fns = r_it->second.num_functions();
  mu.sizeUninitialized(num_fns);
  Real q_l, sum;
  for (qoi=0; qoi<num_fns; ++qoi) {
    num_samp = 0; sum = 0.;
    for (r_it=allResponses.begin(); r_it!=allResponses.end(); ++r_it) {
      q_l = r_it->second.function_value(qoi);
      if (std::isfinite(q_l)) // neither NaN nor +/-Inf
	{ sum += q_l; ++num_samp; }
    }
    mu[qoi] = sum / num_samp;
  }
}


inline Real NonDMultilevelSampling::var_of_var_ml_l0(const IntRealMatrixMap& sum_Ql, const IntRealMatrixMap& sum_Qlm1, const IntIntPairRealMatrixMap& sum_QlQlm1,
                                                      const size_t Nlq_pilot, const Real Nlq, const size_t qoi, const bool compute_gradient, Real& grad_g)
{
  Real cm1l, cm2l, cm3l, cm4l, cm2l_sq, var_of_var;

  IntIntPair pr11(1, 1), pr12(1, 2), pr21(2, 1), pr22(2, 2);
  const RealMatrix &sum_Q1l = sum_Ql.at(1), &sum_Q1lm1 = sum_Qlm1.at(1), //.at() returns a const member
      &sum_Q2l = sum_Ql.at(2), &sum_Q2lm1 = sum_Qlm1.at(2),
      &sum_Q3l = sum_Ql.at(3), &sum_Q3lm1 = sum_Qlm1.at(3),
      &sum_Q4l = sum_Ql.at(4), &sum_Q4lm1 = sum_Qlm1.at(4),
      &sum_Q1lQ1lm1 = sum_QlQlm1.at(pr11), &sum_Q1lQ2lm1 = sum_QlQlm1.at(pr12),
      &sum_Q2lQ1lm1 = sum_QlQlm1.at(pr21), &sum_Q2lQ2lm1 = sum_QlQlm1.at(pr22);

  uncentered_to_centered(sum_Q1l(qoi, 0) / Nlq_pilot, sum_Q2l(qoi, 0) / Nlq_pilot,
                         sum_Q3l(qoi, 0) / Nlq_pilot, sum_Q4l(qoi, 0) / Nlq_pilot,
                         cm1l, cm2l, cm3l, cm4l, Nlq_pilot);

  cm2l_sq = cm2l * cm2l;
  var_of_var = (Nlq - 1.) / (Nlq * Nlq - 2. * Nlq + 3.) * (cm4l - (Nlq - 3.) / (Nlq - 1.) * cm2l_sq);

  if(compute_gradient) {
    grad_g = ((Nlq * Nlq - 2. * Nlq + 3.) - (Nlq - 1.) * (2. * Nlq - 2.)) /
             ((Nlq * Nlq - 2. * Nlq + 3.) * (Nlq * Nlq - 2. * Nlq + 3.)) * cm4l
             - ((Nlq * Nlq - 2. * Nlq + 3.) - (Nlq - 3.) * (2. * Nlq - 2.)) /
               ((Nlq * Nlq - 2. * Nlq + 3.) * (Nlq * Nlq - 2. * Nlq + 3.)) * cm2l_sq;
  }

  check_negative(var_of_var);
  return var_of_var;
}


inline Real NonDMultilevelSampling::var_of_var_ml_lmax(const IntRealMatrixMap& sum_Ql, const IntRealMatrixMap& sum_Qlm1, const IntIntPairRealMatrixMap& sum_QlQlm1,
                                                     const size_t Nlq_pilot, const Real Nlq, const size_t qoi, const bool compute_gradient, Real& grad_g)
{
  Real cm1l, cm2l, cm3l, cm4l, cm2l_sq, var_of_var;

  IntIntPair pr11(1, 1), pr12(1, 2), pr21(2, 1), pr22(2, 2);
  const RealMatrix &sum_Q1l = sum_Ql.at(1), &sum_Q1lm1 = sum_Qlm1.at(1),
      &sum_Q2l = sum_Ql.at(2), &sum_Q2lm1 = sum_Qlm1.at(2),
      &sum_Q3l = sum_Ql.at(3), &sum_Q3lm1 = sum_Qlm1.at(3),
      &sum_Q4l = sum_Ql.at(4), &sum_Q4lm1 = sum_Qlm1.at(4),
      &sum_Q1lQ1lm1 = sum_QlQlm1.at(pr11), &sum_Q1lQ2lm1 = sum_QlQlm1.at(pr12),
      &sum_Q2lQ1lm1 = sum_QlQlm1.at(pr21), &sum_Q2lQ2lm1 = sum_QlQlm1.at(pr22);

  uncentered_to_centered(sum_Q1l(qoi, 1) / Nlq_pilot, sum_Q2l(qoi, 1) / Nlq_pilot,
                         sum_Q3l(qoi, 1) / Nlq_pilot, sum_Q4l(qoi, 1) / Nlq_pilot,
                         cm1l, cm2l, cm3l, cm4l, Nlq_pilot);

  cm2l_sq = cm2l * cm2l;
  var_of_var = (Nlq - 1.) / (Nlq * Nlq - 2. * Nlq + 3.) * (cm4l - (Nlq - 3.) / (Nlq - 1.) * cm2l_sq);

  if(compute_gradient) {
    grad_g = ((Nlq * Nlq - 2. * Nlq + 3.) - (Nlq - 1.) * (2. * Nlq - 2.)) /
             ((Nlq * Nlq - 2. * Nlq + 3.) * (Nlq * Nlq - 2. * Nlq + 3.)) * cm4l
             - ((Nlq * Nlq - 2. * Nlq + 3.) - (Nlq - 3.) * (2. * Nlq - 2.)) /
               ((Nlq * Nlq - 2. * Nlq + 3.) * (Nlq * Nlq - 2. * Nlq + 3.)) * cm2l_sq;
  }

  check_negative(var_of_var);
  return var_of_var;
}

inline Real NonDMultilevelSampling::var_of_var_ml_l(const IntRealMatrixMap& sum_Ql, const IntRealMatrixMap& sum_Qlm1, const IntIntPairRealMatrixMap& sum_QlQlm1,
                                                    const size_t Nlq_pilot, const Real Nlq, const size_t qoi, const size_t lev, const bool compute_gradient, Real& grad_g)
{
  Real cm1l, cm2l, cm3l, cm4l, cm1lm1, cm2lm1,
      cm3lm1, cm4lm1, cm1l_sq, cm2l_sq, cm2lm1_sq,
      mu_Q2l, mu_Q2lm1, mu_Q2lQ2lm1,
      mu_Q1lm1_mu_Q2lQ1lm1, mu_Q1lm1_mu_Q1lm1_muQ2l, mu_Q1l_mu_Q1lQ2lm1, mu_Q1l_mu_Q1l_mu_Q2lm1,
      mu_Q1l_mu_Qlm1_mu_Q1lQ1lm1, mu_Q1l_mu_Q1l_mu_Q1lm1_muQ1lm1, mu_Q2l_muQ2lm1, mu_Q1lQ1lm1_mu_Q1lQ1lm1,
      mu_P2lP2lm1, var_P2l, var_P2lm1, covar_P2lP2lm1, term, var_of_var;

  IntIntPair pr11(1, 1), pr12(1, 2), pr21(2, 1), pr22(2, 2);
  const RealMatrix &sum_Q1l = sum_Ql.at(1), &sum_Q1lm1 = sum_Qlm1.at(1),
      &sum_Q2l = sum_Ql.at(2), &sum_Q2lm1 = sum_Qlm1.at(2),
      &sum_Q3l = sum_Ql.at(3), &sum_Q3lm1 = sum_Qlm1.at(3),
      &sum_Q4l = sum_Ql.at(4), &sum_Q4lm1 = sum_Qlm1.at(4),
      &sum_Q1lQ1lm1 = sum_QlQlm1.at(pr11), &sum_Q1lQ2lm1 = sum_QlQlm1.at(pr12),
      &sum_Q2lQ1lm1 = sum_QlQlm1.at(pr21), &sum_Q2lQ2lm1 = sum_QlQlm1.at(pr22);

  mu_Q2l = sum_Q2l(qoi, lev) / Nlq_pilot;
  uncentered_to_centered(sum_Q1l(qoi, lev) / Nlq_pilot, mu_Q2l,
                         sum_Q3l(qoi, lev) / Nlq_pilot, sum_Q4l(qoi, lev) / Nlq_pilot,
                         cm1l, cm2l, cm3l, cm4l, Nlq_pilot);
  mu_Q2lm1 = sum_Q2lm1(qoi, lev) / Nlq_pilot;
  uncentered_to_centered(sum_Q1lm1(qoi, lev) / Nlq_pilot, mu_Q2lm1,
                         sum_Q3lm1(qoi, lev) / Nlq_pilot, sum_Q4lm1(qoi, lev) / Nlq_pilot,
                         cm1lm1, cm2lm1, cm3lm1, cm4lm1, Nlq_pilot);
  cm2l_sq = cm2l * cm2l;
  cm2lm1_sq = cm2lm1 * cm2lm1;


  // [fm] bias correction for var_P2l and var_P2lm1
  var_P2l = Nlq * (Nlq - 1.) / (Nlq * Nlq - 2. * Nlq + 3.) * (cm4l - (Nlq - 3.) / (Nlq - 1.) * cm2l_sq);
  var_P2lm1 =
      Nlq * (Nlq - 1.) / (Nlq * Nlq - 2. * Nlq + 3.) * (cm4lm1 - (Nlq - 3.) / (Nlq - 1.) * cm2lm1_sq);

  //[fm] unbiased products of mean
  mu_Q2lQ2lm1 = sum_Q2lQ2lm1(qoi, lev) / Nlq_pilot;
  mu_Q1lm1_mu_Q2lQ1lm1 = unbiased_mean_product_pair(sum_Q1lm1(qoi, lev), sum_Q2lQ1lm1(qoi, lev),
                                                    sum_Q2lQ2lm1(qoi, lev), Nlq_pilot);
  mu_Q1lm1_mu_Q1lm1_muQ2l = unbiased_mean_product_triplet(sum_Q1lm1(qoi, lev), sum_Q1lm1(qoi, lev),
                                                          sum_Q2l(qoi, lev),
                                                          sum_Q2lm1(qoi, lev), sum_Q2lQ1lm1(qoi, lev),
                                                          sum_Q2lQ1lm1(qoi, lev),
                                                          sum_Q2lQ2lm1(qoi, lev), Nlq_pilot);
  mu_Q1l_mu_Q1lQ2lm1 = unbiased_mean_product_pair(sum_Q1l(qoi, lev), sum_Q1lQ2lm1(qoi, lev), sum_Q2lQ2lm1(qoi, lev),
                                                  Nlq_pilot);
  mu_Q1l_mu_Q1l_mu_Q2lm1 = unbiased_mean_product_triplet(sum_Q1l(qoi, lev), sum_Q1l(qoi, lev), sum_Q2lm1(qoi, lev),
                                                         sum_Q2l(qoi, lev), sum_Q1lQ2lm1(qoi, lev),
                                                         sum_Q1lQ2lm1(qoi, lev),
                                                         sum_Q2lQ2lm1(qoi, lev), Nlq_pilot);
  mu_Q1l_mu_Qlm1_mu_Q1lQ1lm1 = unbiased_mean_product_triplet(sum_Q1l(qoi, lev), sum_Q1lm1(qoi, lev),
                                                             sum_Q1lQ1lm1(qoi, lev),
                                                             sum_Q1lQ1lm1(qoi, lev), sum_Q2lQ1lm1(qoi, lev),
                                                             sum_Q1lQ2lm1(qoi, lev),
                                                             sum_Q2lQ2lm1(qoi, lev), Nlq_pilot);
  mu_Q1l_mu_Q1l_mu_Q1lm1_muQ1lm1 = unbiased_mean_product_pairpair(sum_Q1l(qoi, lev), sum_Q1lm1(qoi, lev),
                                                                  sum_Q1lQ1lm1(qoi, lev),
                                                                  sum_Q2l(qoi, lev), sum_Q2lm1(qoi, lev),
                                                                  sum_Q2lQ1lm1(qoi, lev), sum_Q1lQ2lm1(qoi, lev),
                                                                  sum_Q2lQ2lm1(qoi, lev), Nlq_pilot);
  mu_Q2l_muQ2lm1 = unbiased_mean_product_pair(sum_Q2l(qoi, lev), sum_Q2lm1(qoi, lev), sum_Q2lQ2lm1(qoi, lev), Nlq_pilot);
  mu_P2lP2lm1 = mu_Q2lQ2lm1 //E[QL2 Ql2]
                - 2. * mu_Q1lm1_mu_Q2lQ1lm1 //E[Ql] E[QL2Ql]
                + 2. * mu_Q1lm1_mu_Q1lm1_muQ2l //E[Ql]2 E[QL2]
                - 2. * mu_Q1l_mu_Q1lQ2lm1 //E[QL] E[QLQl2]
                + 2. * mu_Q1l_mu_Q1l_mu_Q2lm1 //E[QL]2 E[Ql2]
                + 4. * mu_Q1l_mu_Qlm1_mu_Q1lQ1lm1 //E[QL] E[Ql] E[QLQl]
                - 4. * mu_Q1l_mu_Q1l_mu_Q1lm1_muQ1lm1 //E[QL]2 E[Ql]2
                - mu_Q2l_muQ2lm1; //E[QL2] E[Ql2]

  // [fm] unbiased by opening up the square and compute three different term
  mu_Q1lQ1lm1_mu_Q1lQ1lm1 = unbiased_mean_product_pair(sum_Q1lQ1lm1(qoi, lev), sum_Q1lQ1lm1(qoi, lev),
                                                       sum_Q2lQ2lm1(qoi, lev), Nlq_pilot);
  term = mu_Q1lQ1lm1_mu_Q1lQ1lm1 - 2. * mu_Q1l_mu_Qlm1_mu_Q1lQ1lm1 + mu_Q1l_mu_Q1l_mu_Q1lm1_muQ1lm1;

  //[fm] Using only unbiased estimators the sum is also unbiased
  covar_P2lP2lm1
      = mu_P2lP2lm1 + term / (Nlq - 1.);

  var_of_var = (var_P2l + var_P2lm1 - 2. * covar_P2lP2lm1) / Nlq;

  if(compute_gradient) {
    grad_g = ((Nlq * Nlq - 2. * Nlq + 3.) - (Nlq - 1.) * (2. * Nlq - 2.)) /
                     ((Nlq * Nlq - 2. * Nlq + 3.) * (Nlq * Nlq - 2. * Nlq + 3.)) * cm4l
                     - ((Nlq * Nlq - 2. * Nlq + 3.) - (Nlq - 3.) * (2. * Nlq - 2.)) /
                       ((Nlq * Nlq - 2. * Nlq + 3.) * (Nlq * Nlq - 2. * Nlq + 3.)) * cm2l_sq
                     + ((Nlq * Nlq - 2. * Nlq + 3.) - (Nlq - 1.) * (2. * Nlq - 2.)) /
                       ((Nlq * Nlq - 2. * Nlq + 3.) * (Nlq * Nlq - 2. * Nlq + 3.)) * cm4lm1
                     - ((Nlq * Nlq - 2. * Nlq + 3.) - (Nlq - 3.) * (2. * Nlq - 2.)) /
                       ((Nlq * Nlq - 2. * Nlq + 3.) * (Nlq * Nlq - 2. * Nlq + 3.)) * cm2lm1_sq
                     - 2. * (-1. / (Nlq * Nlq) * mu_P2lP2lm1 +
                             (-2. * Nlq + 1.) / ((Nlq * Nlq - Nlq) * (Nlq * Nlq - Nlq)) * term);
    }

  check_negative(var_of_var);
  return var_of_var;
}

inline Real NonDMultilevelSampling::unbiased_mean_product_pair(const Real sumQ1, const Real sumQ2, const Real sumQ1Q2, const size_t Nlq)
{
  Real mean1, mean2, bessel_corr1, bessel_corr2 = 0.;

  mean1 = 1./Nlq * 1./Nlq * sumQ1 * sumQ2;
  mean2 = 1./Nlq * sumQ1Q2;
  bessel_corr1 = (Real)Nlq / ((Real)Nlq - 1.);
  bessel_corr2 = 1. / ((Real)Nlq - 1.);

  return bessel_corr1*mean1 - bessel_corr2*mean2;
}

inline Real NonDMultilevelSampling::unbiased_mean_product_triplet(const Real sumQ1, const Real sumQ2, const Real sumQ3,
                                                                  const Real sumQ1Q2, const Real sumQ1Q3, const Real sumQ2Q3, const Real sumQ1Q2Q3, const size_t Nlq)
{
  Real mean1, mean2, mean3, bessel_corr1, bessel_corr2, bessel_corr3 = 0.;

  mean1 = 1./Nlq * 1./Nlq * 1./Nlq * sumQ1 * sumQ2 * sumQ3;
  mean2 = unbiased_mean_product_pair(sumQ1Q2, sumQ3, sumQ1Q2Q3, Nlq);
  mean2 += unbiased_mean_product_pair(sumQ2Q3, sumQ1, sumQ1Q2Q3, Nlq);
  mean2 += unbiased_mean_product_pair(sumQ1Q3, sumQ2, sumQ1Q2Q3, Nlq);
  mean3 = 1./((Real)Nlq) * sumQ1Q2Q3;
  bessel_corr1 = (Nlq * Nlq)/((Nlq - 1.)*(Nlq - 2.));
  bessel_corr2 = 1./(Nlq - 2.);
  bessel_corr3 = 1./((Nlq - 1.)*(Nlq - 2.));

  return bessel_corr1 * mean1 - bessel_corr2 * mean2 - bessel_corr3 * mean3;
}

inline Real NonDMultilevelSampling::unbiased_mean_product_pairpair(const Real sumQ1, const Real sumQ2, const Real sumQ1Q2,
                                                                   const Real sumQ1sq, const Real sumQ2sq,
                                                                   const Real sumQ1sqQ2, const Real sumQ1Q2sq, const Real sumQ1sqQ2sq, const size_t Nlq)
{
  Real mean1, mean2, mean3, mean4, bessel_corr1, bessel_corr2, bessel_corr3, bessel_corr4 = 0.;

  mean1 = 1./Nlq * 1./Nlq * 1./Nlq * 1./Nlq * sumQ1 * sumQ1 * sumQ2 * sumQ2;

  mean2 = unbiased_mean_product_triplet(sumQ1sq, sumQ2, sumQ2, sumQ1sqQ2, sumQ1sqQ2, sumQ2sq, sumQ1sqQ2sq, Nlq);
  mean2 += 4. * unbiased_mean_product_triplet(sumQ1Q2, sumQ1, sumQ2, sumQ1sqQ2, sumQ1Q2sq, sumQ1Q2, sumQ1sqQ2sq, Nlq);
  mean2 += unbiased_mean_product_triplet(sumQ1, sumQ1, sumQ2sq, sumQ1sq, sumQ1Q2sq, sumQ1Q2sq, sumQ1sqQ2sq, Nlq);

  mean3 = unbiased_mean_product_pair(sumQ1sq, sumQ2sq, sumQ1sqQ2sq, Nlq);
  mean3 += 2. * unbiased_mean_product_pair(sumQ1Q2, sumQ1Q2, sumQ1sqQ2sq, Nlq);
  mean3 += 2. * unbiased_mean_product_pair(sumQ1sqQ2, sumQ2, sumQ1sqQ2sq, Nlq);
  mean3 += 2. * unbiased_mean_product_pair(sumQ1, sumQ1Q2sq, sumQ1sqQ2sq, Nlq);

  mean4 = 1./Nlq * sumQ1sqQ2sq;

  bessel_corr1 = (Nlq * Nlq * Nlq)/((Nlq - 1.)*(Nlq - 2.)*(Nlq - 3.));
  bessel_corr2 = 1./(Nlq - 3.);
  bessel_corr3 = 1./((Nlq - 2.)*(Nlq - 3.));
  bessel_corr4 = 1./((Nlq - 1.)*(Nlq - 2.)*(Nlq - 3.));

  return bessel_corr1 * mean1 - bessel_corr2 * mean2 - bessel_corr3 * mean3 - bessel_corr4 * mean4;
}

} // namespace Dakota

#endif<|MERGE_RESOLUTION|>--- conflicted
+++ resolved
@@ -595,495 +595,6 @@
 	       Cout << "Epsilon squared target per QoI = " << eps_sq_div_2_qoi << std::endl;
 }
 
-<<<<<<< HEAD
-=======
-inline void NonDMultilevelSampling::compute_sample_allocation_target(IntRealMatrixMap sum_Ql, IntRealMatrixMap sum_Qlm1, 
- 									IntIntPairRealMatrixMap sum_QlQlm1, const RealVector& eps_sq_div_2_in, 
-  										const RealMatrix& agg_var_qoi_in, const RealVector& cost, 
-  										const Sizet2DArray& N_l, SizetArray& delta_N_l)
-{
-        size_t num_steps = agg_var_qoi_in.numCols();
-	RealVector level_cost_vec(num_steps);
-	RealVector sum_sqrt_var_cost;
-	RealMatrix delta_N_l_qoi;
-	RealVector eps_sq_div_2;
-	RealMatrix agg_var_qoi;
-
-	size_t nb_aggregation_qois = 0;
-	double underrelaxation_factor = static_cast<double>(mlmfIter + 1)/static_cast<double>(maxIterations + 1);
-  if (qoiAggregation==QOI_AGGREGATION_SUM) {
-		nb_aggregation_qois = 1;
-		eps_sq_div_2.size(nb_aggregation_qois);
-		sum_sqrt_var_cost.size(nb_aggregation_qois);
-		agg_var_qoi.shape(nb_aggregation_qois, num_steps);
-		eps_sq_div_2[0] = 0;
-		sum_sqrt_var_cost[0] = 0;
-
-		for (size_t step = 0; step < num_steps ; ++step) {
-			agg_var_qoi(0, step) = 0;
-			for (size_t qoi = 0; qoi < numFunctions ; ++qoi) {
-				agg_var_qoi(0, step) += agg_var_qoi_in(qoi, step);
-			}
-			sum_sqrt_var_cost[0] += std::sqrt(agg_var_qoi(0, step) * level_cost(cost, step));
-		}
-		for (size_t qoi = 0; qoi < numFunctions ; ++qoi) {
-			eps_sq_div_2[0] += eps_sq_div_2_in[qoi];
-		}
-
-	}else if (qoiAggregation==QOI_AGGREGATION_MAX) {
-		nb_aggregation_qois = numFunctions;
-		eps_sq_div_2.size(nb_aggregation_qois);
-		sum_sqrt_var_cost.size(nb_aggregation_qois);
-		agg_var_qoi.shape(nb_aggregation_qois, num_steps);
-
-		for (size_t qoi = 0; qoi < nb_aggregation_qois ; ++qoi) {
-			eps_sq_div_2[qoi] = eps_sq_div_2_in[qoi];
-			sum_sqrt_var_cost[qoi] = 0;
-			for (size_t step = 0; step < num_steps ; ++step) {
-				sum_sqrt_var_cost[qoi] += std::sqrt(agg_var_qoi_in(qoi, step) * level_cost(cost, step));
-
-				agg_var_qoi(qoi, step) = agg_var_qoi_in(qoi, step);
-				if (outputLevel == DEBUG_OUTPUT){
-					Cout << "\n\tN_target for Qoi: " << qoi << ", with agg_var_qoi_in: " << agg_var_qoi_in(qoi, step) << std::endl;
-					Cout << "\n\tN_target for Qoi: " << qoi << ", with level_cost: " << level_cost(cost, step) << std::endl;
-					Cout << "\n\tN_target for Qoi: " << qoi << ", with agg_var_qoi: " << sum_sqrt_var_cost << std::endl;
-				}
-			}
-		}
-	}else{
-  	  Cout << "NonDMultilevelSampling::compute_sample_allocation_target: qoiAggregation is not known.\n";
-  	  abort_handler(INTERFACE_ERROR);
-	}
-
-	N_target_qoi.shape(nb_aggregation_qois, num_steps);
-	N_target_qoi_FN.shape(nb_aggregation_qois, num_steps);
-	delta_N_l_qoi.shape(nb_aggregation_qois, num_steps);
-
-  for (size_t qoi = 0; qoi < nb_aggregation_qois; ++qoi) {
-  	Real fact_qoi = sum_sqrt_var_cost[qoi]/eps_sq_div_2[qoi];
-		if (outputLevel == DEBUG_OUTPUT){
-			Cout << "\n\tN_target for Qoi: " << qoi << ", with sum_sqrt_var_cost: " << sum_sqrt_var_cost[qoi] << std::endl;
-			Cout << "\n\tN_target for Qoi: " << qoi << ", with eps_sq_div_2: " << eps_sq_div_2[qoi] << std::endl;
-			Cout << "\n\tN_target for Qoi: " << qoi << ", with lagrange: " << fact_qoi << std::endl;
-		}
-		for (size_t step = 0; step < num_steps; ++step) {
-    	level_cost_vec[step] = level_cost(cost, step);
-	    if(convergenceTolTarget == CONVERGENCE_TOLERANCE_TARGET_VARIANCE_CONSTRAINT){
-				N_target_qoi(qoi, step) = std::sqrt(agg_var_qoi(qoi, step) / level_cost_vec[step]) * fact_qoi;
-			}else if(convergenceTolTarget == CONVERGENCE_TOLERANCE_TARGET_COST_CONSTRAINT){
-				N_target_qoi(qoi, step) = std::sqrt(agg_var_qoi(qoi, step) / level_cost_vec[step]) * (1./fact_qoi);
-			}else{
-	  	  Cout << "NonDMultilevelSampling::compute_sample_allocation_target: convergenceTolTarget is not known.\n";
-	  	  abort_handler(INTERFACE_ERROR);
-			}
-
-			N_target_qoi(qoi, step) = N_target_qoi(qoi, step) < 6 ? 6 : N_target_qoi(qoi, step);
-			N_target_qoi_FN(qoi, step) = N_target_qoi(qoi, step);
-			if (outputLevel == DEBUG_OUTPUT) {
-				Cout << "\t\tVar of target: " << agg_var_qoi(qoi, step) << std::endl;
-				Cout << "\t\tCost: " << level_cost_vec[step] << "\n";
-				Cout << "\t\tN_target_qoi: " << N_target_qoi(qoi, step) << "\n";
-			}
-		}
-    bool have_npsol = false, have_optpp = false;
-		#ifdef HAVE_NPSOL
-		    have_npsol = true;
-		#endif
-		#ifdef HAVE_OPTPP
-		    have_optpp = true;
-		#endif
-		if( (allocationTarget == TARGET_VARIANCE || allocationTarget == TARGET_SIGMA || allocationTarget == TARGET_SCALARIZATION) && (have_npsol || have_optpp) && useTargetVarianceOptimizationFlag){
-			size_t qoi_copy = qoi;
-			size_t qoiAggregation_copy = qoiAggregation;
-			size_t numFunctions_copy = numFunctions;
-	    if (outputLevel == DEBUG_OUTPUT) {
-    		Cout << "Numerical Optimization for sample allocation targeting " << (allocationTarget == TARGET_VARIANCE ? "variance" : (allocationTarget == TARGET_SIGMA ? "sigma" : "scalarization")) << " using " << (have_npsol ? "NPSOL" : "OPTPP") << std::endl;
-        Cout << "\t\t\t Convergence Target " << eps_sq_div_2 << std::endl;
-      }
-			RealVector initial_point, pilot_samples;
-			initial_point.size(num_steps);
-			pilot_samples.size(num_steps);
-			for (size_t step = 0; step < num_steps; ++step) {
-				pilot_samples[step] = N_l[step][qoi];
-				initial_point[step] = 8. > N_target_qoi(qoi, step) ? 8 : N_target_qoi(qoi, step); 
-			}
-
-			RealVector var_lower_bnds, var_upper_bnds, lin_ineq_lower_bnds, lin_ineq_upper_bnds, lin_eq_targets,
-			  nonlin_ineq_lower_bnds, nonlin_ineq_upper_bnds, nonlin_eq_targets;
-			RealMatrix lin_ineq_coeffs, lin_eq_coeffs;
-
-			//Bound constraints only allowing positive values for Nlq
-			var_lower_bnds.size(num_steps); //init to 0
-			for (size_t step = 0; step < N_l.size(); ++step) {
-				var_lower_bnds[step] = 6.;
-			}
-
-			var_upper_bnds.size(num_steps); //init to 0
-			var_upper_bnds.putScalar(1e10); //Set to high upper bound
-
-			//Number of linear inequality constraints = 0
-			lin_ineq_coeffs.shape(0, 0);
-			lin_ineq_lower_bnds.size(0);
-			lin_ineq_upper_bnds.size(0);
-
-			//Number of linear equality constraints = 0
-			lin_eq_coeffs.shape(0, 0);
-			lin_eq_targets.size(0);
-			//Number of nonlinear inequality bound constraints = 0
-			nonlin_ineq_lower_bnds.size(0);
-			nonlin_ineq_upper_bnds.size(0);
-			//Number of nonlinear equality constraints = 1, s.t. c_eq: c_1(Nlq) = convergenceTol;
-			nonlin_eq_targets.size(1); //init to 0
-			nonlin_eq_targets[0] = eps_sq_div_2[qoi]; //convergenceTol;
-
-			assign_static_member(nonlin_eq_targets[0], qoi_copy, qoiAggregation_copy, numFunctions_copy, level_cost_vec, sum_Ql, 
-													 sum_Qlm1, sum_QlQlm1, pilot_samples, scalarizationCoeffs);
-
-			std::unique_ptr<Iterator> optimizer;
-
-			void (*objective_function_npsol_ptr) (int&, int&, double*, double&, double*, int&) = nullptr;
-			void (*constraint_function_npsol_ptr) (int&, int&, int&, int&, int*, double*, double*, double*, int&) = nullptr;
-			void (*objective_function_optpp_ptr) (int, int, const RealVector&, double&, RealVector&, int&) = nullptr;
-			void (*constraint_function_optpp_ptr) (int, int, const RealVector&, RealVector&, RealMatrix&, int&) = nullptr;
-
-			#ifdef HAVE_NPSOL
-	    	if(convergenceTolTarget == CONVERGENCE_TOLERANCE_TARGET_VARIANCE_CONSTRAINT){
-					objective_function_npsol_ptr = &target_cost_objective_eval_npsol;
-					switch(allocationTarget){
-						case TARGET_VARIANCE:
-							constraint_function_npsol_ptr = &target_var_constraint_eval_npsol;
-							break;
-						case TARGET_SIGMA:
-							constraint_function_npsol_ptr = &target_sigma_constraint_eval_npsol;
-							break;
-						case TARGET_SCALARIZATION:
-							constraint_function_npsol_ptr = &target_scalarization_constraint_eval_npsol;
-							break;
-						default:
-							 break;
-					}
-				}else if(convergenceTolTarget == CONVERGENCE_TOLERANCE_TARGET_COST_CONSTRAINT){
-					constraint_function_npsol_ptr = &target_cost_constraint_eval_npsol;
-					switch(allocationTarget){
-						case TARGET_VARIANCE:
-							objective_function_npsol_ptr = &target_var_objective_eval_npsol;
-							break;
-						case TARGET_SIGMA:
-							objective_function_npsol_ptr = &target_sigma_objective_eval_npsol;
-							break;
-						case TARGET_SCALARIZATION:
-							objective_function_npsol_ptr = &target_scalarization_objective_eval_npsol;
-							break;
-						default:
-							 break;
-					}
-				}else{
-		  	  Cout << "NonDMultilevelSampling::compute_sample_allocation_target: convergenceTolTarget is not known.\n";
-		  	  abort_handler(INTERFACE_ERROR);
-				}
-				optimizer.reset(new NPSOLOptimizer(initial_point,
-		                             var_lower_bnds, var_upper_bnds,
-		                             lin_ineq_coeffs, lin_ineq_lower_bnds,
-		                             lin_ineq_upper_bnds, lin_eq_coeffs,
-		                             lin_eq_targets, nonlin_ineq_lower_bnds,
-		                             nonlin_ineq_upper_bnds, nonlin_eq_targets,
-		                             objective_function_npsol_ptr,
-		                             constraint_function_npsol_ptr,
-		                             3, 1e-15) //derivative_level = 3 means user_supplied gradients
-		                             );
-			#elif HAVE_OPTPP
-	    	if(convergenceTolTarget == CONVERGENCE_TOLERANCE_TARGET_VARIANCE_CONSTRAINT){
-					objective_function_optpp_ptr = &target_cost_objective_eval_optpp;
-					switch(allocationTarget){
-						case TARGET_VARIANCE:
-							constraint_function_optpp_ptr = &target_var_constraint_eval_optpp;
-							break;
-						case TARGET_SIGMA:
-							constraint_function_optpp_ptr = &target_sigma_constraint_eval_optpp;
-							break;
-						case TARGET_SCALARIZATION:
-							constraint_function_optpp_ptr = &target_scalarization_constraint_eval_optpp;
-							break;
-						default:
-							 break;
-					}
-				}else if(convergenceTolTarget == CONVERGENCE_TOLERANCE_TARGET_COST_CONSTRAINT){
-					constraint_function_optpp_ptr = &target_cost_constraint_eval_optpp;
-					switch(allocationTarget){
-						case TARGET_VARIANCE:
-							objective_function_optpp_ptr = &target_var_objective_eval_optpp;
-							break;
-						case TARGET_SIGMA:
-							objective_function_optpp_ptr = &target_sigma_objective_eval_optpp;
-							break;
-						case TARGET_SCALARIZATION:
-							objective_function_optpp_ptr = &target_scalarization_objective_eval_optpp;
-							break;
-						default:
-							 break;
-					}
-				}else{
-		  	  Cout << "NonDMultilevelSampling::compute_sample_allocation_target: convergenceTolTarget is not known.\n";
-		  	  abort_handler(INTERFACE_ERROR);
-				}
-				optimizer.reset(new SNLLOptimizer(initial_point,
-		                            var_lower_bnds, var_upper_bnds,
-		                            lin_ineq_coeffs, lin_ineq_lower_bnds,
-		                            lin_ineq_upper_bnds, lin_eq_coeffs,
-		                            lin_eq_targets,nonlin_ineq_lower_bnds,
-		                            nonlin_ineq_upper_bnds, nonlin_eq_targets,
-		                            objective_function_optpp_ptr,
-		                            constraint_function_optpp_ptr,
-		                            100000, 100000, 1.e-14,
-		                            1.e-14, 100000)
-		                            );
-			#endif
-			optimizer->output_level(DEBUG_OUTPUT);
-			optimizer->run();
-
-
-			//Cout << optimizer->all_variables() << std::endl;
-			if (outputLevel == DEBUG_OUTPUT) {
-				Cout << "Optimization Run: Initial point: \n";
-				for (int i = 0; i < initial_point.length(); ++i) {
-					Cout << initial_point[i] << " ";
-				}
-				Cout << "\nOptimization Run. Best point: \n";
-				Cout << optimizer->variables_results().continuous_variables() << std::endl;
-				Cout << "Objective: " << optimizer->response_results().function_value(0) << std::endl;
-				Cout << "Constraint: " << optimizer->response_results().function_value(1) << std::endl;
-				Cout << "Relative Constraint violation: " << std::abs(1 - optimizer->response_results().function_value(1)/nonlin_eq_targets[0]) << std::endl;
-				Cout << "\n";
-			}
-
-			if(std::abs(1. - optimizer->response_results().function_value(1)/nonlin_eq_targets[0]) > 1.0e-5){
-				if (outputLevel == DEBUG_OUTPUT) Cout << "Relative Constraint violation violated: Switching to log scale " << std::endl;
-				for (size_t step = 0; step < num_steps; ++step) {
-				  initial_point[step] = 8. > N_target_qoi(qoi, step) ? 8 : N_target_qoi(qoi, step); //optimizer->variables_results().continuous_variable(step) > pilot_samples[step] ? optimizer->variables_results().continuous_variable(step) : pilot_samples[step];
-				}
-				nonlin_eq_targets[0] = std::log(eps_sq_div_2[qoi]); //std::log(convergenceTol);
-				#ifdef HAVE_NPSOL
-		    	if(convergenceTolTarget == CONVERGENCE_TOLERANCE_TARGET_VARIANCE_CONSTRAINT){
-					objective_function_npsol_ptr = &target_cost_objective_eval_npsol;
-					switch(allocationTarget){
-						case TARGET_VARIANCE:
-							constraint_function_npsol_ptr = &target_var_constraint_eval_logscale_npsol;
-							break;
-						case TARGET_SIGMA:
-							constraint_function_npsol_ptr = &target_sigma_constraint_eval_logscale_npsol;
-							break;
-						case TARGET_SCALARIZATION:
-							constraint_function_npsol_ptr = &target_scalarization_constraint_eval_logscale_npsol;
-							break;
-						default:
-							 break;
-					}
-					}else if(convergenceTolTarget == CONVERGENCE_TOLERANCE_TARGET_COST_CONSTRAINT){
-						constraint_function_npsol_ptr = &target_cost_constraint_eval_npsol;
-						switch(allocationTarget){
-							case TARGET_VARIANCE:
-								objective_function_npsol_ptr = &target_var_objective_eval_logscale_npsol;
-								break;
-							case TARGET_SIGMA:
-								objective_function_npsol_ptr = &target_sigma_objective_eval_logscale_npsol;
-								break;
-							case TARGET_SCALARIZATION:
-								objective_function_npsol_ptr = &target_scalarization_objective_eval_logscale_npsol;
-								break;
-							default:
-								 break;
-						}
-					}else{
-			  	  Cout << "NonDMultilevelSampling::compute_sample_allocation_target: convergenceTolTarget is not known.\n";
-			  	  abort_handler(INTERFACE_ERROR);
-					}
-					optimizer.reset(new NPSOLOptimizer(initial_point,
-					                               var_lower_bnds, var_upper_bnds,
-					                               lin_ineq_coeffs, lin_ineq_lower_bnds,
-					                               lin_ineq_upper_bnds, lin_eq_coeffs,
-					                               lin_eq_targets, nonlin_ineq_lower_bnds,
-					                               nonlin_ineq_upper_bnds, nonlin_eq_targets,
-					                               objective_function_npsol_ptr,
-					                               constraint_function_npsol_ptr,
-					                               3, 1e-15)
-					                               ); //derivative_level = 3 means user_supplied gradients
-				#elif HAVE_OPTPP
-			    if(convergenceTolTarget == CONVERGENCE_TOLERANCE_TARGET_VARIANCE_CONSTRAINT){
-						objective_function_optpp_ptr = &target_cost_objective_eval_optpp;
-						switch(allocationTarget){
-							case TARGET_VARIANCE:
-								constraint_function_optpp_ptr = &target_var_constraint_eval_logscale_optpp;
-								break;
-							case TARGET_SIGMA:
-								constraint_function_optpp_ptr = &target_sigma_constraint_eval_logscale_optpp;
-								break;
-							case TARGET_SCALARIZATION:
-								constraint_function_optpp_ptr = &target_scalarization_constraint_eval_logscale_optpp;
-								break;
-							default:
-								 break;
-						}
-					}else if(convergenceTolTarget == CONVERGENCE_TOLERANCE_TARGET_COST_CONSTRAINT){
-						constraint_function_optpp_ptr = &target_cost_constraint_eval_optpp;
-						switch(allocationTarget){
-							case TARGET_VARIANCE:
-								objective_function_optpp_ptr = &target_var_objective_eval_logscale_optpp;
-								break;
-							case TARGET_SIGMA:
-								objective_function_optpp_ptr = &target_sigma_objective_eval_logscale_optpp;
-								break;
-							case TARGET_SCALARIZATION:
-								objective_function_optpp_ptr = &target_scalarization_objective_eval_logscale_optpp;
-								break;
-							default:
-								 break;
-						}
-					}else{
-			  	  Cout << "NonDMultilevelSampling::compute_sample_allocation_target: convergenceTolTarget is not known.\n";
-			  	  abort_handler(INTERFACE_ERROR);
-					}
-					optimizer.reset(new SNLLOptimizer(initial_point,
-					            var_lower_bnds,      var_upper_bnds,
-					            lin_ineq_coeffs, lin_ineq_lower_bnds,
-					            lin_ineq_upper_bnds, lin_eq_coeffs,
-					            lin_eq_targets,     nonlin_ineq_lower_bnds,
-					            nonlin_ineq_upper_bnds, nonlin_eq_targets,
-					            objective_function_optpp_ptr,
-					            constraint_function_optpp_ptr,
-					            100000, 100000, 1.e-14,
-					            1.e-14, 100000));
-				#endif
-				optimizer->run();
-				if (outputLevel == DEBUG_OUTPUT) {
-					Cout << "Log Optimization Run: Initial point: \n";
-					for (int i = 0; i < initial_point.length(); ++i) {
-						Cout << initial_point[i] << " ";
-					}
-					Cout << "\nLog Optimization Run. Best point: \n";
-					Cout << optimizer->variables_results().continuous_variables() << std::endl;
-					Cout << "Objective: " << optimizer->response_results().function_value(0) << std::endl;
-					Cout << "Constraint: " << optimizer->response_results().function_value(1) << std::endl;
-					Cout << "Relative Constraint violation: " << std::abs(1 - optimizer->response_results().function_value(1)/nonlin_eq_targets[0]) << std::endl;
-					Cout << "\n";
-				}
-			}
-
-			for (size_t step=0; step<num_steps; ++step) {
-			  N_target_qoi(qoi, step) = optimizer->variables_results().continuous_variable(step);
-			}
-
-			if (outputLevel == DEBUG_OUTPUT) {
-			  Cout << "Final Optimization results: \n";
-			  Cout << N_target_qoi << std::endl<< std::endl;
-			}
-		}
-	}
-
-	for (size_t qoi = 0; qoi < nb_aggregation_qois; ++qoi) {
-		for (size_t step = 0; step < num_steps; ++step) {
-		    if(allocationTarget == TARGET_MEAN){
-		      delta_N_l_qoi(qoi, step) = one_sided_delta(N_l[step][qoi], N_target_qoi(qoi, step));
-		    }else if (allocationTarget == TARGET_VARIANCE || allocationTarget == TARGET_SIGMA || allocationTarget == TARGET_SCALARIZATION){
-		    	if(maxIterations==1){
-		    		delta_N_l_qoi(qoi, step) = one_sided_delta(N_l[step][qoi], N_target_qoi(qoi, step));
-		    	}else{
-			      delta_N_l_qoi(qoi, step) = std::min(N_l[step][qoi]*3, one_sided_delta(N_l[step][qoi], N_target_qoi(qoi, step)));
-			      delta_N_l_qoi(qoi, step) = delta_N_l_qoi(qoi, step) > 1 
-			      														?  
-			      													 	delta_N_l_qoi(qoi, step)*underrelaxation_factor > 1 
-			      													 		?
-			      													 			delta_N_l_qoi(qoi, step)*underrelaxation_factor 
-			      													 		: 
-			      													 			1
-			      													 	:
-			      													 	delta_N_l_qoi(qoi, step);
-		      }
-		    }else{
-		      Cout << "NonDMultilevelSampling::compute_sample_allocation_target: allocationTarget is not implemented.\n";
-		      abort_handler(INTERFACE_ERROR);
-		    }
-	  	}
-	}
-	if (qoiAggregation==QOI_AGGREGATION_SUM) {
-		for (size_t step = 0; step < num_steps; ++step) {
-			delta_N_l[step] = delta_N_l_qoi(0, step);
-		}
-	}else if (qoiAggregation==QOI_AGGREGATION_MAX) {
-		Real max_qoi_idx = -1, max_cost = -1, cur_cost = 0;
-		for (size_t step = 0; step < num_steps; ++step) {
-			max_qoi_idx = 0;
-			for (size_t qoi = 1; qoi < nb_aggregation_qois; ++qoi) {
-				max_qoi_idx = delta_N_l_qoi(qoi, step) > delta_N_l_qoi(max_qoi_idx, step) ? qoi : max_qoi_idx;
-			}
-			//max_qoi_idx = 1;
-			delta_N_l[step] = delta_N_l_qoi(max_qoi_idx, step);
-	   }
-	}else{
-  	  Cout << "NonDMultilevelSampling::compute_sample_allocation_target: qoiAggregation is not known.\n";
-  	  abort_handler(INTERFACE_ERROR);
-	}
-}
-
-inline void NonDMultilevelSampling::compute_moments(IntRealMatrixMap sum_Ql, IntRealMatrixMap sum_Qlm1, IntIntPairRealMatrixMap sum_QlQlm1, const Sizet2DArray& N_l)
-{
-	//RealMatrix Q_raw_mom(numFunctions, 4);
-	RealMatrix &sum_Q1l = sum_Ql[1], &sum_Q2l = sum_Ql[2],
-	    &sum_Q3l = sum_Ql[3], &sum_Q4l = sum_Ql[4],
-	    &sum_Q1lm1 = sum_Qlm1[1], &sum_Q2lm1 = sum_Qlm1[2],
-	    &sum_Q3lm1 = sum_Qlm1[3], &sum_Q4lm1 = sum_Qlm1[4];
-  IntIntPair pr11(1, 1);
-	Real cm1, cm2, cm3, cm4, cm1l, cm2l, cm3l, cm4l;
-	size_t num_steps = sum_Q1l.numCols();
-	assert(sum_Q1l.numCols() == sum_Q2l.numCols() && sum_Q2l.numCols() == sum_Q3l.numCols()&& sum_Q3l.numCols() == sum_Q4l.numCols());
-
-	if (momentStats.empty())
-	  momentStats.shapeUninitialized(4, numFunctions);
-	for (size_t qoi = 0; qoi < numFunctions; ++qoi) {
-  	cm1 = cm2 = cm3 = cm4 = 0.;
-	  for (size_t step=0; step<num_steps; ++step) {
-	    size_t Nlq = N_l[step][qoi];
-	    // roll up unbiased moments centered on level mean
-	    uncentered_to_centered(sum_Q1l(qoi, step) / Nlq, sum_Q2l(qoi, step) / Nlq,
-	                           sum_Q3l(qoi, step) / Nlq, sum_Q4l(qoi, step) / Nlq,
-	                           cm1l, cm2l, cm3l, cm4l, Nlq);
-
-	    cm1 += cm1l;
-	    cm2 += cm2l;
-	    cm3 += cm3l;
-	    cm4 += cm4l;
-
-	    if (outputLevel == DEBUG_OUTPUT)
-	    Cout << "CM_l   for level " << step << ": "
-	         << cm1l << ' ' << cm2l << ' ' << cm3l << ' ' << cm4l << '\n';
-	    if (step) {
-	      uncentered_to_centered(sum_Q1lm1(qoi, step) / Nlq, sum_Q2lm1(qoi, step) / Nlq,
-	                             sum_Q3lm1(qoi, step) / Nlq, sum_Q4lm1(qoi, step) / Nlq,
-	                             cm1l, cm2l, cm3l, cm4l, Nlq);
-	      cm1 -= cm1l;
-	      cm2 -= cm2l; 
-	      cm3 -= cm3l;
-	      cm4 -= cm4l;
-	      if (outputLevel == DEBUG_OUTPUT)
-	      Cout << "CM_lm1 for level " << step << ": "
-	           << cm1l << ' ' << cm2l << ' ' << cm3l << ' ' << cm4l << '\n';
-	    }
-	  }
-	  check_negative(cm2);
-	  check_negative(cm4);
-	  Real *mom_q = momentStats[qoi];
-	  if (finalMomentsType == CENTRAL_MOMENTS) {
-	    mom_q[0] = cm1;
-	    mom_q[1] = cm2;
-	    mom_q[2] = cm3;
-	    mom_q[3] = cm4;
-	  } else
-	    centered_to_standard(cm1, cm2, cm3, cm4,
-	                         mom_q[0], mom_q[1], mom_q[2], mom_q[3]);
-	}
-}
-
-
->>>>>>> 41a89722
 inline void NonDMultilevelSampling::
 compute_equivalent_cost(const SizetArray& raw_N_l, const RealVector& cost)
 {
