/*  _______________________________________________________________________

    Dakota: Explore and predict with confidence.
    Copyright 2014-2024
    National Technology & Engineering Solutions of Sandia, LLC (NTESS).
    This software is distributed under the GNU Lesser General Public License.
    For more information, see the README file in the top Dakota directory.
    _______________________________________________________________________ */

#ifndef APPROXIMATION_INTERFACE_H
#define APPROXIMATION_INTERFACE_H

#include "SharedApproxData.hpp"
#include "DakotaApproximation.hpp"
#include "DakotaInterface.hpp"
#include "DakotaVariables.hpp"
#include "DakotaResponse.hpp"
#include "PRPMultiIndex.hpp"
#include "DataMethod.hpp"


namespace Dakota {

/// Derived class within the interface class hierarchy for supporting
/// approximations to simulation-based results.

/** ApproximationInterface provides an interface class for building a
    set of global/local/multipoint approximations and performing
    approximate function evaluations using them.  It contains a list
    of Approximation objects, one for each response function. */

class ApproximationInterface: public Interface
{
public:

  //
  //- Heading: Constructor and destructor
  //

  /// primary constructor
  ApproximationInterface(ProblemDescDB& problem_db, const Variables& am_vars,
			 bool am_cache, const String& am_interface_id,
			 const StringArray& fn_labels);
  /// alternate constructor for instantiations on the fly
  ApproximationInterface(const String& approx_type,
			 const UShortArray& approx_order,
			 const Variables& am_vars, bool am_cache,
			 const String& am_interface_id, size_t num_fns,
			 short data_order, short output_level);
  /// destructor
  ~ApproximationInterface() override;

protected:

  //
  //- Heading: Methods (protected due to letter-envelope idiom)
  //

  /// return reference to specified approximation
  virtual Approximation& function_surface(size_t);
  virtual const Approximation& function_surface(size_t) const;

  /// return surface field component for response index
  virtual int field_component(size_t fn_index) const;

  virtual size_t num_function_surfaces() const;

  /// the function evaluator: provides an approximate "mapping" from
  /// the variables to the responses using functionSurfaces
  void map(const Variables& vars, const ActiveSet& set, Response& response,
	   bool asynch_flag = false) override;

  /// returns the minimum number of samples required to build the
  /// functionSurfaces
  int minimum_points(bool constraint_flag) const override;

  /// returns the recommended number of samples recommended to build the
  /// functionSurfaces
  int recommended_points(bool constraint_flag) const override;

  void active_model_key(const Pecos::ActiveKey& key) override;
  void clear_model_keys() override;

  void approximation_function_indices(const SizetSet& approx_fn_indices) override;

  //void link_multilevel_approximation_data();

  void update_approximation(const Variables& vars,
			    const IntResponsePair& response_pr) override;
  void update_approximation(const RealMatrix& samples,
			    const IntResponseMap& resp_map) override;
  void update_approximation(const VariablesArray& vars_array,
			    const IntResponseMap& resp_map) override;

  void append_approximation(const Variables& vars,
			    const IntResponsePair& response_pr) override;
  void append_approximation(const RealMatrix& samples,
			    const IntResponseMap& resp_map) override;
  void append_approximation(const VariablesArray& vars_array,
			    const IntResponseMap& resp_map) override;
  void append_approximation(const IntVariablesMap& vars_map,
			    const IntResponseMap&  resp_map) override;

  void replace_approximation(const IntResponsePair& response_pr) override;
  void replace_approximation(const IntResponseMap& resp_map) override;
  void track_evaluation_ids(bool track) override;

  void build_approximation(const RealVector&  c_l_bnds,
			   const RealVector&  c_u_bnds,
			   const IntVector&  di_l_bnds,
			   const IntVector&  di_u_bnds,
			   const RealVector& dr_l_bnds,
			   const RealVector& dr_u_bnds) override;

  void export_approximation() override;

  void rebuild_approximation(const BitArray& rebuild_fns) override;
  void pop_approximation(bool save_data) override;
  void push_approximation() override;
  bool push_available() override;
  void finalize_approximation() override;

  void combine_approximation() override;
  void combined_to_active(bool clear_combined = true) override;

  void clear_inactive() override;
  void clear_current_active_data() override;
  void clear_active_data() override;

<<<<<<< HEAD
  SharedApproxData& shared_approximation() override;
  std::vector<Approximation>& approximations() override;
  const Pecos::SurrogateData& approximation_data(size_t fn_index) override;
=======
  SharedApproxData& shared_approximation();
  const SizetSet& approximation_fn_indices() const;
  std::vector<Approximation>& approximations();
  const Pecos::SurrogateData& approximation_data(size_t fn_index);
>>>>>>> 7d147125

  const RealVectorArray& approximation_coefficients(bool normalized = false) override;
  void approximation_coefficients(const RealVectorArray& approx_coeffs,
				  bool normalized = false) override;

  const RealVector& approximation_variances(const Variables& vars) override;

  void discrepancy_emulation_mode(short mode) override;

  bool formulation_updated() const override;
  void formulation_updated(bool update) override;

  bool advancement_available() override;

  Real2DArray cv_diagnostics(const StringArray& metrics, unsigned num_folds) override;
  Real2DArray challenge_diagnostics(const StringArray& metric_types,
				    const RealMatrix& challenge_pts,
				    const RealVector& challenge_resps);

  // mimic asynchronous operations for those iterators which call
  // asynch_compute_response and synchronize/synchronize_nowait on an
  // approximateModel
  const IntResponseMap& synchronize() override;
  const IntResponseMap& synchronize_nowait() override;

  //
  //- Heading: Data
  //

  /// list of approximations, one per response function
  /** This formulation allows the use of mixed approximations (i.e.,
      different approximations used for different response functions),
      although the input specification is not currently general enough
      to support it. */
  std::vector<Approximation> functionSurfaces;

private:

  //
  //- Heading: Convenience functions
  //

  /// add variables/response data to functionSurfaces using a mixture
  /// of shallow and deep copies
  void mixed_add(const Variables& vars, const IntResponsePair& response_pr,
		 bool anchor);
  /// add variables/response data to functionSurfaces using a mixture
  /// of shallow and deep copies
  void mixed_add(const Real* c_vars, const IntResponsePair& response_pr,
		 bool anchor);
  /// add variables/response data to functionSurfaces using a shallow copy
  void shallow_add(const Variables& vars, const IntResponsePair& response_pr,
		   bool anchor);

  /// populate continuous variables within vars from sample_c_vars
  void sample_to_variables(const Real* sample_c_vars, size_t num_cv,
			   Variables& vars);

  /// append to the stack of pop counts within each of the functionSurfaces
  /// based on the active set definition within a single incoming response
  void update_pop_counts(const IntResponsePair& response_pr);
  /// append to the stack of pop counts within each of the functionSurfaces
  /// based on the active set definitions within a map of incoming responses
  void update_pop_counts(const IntResponseMap& resp_map);

  /// helper to find a cached PRP record in data_pairs
  PRPCacheCIter cache_lookup(const Variables& vars, int eval_id,
			     const Response& response);
  /// helper to find a cached PRP record in data_pairs
  PRPCacheCIter cache_lookup(const Real* vars, size_t num_v, int eval_id,
			     const Response& response);
  /// verify consistency between two evaluation identifiers
  void check_id(int id1, int id2);

  /// following Approximation::add() and Approximation::pop_count() operations,
  /// which may enumerate multiple embedded keys, restore the active approxData
  /// to the nominal key
  void restore_data_key();

  /// check on valid indices for singleton active keys
  void check_singleton_key_index(size_t index);
  /// for aggregate active keys that input a single set of data, some
  /// mapping from QoI sets to key indices may be required
  void qoi_set_to_key_index(size_t qoi_set, size_t& key_index);

  /// Load approximation test points from user challenge points file
  void read_challenge_points();

  //
  //- Heading: Data
  //

  /// counter for giving unique names to approximation interfaces
  static size_t approxIdNum;
  /// for incomplete approximation sets, this array specifies the
  /// response function subset that is approximated
  SizetSet approxFnIndices;

  /// data that is shared among all functionSurfaces
  SharedApproxData sharedData;

  /// array of approximation coefficient vectors, one per response function
  RealVectorArray functionSurfaceCoeffs;
  /// vector of approximation variances, one value per response function
  RealVector functionSurfaceVariances;

  // vector of approximation scalings from approx_scale_offset.in.  Provides
  // a capability to reuse existing surrogates with modified design goals.
  //RealVector approxScale;
  // vector of approximation offsets from approx_scale_offset.in.  Provides
  // a capability to reuse existing surrogates with modified design goals.
  //RealVector approxOffset;

  /// flag to activate the tracking of evaluation ids within surrogate data
  bool trackEvalIds;

  //bool graph3DFlag; // controls 3D graphics of approximation surfaces

  /// data file for user-supplied challenge data (per interface, since may
  /// contain multiple responses)
  String challengeFile;
  /// tabular format of the challenge points file
  unsigned short challengeFormat;
  /// whether to validate variable labels in header
  bool challengeUseVarLabels;
  /// whether to import active only
  bool challengeActiveOnly;
  /// container for the challenge points data (variables only)
  RealMatrix challengePoints;
  /// container for the challenge points data (responses only)
  RealMatrix challengeResponses;

  /// copy of the actualModel variables object used to simplify conversion 
  /// among differing variable views
  Variables actualModelVars;
  /// indicates usage of an evaluation cache by the actualModel
  bool actualModelCache;
  /// the interface id from the actualModel used for ordered PRPCache lookups
  String actualModelInterfaceId;

  /// bookkeeping map to catalogue responses generated in map() for use in
  /// synchronize() and synchronize_nowait(). This supports pseudo-asynchronous
  /// operations (approximate responses are always computed synchronously,
  /// but asynchronous virtual functions are supported through bookkeeping).
  IntResponseMap beforeSynchResponseMap;
};


inline ApproximationInterface::~ApproximationInterface() { }


inline Approximation& ApproximationInterface::function_surface(size_t index)
{ return functionSurfaces[index]; }


inline const Approximation& ApproximationInterface::function_surface(size_t index) const
{ return functionSurfaces[index]; }

inline int ApproximationInterface::field_component(size_t fn_index) const
{ return 0; }

inline size_t ApproximationInterface::num_function_surfaces() const
{ return functionSurfaces.size(); }

inline int ApproximationInterface::minimum_points(bool constraint_flag) const
{
  // minimum number of points required over all approximations (even though
  // different approximation types are not yet supported).  Recompute this at
  // the time needed, since it may vary (depending on presence of constraints).
  int min_points = 0;
  for (StSCIter cit=approxFnIndices.begin(); cit!=approxFnIndices.end(); cit++)
    min_points = std::max(min_points,
			  function_surface(*cit).min_points(constraint_flag));
  return min_points;
}


inline int ApproximationInterface::
recommended_points(bool constraint_flag) const
{
  // recommended number of points required over all approximations (even though
  // different approximation types are not yet supported).  Recompute this at
  // the time needed, since it may vary (depending on presence of constraints).
  int rec_points = 0;
  for (StSCIter cit=approxFnIndices.begin(); cit!=approxFnIndices.end(); cit++)
    rec_points = std::max(rec_points, 
      function_surface(*cit).recommended_points(constraint_flag));
  return rec_points;
}


inline void ApproximationInterface::
active_model_key(const Pecos::ActiveKey& key)
{
  sharedData.active_model_key(key);

  // functionSurfaces access active key at run time through shared data; 
  // however they each contain their own approxData which must be updated.
  for (StSIter it=approxFnIndices.begin(); it!=approxFnIndices.end(); ++it)
    function_surface(*it).active_model_key(key);
}


inline void ApproximationInterface::clear_model_keys()
{
  sharedData.clear_model_keys();

  // No Approximation currently requires a default key assignment at construct
  // time: all key assignments can be performed at run time.  However, they
  // each contain their own approxData which must be cleared.
  for (StSIter it=approxFnIndices.begin(); it!=approxFnIndices.end(); ++it)
    // Approximation::approxData: clear all keys
    function_surface(*it).clear_model_keys();
}


/** Restore active key in approxData using shared key. */
inline void ApproximationInterface::restore_data_key()
{
  const Pecos::ActiveKey& active_key = sharedData.active_model_key();
  bool reduce_key = (active_key.aggregated() &&
		     active_key.raw_with_reduction_data());
  for (StSIter it=approxFnIndices.begin(); it!=approxFnIndices.end(); ++it) {
    Approximation& fn_surf = function_surface(*it);
    fn_surf.active_model_key(active_key); // reassign aggregate key
    // In addition to restoring the original (aggregate) key, we synchronize
    // the data size for this key with the data size for the embedded keys
    // (which have been enumerated prior to restore_data_key()).  This allows
    // proper use of points() in downstream checks for the top-level key, prior
    // to processing the reductions (e.g., in Pecos::PolynomialApproximation::
    // synchronize_surrogate_data()).
    if (reduce_key) fn_surf.surrogate_data().synchronize_reduction_size();
  }
}


inline void ApproximationInterface::check_singleton_key_index(size_t index)
{
  if (index > 0) {
    Cerr << "Error: invalid index (" << index << ") for singleton "
	 << "active key in ApproximationInterface." << std::endl;
    abort_handler(APPROX_ERROR);
  }
}


inline void ApproximationInterface::
qoi_set_to_key_index(size_t qoi_set, size_t& key_index)
{
  // After switching previous {HF,LF} pairings to use a consistent low-to-high
  // ordering for all ensembles, the shortcut enumeration of key_index using
  // the QoI set index was no longer sufficient for all cases.

  // In particular, we need to manage unusual combinations resulting from use
  // of synthetic data, i.e. for recursive surrogate emulation.  
  // > aggregate key for {synthetic LF, simulation HF} + discrepancy reduction,
  //   combined with a responseMode for adding simulation data only
  //   --> need key index = 1 (HF) for incoming qoi_set index = 0 (one QoI set)
  // > All other current use cases are identity mappings

  // Options:
  // > could return to {HF,LF} ordering --> No, just flips the logic gap to an
  //   unused combination --> would have bad indexing with {HF,LF} pairs for
  //   SURROGATE modes w/i aggregated key (not currently used; no synthetic HF)
  // > Alter key management logic: extract the approximation data targets for
  //   {mixed,shallow}_add() from activeKey data based on modes
  // > Simpler: just map qoi_set to key_index using mode information (accesses
  //   the desired embedded key without needing to cache it separately).

  size_t num_key_data = sharedData.active_model_key().data_size();
  if (num_key_data > 1) {

    /* Logic based on surrogate response mode:
    // > AGGREGATED modes: key_index = qoi_set
    // > SURROGATE modes:  key_index = qoi_set = 0
    // > TRUTH modes + aggregated key (synth data): qoi_set = 0 --> key = last
    // Issue is advanced MLMF response modes are managed within iteratedModel
    // (the EnsembleSurrModel), not uSpaceModel (the DataFitSurrModel)
    //
    switch (sharedData.surrogate_response_mode()) {
    case BYPASS_SURROGATE:  case NO_SURROGATE:
      check_singleton_key_index(qoi_set);  // incoming should be zero
      key_index = num_key_data -1;// - qoi_set;// reverse indexing (maps 0 to 1)
      break;
    case UNCORRECTED_SURROGATE:  case AUTO_CORRECTED_SURROGATE:
    case MODEL_DISCREPANCY:
      check_singleton_key_index(qoi_set); // incoming should be zero
      key_index = 0;        break;
    default: // identity map for AGGREGATED modes
      key_index = qoi_set;  break;
    }
    */

    // Logic based on discrepancy mode: access embedded truth key if recursive
    switch (sharedData.discrepancy_emulation_mode()) {
    case RECURSIVE_EMULATION: {
      check_singleton_key_index(qoi_set); // incoming should be zero
      size_t last_index = num_key_data - 1;
      key_index = last_index - qoi_set; // reverse indexing (maps 0->1 for now)
      // Note: reduction data is assigned to aggregate key
      // (embedded keys track "raw" data sources)
      break;
    }
    default: // DISTINCT_EMULATION
      key_index = qoi_set;  break;
    }

  }
  else {
    check_singleton_key_index(qoi_set);
    key_index = qoi_set;
  }
}


inline void ApproximationInterface::discrepancy_emulation_mode(short mode)
{ sharedData.discrepancy_emulation_mode(mode); }


inline void ApproximationInterface::
approximation_function_indices(const SizetSet& approx_fn_indices)
{ approxFnIndices = approx_fn_indices; }


/*
inline void ApproximationInterface::link_multilevel_approximation_data()
{
  // define approx data keys and active index
  sharedData.link_multilevel_surrogate_data();

  // (create and) link SurrogateData instances
  for (StSIter it=approxFnIndices.begin(); it!=approxFnIndices.end(); ++it)
    function_surface(*it).link_multilevel_surrogate_data();
}
*/


inline void ApproximationInterface::track_evaluation_ids(bool track)
{ trackEvalIds = track; }


/** This function removes data provided by a previous append_approximation()
    call, possibly different numbers for each function, or as specified in
    pop_count, which is assumed to be the same for all functions. */
inline void ApproximationInterface::pop_approximation(bool save_data)
{
  sharedData.pop(save_data); // operation order not currently important

  for (StSIter it=approxFnIndices.begin(); it!=approxFnIndices.end(); ++it) {
    Approximation& fn_surf = function_surface(*it);
    // Approximation::approxData (pop for top and potentially embedded keys)
    fn_surf.pop_data(save_data);
    // Approximation coefficients
    fn_surf.pop_coefficients(save_data);
  }
}


/** This function updates the coefficients for each Approximation based
    on data increments provided by {update,append}_approximation(). */
inline void ApproximationInterface::push_approximation()
{
  sharedData.pre_push(); // do shared aggregation first

  for (StSIter it=approxFnIndices.begin(); it!=approxFnIndices.end(); ++it) {
    Approximation& fn_surf = function_surface(*it);
    // Approximation::approxData (push for top and potentially embedded keys)
    fn_surf.push_data(); // uses shared restoration index
    // Approximation coefficients
    fn_surf.push_coefficients();
  }

  sharedData.post_push(); // do shared cleanup last
}


inline bool ApproximationInterface::push_available()
{ return sharedData.push_available(); }


inline void ApproximationInterface::finalize_approximation()
{
  sharedData.pre_finalize(); // do shared aggregation first

  for (StSIter it=approxFnIndices.begin(); it!=approxFnIndices.end(); ++it) {
    Approximation& fn_surf = function_surface(*it);
    // Approximation::approxData (finalize for top & potentially embedded keys)
    fn_surf.finalize_data(); // uses shared finalization index
    // Approximation coefficients
    fn_surf.finalize_coefficients();
  }

  sharedData.post_finalize(); // do shared cleanup last
}


inline void ApproximationInterface::combine_approximation()
{
  sharedData.pre_combine(); // shared aggregation first

  for (StSIter it=approxFnIndices.begin(); it!=approxFnIndices.end(); ++it)
    function_surface(*it).combine_coefficients();

  sharedData.post_combine(); // shared cleanup last
}


inline void ApproximationInterface::combined_to_active(bool clear_combined)
{
  sharedData.combined_to_active(clear_combined); // shared aggregation first

  for (StSIter it=approxFnIndices.begin(); it!=approxFnIndices.end(); ++it)
    function_surface(*it).combined_to_active_coefficients(clear_combined);
}


inline void ApproximationInterface::clear_inactive()
{
  for (StSIter it=approxFnIndices.begin(); it!=approxFnIndices.end(); ++it) {
    Approximation& fn_surf = function_surface(*it);
    // Approximation::approxData: only retain 1st of active data keys
    fn_surf.clear_inactive_data();
    // Approximation coefficients
    fn_surf.clear_inactive_coefficients();
  }

  sharedData.clear_inactive(); // shared cleanup last
}


inline void ApproximationInterface::clear_current_active_data()
{
  for (StSIter it=approxFnIndices.begin(); it!=approxFnIndices.end(); it++)
    function_surface(*it).clear_current_active_data();
}


inline void ApproximationInterface::clear_active_data()
{
  for (StSIter it=approxFnIndices.begin(); it!=approxFnIndices.end(); it++)
    function_surface(*it).clear_active_data();
}


inline bool ApproximationInterface::formulation_updated() const
{ return sharedData.formulation_updated(); }


inline void ApproximationInterface::formulation_updated(bool update)
{ return sharedData.formulation_updated(update); }


inline bool ApproximationInterface::advancement_available()
{
  // this logic assesses whether there is headroom for rank/order advancement

  // Note: once rank/order advanced by SharedApproxData::increment_order(),
  // DataFitSurrModel::rebuild_global() rebuilds for either a numSamples
  // increment or if approxInterface.formulation_updated() for fixed data
  // (e.g., for an advanced bound that could admit a different adapted soln)

  if (sharedData.advancement_available()) return true; // check Shared first
  else {
    bool refine = false;
    for (StSIter it=approxFnIndices.begin(); it!=approxFnIndices.end(); ++it)
      if (function_surface(*it).advancement_available())
	refine = true; // no break; accumulate advancement types across fns
    return refine;
  }
}


inline const SizetSet& ApproximationInterface::approximation_fn_indices() const
{ return approxFnIndices; }


inline SharedApproxData& ApproximationInterface::shared_approximation()
{ return sharedData; }


inline std::vector<Approximation>& ApproximationInterface::approximations()
{ return functionSurfaces; }


inline const Pecos::SurrogateData& ApproximationInterface::
approximation_data(size_t fn_index)
{
  if (approxFnIndices.find(fn_index) == approxFnIndices.end()) {
    Cerr << "Error: index passed to ApproximationInterface::approximation_data"
	 << "() does not correspond to an approximated function." << std::endl;
    abort_handler(APPROX_ERROR);
  }
  return function_surface(fn_index).surrogate_data();
}


inline void ApproximationInterface::
sample_to_variables(const Real* sample_c_vars, size_t num_cv, Variables& vars)
{
  if (vars.cv() == num_cv)
    for (size_t i=0; i<num_cv; ++i)
      vars.continuous_variable(sample_c_vars[i], i);
  else if (vars.acv() == num_cv)
    for (size_t i=0; i<num_cv; ++i)
      vars.all_continuous_variable(sample_c_vars[i], i);
  else {
    Cerr << "Error: size mismatch in ApproximationInterface::"
	 << "sample_to_variables()" << std::endl;
    abort_handler(APPROX_ERROR);
  }
}


inline void ApproximationInterface::check_id(int id1, int id2)
{
  if (id1 != id2) {
    Cerr << "Error: id mismatch in ApproximationInterface::check_id()"
	 << std::endl;
    abort_handler(APPROX_ERROR);
  }
}

} // namespace Dakota

#endif<|MERGE_RESOLUTION|>--- conflicted
+++ resolved
@@ -127,16 +127,10 @@
   void clear_current_active_data() override;
   void clear_active_data() override;
 
-<<<<<<< HEAD
   SharedApproxData& shared_approximation() override;
+  const SizetSet& approximation_fn_indices() const;
   std::vector<Approximation>& approximations() override;
   const Pecos::SurrogateData& approximation_data(size_t fn_index) override;
-=======
-  SharedApproxData& shared_approximation();
-  const SizetSet& approximation_fn_indices() const;
-  std::vector<Approximation>& approximations();
-  const Pecos::SurrogateData& approximation_data(size_t fn_index);
->>>>>>> 7d147125
 
   const RealVectorArray& approximation_coefficients(bool normalized = false) override;
   void approximation_coefficients(const RealVectorArray& approx_coeffs,
