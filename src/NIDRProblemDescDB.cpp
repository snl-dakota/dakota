--- conflicted
+++ resolved
@@ -7060,14 +7060,10 @@
 	MP_(numGenerations),
 	MP_(numOffspring),
 	MP_(numParents),
-  	MP_(numPredConfigs),
-<<<<<<< HEAD
-  	MP_(targetMoment);
-
-=======
-        MP_(startOrder),
-        MP_(startRank);
->>>>>>> f6deeea2
+	MP_(numPredConfigs),
+	MP_(targetMoment),
+  MP_(startOrder),
+  MP_(startRank);
 
 static Method_mp_type
 	MP2s(covarianceControl,DIAGONAL_COVARIANCE),
