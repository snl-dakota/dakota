--- conflicted
+++ resolved
@@ -6922,24 +6922,14 @@
 	MP_(verifyLevel);
 
 static size_t
-<<<<<<< HEAD
-	MP_(maxHifiEvals),
-    MP_(numCandidateDesigns),
-=======
         MP_(numCandidateDesigns),
->>>>>>> 6ebd2008
 	MP_(numCandidates),
     MP_(numDesigns),
     MP_(numFinalSolutions),
 	MP_(numGenerations),
 	MP_(numOffspring),
-<<<<<<< HEAD
-	MP_(numParents);
-    
-=======
 	MP_(numParents),
   	MP_(numPredConfigs);
->>>>>>> 6ebd2008
 
 static Method_mp_type
 	MP2s(covarianceControl,DIAGONAL_COVARIANCE),
