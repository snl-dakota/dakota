--- conflicted
+++ resolved
@@ -1449,7 +1449,13 @@
 	  Real max_step = 100000.;    String fd_type = "forward";
 	  RealVector fdss(1, false);  fdss[0] = 1.e-7; // ~7x > default
 #ifdef HAVE_OPTPP
-<<<<<<< HEAD
+	if (analyticEstVarDerivs)
+	    min_i[j] = std::make_shared<SNLLOptimizer>(x0, x_lb,
+	      x_ub, lin_ineq_coeffs, lin_ineq_lb, lin_ineq_ub, lin_eq_coeffs,
+	      lin_eq_tgt, nln_ineq_lb, nln_ineq_ub, nln_eq_tgt,
+	      optpp_nlf1_objective, optpp_nlf1_constraint, //fdss, fd_type,
+	      max_iter, max_eval, conv_tol, conv_tol, max_step);
+	else
 	  switch (optSubProblemForm) {
 	  case N_MODEL_LINEAR_OBJECTIVE: case N_GROUP_LINEAR_OBJECTIVE:
 	    min_i[j] = std::make_shared<SNLLOptimizer>(x0, x_lb, x_ub,
@@ -1466,31 +1472,6 @@
 	      max_iter, max_eval, conv_tol, conv_tol, max_step);
 	    break;
 	  }
-=======
-	  if (analyticEstVarDerivs)
-	    min_i[j].assign_rep(std::make_shared<SNLLOptimizer>(x0, x_lb,
-	      x_ub, lin_ineq_coeffs, lin_ineq_lb, lin_ineq_ub, lin_eq_coeffs,
-	      lin_eq_tgt, nln_ineq_lb, nln_ineq_ub, nln_eq_tgt,
-	      optpp_nlf1_objective, optpp_nlf1_constraint, //fdss, fd_type,
-	      max_iter, max_eval, conv_tol, conv_tol, max_step));
-	  else
-	    switch (optSubProblemForm) {
-	    case N_MODEL_LINEAR_OBJECTIVE: case N_GROUP_LINEAR_OBJECTIVE:
-	      min_i[j].assign_rep(std::make_shared<SNLLOptimizer>(x0, x_lb,
-	        x_ub, lin_ineq_coeffs, lin_ineq_lb, lin_ineq_ub, lin_eq_coeffs,
-	        lin_eq_tgt, nln_ineq_lb, nln_ineq_ub, nln_eq_tgt,
-	        optpp_nlf1_objective, optpp_fdnlf1_constraint, fdss, fd_type,
-	        max_iter, max_eval, conv_tol, conv_tol, max_step));
-	      break;
-	    default:
-	      min_i[j].assign_rep(std::make_shared<SNLLOptimizer>(x0, x_lb,
-	        x_ub, lin_ineq_coeffs, lin_ineq_lb, lin_ineq_ub, lin_eq_coeffs,
-	        lin_eq_tgt, nln_ineq_lb, nln_ineq_ub, nln_eq_tgt,
-	        optpp_fdnlf1_objective, optpp_nlf1_constraint, fdss, fd_type,
-	        max_iter, max_eval, conv_tol, conv_tol, max_step));
-	      break;
-	    }
->>>>>>> 0a6e8e8d
 #endif
 	  break;
 	}
