--- conflicted
+++ resolved
@@ -1687,30 +1687,19 @@
 	   << min_i[best_min]->method_string() << std::endl;
 
     if (i < last_seq_index) { // propagate best final pt to next initial pt(s)
-<<<<<<< HEAD
-      const Variables& vars_star = min_i[best_min]->variables_results();
-      IteratorPtrArray& min_ip1 = varianceMinimizers[i+1];
-      num_solvers = min_ip1.size();
-      for (j=0; j<num_solvers; ++j) {
-	auto& min_ij = min_ip1[j];
-	auto  model_ij = min_ij->iterated_model();
-	if (!model_ij)  min_ij->initial_point(vars_star);
-	else                model_ij->current_variables().active_variables(vars_star);
-=======
-      Variables vars_star = min_i[best_min].variables_results().copy();
+      Variables vars_star = min_i[best_min]->variables_results().copy();
       // upstream/global searches may fail to satisfy all constaints, where it
       // is the augmented linear constraints that affect numerical viability
       enforce_augmented_linear_ineq_constraints(
 	vars_star.continuous_variables_view());
 
-      IteratorArray& min_ip1 = varianceMinimizers[i+1];
+      IteratorPtrArray& min_ip1 = varianceMinimizers[i+1];
       num_solvers = min_ip1.size();
       for (j=0; j<num_solvers; ++j) {
-	Iterator& min_ij = min_ip1[j];
-	auto model_ij = min_ij.iterated_model();
-	if (!model_ij)  min_ij.initial_point(vars_star);
-	else          model_ij->current_variables().active_variables(vars_star);
->>>>>>> 8a3c8197
+	auto&  min_ij = min_ip1[j];
+	auto model_ij = min_ij->iterated_model();
+	if (model_ij) model_ij->current_variables().active_variables(vars_star);
+	else            min_ij->initial_point(vars_star);
       }
     }
   }
