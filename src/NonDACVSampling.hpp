--- conflicted
+++ resolved
@@ -42,7 +42,6 @@
   //- Heading: Virtual function redefinitions
   //
 
-<<<<<<< HEAD
   //void pre_run() override;
   void core_run() override;
   //void post_run(std::ostream& s) override;
@@ -54,17 +53,6 @@
   void print_variance_reduction(std::ostream& s) const override;
 
   void estimator_variance_ratios(const RealVector& cd_vars,
-=======
-  //void pre_run();
-  void core_run() override;
-  //void post_run(std::ostream& s);
-  //void print_results(std::ostream& s, short results_state = FINAL_RESULTS);
-  Real estimator_accuracy_metric() override;
-  //Real estimator_cost_metric();
-  void print_variance_reduction(std::ostream& s) override;
-
-  void estimator_variance_ratios(const RealVector& r_and_N,
->>>>>>> 057c005b
 				 RealVector& estvar_ratios) override;
 
   //
