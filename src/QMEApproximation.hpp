/*  _______________________________________________________________________

    DAKOTA: Design Analysis Kit for Optimization and Terascale Applications
    Copyright 2014 Sandia Corporation.
    This software is distributed under the GNU Lesser General Public License.
    For more information, see the README file in the top Dakota directory.
    _______________________________________________________________________ */

//- Class:        QMEApproximation
//- Description:  Class for Quadratic Multipoint Exponential Approximation.
//-               
//- Owner:        Robert A. Canfield, Virginia Tech
 
#ifndef QMEA_APPROXIMATION_H
#define QMEA_APPROXIMATION_H

#include "DakotaApproximation.hpp"


namespace Dakota {

/// Derived approximation class for QMEA Quadratic Multipoint Exponential Approximation
/// (a multipoint approximation).

/** The QMEApproximation class provides a multipoint approximation
    based on matching value and gradient data from multiple points 
    (typically the current and previous iterates) in parameter space.  
    It forms an exponential approximation in terms of intervening variables. */

class QMEApproximation: public Approximation
{
public:

  //
  //- Heading: Constructor and destructor
  //

  /// default constructor
  QMEApproximation();
  /// standard constructor
  QMEApproximation(ProblemDescDB& problem_db,
		     const SharedApproxData& shared_data,
                     const String& approx_label);
  /// alternate constructor
  QMEApproximation(const SharedApproxData& shared_data);
  /// destructor
  ~QMEApproximation();

protected:

  //
  //- Heading: Virtual function redefinitions
  //

  int min_coefficients() const;

  //int num_constraints() const;

  void build();

  Real value(const Variables& vars);

  const RealVector& gradient(const Variables& vars);

  //const RealMatrix& hessian(const Variables& vars);

  void clear_current_active_data();

private:

  //
  //- Heading: Convenience functions
  //

  /// compute TANA coefficients based on scaled inputs
  void find_scaled_coefficients();

  /// based on minX, apply offset scaling to x to define s
  void offset(const RealVector& x, RealVector& s);

  //Real apxfn_value(const RealVector&);
  Real apxfn_value(const RealVector&);

  //
  //- Heading: Data
  //

  RealVector pExp; ///< vector of exponent values
  RealVector minX; ///< vector of minimum parameter values used in scaling
  RealVector scX1; ///< vector of scaled x1 values
  RealVector scX2; ///< vector of scaled x2 values
  Real H; ///< the scalar Hessian value in the TANA-3 approximation
  RealVector beta; ///< vector of QMEA reduced space diagonal Hessian coefficients
  RealMatrix G_reduced_xfm; ///< Grahm-Schmidt orthonormal reduced subspace transformation
  size_t numUsed; ///< number of previous data points used (size of reduced subspace)
  size_t currGradIndex; ///< index of current expansion point with gradients
  size_t prevGradIndex; ///< index of most recent previous point with gradients
};


inline QMEApproximation::QMEApproximation()
{ }


inline QMEApproximation::
QMEApproximation(const SharedApproxData& shared_data):
  // as Hessian data cannot be used, do not accept 4 bit since it could
  // affect data requirement estimations in Approximation base class
  Approximation(NoDBBaseConstructor(), shared_data)
{
  if (sharedDataRep->buildDataOrder != 3) {
    Cerr << "Error: response values and gradients required in "
	 << "QMEApproximation." << std::endl;
    abort_handler(-1);
  }
}


inline QMEApproximation::~QMEApproximation()
{ }


/** Redefine default implementation to support history mechanism. */
inline void QMEApproximation::clear_current_active_data()
{
<<<<<<< HEAD
  size_t ndv = sharedDataRep->numVars, target = ndv+1,
    d, num_d = approxData.size();
  const UShort3DArray& keys = sharedDataRep->approxDataKeys;
  for (d=0; d<num_d; ++d) {
    Pecos::SurrogateData& approx_data = approxData[d];
    approx_data.clear_anchor_index();
    approx_data.history_target(target, keys[d]);
  }

  /*
  Pecos::SurrogateData& approx_data
    = approxData[sharedDataRep->activeDataIndex];
  // demote from anchor to regular/previous data
  // (for completeness; no longer uses anchor designation)
  approx_data.clear_anchor_index();
  //  previous is deleted and anchor moved to previous
  if (approx_data.points() > target)
    approx_data.pop_front();
  */
=======
  // This function is called from DataFitSurrModel::build_approximation(),
  // immediately prior to generation of new build data (with full derivative
  // orders: value+gradient in this case).  The state of approxData may be
  // mixed, containing zero or more points with derivatives (the last of which
  // is the expansion/anchor point) and zero or more points without derivatives
  // (rejected iterates for which gradients were never computed).

  size_t ndv = sharedDataRep->numVars, num_pts = approxData.points(), num_pop;
  currGradIndex = approxData.anchor_index();

  // demote anchor within approxData bookkeeping
  approxData.clear_anchor_index();

  // prune history of more than ndv points, while ensuring retention
  // of current expansion point
  if (currGradIndex == _NPOS) { // no exp point to preserve (should not happen)
    num_pop = (num_pts > ndv) ? num_pts - ndv : 0;
    prevGradIndex = _NPOS; // demote current to previous (for completeness)
  }
  else {
    size_t excess_pts = (num_pts > ndv) ? num_pts - ndv : 0;
    num_pop = std::min(excess_pts, currGradIndex);

    // update local indices (for completeness), demoting current to previous
    prevGradIndex = currGradIndex - num_pop;
    currGradIndex = _NPOS;
  }

  // pop points from approxData
  for (size_t i=0; i<num_pop; ++i)
    approxData.pop_front(); // remove oldest
>>>>>>> b8f0173d
}

} // namespace Dakota

#endif<|MERGE_RESOLUTION|>--- conflicted
+++ resolved
@@ -123,7 +123,7 @@
 /** Redefine default implementation to support history mechanism. */
 inline void QMEApproximation::clear_current_active_data()
 {
-<<<<<<< HEAD
+  /*
   size_t ndv = sharedDataRep->numVars, target = ndv+1,
     d, num_d = approxData.size();
   const UShort3DArray& keys = sharedDataRep->approxDataKeys;
@@ -132,30 +132,21 @@
     approx_data.clear_anchor_index();
     approx_data.history_target(target, keys[d]);
   }
+  */
 
-  /*
-  Pecos::SurrogateData& approx_data
-    = approxData[sharedDataRep->activeDataIndex];
-  // demote from anchor to regular/previous data
-  // (for completeness; no longer uses anchor designation)
-  approx_data.clear_anchor_index();
-  //  previous is deleted and anchor moved to previous
-  if (approx_data.points() > target)
-    approx_data.pop_front();
-  */
-=======
   // This function is called from DataFitSurrModel::build_approximation(),
   // immediately prior to generation of new build data (with full derivative
-  // orders: value+gradient in this case).  The state of approxData may be
+  // orders: value+gradient in this case).  The state of approx_data may be
   // mixed, containing zero or more points with derivatives (the last of which
   // is the expansion/anchor point) and zero or more points without derivatives
   // (rejected iterates for which gradients were never computed).
 
-  size_t ndv = sharedDataRep->numVars, num_pts = approxData.points(), num_pop;
-  currGradIndex = approxData.anchor_index();
+  Pecos::SurrogateData& approx_data = surrogate_data();
+  size_t ndv = sharedDataRep->numVars, num_pts = approx_data.points(), num_pop;
+  currGradIndex = approx_data.anchor_index();
 
-  // demote anchor within approxData bookkeeping
-  approxData.clear_anchor_index();
+  // demote anchor within approx_data bookkeeping
+  approx_data.clear_anchor_index();
 
   // prune history of more than ndv points, while ensuring retention
   // of current expansion point
@@ -172,10 +163,9 @@
     currGradIndex = _NPOS;
   }
 
-  // pop points from approxData
+  // pop points from approx_data
   for (size_t i=0; i<num_pop; ++i)
-    approxData.pop_front(); // remove oldest
->>>>>>> b8f0173d
+    approx_data.pop_front(); // remove oldest
 }
 
 } // namespace Dakota
