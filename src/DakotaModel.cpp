/*  _______________________________________________________________________

    DAKOTA: Design Analysis Kit for Optimization and Terascale Applications
    Copyright 2014 Sandia Corporation.
    This software is distributed under the GNU Lesser General Public License.
    For more information, see the README file in the top Dakota directory.
    _______________________________________________________________________ */

//- Class:        Model
//- Description:  Class implementation
//- Owner:        Mike Eldred

#include "dakota_system_defs.hpp"
#include "DakotaModel.hpp"
#include "ParamResponsePair.hpp"
#include "PRPMultiIndex.hpp"
#include "ParallelLibrary.hpp"
#include "ProblemDescDB.hpp"
#include "SimulationModel.hpp"
#include "NestedModel.hpp"
#include "DataFitSurrModel.hpp"
#include "HierarchSurrModel.hpp"
#include "ActiveSubspaceModel.hpp"
#include "AdaptedBasisModel.hpp"
#include "RandomFieldModel.hpp"
#include "MarginalsCorrDistribution.hpp"
#include "DakotaGraphics.hpp"
#include "pecos_stat_util.hpp"
#include "EvaluationStore.hpp"

//#define REFCOUNT_DEBUG

static const char rcsId[]="@(#) $Id: DakotaModel.cpp 7029 2010-10-22 00:17:02Z mseldre $";


namespace Dakota 
{
extern PRPCache        data_pairs;
extern ParallelLibrary dummy_lib;       // defined in dakota_global_defs.cpp
extern ProblemDescDB   dummy_db;        // defined in dakota_global_defs.cpp
extern EvaluationStore evaluation_store_db; // defined in dakota_global_defs.cpp

// These globals defined here rather than in dakota_global_defs.cpp in order to
// minimize dakota_restart_util object file dependencies
Interface dummy_interface; ///< dummy Interface object used for mandatory
                           ///< reference initialization or default virtual
                           ///< function return by reference when a real
                           ///< Interface instance is unavailable
Model     dummy_model;     ///< dummy Model object used for mandatory reference
                           ///< initialization or default virtual function
                           ///< return by reference when a real Model instance
                           ///< is unavailable
Iterator  dummy_iterator;  ///< dummy Iterator object used for mandatory
                           ///< reference initialization or default virtual
                           ///< function return by reference when a real
                           ///< Iterator instance is unavailable

// Initialization of static model ID counters
size_t Model::noSpecIdNum = 0;



/** This constructor builds the base class data for all inherited
    models.  get_model() instantiates a derived class and the derived
    class selects this base class constructor in its initialization
    list (to avoid the recursion of the base class constructor calling
    get_model() again).  Since the letter IS the representation, its
    representation pointer is set to NULL (an uninitialized pointer
    causes problems in ~Model). */
Model::Model(BaseConstructor, ProblemDescDB& problem_db):
  currentVariables(problem_db.get_variables()),
  numDerivVars(currentVariables.cv()),
  currentResponse(
    problem_db.get_response(SIMULATION_RESPONSE, currentVariables)),
  numFns(currentResponse.num_functions()),
  userDefinedConstraints(problem_db, currentVariables.shared_data()),
  evaluationsDB(evaluation_store_db),
  modelType(problem_db.get_string("model.type")),
  surrogateType(problem_db.get_string("model.surrogate.type")),
  gradientType(problem_db.get_string("responses.gradient_type")),
  methodSource(problem_db.get_string("responses.method_source")),
  intervalType(problem_db.get_string("responses.interval_type")),
  fdGradStepSize(problem_db.get_rv("responses.fd_gradient_step_size")),
  fdGradStepType(problem_db.get_string("responses.fd_gradient_step_type")),
  gradIdAnalytic(problem_db.get_is("responses.gradients.mixed.id_analytic")),
  gradIdNumerical(problem_db.get_is("responses.gradients.mixed.id_numerical")),
  hessianType(problem_db.get_string("responses.hessian_type")),
  quasiHessType(problem_db.get_string("responses.quasi_hessian_type")),
  fdHessByFnStepSize(problem_db.get_rv("responses.fd_hessian_step_size")),
  fdHessByGradStepSize(problem_db.get_rv("responses.fd_hessian_step_size")),
  fdHessStepType(problem_db.get_string("responses.fd_hessian_step_type")),
  hessIdAnalytic(problem_db.get_is("responses.hessians.mixed.id_analytic")),
  hessIdNumerical(problem_db.get_is("responses.hessians.mixed.id_numerical")),
  hessIdQuasi(problem_db.get_is("responses.hessians.mixed.id_quasi")),
  warmStartFlag(false), supportsEstimDerivs(true), mappingInitialized(false),
  probDescDB(problem_db), parallelLib(problem_db.parallel_library()),
  modelPCIter(parallelLib.parallel_configuration_iterator()),
  componentParallelMode(0), asynchEvalFlag(false), evaluationCapacity(1), 
  // See base constructor in DakotaIterator.cpp for full discussion of output
  // verbosity.  For models, QUIET_OUTPUT turns off response reporting and
  // SILENT_OUTPUT additionally turns off fd_gradient parameter set reporting.
  outputLevel(problem_db.get_short("method.output")),
  primaryRespFnWts(probDescDB.get_rv("responses.primary_response_fn_weights")),
  hierarchicalTagging(probDescDB.get_bool("model.hierarchical_tags")),
  scalingOpts(probDescDB.get_sa("variables.continuous_design.scale_types"),
              probDescDB.get_rv("variables.continuous_design.scales"),
              probDescDB.get_sa("responses.primary_response_fn_scale_types"),
              probDescDB.get_rv("responses.primary_response_fn_scales"),
              probDescDB.get_sa("responses.nonlinear_inequality_scale_types"),
              probDescDB.get_rv("responses.nonlinear_inequality_scales"),
              probDescDB.get_sa("responses.nonlinear_equality_scale_types"),
              probDescDB.get_rv("responses.nonlinear_equality_scales"),
              probDescDB.get_sa("variables.linear_inequality_scale_types"),
              probDescDB.get_rv("variables.linear_inequality_scales"),
              probDescDB.get_sa("variables.linear_equality_scale_types"),
              probDescDB.get_rv("variables.linear_equality_scales")),
  modelEvaluationsDBState(EvaluationsDBState::UNINITIALIZED),
  interfEvaluationsDBState(EvaluationsDBState::UNINITIALIZED),
  modelId(problem_db.get_string("model.id")), modelEvalCntr(0),
  estDerivsFlag(false), initCommsBcastFlag(false), modelAutoGraphicsFlag(false),
  prevDSIView(EMPTY_VIEW), prevDSSView(EMPTY_VIEW), prevDSRView(EMPTY_VIEW),
  modelRep(NULL), referenceCount(1)
{
  initialize_distribution(mvDist);
  initialize_distribution_parameters(mvDist);

  if (modelId.empty())
    modelId = user_auto_id();

  // Define primaryRespFnSense BoolDeque from DB StringArray
  StringArray db_sense
    = problem_db.get_sa("responses.primary_response_fn_sense");
  if (!db_sense.empty()) {
    size_t i, num_sense = db_sense.size(), num_primary = num_primary_fns();
    primaryRespFnSense.resize(num_primary);
    if (num_sense == num_primary)
      for (i=0; i<num_primary; ++i)
	primaryRespFnSense[i] = strbegins(strtolower(db_sense[i]), "max");
    else if (num_sense == 1)
      primaryRespFnSense.assign(num_primary, 
				strbegins(strtolower(db_sense[0]), "max"));
    else {
      Cerr << "Error: wrong length in sense array.  Expected 0, 1, or "
	   << num_primary << " but saw " << num_sense << "." << std::endl;
      abort_handler(MODEL_ERROR);
    }
  }

  // Promote fdGradStepSize/fdHessByFnStepSize/fdHessByGradStepSize to defaults
  // if needed.  Note: the fdStepSize arrays specialize by variable, whereas
  // mixed grads/Hessians specialize by function.
  if ( gradientType == "numerical" ||
       ( gradientType == "mixed" && !gradIdNumerical.empty() ) ) {
    if (fdGradStepSize.empty()) {
      fdGradStepSize.resize(1);
      fdGradStepSize[0] = 0.001;
    }
  }
  if ( hessianType == "numerical" ||
       ( hessianType == "mixed" && !hessIdNumerical.empty() ) ) {
    // fdHessByFnStepSize and fdHessByGradStepSize can only differ currently
    // in the case of assignment of default values, since the same
    // fd_hessian_step_size input is reused for both first- and second-order
    // differencing.  If needed in the future (numerical Hessians with mixed
    // gradients require both first- and second-order step sizes), separate
    // inputs could be added and easily accomodated here.
    if (fdHessByFnStepSize.empty()) {
      fdHessByFnStepSize.resize(1);
      fdHessByFnStepSize[0] = 0.002;
    }
    if (fdHessByGradStepSize.empty()) {
      fdHessByGradStepSize.resize(1);
      fdHessByGradStepSize[0] = 0.001;
    }
  }

  /*
  // Populate gradient/Hessian attributes for use within the iterator hierarchy.
  // Note: the fd step size arrays specialize by variable, whereas the mixed
  // grads/Hessians specialize by function.
  if (outputLevel >= VERBOSE_OUTPUT)
    Cout << "gradientType = " << gradientType << '\n';
  if (gradientType == "numerical") {
    if (methodSource == "vendor") {
      const RealVector& fdgss
	= probDescDB.get_rv("responses.fd_gradient_step_size");
      if (fdgss.length()) // else use default from initializer list
	fdGradStepSize = fdgss[0];
    }
    if (outputLevel >= VERBOSE_OUTPUT)
      Cout << "Numerical gradients using " << intervalType
	   << " differences\nto be calculated by the " << methodSource
	   << " finite difference routine.\n";
  }
  else if (gradientType == "mixed" && outputLevel >= VERBOSE_OUTPUT) {
    // Vendor numerical is no good in mixed mode except maybe for NPSOL/NLSSOL
    if (methodSource == "vendor") {
      Cerr << "Error: Mixed gradient specification not currently valid with "
           << "vendor numerical.\nSelect dakota as method_source instead."
	   << std::endl;
      abort_handler(MODEL_ERROR);
    }
    Cout << "Mixed gradients: analytic gradients for functions { ";
    for (ILCIter cit=mixed_grad_analytic_ids.begin();
	 cit!=mixed_grad_analytic_ids.end(); cit++)
      Cout << *cit << ' ';
    Cout << "} and\nnumerical gradients for functions { ";
    for (ILCIter cit=mixed_grad_numerical_ids.begin();
	 cit!=mixed_grad_numerical_ids.end(); cit++)
      Cout << *cit << ' ';
    Cout << "} using " << intervalType << " differences\ncalculated by the "
	 << methodSource << " routine.\n";
  }
  Cout << "hessianType = " << hessianType << '\n';
  if ( hessianType == "numerical" || ( hessianType == "mixed" &&
      !probDescDB.get_is("responses.hessians.mixed.id_numerical").empty() ) ) {
    const RealVector& fdhss
      = probDescDB.get_rv("responses.fd_hessian_step_size");
    if (fdhss.length()) // else use defaults from initializer list
      fdHessByGradStepSize = fdHessByFnStepSize = fdhss[0];
  }
  */

#ifdef REFCOUNT_DEBUG
  Cout << "Model::Model(BaseConstructor, ProblemDescDB&) called "
       << "to build letter base class\n";
#endif
}


Model::
Model(LightWtBaseConstructor, ProblemDescDB& problem_db,
      ParallelLibrary& parallel_lib,
      const SharedVariablesData& svd, bool share_svd,
      const SharedResponseData&  srd, bool share_srd,
      const ActiveSet& set, short output_level):
  numDerivVars(set.derivative_vector().size()),
  numFns(set.request_vector().size()), evaluationsDB(evaluation_store_db),
  fdGradStepType("relative"), fdHessStepType("relative"), warmStartFlag(false), 
  supportsEstimDerivs(true), mappingInitialized(false), probDescDB(problem_db),
  parallelLib(parallel_lib),
  modelPCIter(parallel_lib.parallel_configuration_iterator()),
  componentParallelMode(0), asynchEvalFlag(false), evaluationCapacity(1),
  outputLevel(output_level), hierarchicalTagging(false),
  modelEvaluationsDBState(EvaluationsDBState::UNINITIALIZED),
  interfEvaluationsDBState(EvaluationsDBState::UNINITIALIZED),
  modelId(no_spec_id()), // to be replaced by derived ctors
  modelEvalCntr(0), estDerivsFlag(false), initCommsBcastFlag(false),
  modelAutoGraphicsFlag(false), prevDSIView(EMPTY_VIEW),
  prevDSSView(EMPTY_VIEW), prevDSRView(EMPTY_VIEW), modelRep(NULL),
  referenceCount(1)
{
  if (share_svd) {
    currentVariables       =   Variables(svd);
    userDefinedConstraints = Constraints(svd);
  }
  else {
    SharedVariablesData new_svd(svd.copy());
    //SharedVariablesData new_svd(svd.view(), svd.components_totals()); // alt
    currentVariables       =   Variables(new_svd);
    userDefinedConstraints = Constraints(new_svd);
  }

  currentResponse = (share_srd) ?
    Response(srd, set) : Response(srd.response_type(), set);

#ifdef REFCOUNT_DEBUG
  Cout << "Model::Model(NoDBBaseConstructor, ParallelLibrary&, "
       << "SharedVariablesData&, ActiveSet&, short) called to build letter "
       << "base class\n";
#endif
}


/** This constructor also builds the base class data for inherited models.
    However, it is used for recast models which are instantiated on the fly.
    Therefore it only initializes a small subset of attributes. */
Model::
Model(LightWtBaseConstructor, ProblemDescDB& problem_db,
      ParallelLibrary& parallel_lib):
  warmStartFlag(false), supportsEstimDerivs(true), mappingInitialized(false),
  probDescDB(problem_db), parallelLib(parallel_lib),
  evaluationsDB(evaluation_store_db),
  modelPCIter(parallel_lib.parallel_configuration_iterator()),
  componentParallelMode(0), asynchEvalFlag(false), evaluationCapacity(1),
  outputLevel(NORMAL_OUTPUT), hierarchicalTagging(false),
  modelEvaluationsDBState(EvaluationsDBState::UNINITIALIZED),
  interfEvaluationsDBState(EvaluationsDBState::UNINITIALIZED),
  modelId(no_spec_id()), // to be replaced by derived ctors
  modelEvalCntr(0), estDerivsFlag(false),
  initCommsBcastFlag(false), modelAutoGraphicsFlag(false),
  prevDSIView(EMPTY_VIEW), prevDSSView(EMPTY_VIEW), prevDSRView(EMPTY_VIEW),
  modelRep(NULL), referenceCount(1)
{
#ifdef REFCOUNT_DEBUG
  Cout << "Model::Model(LightWtBaseConstructor, ProblemDescDB&, "
       << "ParallelLibrary&) called to build letter base class\n";
#endif
}


/** The default constructor is used in vector<Model> instantiations
    and for initialization of Model objects contained in Iterator and
    derived Strategy classes.  modelRep is NULL in this case (a
    populated problem_db is needed to build a meaningful Model
    object).  This makes it necessary to check for NULL in the copy
    constructor, assignment operator, and destructor. */
Model::Model():
  modelRep(NULL), referenceCount(1), probDescDB(dummy_db),
  parallelLib(dummy_lib), evaluationsDB(evaluation_store_db)
{
#ifdef REFCOUNT_DEBUG
  Cout << "Model::Model(), modelRep = NULL" << std::endl;
#endif
}


/** Used in model instantiations within strategy constructors.
    Envelope constructor only needs to extract enough data to properly
    execute get_model, since Model(BaseConstructor, problem_db)
    builds the actual base class data for the derived models. */
Model::Model(ProblemDescDB& problem_db): probDescDB(problem_db),
  parallelLib(problem_db.parallel_library()),
  evaluationsDB(evaluation_store_db), referenceCount(1)
{
#ifdef REFCOUNT_DEBUG
  Cout << "Model::Model(ProblemDescDB&) called to instantiate envelope."
       << std::endl;
#endif

  modelRep = get_model(problem_db);
  if ( !modelRep ) // bad type or insufficient memory
    abort_handler(MODEL_ERROR);
}


/** Used only by the envelope constructor to initialize modelRep to the
    appropriate derived type, as given by the modelType attribute. */
Model* Model::get_model(ProblemDescDB& problem_db)
{
#ifdef REFCOUNT_DEBUG
  Cout << "Envelope instantiating letter: Getting model " << modelType
       << std::endl;
#endif

  // These instantiations will NOT recurse on the Model(problem_db)
  // constructor due to the use of BaseConstructor.

  const String& model_type = problem_db.get_string("model.type");
  if ( model_type == "simulation" )
    return new SimulationModel(problem_db);
  else if ( model_type == "nested")
    return new NestedModel(problem_db);
  else if ( model_type == "surrogate") {
    if (problem_db.get_string("model.surrogate.type") == "hierarchical")
      return new HierarchSurrModel(problem_db); // hierarchical approx
    else
      return new DataFitSurrModel(problem_db);  // local/multipt/global approx
  }
  else if ( model_type == "active_subspace" )
    return new ActiveSubspaceModel(problem_db);
  else if ( model_type == "adapted_basis" )
    return new AdaptedBasisModel(problem_db);
  else if ( model_type == "random_field" )
    return new RandomFieldModel(problem_db);
  else {
    Cerr << "Invalid model type: " << model_type << std::endl;
    return NULL;
  }
}


/** Copy constructor manages sharing of modelRep and incrementing
    of referenceCount. */
Model::Model(const Model& model): probDescDB(model.problem_description_db()),
  parallelLib(probDescDB.parallel_library()), evaluationsDB(evaluation_store_db)
{
  // Increment new (no old to decrement)
  modelRep = model.modelRep;
  if (modelRep) // Check for an assignment of NULL
    ++modelRep->referenceCount;

#ifdef REFCOUNT_DEBUG
  Cout << "Model::Model(Model&)" << std::endl;
  if (modelRep)
    Cout << "modelRep referenceCount = " << modelRep->referenceCount
	 << std::endl;
#endif
}


/** Assignment operator decrements referenceCount for old modelRep, assigns
    new modelRep, and increments referenceCount for new modelRep. */
Model Model::operator=(const Model& model)
{
  if (modelRep != model.modelRep) { // normal case: old != new
    // Decrement old
    if (modelRep) // Check for NULL
      if ( --modelRep->referenceCount == 0 )
	delete modelRep;
    // Assign and increment new
    modelRep = model.modelRep;
    if (modelRep) // Check for NULL
      ++modelRep->referenceCount;
  }
  // else if assigning same rep, then do nothing since referenceCount
  // should already be correct

#ifdef REFCOUNT_DEBUG
  Cout << "Model::operator=(Model&)" << std::endl;
  if (modelRep)
    Cout << "modelRep referenceCount = " << modelRep->referenceCount
	 << std::endl;
#endif

  return *this;
}


/** Destructor decrements referenceCount and only deletes modelRep
    when referenceCount reaches zero. */
Model::~Model()
{
  if (modelRep) { // Check for NULL
    --modelRep->referenceCount; // decrement
#ifdef REFCOUNT_DEBUG
    Cout << "modelRep referenceCount decremented to "
         << modelRep->referenceCount << std::endl;
#endif
    if (modelRep->referenceCount == 0) {
#ifdef REFCOUNT_DEBUG
      Cout << "deleting modelRep" << std::endl;
#endif
      delete modelRep;
    }
  }
}


/** Similar to the assignment operator, the assign_rep() function
    decrements referenceCount for the old modelRep and assigns the new
    modelRep.  It is different in that it is used for publishing
    derived class letters to existing envelopes, as opposed to sharing
    representations among multiple envelopes (in particular,
    assign_rep is passed a letter object and operator= is passed an
    envelope object).  Letter assignment supports two models as
    governed by ref_count_incr:

    \li ref_count_incr = true (default): the incoming letter belongs to
    another envelope.  In this case, increment the reference count in the
    normal manner so that deallocation of the letter is handled properly.

    \li ref_count_incr = false: the incoming letter is instantiated on the
    fly and has no envelope.  This case is modeled after get_model():
    a letter is dynamically allocated using new and passed into assign_rep,
    the letter's reference count is not incremented, and the letter is not
    remotely deleted (its memory management is passed over to the envelope). */
void Model::assign_rep(Model* model_rep, bool ref_count_incr)
{
  if (modelRep == model_rep) {
    // if ref_count_incr = true (rep from another envelope), do nothing as
    // referenceCount should already be correct (see also operator= logic).
    // if ref_count_incr = false (rep from on the fly), then this is an error.
    if (!ref_count_incr) {
      Cerr << "Error: duplicated model_rep pointer assignment without "
	   << "reference count increment in Model::assign_rep()." << std::endl;
      abort_handler(MODEL_ERROR);
    }
  }
  else { // normal case: old != new
    // Decrement old
    if (modelRep) // Check for NULL
      if ( --modelRep->referenceCount == 0 )
	delete modelRep;
    // Assign new
    modelRep = model_rep;
    // Increment new
    if (modelRep && ref_count_incr) // Check for NULL and honor ref_count_incr
      modelRep->referenceCount++;
  }

#ifdef REFCOUNT_DEBUG
  Cout << "Model::assign_rep(Model*)" << std::endl;
  if (modelRep)
    Cout << "modelRep referenceCount = " << modelRep->referenceCount
	 << std::endl;
#endif
}


/** Build random variable distribution types and active subset.  This
    function is used when the Model variables are in x-space. */
void Model::
initialize_distribution(Pecos::MultivariateDistribution& mv_dist,
			bool active_only)
{
  // Notes:
  // > Model base instantiates the x-space MultivariateDistribution, while
  //   derived ProbabilityTransformModel manages a ProbabilityTransform
  //   (which makes a shallow copy of x-dist and creates a u-dist).
  // > This fn houses data for discrete design/state and must now be invoked
  //   in non-UQ contexts.

  // Previous (transformation-based) logic was restricted to active continuous:
  //ShortArray x_types(currentVariables.cv()); // active cont
  //ShortArray rv_types(probDescDB.get_sizet("variables.uncertain")); c/d uv
  size_t num_rv = (active_only) ?
    currentVariables.cv()  + currentVariables.div() +
    currentVariables.dsv() + currentVariables.drv() :
    currentVariables.tv(); // all vars (active subset defined using BitArray)
  ShortArray rv_types(num_rv);  BitArray active_vars(num_rv);// init bits to 0

  bool cdv, ddv, cauv, dauv, ceuv, deuv, csv, dsv;
  currentVariables.shared_data().active_subsets(cdv,  ddv,  cauv, dauv,
						ceuv, deuv, csv,  dsv);
  size_t i, start_rv = 0;

  // Implied by call to this function ... ?
  //switch (mv_dist.type()) {
  //case Pecos::MARGINALS_CORRELATIONS: {

  // Continuous design

  if (!active_only || cdv) {
    num_rv = probDescDB.get_sizet("variables.continuous_design");
    if (num_rv) {
      assign_value(rv_types, Pecos::CONTINUOUS_RANGE, start_rv, num_rv);
      if (cdv) assign_value(active_vars, true, start_rv, num_rv);
      start_rv += num_rv;
    }
  }

  // Discrete design

  if (!active_only || ddv) {
    num_rv = probDescDB.get_sizet("variables.discrete_design_range");
    if (num_rv) {
      assign_value(rv_types, Pecos::DISCRETE_RANGE, start_rv, num_rv);
      if (ddv) assign_value(active_vars, true, start_rv, num_rv);
      start_rv += num_rv;
    }
    num_rv = probDescDB.get_sizet("variables.discrete_design_set_int");
    if (num_rv) {
      assign_value(rv_types, Pecos::DISCRETE_SET_INT, start_rv, num_rv);
      if (ddv) assign_value(active_vars, true, start_rv, num_rv);
      start_rv += num_rv;
    }
    num_rv = probDescDB.get_sizet("variables.discrete_design_set_string");
    if (num_rv) {
      assign_value(rv_types, Pecos::DISCRETE_SET_STRING, start_rv, num_rv);
      if (ddv) assign_value(active_vars, true, start_rv, num_rv);
      start_rv += num_rv;
    }
    num_rv = probDescDB.get_sizet("variables.discrete_design_set_real");
    if (num_rv) {
      assign_value(rv_types, Pecos::DISCRETE_SET_REAL, start_rv, num_rv);
      if (ddv) assign_value(active_vars, true, start_rv, num_rv);
      start_rv += num_rv;
    }
  }

  // Continuous aleatory

  if (!active_only || cauv) {
    Real dbl_inf = std::numeric_limits<Real>::infinity();
    num_rv = probDescDB.get_sizet("variables.normal_uncertain");
    if (num_rv) {
      const RealVector& n_l_bnds
	= probDescDB.get_rv("variables.normal_uncertain.lower_bounds");
      const RealVector& n_u_bnds
	= probDescDB.get_rv("variables.normal_uncertain.upper_bounds");
      bool l_bnds = !n_l_bnds.empty(), u_bnds = !n_u_bnds.empty();
      if (!l_bnds && !u_bnds) // won't happen: parser -> +/-inf
	assign_value(rv_types, Pecos::NORMAL, start_rv, num_rv);
      else
	for (i=0; i<num_rv; ++i)
	  rv_types[start_rv+i] = ( ( l_bnds && n_l_bnds[i] > -dbl_inf ) ||
				   ( u_bnds && n_u_bnds[i] <  dbl_inf ) ) ?
	    Pecos::BOUNDED_NORMAL : Pecos::NORMAL;
      if (cauv) assign_value(active_vars, true, start_rv, num_rv);
      start_rv += num_rv;
    }
    num_rv = probDescDB.get_sizet("variables.lognormal_uncertain");
    if (num_rv) {
      const RealVector& ln_l_bnds
	= probDescDB.get_rv("variables.lognormal_uncertain.lower_bounds");
      const RealVector& ln_u_bnds
	= probDescDB.get_rv("variables.lognormal_uncertain.upper_bounds");
      bool l_bnds = !ln_l_bnds.empty(), u_bnds = !ln_u_bnds.empty();
      if (!l_bnds && !u_bnds) // won't happen: parser -> 0/inf
	assign_value(rv_types, Pecos::LOGNORMAL, start_rv, num_rv);
      else
	for (i=0; i<num_rv; ++i)
	  rv_types[start_rv+i] = ( ( l_bnds && ln_l_bnds[i] > 0. ) ||
				   ( u_bnds && ln_u_bnds[i] < dbl_inf ) ) ?
	    Pecos::BOUNDED_LOGNORMAL : Pecos::LOGNORMAL;
      if (cauv) assign_value(active_vars, true, start_rv, num_rv);
      start_rv += num_rv;
    }
    num_rv = probDescDB.get_sizet("variables.uniform_uncertain");
    if (num_rv) {
      assign_value(rv_types, Pecos::UNIFORM, start_rv, num_rv);
      if (cauv) assign_value(active_vars, true, start_rv, num_rv);
      start_rv += num_rv;
    }
    num_rv = probDescDB.get_sizet("variables.loguniform_uncertain");
    if (num_rv) {
      assign_value(rv_types, Pecos::LOGUNIFORM, start_rv, num_rv);
      if (cauv) assign_value(active_vars, true, start_rv, num_rv);
      start_rv += num_rv;
    }
    num_rv = probDescDB.get_sizet("variables.triangular_uncertain");
    if (num_rv) {
      assign_value(rv_types, Pecos::TRIANGULAR, start_rv, num_rv);
      if (cauv) assign_value(active_vars, true, start_rv, num_rv);
      start_rv += num_rv;
    }
    num_rv = probDescDB.get_sizet("variables.exponential_uncertain");
    if (num_rv) {
      assign_value(rv_types, Pecos::EXPONENTIAL, start_rv, num_rv);
      if (cauv) assign_value(active_vars, true, start_rv, num_rv);
      start_rv += num_rv;
    }
    num_rv = probDescDB.get_sizet("variables.beta_uncertain");
    if (num_rv) {
      assign_value(rv_types, Pecos::BETA, start_rv, num_rv);
      if (cauv) assign_value(active_vars, true, start_rv, num_rv);
      start_rv += num_rv;
    }
    num_rv = probDescDB.get_sizet("variables.gamma_uncertain");
    if (num_rv) {
      assign_value(rv_types, Pecos::GAMMA, start_rv, num_rv);
      if (cauv) assign_value(active_vars, true, start_rv, num_rv);
      start_rv += num_rv;
    }

    // Note: Inv gamma is not part of variable spec (calibration hyperparameter)

    num_rv = probDescDB.get_sizet("variables.gumbel_uncertain");
    if (num_rv) {
      assign_value(rv_types, Pecos::GUMBEL, start_rv, num_rv);
      if (cauv) assign_value(active_vars, true, start_rv, num_rv);
      start_rv += num_rv;
    }
    num_rv = probDescDB.get_sizet("variables.frechet_uncertain");
    if (num_rv) {
      assign_value(rv_types, Pecos::FRECHET, start_rv, num_rv);
      if (cauv) assign_value(active_vars, true, start_rv, num_rv);
      start_rv += num_rv;
    }
    num_rv = probDescDB.get_sizet("variables.weibull_uncertain");
    if (num_rv) {
      assign_value(rv_types, Pecos::WEIBULL, start_rv, num_rv);
      if (cauv) assign_value(active_vars, true, start_rv, num_rv);
      start_rv += num_rv;
    }
    num_rv = probDescDB.get_sizet("variables.histogram_uncertain.bin");
    if (num_rv) {
      assign_value(rv_types, Pecos::HISTOGRAM_BIN, start_rv, num_rv);
      if (cauv) assign_value(active_vars, true, start_rv, num_rv);
      start_rv += num_rv;
    }
  }

  // Discrete aleatory

  if (!active_only || dauv) {
    num_rv = probDescDB.get_sizet("variables.poisson_uncertain");
    if (num_rv) {
      assign_value(rv_types, Pecos::POISSON, start_rv, num_rv);
      if (dauv) assign_value(active_vars, true, start_rv, num_rv);
      start_rv += num_rv;
    }
    num_rv = probDescDB.get_sizet("variables.binomial_uncertain");
    if (num_rv) {
      assign_value(rv_types, Pecos::BINOMIAL, start_rv, num_rv);
      if (dauv) assign_value(active_vars, true, start_rv, num_rv);
      start_rv += num_rv;
    }
    num_rv = probDescDB.get_sizet("variables.negative_binomial_uncertain");
    if (num_rv) {
      assign_value(rv_types, Pecos::NEGATIVE_BINOMIAL, start_rv, num_rv);
      if (dauv) assign_value(active_vars, true, start_rv, num_rv);
      start_rv += num_rv;
    }
    num_rv = probDescDB.get_sizet("variables.geometric_uncertain");
    if (num_rv) {
      assign_value(rv_types, Pecos::GEOMETRIC, start_rv, num_rv);
      if (dauv) assign_value(active_vars, true, start_rv, num_rv);
      start_rv += num_rv;
    }
    num_rv = probDescDB.get_sizet("variables.hypergeometric_uncertain");
    if (num_rv) {
      assign_value(rv_types, Pecos::HYPERGEOMETRIC, start_rv, num_rv);
      if (dauv) assign_value(active_vars, true, start_rv, num_rv);
      start_rv += num_rv;
    }
    num_rv = probDescDB.get_sizet("variables.histogram_uncertain.point_int");
    if (num_rv) {
      assign_value(rv_types, Pecos::HISTOGRAM_PT_INT, start_rv, num_rv);
      if (dauv) assign_value(active_vars, true, start_rv, num_rv);
      start_rv += num_rv;
    }
    num_rv = probDescDB.get_sizet("variables.histogram_uncertain.point_string");
    if (num_rv) {
      assign_value(rv_types, Pecos::HISTOGRAM_PT_STRING, start_rv, num_rv);
      if (dauv) assign_value(active_vars, true, start_rv, num_rv);
      start_rv += num_rv;
    }
    num_rv = probDescDB.get_sizet("variables.histogram_uncertain.point_real");
    if (num_rv) {
      assign_value(rv_types, Pecos::HISTOGRAM_PT_REAL, start_rv, num_rv);
      if (dauv) assign_value(active_vars, true, start_rv, num_rv);
      start_rv += num_rv;
    }
  }

  // Continuous epistemic

  if (!active_only || ceuv) {
    num_rv = probDescDB.get_sizet("variables.continuous_interval_uncertain");
    if (num_rv) {
      assign_value(rv_types, Pecos::CONTINUOUS_INTERVAL_UNCERTAIN,
		   start_rv, num_rv);
      if (ceuv) assign_value(active_vars, true, start_rv, num_rv);
      start_rv += num_rv;
    }
  }

  // Discrete epistemic

  if (!active_only || deuv) {
    num_rv = probDescDB.get_sizet("variables.discrete_interval_uncertain");
    if (num_rv) {
      assign_value(rv_types,Pecos::DISCRETE_INTERVAL_UNCERTAIN,start_rv,num_rv);
      if (deuv) assign_value(active_vars, true, start_rv, num_rv);
      start_rv += num_rv;
    }
    num_rv = probDescDB.get_sizet("variables.discrete_uncertain_set_int");
    if (num_rv) {
      assign_value(rv_types, Pecos::DISCRETE_UNCERTAIN_SET_INT,start_rv,num_rv);
      if (deuv) assign_value(active_vars, true, start_rv, num_rv);
      start_rv += num_rv;
    }
    num_rv = probDescDB.get_sizet("variables.discrete_uncertain_set_string");
    if (num_rv) {
      assign_value(rv_types, Pecos::DISCRETE_UNCERTAIN_SET_STRING,
		   start_rv, num_rv);
      if (deuv) assign_value(active_vars, true, start_rv, num_rv);
      start_rv += num_rv;
    }
    num_rv = probDescDB.get_sizet("variables.discrete_uncertain_set_real");
    if (num_rv) {
      assign_value(rv_types,Pecos::DISCRETE_UNCERTAIN_SET_REAL,start_rv,num_rv);
      if (deuv) assign_value(active_vars, true, start_rv, num_rv);
      start_rv += num_rv;
    }
  }

  // Continuous state

  if (!active_only || csv) {
    num_rv = probDescDB.get_sizet("variables.continuous_state");
    if (num_rv) {
      assign_value(rv_types, Pecos::CONTINUOUS_RANGE, start_rv, num_rv);
      if (csv) assign_value(active_vars, true, start_rv, num_rv);
      start_rv += num_rv;
    }

    // Discrete state

    if (!active_only || dsv) {
      num_rv = probDescDB.get_sizet("variables.discrete_state_range");
      if (num_rv) {
	assign_value(rv_types, Pecos::DISCRETE_RANGE, start_rv, num_rv);
	if (dsv) assign_value(active_vars, true, start_rv, num_rv);
	start_rv += num_rv;
      }
      num_rv = probDescDB.get_sizet("variables.discrete_state_set_int");
      if (num_rv) {
	assign_value(rv_types, Pecos::DISCRETE_SET_INT, start_rv, num_rv);
	if (dsv) assign_value(active_vars, true, start_rv, num_rv);
	start_rv += num_rv;
      }
      num_rv = probDescDB.get_sizet("variables.discrete_state_set_string");
      if (num_rv) {
	assign_value(rv_types, Pecos::DISCRETE_SET_STRING, start_rv, num_rv);
	if (dsv) assign_value(active_vars, true, start_rv, num_rv);
	start_rv += num_rv;
      }
      num_rv = probDescDB.get_sizet("variables.discrete_state_set_real");
      if (num_rv) {
	assign_value(rv_types, Pecos::DISCRETE_SET_REAL, start_rv, num_rv);
	if (dsv) assign_value(active_vars, true, start_rv, num_rv);
	//start_rv += num_rv;
      }
    }
  }

  mv_dist = Pecos::MultivariateDistribution(Pecos::MARGINALS_CORRELATIONS);
  Pecos::MarginalsCorrDistribution* mvd_rep
    = (Pecos::MarginalsCorrDistribution*)mv_dist.multivar_dist_rep();
  mvd_rep->initialize_types(rv_types, active_vars);
}


void Model::
initialize_distribution_parameters(Pecos::MultivariateDistribution& mv_dist,
				   bool active_only)
{
  // Implied by call to this function ... ?
  //switch (mv_dist.type()) {
  //case Pecos::MARGINALS_CORRELATIONS: {

    Pecos::MarginalsCorrDistribution* mvd_rep
      = (Pecos::MarginalsCorrDistribution*)mv_dist.multivar_dist_rep();
    size_t start_rv = 0, num_rv = (active_only) ?
      currentVariables.cv()  + currentVariables.div() +
      currentVariables.dsv() + currentVariables.drv() :
      currentVariables.tv(); // all vars (active subset defined using BitArray)
    BitArray active_corr(num_rv); // init bits to 0; activate c/d auv below

    bool cdv, ddv, cauv, dauv, ceuv, deuv, csv, dsv;
    currentVariables.shared_data().active_subsets(cdv,  ddv,  cauv, dauv,
						  ceuv, deuv, csv,  dsv);

    // Continuous design
    // RANGE type could be design or state, so use count-based API

    if (!active_only || cdv) {
      num_rv = probDescDB.get_sizet("variables.continuous_design");
      if (num_rv) {
	mvd_rep->push_parameters(start_rv, num_rv, Pecos::CR_LWR_BND,
	  probDescDB.get_rv("variables.continuous_design.lower_bounds"));
	mvd_rep->push_parameters(start_rv, num_rv, Pecos::CR_UPR_BND,
	  probDescDB.get_rv("variables.continuous_design.upper_bounds"));
	start_rv += num_rv;
      }
    }

    // Discrete design
    // RANGE and SET types could be design or state, so use count-based API

    if (!active_only || ddv) {
      num_rv = probDescDB.get_sizet("variables.discrete_design_range");
      if (num_rv) {
	mvd_rep->push_parameters(start_rv, num_rv, Pecos::DR_LWR_BND,
          probDescDB.get_iv("variables.discrete_design_range.lower_bounds"));
	mvd_rep->push_parameters(start_rv, num_rv, Pecos::DR_UPR_BND,
          probDescDB.get_iv("variables.discrete_design_range.upper_bounds"));
	start_rv += num_rv;
      }
      num_rv = probDescDB.get_sizet("variables.discrete_design_set_int");
      if (num_rv) {
	mvd_rep->push_parameters(start_rv, num_rv, Pecos::DSI_VALUES,
          probDescDB.get_isa("variables.discrete_design_set_int.values"));
	start_rv += num_rv;
      }
      num_rv = probDescDB.get_sizet("variables.discrete_design_set_string");
      if (num_rv) {
	mvd_rep->push_parameters(start_rv, num_rv, Pecos::DSS_VALUES,
          probDescDB.get_ssa("variables.discrete_design_set_string.values"));
	start_rv += num_rv;
      }
      num_rv = probDescDB.get_sizet("variables.discrete_design_set_real");
      if (num_rv) {
	mvd_rep->push_parameters(start_rv, num_rv, Pecos::DSR_VALUES,
          probDescDB.get_rsa("variables.discrete_design_set_real.values"));
	start_rv += num_rv;
      }
    }

    // Continuous aleatory

    if (!active_only || cauv) {
      // RV type could be {,BOUNDED_}NORMAL, so use count-based API
      num_rv = probDescDB.get_sizet("variables.normal_uncertain");
      if (num_rv) {
	mvd_rep->push_parameters(start_rv, num_rv, Pecos::N_MEAN,
          probDescDB.get_rv("variables.normal_uncertain.means"));
	mvd_rep->push_parameters(start_rv, num_rv, Pecos::N_STD_DEV,
          probDescDB.get_rv("variables.normal_uncertain.std_deviations"));
	mvd_rep->push_parameters(start_rv, num_rv, Pecos::N_LWR_BND,
          probDescDB.get_rv("variables.normal_uncertain.lower_bounds"));
	mvd_rep->push_parameters(start_rv, num_rv, Pecos::N_UPR_BND,
          probDescDB.get_rv("variables.normal_uncertain.upper_bounds"));
	//N_LOCATION,N_SCALE not mapped from ProblemDescDB
	assign_value(active_corr, true, start_rv, num_rv);
	start_rv += num_rv;
      }
      // RV type could be {,BOUNDED_}LOGNORMAL, so use count-based API
      num_rv = probDescDB.get_sizet("variables.lognormal_uncertain");
      if (num_rv) {
	mvd_rep->push_parameters(start_rv, num_rv, Pecos::LN_MEAN,
          probDescDB.get_rv("variables.lognormal_uncertain.means"));
	mvd_rep->push_parameters(start_rv, num_rv, Pecos::LN_STD_DEV,
          probDescDB.get_rv("variables.lognormal_uncertain.std_deviations"));
	mvd_rep->push_parameters(start_rv, num_rv, Pecos::LN_LAMBDA,
          probDescDB.get_rv("variables.lognormal_uncertain.lambdas"));
	mvd_rep->push_parameters(start_rv, num_rv, Pecos::LN_ZETA,
          probDescDB.get_rv("variables.lognormal_uncertain.zetas"));
	mvd_rep->push_parameters(start_rv, num_rv, Pecos::LN_ERR_FACT,
          probDescDB.get_rv("variables.lognormal_uncertain.error_factors"));
	mvd_rep->push_parameters(start_rv, num_rv, Pecos::LN_LWR_BND,
          probDescDB.get_rv("variables.lognormal_uncertain.lower_bounds"));
	mvd_rep->push_parameters(start_rv, num_rv, Pecos::LN_UPR_BND,
          probDescDB.get_rv("variables.lognormal_uncertain.upper_bounds"));
	assign_value(active_corr, true, start_rv, num_rv);
	start_rv += num_rv;
      }
      num_rv = probDescDB.get_sizet("variables.uniform_uncertain");
      if (num_rv) {
	mvd_rep->push_parameters(Pecos::UNIFORM, Pecos::U_LWR_BND,
          probDescDB.get_rv("variables.uniform_uncertain.lower_bounds"));
	mvd_rep->push_parameters(Pecos::UNIFORM, Pecos::U_UPR_BND,
          probDescDB.get_rv("variables.uniform_uncertain.upper_bounds"));
	//U_LOCATION,U_SCALE not mapped from ProblemDescDB
	assign_value(active_corr, true, start_rv, num_rv);
	start_rv += num_rv;
      }
      num_rv = probDescDB.get_sizet("variables.loguniform_uncertain");
      if (num_rv) {
	mvd_rep->push_parameters(Pecos::LOGUNIFORM, Pecos::LU_LWR_BND,
          probDescDB.get_rv("variables.loguniform_uncertain.lower_bounds"));
	mvd_rep->push_parameters(Pecos::LOGUNIFORM, Pecos::LU_UPR_BND,
          probDescDB.get_rv("variables.loguniform_uncertain.upper_bounds"));
	assign_value(active_corr, true, start_rv, num_rv);
	start_rv += num_rv;
      }
      num_rv = probDescDB.get_sizet("variables.triangular_uncertain");
      if (num_rv) {
	mvd_rep->push_parameters(Pecos::TRIANGULAR, Pecos::T_MODE,
          probDescDB.get_rv("variables.triangular_uncertain.modes"));
	mvd_rep->push_parameters(Pecos::TRIANGULAR, Pecos::T_LWR_BND,
          probDescDB.get_rv("variables.triangular_uncertain.lower_bounds"));
	mvd_rep->push_parameters(Pecos::TRIANGULAR, Pecos::T_UPR_BND,
          probDescDB.get_rv("variables.triangular_uncertain.upper_bounds"));
	//T_LOCATION,T_SCALE not mapped from ProblemDescDB
	assign_value(active_corr, true, start_rv, num_rv);
	start_rv += num_rv;
      }
      num_rv = probDescDB.get_sizet("variables.exponential_uncertain");
      if (num_rv) {
	mvd_rep->push_parameters(Pecos::EXPONENTIAL, Pecos::E_BETA,
          probDescDB.get_rv("variables.exponential_uncertain.betas"));
	assign_value(active_corr, true, start_rv, num_rv);
	start_rv += num_rv;
      }
      num_rv = probDescDB.get_sizet("variables.beta_uncertain");
      if (num_rv) {
	mvd_rep->push_parameters(Pecos::BETA, Pecos::BE_ALPHA,
          probDescDB.get_rv("variables.beta_uncertain.alphas"));
	mvd_rep->push_parameters(Pecos::BETA, Pecos::BE_BETA,
          probDescDB.get_rv("variables.beta_uncertain.betas"));
	mvd_rep->push_parameters(Pecos::BETA, Pecos::BE_LWR_BND,
          probDescDB.get_rv("variables.beta_uncertain.lower_bounds"));
	mvd_rep->push_parameters(Pecos::BETA, Pecos::BE_UPR_BND,
          probDescDB.get_rv("variables.beta_uncertain.upper_bounds"));
	assign_value(active_corr, true, start_rv, num_rv);
	start_rv += num_rv;
      }
      num_rv = probDescDB.get_sizet("variables.gamma_uncertain");
      if (num_rv) {
	mvd_rep->push_parameters(Pecos::GAMMA, Pecos::GA_ALPHA,
          probDescDB.get_rv("variables.gamma_uncertain.alphas"));
	mvd_rep->push_parameters(Pecos::GAMMA, Pecos::GA_BETA,
          probDescDB.get_rv("variables.gamma_uncertain.betas"));
	assign_value(active_corr, true, start_rv, num_rv);
	start_rv += num_rv;
      }

      // Inverse gamma is not part of variable spec (calibration hyperparameter)

      num_rv = probDescDB.get_sizet("variables.gumbel_uncertain");
      if (num_rv) {
	mvd_rep->push_parameters(Pecos::GUMBEL, Pecos::GU_ALPHA,
          probDescDB.get_rv("variables.gumbel_uncertain.alphas"));
	mvd_rep->push_parameters(Pecos::GUMBEL, Pecos::GU_BETA,
          probDescDB.get_rv("variables.gumbel_uncertain.betas"));
	assign_value(active_corr, true, start_rv, num_rv);
	start_rv += num_rv;
      }
      num_rv = probDescDB.get_sizet("variables.frechet_uncertain");
      if (num_rv) {
	mvd_rep->push_parameters(Pecos::FRECHET, Pecos::F_ALPHA,
          probDescDB.get_rv("variables.frechet_uncertain.alphas"));
	mvd_rep->push_parameters(Pecos::FRECHET, Pecos::F_BETA,
          probDescDB.get_rv("variables.frechet_uncertain.betas"));
	assign_value(active_corr, true, start_rv, num_rv);
	start_rv += num_rv;
      }
      num_rv = probDescDB.get_sizet("variables.weibull_uncertain");
      if (num_rv) {
	mvd_rep->push_parameters(Pecos::WEIBULL, Pecos::W_ALPHA,
          probDescDB.get_rv("variables.weibull_uncertain.alphas"));
	mvd_rep->push_parameters(Pecos::WEIBULL, Pecos::W_BETA,
          probDescDB.get_rv("variables.weibull_uncertain.betas"));
	assign_value(active_corr, true, start_rv, num_rv);
	start_rv += num_rv;
      }
      num_rv = probDescDB.get_sizet("variables.histogram_uncertain.bin");
      if (num_rv) {
	mvd_rep->push_parameters(Pecos::HISTOGRAM_BIN, Pecos::H_BIN_PAIRS,
          probDescDB.get_rrma("variables.histogram_uncertain.bin_pairs"));
	assign_value(active_corr, true, start_rv, num_rv);
	start_rv += num_rv;
      }
    }

    // Discrete aleatory

    if (!active_only || dauv) {
      num_rv = probDescDB.get_sizet("variables.poisson_uncertain");
      if (num_rv) {
	mvd_rep->push_parameters(Pecos::POISSON, Pecos::P_LAMBDA,
          probDescDB.get_rv("variables.poisson_uncertain.lambdas"));
	assign_value(active_corr, true, start_rv, num_rv);
	start_rv += num_rv;
      }
      num_rv = probDescDB.get_sizet("variables.binomial_uncertain");
      if (num_rv) {
	mvd_rep->push_parameters(Pecos::BINOMIAL, Pecos::BI_P_PER_TRIAL,
          probDescDB.get_rv("variables.binomial_uncertain.prob_per_trial"));
	UIntArray num_tr;
	copy_data(probDescDB.get_iv(
	  "variables.binomial_uncertain.num_trials"), num_tr);
	mvd_rep->push_parameters(Pecos::BINOMIAL, Pecos::BI_TRIALS, num_tr);
	assign_value(active_corr, true, start_rv, num_rv);
	start_rv += num_rv;
      }
      num_rv = probDescDB.get_sizet("variables.negative_binomial_uncertain");
      if (num_rv) {
	mvd_rep->push_parameters(Pecos::NEGATIVE_BINOMIAL,
	  Pecos::NBI_P_PER_TRIAL, probDescDB.get_rv(
          "variables.negative_binomial_uncertain.prob_per_trial"));
	UIntArray num_tr;
	copy_data(probDescDB.get_iv(
	  "variables.negative_binomial_uncertain.num_trials"), num_tr);
	mvd_rep->
	  push_parameters(Pecos::NEGATIVE_BINOMIAL, Pecos::NBI_TRIALS, num_tr);
	assign_value(active_corr, true, start_rv, num_rv);
	start_rv += num_rv;
      }
      num_rv = probDescDB.get_sizet("variables.geometric_uncertain");
      if (num_rv) {
	mvd_rep->push_parameters(Pecos::GEOMETRIC, Pecos::GE_P_PER_TRIAL,
          probDescDB.get_rv("variables.geometric_uncertain.prob_per_trial"));
	assign_value(active_corr, true, start_rv, num_rv);
	start_rv += num_rv;
      }
      num_rv = probDescDB.get_sizet("variables.hypergeometric_uncertain");
      if (num_rv) {
	UIntArray tot_pop, sel_pop, num_drawn;
	copy_data(probDescDB.get_iv(
	  "variables.hypergeometric_uncertain.total_population"), tot_pop);
	copy_data(probDescDB.get_iv(
          "variables.hypergeometric_uncertain.selected_population"), sel_pop);
	copy_data(probDescDB.get_iv(
	  "variables.hypergeometric_uncertain.num_drawn"), num_drawn);
	mvd_rep->
	  push_parameters(Pecos::HYPERGEOMETRIC, Pecos::HGE_TOT_POP, tot_pop);
	mvd_rep->
	  push_parameters(Pecos::HYPERGEOMETRIC, Pecos::HGE_SEL_POP, sel_pop);
	mvd_rep->
	  push_parameters(Pecos::HYPERGEOMETRIC, Pecos::HGE_DRAWN, num_drawn);
	assign_value(active_corr, true, start_rv, num_rv);
	start_rv += num_rv;
      }
      num_rv = probDescDB.get_sizet("variables.histogram_uncertain.point_int");
      if (num_rv) {
	mvd_rep->push_parameters(Pecos::HISTOGRAM_PT_INT, Pecos::H_PT_INT_PAIRS,
          probDescDB.get_irma("variables.histogram_uncertain.point_int_pairs"));
	assign_value(active_corr, true, start_rv, num_rv);
	start_rv += num_rv;
      }
      num_rv = probDescDB.get_sizet(
	"variables.histogram_uncertain.point_string");
      if (num_rv) {
	mvd_rep->push_parameters(Pecos::HISTOGRAM_PT_STRING,
	  Pecos::H_PT_STR_PAIRS, probDescDB.get_srma(
	  "variables.histogram_uncertain.point_string_pairs"));
	assign_value(active_corr, true, start_rv, num_rv);
	start_rv += num_rv;
      }
      num_rv = probDescDB.get_sizet("variables.histogram_uncertain.point_real");
      if (num_rv) {
	mvd_rep->push_parameters(Pecos::HISTOGRAM_PT_REAL,
	  Pecos::H_PT_REAL_PAIRS, probDescDB.get_rrma(
	  "variables.histogram_uncertain.point_real_pairs"));
	assign_value(active_corr, true, start_rv, num_rv);
	start_rv += num_rv;
      }
    }

    // Continuous epistemic

    if (!active_only || ceuv) {
      num_rv = probDescDB.get_sizet("variables.continuous_interval_uncertain");
      if (num_rv) {
	mvd_rep->push_parameters(Pecos::CONTINUOUS_INTERVAL_UNCERTAIN,
          Pecos::CIU_BPA, probDescDB.get_rrrma(
          "variables.continuous_interval_uncertain.basic_probs"));
	start_rv += num_rv;
      }
    }

    // Discrete epistemic

    if (!active_only || deuv) {
      num_rv = probDescDB.get_sizet("variables.discrete_interval_uncertain");
      if (num_rv) {
	mvd_rep->push_parameters(Pecos::DISCRETE_INTERVAL_UNCERTAIN,
          Pecos::DIU_BPA, probDescDB.get_iirma(
          "variables.discrete_interval_uncertain.basic_probs"));
	start_rv += num_rv;
      }
      num_rv = probDescDB.get_sizet("variables.discrete_uncertain_set_int");
      if (num_rv) {
	mvd_rep->push_parameters(Pecos::DISCRETE_UNCERTAIN_SET_INT,
          Pecos::DUSI_VALUES_PROBS, probDescDB.get_irma(
          "variables.discrete_uncertain_set_int.values_probs"));
	start_rv += num_rv;
      }
      num_rv = probDescDB.get_sizet("variables.discrete_uncertain_set_string");
      if (num_rv) {
	mvd_rep->push_parameters(Pecos::DISCRETE_UNCERTAIN_SET_STRING,
          Pecos::DUSS_VALUES_PROBS, probDescDB.get_srma(
          "variables.discrete_uncertain_set_string.values_probs"));
	start_rv += num_rv;
      }
      num_rv = probDescDB.get_sizet("variables.discrete_uncertain_set_real");
      if (num_rv) {
	mvd_rep->push_parameters(Pecos::DISCRETE_UNCERTAIN_SET_REAL,
          Pecos::DUSR_VALUES_PROBS, probDescDB.get_rrma(
          "variables.discrete_uncertain_set_real.values_probs"));
	start_rv += num_rv;
      }
    }

    // Continuous state
    // RANGE type could be design or state, so use count-based API

    if (!active_only || csv) {
      num_rv = probDescDB.get_sizet("variables.continuous_state");
      if (num_rv) {
	mvd_rep->push_parameters(start_rv, num_rv, Pecos::CR_LWR_BND,
          probDescDB.get_rv("variables.continuous_state.lower_bounds"));
	mvd_rep->push_parameters(start_rv, num_rv, Pecos::CR_UPR_BND,
          probDescDB.get_rv("variables.continuous_state.upper_bounds"));
	start_rv += num_rv;
      }
    }

    // Discrete state
    // RANGE and SET types could be design or state, so use count-based API

    if (!active_only || dsv) {
      num_rv = probDescDB.get_sizet("variables.discrete_state_range");
      if (num_rv) {
	mvd_rep->push_parameters(start_rv, num_rv, Pecos::DR_LWR_BND,
          probDescDB.get_iv("variables.discrete_state_range.lower_bounds"));
	mvd_rep->push_parameters(start_rv, num_rv, Pecos::DR_UPR_BND,
          probDescDB.get_iv("variables.discrete_state_range.upper_bounds"));
	start_rv += num_rv;
      }
      num_rv = probDescDB.get_sizet("variables.discrete_state_set_int");
      if (num_rv) {
	mvd_rep->push_parameters(start_rv, num_rv, Pecos::DSI_VALUES,
          probDescDB.get_isa("variables.discrete_state_set_int.values"));
	start_rv += num_rv;
      }
      num_rv = probDescDB.get_sizet("variables.discrete_state_set_string");
      if (num_rv) {
	mvd_rep->push_parameters(start_rv, num_rv, Pecos::DSS_VALUES,
          probDescDB.get_ssa("variables.discrete_state_set_string.values"));
	start_rv += num_rv;
      }
      num_rv = probDescDB.get_sizet("variables.discrete_state_set_real");
      if (num_rv) {
	mvd_rep->push_parameters(start_rv, num_rv, Pecos::DSR_VALUES,
          probDescDB.get_rsa("variables.discrete_state_set_real.values"));
	//start_rv += num_rv;
      }
    }

    mvd_rep->initialize_correlations(
      probDescDB.get_rsm("variables.uncertain.correlation_matrix"),
      active_corr);

  //  break;
  //}
}


SizetMultiArrayConstView
Model::initialize_x0_bounds(const SizetArray& original_dvv, 
			    bool& active_derivs, bool& inactive_derivs, 
			    RealVector& x0, 
			    RealVector& fd_lb, RealVector& fd_ub) const
{
  // Are derivatives w.r.t. active or inactive variables?
  active_derivs = inactive_derivs = false;
  if (original_dvv == currentVariables.continuous_variable_ids()) {
    active_derivs = true;
    copy_data(currentVariables.continuous_variables(), x0);        // view->copy
  }
  else if (original_dvv ==
	   currentVariables.inactive_continuous_variable_ids()) {
    inactive_derivs = true;
    copy_data(currentVariables.inactive_continuous_variables(), x0);//view->copy
  }
  else // general derivatives
    copy_data(currentVariables.all_continuous_variables(), x0);    // view->copy

  // define c_l_bnds, c_u_bnds, cv_ids, cv_types
  const RealVector& c_l_bnds = (active_derivs) ? continuous_lower_bounds() :
    ( (inactive_derivs) ? inactive_continuous_lower_bounds() :
      all_continuous_lower_bounds() );
  const RealVector& c_u_bnds = (active_derivs) ? continuous_upper_bounds() :
    ( (inactive_derivs) ? inactive_continuous_upper_bounds() :
      all_continuous_upper_bounds() );
  SizetMultiArrayConstView cv_ids = (active_derivs) ?
    continuous_variable_ids() :
    ( (inactive_derivs) ? inactive_continuous_variable_ids() : 
      all_continuous_variable_ids() );
  UShortMultiArrayConstView cv_types = (active_derivs) ? 
    continuous_variable_types() : 
    ( (inactive_derivs) ? inactive_continuous_variable_types() : 
      all_continuous_variable_types() );

  // if not respecting bounds, leave at +/- infinity
  size_t num_deriv_vars = original_dvv.size();
  fd_lb.resize(num_deriv_vars);  fd_ub.resize(num_deriv_vars);
  Real dbl_inf = std::numeric_limits<Real>::infinity();
  if (ignoreBounds)
    { fd_lb = -dbl_inf;  fd_ub = dbl_inf; }
  else { // manage global/inferred vs. distribution bounds
    Pecos::MarginalsCorrDistribution* mvd_rep
      = (Pecos::MarginalsCorrDistribution*)mvDist.multivar_dist_rep();
    for (size_t j=0; j<num_deriv_vars; j++) {
      size_t cv_index = find_index(cv_ids, original_dvv[j]);
      switch (cv_types[cv_index]) {
      case NORMAL_UNCERTAIN: {    // +/-infinity or user-specified
	size_t rv_index = original_dvv[j] - 1;// id to index (full variable set)
	fd_lb[j] = mvd_rep->pull_parameter<Real>(rv_index, Pecos::N_LWR_BND);
	fd_ub[j] = mvd_rep->pull_parameter<Real>(rv_index, Pecos::N_UPR_BND);
	break;
      }
      case LOGNORMAL_UNCERTAIN: { // 0/inf or user-specified
	size_t rv_index = original_dvv[j] - 1;// id to index (full variable set)
	fd_lb[j] = mvd_rep->pull_parameter<Real>(rv_index, Pecos::LN_LWR_BND);
	fd_ub[j] = mvd_rep->pull_parameter<Real>(rv_index, Pecos::LN_UPR_BND);
	break;
      }
      case EXPONENTIAL_UNCERTAIN: case GAMMA_UNCERTAIN:
      case FRECHET_UNCERTAIN:     case WEIBULL_UNCERTAIN:
	fd_lb[j] = c_l_bnds[cv_index]; fd_ub[j] = dbl_inf;            break;
      case GUMBEL_UNCERTAIN:
	fd_lb[j] = -dbl_inf;           fd_ub[j] = dbl_inf;            break;
      default:
	fd_lb[j] = c_l_bnds[cv_index]; fd_ub[j] = c_u_bnds[cv_index]; break;
      }
    }
  }

  return cv_ids;
}


// compute a forward step for fd gradients; can't be const
Real Model::forward_grad_step(size_t num_deriv_vars, size_t xj_index,
			      Real x0_j, Real lb_j, Real ub_j)
{
  // Compute the offset for the ith gradient variable.
  // Enforce a minimum delta of fdgss*.01
  Real fdgss = (fdGradStepSize.length() == num_deriv_vars)
    ? fdGradStepSize[xj_index] : fdGradStepSize[0];
  //Real h = FDstep1(x0_j, lb_j, ub_j, fdgss*std::max(std::fabs(x0_j),.01));
  Real h = FDstep1(x0_j, lb_j, ub_j,
		   initialize_h(x0_j, lb_j, ub_j, fdgss, fdGradStepType));
  return h;
}



void Model::evaluate()
{
  if (modelRep) // envelope fwd to letter
    modelRep->evaluate();
  else { // letter
    ++modelEvalCntr;
    if(modelEvaluationsDBState == EvaluationsDBState::UNINITIALIZED) {
     modelEvaluationsDBState = evaluationsDB.model_allocate(modelId, modelType, 
          currentVariables, currentResponse, default_active_set());
      if(modelEvaluationsDBState == EvaluationsDBState::ACTIVE)
        declare_sources();
    }
    
    // Define default ActiveSet for iterators which don't pass one
    ActiveSet temp_set = currentResponse.active_set(); // copy
    temp_set.request_values(1); // function values only

    if(modelEvaluationsDBState == EvaluationsDBState::ACTIVE)
      evaluationsDB.store_model_variables(modelId, modelType, modelEvalCntr,
          temp_set, currentVariables);

    if (derived_master_overload()) {
      // prevents error of trying to run a multiproc. direct job on the master
      derived_evaluate_nowait(temp_set);
      currentResponse = derived_synchronize().begin()->second;
    }
    else // perform a normal synchronous map
      derived_evaluate(temp_set);

    if (modelAutoGraphicsFlag) {
      OutputManager& output_mgr = parallelLib.output_manager();
      output_mgr.add_datapoint(currentVariables, interface_id(), 
			       currentResponse);
    }
    if(modelEvaluationsDBState == EvaluationsDBState::ACTIVE)
      evaluationsDB.store_model_response(modelId, modelType, modelEvalCntr, currentResponse);
  }
}


void Model::evaluate(const ActiveSet& set)
{
  if (modelRep) // envelope fwd to letter
    modelRep->evaluate(set);
  else { // letter
    ++modelEvalCntr;

    if(modelEvaluationsDBState == EvaluationsDBState::UNINITIALIZED) {
      modelEvaluationsDBState = evaluationsDB.model_allocate(modelId, modelType, 
          currentVariables, currentResponse, default_active_set());
      if(modelEvaluationsDBState == EvaluationsDBState::ACTIVE)
        declare_sources();
    }

    if(modelEvaluationsDBState == EvaluationsDBState::ACTIVE)
      evaluationsDB.store_model_variables(modelId, modelType, modelEvalCntr,
          set, currentVariables);

    // Derivative estimation support goes here and is not replicated in the
    // default asv version of evaluate -> a good reason for using an
    // overloaded function design rather than a default parameter design.
    ShortArray map_asv(numFns, 0), fd_grad_asv(numFns, 0),
      fd_hess_asv(numFns, 0), quasi_hess_asv(numFns, 0);
    // Manage map/estimate_derivs for a particular asv based on responses spec.
    bool use_est_deriv = manage_asv(set, map_asv, fd_grad_asv,
				    fd_hess_asv, quasi_hess_asv);

    if (use_est_deriv) {
      // Compute requested derivatives not available from the simulation (also
      // perform initial map for parallel load balance).  estimate_derivatives()
      // may involve asynch evals depending on asynchEvalFlag.
      estimate_derivatives(map_asv, fd_grad_asv, fd_hess_asv, quasi_hess_asv,
			   set, asynchEvalFlag);
      if (asynchEvalFlag) { // concatenate asynch map calls into 1 response
        const IntResponseMap& fd_responses = derived_synchronize();
        synchronize_derivatives(currentVariables, fd_responses, currentResponse,
				fd_grad_asv, fd_hess_asv, quasi_hess_asv, set);
      }
    }
    else if (derived_master_overload()) {
      // This map must be asynchronous since it prevents the error of trying
      // to run a multiprocessor direct job on the master.
      derived_evaluate_nowait(set);
      currentResponse = derived_synchronize().begin()->second;
    }
    else
      // Perform synchronous eval
      derived_evaluate(set);

    if (modelAutoGraphicsFlag) {
      OutputManager& output_mgr = parallelLib.output_manager();
      output_mgr.add_datapoint(currentVariables, interface_id(), 
			       currentResponse);
    }
    if(modelEvaluationsDBState == EvaluationsDBState::ACTIVE)
      evaluationsDB.store_model_response(modelId, modelType, modelEvalCntr, currentResponse);

  }
}


void Model::evaluate_nowait()
{
  if (modelRep) // envelope fwd to letter
    modelRep->evaluate_nowait();
  else { // letter
    ++modelEvalCntr;
    if(modelEvaluationsDBState == EvaluationsDBState::UNINITIALIZED) {
      modelEvaluationsDBState = evaluationsDB.model_allocate(modelId, modelType, 
          currentVariables, currentResponse, default_active_set());
      if(modelEvaluationsDBState == EvaluationsDBState::ACTIVE)
        declare_sources();
    }

    // Define default ActiveSet for iterators which don't pass one
    ActiveSet temp_set = currentResponse.active_set(); // copy
    temp_set.request_values(1); // function values only

    if(modelEvaluationsDBState == EvaluationsDBState::ACTIVE)
      evaluationsDB.store_model_variables(modelId, modelType, modelEvalCntr,
          temp_set, currentVariables);
    // perform an asynchronous parameter-to-response mapping
    derived_evaluate_nowait(temp_set);

    rawEvalIdMap[derived_evaluation_id()] = modelEvalCntr;
    numFDEvalsMap[modelEvalCntr] = -1;//no deriv est; distinguish from QN update

    // history of vars must be catalogued for use in synchronize()
    if (modelAutoGraphicsFlag)
      varsMap[modelEvalCntr] = currentVariables.copy();
  }
}


void Model::evaluate_nowait(const ActiveSet& set)
{
  if (modelRep) // envelope fwd to letter
    modelRep->evaluate_nowait(set);
  else { // letter
    ++modelEvalCntr;

    if(modelEvaluationsDBState == EvaluationsDBState::UNINITIALIZED) {
      modelEvaluationsDBState = evaluationsDB.model_allocate(modelId, modelType, 
          currentVariables, currentResponse, default_active_set());
      if(modelEvaluationsDBState == EvaluationsDBState::ACTIVE)
        declare_sources();
    }

    if(modelEvaluationsDBState == EvaluationsDBState::ACTIVE)
      evaluationsDB.store_model_variables(modelId, modelType, modelEvalCntr,
          set, currentVariables);

    // derived evaluation_id() not yet incremented (for first of several if est
    // derivs); want the key for id map to be the first raw eval of the set
    rawEvalIdMap[derived_evaluation_id() + 1] = modelEvalCntr;

    // Manage use of estimate_derivatives() for a particular asv based on
    // the user's gradients/Hessians spec.
    ShortArray map_asv(numFns, 0),    fd_grad_asv(numFns, 0),
           fd_hess_asv(numFns, 0), quasi_hess_asv(numFns, 0);
    bool use_est_deriv = manage_asv(set, map_asv, fd_grad_asv,
				    fd_hess_asv, quasi_hess_asv);
    int num_fd_evals;
    if (use_est_deriv) {
      // Compute requested derivatives not available from the simulation.
      // Since we expect multiple evaluate_nowait()/estimate_derivatives()
      // calls prior to synchronize()/synchronize_derivatives(), we must perform
      // some additional bookkeeping so that the response arrays can be properly
      // recombined into estimated gradients/Hessians.
      estDerivsFlag = true; // flipped once per set of asynch evals
      asvList.push_back(fd_grad_asv);     asvList.push_back(fd_hess_asv);
      asvList.push_back(quasi_hess_asv);  setList.push_back(set);
      num_fd_evals
	= estimate_derivatives(map_asv, fd_grad_asv, fd_hess_asv,
			       quasi_hess_asv, set, true); // always asynch
    }
    else {
      derived_evaluate_nowait(set);
      num_fd_evals = -1; // no deriv est; distinguish from QN update
    }
    numFDEvalsMap[modelEvalCntr] = num_fd_evals;

    // history of vars must be catalogued for use in synchronize
    if (modelAutoGraphicsFlag || num_fd_evals >= 0)
      varsMap[modelEvalCntr] = currentVariables.copy();
  }
}


const IntResponseMap& Model::synchronize()
{
  if (modelRep) // envelope fwd to letter
    return modelRep->synchronize();
  else { // letter
    responseMap.clear();

    const IntResponseMap& raw_resp_map = derived_synchronize();
    IntVarsMIter v_it; IntRespMCIter r_cit; IntIntMIter id_it;

    if (estDerivsFlag) { // merge several responses into response gradients
      if (outputLevel > QUIET_OUTPUT)
        Cout <<"-----------------------------------------\n"
             << "Raw asynchronous response data captured.\n"
	     << "Merging data to estimate derivatives:\n"
	     << "----------------------------------------\n\n";
      id_it = rawEvalIdMap.begin(); IntIntMIter fd_it = numFDEvalsMap.begin();
      while (id_it != rawEvalIdMap.end() && fd_it != numFDEvalsMap.end()) {
	int raw_id = id_it->first;
	r_cit = raw_resp_map.find(raw_id);
	if (r_cit != raw_resp_map.end()) {
	  int model_id = fd_it->first, num_fd_evals = fd_it->second;
	  if (num_fd_evals >= 0) {
	    // estimate_derivatives() was used: merge raw FD responses into 1
	    // response or augment response with quasi-Hessian updating
	    if (outputLevel > QUIET_OUTPUT) {
	      //if (num_fd_evals > 1) // inconclusive due to initial_map lookup
		Cout << "Merging asynchronous responses " << raw_id
		     << " through " << raw_id + num_fd_evals - 1 << '\n';
	      //else
	      //  Cout << "Augmenting asynchronous response " << raw_id
	      //       << " with quasi-Hessian updating\n";
	    }
	    v_it = varsMap.find(model_id);
	    IntRespMCIter re = r_cit; std::advance(re, num_fd_evals);
	    IntResponseMap tmp_response_map(r_cit, re);
	    // Recover fd_grad/fd_hess/quasi_hess asv's from asvList and
	    // orig_set from setList
	    ShortArray fd_grad_asv    = asvList.front(); asvList.pop_front();
	    ShortArray fd_hess_asv    = asvList.front(); asvList.pop_front();
	    ShortArray quasi_hess_asv = asvList.front(); asvList.pop_front();
	    ActiveSet  orig_set       = setList.front(); setList.pop_front();
	    synchronize_derivatives(v_it->second, tmp_response_map,
				    responseMap[model_id], fd_grad_asv,
				    fd_hess_asv, quasi_hess_asv, orig_set);
	    // cleanup
	    if (!modelAutoGraphicsFlag) varsMap.erase(v_it);
	  }
	  else { // number of maps==1, derivs not estimated
	    if (outputLevel > QUIET_OUTPUT)
	      Cout << "Asynchronous response " << raw_id
		   << " does not require merging.\n";
	    responseMap[model_id] = r_cit->second;
	  }
	  // cleanup: postfix increment manages iterator invalidation
	  numFDEvalsMap.erase(fd_it++); rawEvalIdMap.erase(id_it++);
	}
	else // preserve bookkeeping for a subsequent synchronization pass
	  { ++fd_it; ++id_it; }
      }
      // reset flags
      estDerivsFlag = false;
    }
    else // no calls to estimate_derivatives()
      // rekey the raw response map (lower level evaluation ids may be offset
      // from modelEvalCntr if previous finite differencing occurred)
      //rekey_response_map(raw_resp_map, rawEvalIdMap, responseMap);
      for (r_cit = raw_resp_map.begin(); r_cit != raw_resp_map.end(); ++r_cit) {
	id_it = rawEvalIdMap.find(r_cit->first);
	if (id_it != rawEvalIdMap.end()) {
	  int model_id = id_it->second;
	  responseMap[model_id] = r_cit->second;
	  rawEvalIdMap.erase(id_it);
	  numFDEvalsMap.erase(model_id);
	}
      }

    // update graphics
    if (modelAutoGraphicsFlag) {
      OutputManager& output_mgr = parallelLib.output_manager();
      for (r_cit = responseMap.begin(); r_cit != responseMap.end(); ++r_cit) {
	v_it = varsMap.find(r_cit->first);
	output_mgr.add_datapoint(v_it->second, interface_id(), r_cit->second);
	varsMap.erase(v_it);
      }
    }

    // Now augment rekeyed response map with locally cached evals.  If
    // these are not matched in a higher-level rekey process used by the
    // calling context, then they are returned to cachedResponseMap
    // using Model::cache_unmatched_response().
    responseMap.insert(cachedResponseMap.begin(), cachedResponseMap.end());
    cachedResponseMap.clear();

    if(modelEvaluationsDBState == EvaluationsDBState::ACTIVE) {
      for(const auto  &id_r : responseMap)
        evaluationsDB.store_model_response(modelId, modelType, id_r.first, id_r.second); 
    }
    // return final map
    return responseMap;
  }
}


const IntResponseMap& Model::synchronize_nowait()
{
  if (modelRep) // envelope fwd to letter
    return modelRep->synchronize_nowait();
  else { // letter
    responseMap.clear();

    if (estDerivsFlag) {
      // This will require caching of evals until a merging set is complete.
      // While this would be straightforward to implement (using similar code
      // to the graphics caching below), there are no current use cases since
      // all gradient-based methods use blocking synchronization (you'd need
      // something like a parallel greedy gradient-based line search).
      Cerr << "Error: finite differencing within asynch evaluations not "
	   << "currently supported by Model::synchronize_nowait()" << std::endl;
      abort_handler(MODEL_ERROR);
    }

    const IntResponseMap& raw_resp_map = derived_synchronize_nowait();

    // rekey and cleanup.
    // Note 1: rekeying is needed for the case of mixed usage of synchronize()
    // and synchronize_nowait(), since the former can introduce offsets.
    // Note 2: if estimate_derivatives() support is added, then rawEvalIdMap
    // data input must be expanded to include FD evals.
    IntRespMCIter r_cit; IntIntMIter id_it;
    for (r_cit = raw_resp_map.begin(); r_cit != raw_resp_map.end(); ++r_cit) {
      id_it = rawEvalIdMap.find(r_cit->first);
      if (id_it != rawEvalIdMap.end()) {
	int model_id = id_it->second;
	responseMap[model_id] = r_cit->second;
	rawEvalIdMap.erase(id_it);
	numFDEvalsMap.erase(model_id);
      }
    }

    // Update graphics.  There are two possible ways to do this:
    // (1) propagate separate eval id bookkeeping to Model level and extend
    //     Dakota::Graphics to allow nonsequential input with id's (where data
    //     is reordered such that lines connect properly).
    // (2) cache data here and input sequentially when enough data has been
    //     returned to allow an unbroken sequence.
    // Since SciPlot will not directly support (1), approach (2) is taken.
    if (modelAutoGraphicsFlag) {
      // add new completions to graphics cache.
      graphicsRespMap.insert(responseMap.begin(), responseMap.end());
      // search for next response set(s) in sequence
      bool found = true;
      while (found) {
	OutputManager& output_mgr = parallelLib.output_manager();
	int graphics_cntr = output_mgr.graphics_counter();
	// find() is not really necessary due to Map ordering
	//g_it = graphicsRespMap.begin();
	//if (g_it == graphicsRespMap.end() || g_it->first != graphics_cntr)
	IntRespMIter g_it = graphicsRespMap.find(graphics_cntr);
	if (g_it == graphicsRespMap.end())
	  found = false;
	else {
	  IntVarsMIter v_it = varsMap.find(graphics_cntr);
	  output_mgr.add_datapoint(v_it->second, interface_id(), g_it->second);
	  varsMap.erase(v_it); graphicsRespMap.erase(g_it);
	}
      }
    }

    // Now augment rekeyed response map with locally cached evals.  If
    // these are not matched in a higher-level rekey process used by the
    // calling context, then they are returned to cachedResponseMap
    // using Model::cache_unmatched_response().
    responseMap.insert(cachedResponseMap.begin(), cachedResponseMap.end());
    cachedResponseMap.clear();
    if(modelEvaluationsDBState == EvaluationsDBState::ACTIVE) {
      for(const auto  &id_r : responseMap)
        evaluationsDB.store_model_response(modelId, modelType, id_r.first, id_r.second);
    }
    return responseMap;
  }
}


/** Auxiliary function to determine initial finite difference h
    (before step length adjustment) based on type of step desired. */
Real Model::initialize_h(Real x_j, Real lb_j, Real ub_j, Real step_size, 
			 String step_type) const
{
  Real h;
  if (step_type == "absolute")
    h = std::max(step_size, std::sqrt(DBL_MIN));
  else if (step_type == "bounds")
    h = step_size*std::max((ub_j-lb_j), std::sqrt(DBL_MIN));
  else     // relative
    h = step_size*std::max(std::fabs(x_j),.01);

  return h;
}


/** Auxiliary function to compute forward or first central-difference
    step size, honoring bounds.  The first step is away from zero,
    when possible.  Flips the direction or updates shortStep if can't
    take the full requested step h_mag. */
Real Model::FDstep1(Real x0_j, Real lb_j, Real ub_j, Real h_mag)
{
  Real h;
  shortStep = false;
  if (x0_j < 0.) {
    h = -h_mag;
    if (!ignoreBounds && x0_j + h < lb_j) {
      // step would exceed lower bound; try flipping, else shorten
      if (x0_j + h_mag <= ub_j)
        h = h_mag;
      else
        shortStep = true;
    }
  }
  else {
    h = h_mag;
    if (!ignoreBounds && x0_j + h > ub_j) {
      // step would exceed upper bound; try flipping, else shorten
      if (x0_j - h_mag >= lb_j)
        h = -h_mag;
      else {
        shortStep = true;
      }
    }
  }
  
  if (shortStep) {
    // take the step to the furthest boundary
    Real h1 = x0_j - lb_j;
    Real h2 = ub_j - x0_j;
    if (h1 < h2)
      h = h2;
    else
      h = -h1;
  }

  return h;
}


/** Auxiliary function to compute the second central-difference step size,
    honoring bounds. */
Real Model::FDstep2(Real x0_j, Real lb_j, Real ub_j, Real h)
{
  Real h2 = -h;  // default is to take same size step in opposite direction

  // if taking a shorter step to a boundary, the second step is half of it
  if (shortStep)
    h2 = 0.5*h;
  else if (!ignoreBounds) {
    Real h1;
    if (h2 < 0.) {
      if (x0_j + h2 < lb_j) {
        // step would exceed lower bound; try full step in opposite
        // direction; contracting until in-bounds
        shortStep = true;
        h1 = h + h;
        if (x0_j + h1 <= ub_j)
          h2 = h1;
        else {
          h1 = 1.5*h;
          if (x0_j + h1 <= ub_j)
            h2 = h1;
          else
            h2 = 0.5*h;
        }
      }
    }
    else {
      if (x0_j + h2 > ub_j) {
        // step would exceed upper bound; try full step in opposite
        // direction; contracting until in-bounds
        shortStep = true;
        h1 = h + h;
        if (x0_j + h1 >= lb_j)
          h2 = h1;
        else {
          h1 = 1.5*h;
          if (x0_j + h1 >= lb_j)
            h2 = h1;
          else
            h2 = 0.5*h;
        }
      }
    }
  }
  return h2;
}


/** Estimate derivatives by computing finite difference gradients, finite
    difference Hessians, and/or quasi-Newton Hessians.  The total number of
    finite difference evaluations is returned for use by synchronize() to
    track response arrays, and it could be used to improve management of
    max_function_evaluations within the iterators. */
int Model::
estimate_derivatives(const ShortArray& map_asv, const ShortArray& fd_grad_asv,
		     const ShortArray& fd_hess_asv,
		     const ShortArray& quasi_hess_asv,
		     const ActiveSet& original_set, const bool asynch_flag)
{
  if (outputLevel > SILENT_OUTPUT)
    Cout << "\n------------------------------------------\n"
         <<   "Begin Dakota derivative estimation routine\n"
         <<   "------------------------------------------\n\n";

  // -----------------------------------------------
  // Retrieve/evaluate fn_vals_x0 and/or fn_grads_x0
  // -----------------------------------------------

  // Perform initial map at x0 to calculate (1) non-finite-differenced portions
  // of the response, (2) fn_vals_x0 for forward difference gradients or
  // second-order function-difference Hessians, and/or (3) fn_grads_x0 for
  // first-order gradient-difference Hessians.  The fn_vals_x0/fn_grads_x0 data
  // may already be available from preceding function evaluations (e.g., an
  // iterator such as OPT++ requests fn. values in one evaluate call
  // followed by a gradient request, followed by a Hessian request), so perform
  // a database search when appropriate to retrieve the data instead of relying
  // solely on duplication detection.
  bool initial_map = false, augmented_data_flag = false, db_capture = false,
    fd_grad_flag = false, fd_hess_flag = false, fd_hess_by_fn_flag = false,
    fd_hess_by_grad_flag = false;
  const ShortArray& orig_asv = original_set.request_vector();
  const SizetArray& orig_dvv = original_set.derivative_vector();
  size_t i, j, k, map_counter = 0, num_deriv_vars = orig_dvv.size();
  size_t ifg, nfg = 0;

  for (i=0; i<numFns; i++) {
    if (map_asv[i]) {
      initial_map = true;
      if ( ( (map_asv[i] & 1) && !(orig_asv[i] & 1) ) ||
           ( (map_asv[i] & 2) && !(orig_asv[i] & 2) ) )
        augmented_data_flag = true; // orig_asv val/grad requests augmented
    }
    if (fd_grad_asv[i])
      fd_grad_flag = true;           // gradient finite differencing needed
    if (fd_hess_asv[i]) {
      fd_hess_flag = true;           // Hessian finite differencing needed ...
      if (fd_hess_asv[i] & 1)
        fd_hess_by_fn_flag = true;   // ... by 2nd-order function differences
      if (fd_hess_asv[i] & 2)
        ++nfg;                       // ... by 1st-order gradient differences
    }
  }
  if (nfg)
    fd_hess_by_grad_flag = true;

  ActiveSet new_set(map_asv, orig_dvv);
  Response initial_map_response(currentResponse.shared_data(), new_set);

  // The logic for incurring an additional data_pairs search (beyond the
  // existing duplicate detection) is that a data request contained in
  // orig_asv is most likely not a duplicate, but there is a good chance
  // that an augmented data reqmt (appears in map_asv but not in orig_asv)
  // has been evaluated previously.  The additional search allows us to trap
  // this common case more gracefully (special header, no evaluation echo).
  if (augmented_data_flag) {
    if (db_lookup(currentVariables, new_set, initial_map_response)) {
      if (outputLevel > SILENT_OUTPUT)
        Cout << ">>>>> map at X performed previously and results retrieved\n\n";
      initial_map = false; // reset
      if (asynch_flag) {
        db_capture = true;
        dbResponseList.push_back(initial_map_response);
      }
    }
  }
  if (asynch_flag) { // communicate settings to synchronize_derivatives()
    initialMapList.push_back(initial_map);
    dbCaptureList.push_back(db_capture);
  }

  if (initial_map) {
    if (outputLevel > SILENT_OUTPUT) {
      Cout << ">>>>> Initial map for analytic portion of response";
      if (augmented_data_flag)
	Cout << "\n      augmented with data requirements for differencing";
      Cout << ":\n";
    }
    if (asynch_flag) {
      derived_evaluate_nowait(new_set);
      if (outputLevel > SILENT_OUTPUT)
	Cout << "\n\n";
    }
    else {
      derived_evaluate(new_set);
      initial_map_response.update(currentResponse);
    }
    ++map_counter;
  }

  // ------------------------------
  // Estimate numerical derivatives
  // ------------------------------
  RealVector dx;
  RealVectorArray fg, fx;
  RealMatrix new_fn_grads;
  if (fd_grad_flag && !asynch_flag) {
    new_fn_grads.shapeUninitialized(num_deriv_vars, numFns);
    new_fn_grads = 0.;
  }
  RealSymMatrixArray new_fn_hessians;
  if (fd_hess_flag) {
    if (fd_hess_by_fn_flag && !centralHess)
      dx.resize(num_deriv_vars);
    if (!asynch_flag) {
      new_fn_hessians.resize(numFns);
      for (i=0; i<numFns; i++) {
        new_fn_hessians[i].reshape(num_deriv_vars);
        new_fn_hessians[i] = 0.;
      }
      if (fd_hess_by_fn_flag && !centralHess)
        fx.resize(num_deriv_vars);
      if (fd_hess_by_grad_flag) {
        fg.resize(ifg = nfg*num_deriv_vars);
        while(ifg > 0)
          fg[--ifg].resize(num_deriv_vars);
      }
    }
  }
  if (fd_grad_flag || fd_hess_flag) {

    // define lower/upper bounds for finite differencing and cv_ids
    RealVector x0, fd_lb, fd_ub;
    bool active_derivs, inactive_derivs; // derivs w.r.t. {active,inactive} vars
    SizetMultiArrayConstView cv_ids = 
      initialize_x0_bounds(orig_dvv, active_derivs, inactive_derivs, x0,
			   fd_lb, fd_ub);

    const RealVector& fn_vals_x0  = initial_map_response.function_values();
    const RealMatrix& fn_grads_x0 = initial_map_response.function_gradients();

    // ------------------------
    // Loop over num_deriv_vars
    // ------------------------
    RealVector x = x0; 
    for (j=0; j<num_deriv_vars; j++) { // difference the 1st num_deriv_vars vars

      size_t xj_index = find_index(cv_ids, orig_dvv[j]);
      Real x0_j = x0[xj_index], lb_j = fd_lb[j], ub_j = fd_ub[j];

      if (fd_grad_flag) {
        if (!ignoreBounds && lb_j >= ub_j) {
          if (asynch_flag)
            deltaList.push_back(0.);
          else
            for (i=0; i<numFns; i++)
              if (fd_grad_asv[i])
                new_fn_grads(j,i) = 0.;
          continue;
        }
        new_set.request_vector(fd_grad_asv);

        // Compute the offset for the ith gradient variable.
        Real h = forward_grad_step(num_deriv_vars, xj_index, x0_j, lb_j, ub_j);

        if (asynch_flag) // communicate settings to synchronize_derivatives()
          deltaList.push_back(h);

        // -------------------------
        // Evaluate fn_vals_x_plus_h
        // -------------------------
        RealVector fn_vals_x_plus_h;
        x[xj_index] = x0_j + h;
        if (outputLevel > SILENT_OUTPUT)
          Cout << ">>>>> Dakota finite difference gradient evaluation for x["
               << j+1 << "] + h:\n";
        if (active_derivs)
          currentVariables.continuous_variables(x);
        else if (inactive_derivs)
          currentVariables.inactive_continuous_variables(x);
        else
          currentVariables.all_continuous_variables(x);
        if (asynch_flag) {
          derived_evaluate_nowait(new_set);
          if (outputLevel > SILENT_OUTPUT)
            Cout << "\n\n";
        }
        else {
          derived_evaluate(new_set);
          fn_vals_x_plus_h = currentResponse.function_values();
          if (intervalType == "forward") {
            for (i=0; i<numFns; i++)
              // prevent erroneous difference of vals present in fn_vals_x0 but
              // not in fn_vals_x_plus_h because of map/fd_grad asv differences
              if (fd_grad_asv[i])
                new_fn_grads(j,i) = (fn_vals_x_plus_h[i] - fn_vals_x0[i])/h;
          }
        }
        ++map_counter;

        // --------------------------
        // Evaluate fn_vals_x_minus_h
        // --------------------------
        if (intervalType == "central") {
          Real h1, h2 = FDstep2(x0_j, lb_j, ub_j, h);
          x[xj_index] = x0_j + h2;
          if (outputLevel > SILENT_OUTPUT)
            Cout << ">>>>> Dakota finite difference gradient evaluation for x["
                 << j+1 << "] - h:\n";
          if (active_derivs)
            currentVariables.continuous_variables(x);
          else if (inactive_derivs)
            currentVariables.inactive_continuous_variables(x);
          else
            currentVariables.all_continuous_variables(x);
          if (asynch_flag) {
            deltaList.push_back(h2);
            derived_evaluate_nowait(new_set);
            if (outputLevel > SILENT_OUTPUT)
              Cout << "\n\n";
          }
          else {
            derived_evaluate(new_set);
            const RealVector& fn_vals_x_minus_h
              = currentResponse.function_values();
            // no need to check fd_grad_asv since it was used for both evals
            if (shortStep) {
              Real h12 = h*h, h22 = h2*h2;
              h1 = h*h2*(h2-h);
              for(i = 0; i < numFns; ++i)
                new_fn_grads(j,i)
                  = ( h22*(fn_vals_x_plus_h[i]  - fn_vals_x0[i]) -
		      h12*(fn_vals_x_minus_h[i] - fn_vals_x0[i]) ) / h1;
            }
            else {
              h1 = h - h2;
              for (i=0; i<numFns; i++)
                new_fn_grads(j,i)
                  = (fn_vals_x_plus_h[i] - fn_vals_x_minus_h[i]) / h1;
            }
          }
          ++map_counter;
        }
      }

      if (fd_hess_flag) {
        new_set.request_vector(fd_hess_asv);

        // If analytic grads, then 1st-order gradient differences
        // > no interval type control (uses only forward diff of analytic
        //   grads), separate finite diff step size.
        // If numerical grads, then 2nd-order function differences
        // > no interval type control (uses only central diffs of numerical
        //   grads from central fn diffs), separate finite diff step size.
        //   Could get some eval reuse for diagonal Hessian terms by setting
        //   fdHessStepSize to half of fdGradStepSize, but this is not
        //   hard-wired since generally want fdHessStepSize > fdGradStepSize
        //   (if desired, the user can set fdHessStepSize to fdGradStepSize/2
        //   to get reuse).
        // If mixed grads, then mixed 1st/2nd-order diffs for numerical Hessians

        if (fd_hess_by_fn_flag) {
          if (centralHess) {
            RealVector fn_vals_x_plus_2h, fn_vals_x_minus_2h;

            // Compute the 2nd-order Hessian offset for the ith variable.
            // Enforce a minimum delta of fdhss*.01
            Real fdhbfss = (fdHessByFnStepSize.length() == num_deriv_vars)
              ? fdHessByFnStepSize[xj_index] : fdHessByFnStepSize[0];
            Real h_mag = fdhbfss * std::max(std::fabs(x0_j), .01);
            Real h = (x0_j < 0.) ? -h_mag : h_mag; // h has same sign as x0_j
            if (asynch_flag)// communicate settings to synchronize_derivatives()
              deltaList.push_back(h);

            // evaluate diagonal term

            // --------------------------
            // Evaluate fn_vals_x_plus_2h
            // --------------------------
            x[xj_index] = x0[xj_index] + 2.*h;
            if (outputLevel > SILENT_OUTPUT)
              Cout << ">>>>> Dakota finite difference Hessian evaluation for x["
                   << j+1 << "] + 2h:\n";
            if (active_derivs)
              currentVariables.continuous_variables(x);
            else if (inactive_derivs)
              currentVariables.inactive_continuous_variables(x);
            else
              currentVariables.all_continuous_variables(x);
            if (asynch_flag) {
              derived_evaluate_nowait(new_set);
              if (outputLevel > SILENT_OUTPUT)
                Cout << "\n\n";
            }
            else {
              derived_evaluate(new_set);
              fn_vals_x_plus_2h = currentResponse.function_values();
            }

            // ---------------------------
            // Evaluate fn_vals_x_minus_2h
            // ---------------------------
            x[xj_index] = x0[xj_index] - 2.*h;
            if (outputLevel > SILENT_OUTPUT)
              Cout << ">>>>> Dakota finite difference Hessian evaluation for x["
                   << j+1 << "] - 2h:\n";
            if (active_derivs)
              currentVariables.continuous_variables(x);
            else if (inactive_derivs)
              currentVariables.inactive_continuous_variables(x);
            else
              currentVariables.all_continuous_variables(x);
            if (asynch_flag) {
              derived_evaluate_nowait(new_set);
              if (outputLevel > SILENT_OUTPUT)
                Cout << "\n\n";
            }
            else {
              derived_evaluate(new_set);
              fn_vals_x_minus_2h = currentResponse.function_values();
            }

            map_counter += 2;
            if (!asynch_flag) {
              for (i=0; i<numFns; i++)
                // prevent error in differencing vals present in fn_vals_x0 but
                // not in fn_vals_x_(plus/minus)_2h due to map/fd_hess asv diffs
                if (fd_hess_asv[i] & 1)
                  new_fn_hessians[i](j,j) = (fn_vals_x_plus_2h[i]
                     - 2.*fn_vals_x0[i] +  fn_vals_x_minus_2h[i])/(4.*h*h);
            }

            // evaluate off-diagonal terms

            for (k=j+1; k<num_deriv_vars; k++) {
              size_t xk_index = find_index(cv_ids, orig_dvv[k]);
              RealVector fn_vals_x_plus_h_plus_h,  fn_vals_x_plus_h_minus_h,
                fn_vals_x_minus_h_plus_h, fn_vals_x_minus_h_minus_h;

              // --------------------------------
              // Evaluate fn_vals_x_plus_h_plus_h
              // --------------------------------
              x[xj_index] = x0[xj_index] + h;
              x[xk_index] = x0[xk_index] + h;
              if (outputLevel > SILENT_OUTPUT)
                Cout << ">>>>> Dakota finite difference Hessian evaluation for "
                     << "x[" << j+1 << "] + h, x[" << k+1 << "] + h:\n";
              if (active_derivs)
                currentVariables.continuous_variables(x);
              else if (inactive_derivs)
                currentVariables.inactive_continuous_variables(x);
              else
                currentVariables.all_continuous_variables(x);
              if (asynch_flag) {
                derived_evaluate_nowait(new_set);
                if (outputLevel > SILENT_OUTPUT)
                  Cout << "\n\n";
              }
              else {
                derived_evaluate(new_set);
                fn_vals_x_plus_h_plus_h = currentResponse.function_values();
              }
              // ---------------------------------
              // Evaluate fn_vals_x_plus_h_minus_h
              // ---------------------------------
              //x[xj_index] = x0[xj_index] + h;
              x[xk_index] = x0[xk_index] - h;
              if (outputLevel > SILENT_OUTPUT)
                Cout << ">>>>> Dakota finite difference Hessian evaluation for "
                     << "x[" << j+1 << "] + h, x[" << k+1 << "] - h:\n";
              if (active_derivs)
                currentVariables.continuous_variables(x);
              else if (inactive_derivs)
                currentVariables.inactive_continuous_variables(x);
              else
                currentVariables.all_continuous_variables(x);
              if (asynch_flag) {
                derived_evaluate_nowait(new_set);
                if (outputLevel > SILENT_OUTPUT)
                  Cout << "\n\n";
              }
              else {
                derived_evaluate(new_set);
                fn_vals_x_plus_h_minus_h = currentResponse.function_values();
              }
              // ---------------------------------
              // Evaluate fn_vals_x_minus_h_plus_h
              // ---------------------------------
              x[xj_index] = x0[xj_index] - h;
              x[xk_index] = x0[xk_index] + h;
              if (outputLevel > SILENT_OUTPUT)
                Cout << ">>>>> Dakota finite difference Hessian evaluation for "
                     << "x[" << j+1 << "] - h, x[" << k+1 << "] + h:\n";
              if (active_derivs)
                currentVariables.continuous_variables(x);
              else if (inactive_derivs)
                currentVariables.inactive_continuous_variables(x);
              else
                currentVariables.all_continuous_variables(x);
              if (asynch_flag) {
                derived_evaluate_nowait(new_set);
                if (outputLevel > SILENT_OUTPUT)
                  Cout << "\n\n";
              }
              else {
                derived_evaluate(new_set);
                fn_vals_x_minus_h_plus_h = currentResponse.function_values();
              }
              // ----------------------------------
              // Evaluate fn_vals_x_minus_h_minus_h
              // ----------------------------------
              //x[xj_index] = x0[xj_index] - h;
              x[xk_index] = x0[xk_index] - h;
              if (outputLevel > SILENT_OUTPUT)
                Cout << ">>>>> Dakota finite difference Hessian evaluation for "
                     << "x[" << j+1 << "] - h, x[" << k+1 << "] - h:\n";
              if (active_derivs)
                currentVariables.continuous_variables(x);
              else if (inactive_derivs)
                currentVariables.inactive_continuous_variables(x);
              else
                currentVariables.all_continuous_variables(x);
              if (asynch_flag) {
                derived_evaluate_nowait(new_set);
                if (outputLevel > SILENT_OUTPUT)
                  Cout << "\n\n";
              }
              else {
                derived_evaluate(new_set);
                fn_vals_x_minus_h_minus_h = currentResponse.function_values();
              }

              map_counter += 4;
              if (!asynch_flag)
                for (i=0; i<numFns; i++)
                  // no need to check fd_hess_asv since used for each eval
                  // NOTE: symmetry is naturally satisfied.  Teuchos maps
                  // new_fn_hessians[i](j,k) and new_fn_hessians[i](k,j)
                  // to the same memory cell.
                  new_fn_hessians[i](j,k)
                    = (fn_vals_x_plus_h_plus_h[i] - fn_vals_x_plus_h_minus_h[i]
                       -  fn_vals_x_minus_h_plus_h[i]
                       +  fn_vals_x_minus_h_minus_h[i] ) / (4.*h*h);

              x[xk_index] = x0[xk_index];
            }
          }
          else { //!! new logic
            RealVector fn_vals_x1, fn_vals_x12, fn_vals_x2;

            // Compute the 2nd-order Hessian offset for the ith variable.
            // Enforce a minimum delta of fdhss*.01
            Real fdhbfss = (fdHessByFnStepSize.length() == num_deriv_vars)
              ? fdHessByFnStepSize[xj_index] : fdHessByFnStepSize[0];
            //	    Real h1 = FDstep1(x0_j, lb_j, ub_j, 2. * fdhbfss *
            //			      std::max(std::fabs(x0_j), .01));
            Real h1 = FDstep1(x0_j, lb_j, ub_j,
	      initialize_h(x0_j, lb_j, ub_j, 2.*fdhbfss, fdHessStepType));
            Real h2 = FDstep2(x0_j, lb_j, ub_j, h1);
            Real denom, hdiff;
            if (asynch_flag) { // transfer settings to synchronize_derivatives()
              deltaList.push_back(h1);
              deltaList.push_back(h2);
            }
            dx[j] = h1;

            // evaluate diagonal term

            // --------------------------
            // Evaluate fn_vals_x1
            // --------------------------
            x[xj_index] = x0[xj_index] + h1;
            if (outputLevel > SILENT_OUTPUT)
              Cout << ">>>>> Dakota finite difference Hessian evaluation for x["
                   << j+1 << "] + 2h:\n";
            if (active_derivs)
              currentVariables.continuous_variables(x);
            else if (inactive_derivs)
              currentVariables.inactive_continuous_variables(x);
            else
              currentVariables.all_continuous_variables(x);
            if (asynch_flag) {
              derived_evaluate_nowait(new_set);
              if (outputLevel > SILENT_OUTPUT)
                Cout << "\n\n";
            }
            else {
              derived_evaluate(new_set);
              fx[j] = fn_vals_x1 = currentResponse.function_values();
            }

            // ---------------------------
            // Evaluate fn_vals_x2
            // ---------------------------
            x[xj_index] = x0[xj_index] + h2;
            if (outputLevel > SILENT_OUTPUT)
              Cout << ">>>>> Dakota finite difference Hessian evaluation for x["
                   << j+1 << "] - 2h:\n";
            if (active_derivs)
              currentVariables.continuous_variables(x);
            else if (inactive_derivs)
              currentVariables.inactive_continuous_variables(x);
            else
              currentVariables.all_continuous_variables(x);
            if (asynch_flag) {
              derived_evaluate_nowait(new_set);
              if (outputLevel > SILENT_OUTPUT)
                Cout << "\n\n";
            }
            else {
              derived_evaluate(new_set);
              fn_vals_x2 = currentResponse.function_values();
            }

            map_counter += 2;
            if (!asynch_flag) {
              if (h1 + h2 == 0.) {
                denom = h1*h1;
                for (i = 0; i < numFns; i++)
                  // prevent erroneous difference of vals in fn_vals_x0 but not
                  // in fn_vals_x_(plus/minus)_2h due to map/fd_hess asv diffs
                  if (fd_hess_asv[i] & 1)
                    new_fn_hessians[i](j,j)
                      = (fn_vals_x1[i] - 2.*fn_vals_x0[i] + fn_vals_x2[i])
                      / denom;
              }
              else {
                hdiff = h1 - h2;
                denom = 0.5*h1*h2*hdiff;
                for (i = 0; i < numFns; i++)
                  if (fd_hess_asv[i] & 1)
                    new_fn_hessians[i](j,j)
                      = (h2*fn_vals_x1[i] + hdiff*fn_vals_x0[i] -
                         h1*fn_vals_x2[i])/denom;
              }
            }

            // evaluate off-diagonal terms

            for (k = 0; k < j; k++) {
              size_t xk_index = find_index(cv_ids, orig_dvv[k]);

              // --------------------------------
              // Evaluate fn_vals_x12
              // --------------------------------
              h2 = dx[k];
              x[xj_index] = x0[xj_index] + h1;
              x[xk_index] = x0[xk_index] + h2;
              if (outputLevel > SILENT_OUTPUT)
                Cout << ">>>>> Dakota finite difference Hessian evaluation for "
                     << "x[" << j+1 << "] + h, x[" << k+1 << "] + h:\n";
              if (active_derivs)
                currentVariables.continuous_variables(x);
              else if (inactive_derivs)
                currentVariables.inactive_continuous_variables(x);
              else
                currentVariables.all_continuous_variables(x);
              if (asynch_flag) {
                derived_evaluate_nowait(new_set);
                if (outputLevel > SILENT_OUTPUT)
                  Cout << "\n\n";
              }
              else {
                derived_evaluate(new_set);
                fn_vals_x12 = currentResponse.function_values();
                denom = h1*h2;
                const RealVector& f2 = fx[k];
                for (i=0; i<numFns; ++i)
                  new_fn_hessians[i](j,k) = (fn_vals_x12[i] - fn_vals_x1[i] -
                                             f2[i] + fn_vals_x0[i]) / denom;
              }

              ++map_counter;
              x[xk_index] = x0[xk_index];
            }
          }
        }

        if (fd_hess_by_grad_flag) {

          // Compute the 1st-order Hessian offset for the ith variable.
          // Enforce a minimum delta of fdhss*.01
          Real fdhbgss = (fdHessByGradStepSize.length() == num_deriv_vars)
            ? fdHessByGradStepSize[xj_index] : fdHessByGradStepSize[0];
          //	  Real h = FDstep1(x0_j, lb_j, ub_j, fdhbgss *
          //			   std::max(std::fabs(x0_j), .01));
          Real h = FDstep1(x0_j, lb_j, ub_j,
            initialize_h(x0_j, lb_j, ub_j, fdhbgss, fdHessStepType));
          if (asynch_flag) // communicate settings to synchronize_derivatives()
            deltaList.push_back(h);

          // --------------------------
          // Evaluate fn_grads_x_plus_h
          // --------------------------
          x[xj_index] = x0[xj_index] + h;
          if (outputLevel > SILENT_OUTPUT)
            Cout << ">>>>> Dakota finite difference Hessian evaluation for x["
                 << j+1 << "] + h:\n";
          if (active_derivs)
            currentVariables.continuous_variables(x);
          else if (inactive_derivs)
            currentVariables.inactive_continuous_variables(x);
          else
            currentVariables.all_continuous_variables(x);
          if (asynch_flag) {
            derived_evaluate_nowait(new_set);
            if (outputLevel > SILENT_OUTPUT)
              Cout << "\n\n";
          }
          else {
            derived_evaluate(new_set);
            const RealMatrix& fn_grads_x_plus_h
              = currentResponse.function_gradients();
            ifg = j;
            for (i=0; i<numFns; i++)
              // prevent erroneous difference of grads present in fn_grads_x0
              // but not in fn_grads_x_plus_h due to map_asv & fd_hess_asv diffs
              // NOTE: symmetry NOT enforced [could replace with 1/2 (H + H^T)]

              if (fd_hess_asv[i] & 2) {
                //fg[ifg] = (fn_grads_x_plus_h[i] - fn_grads_x0[i]) / h;
                for(k = 0; k < num_deriv_vars; ++k)
                  fg[ifg][k] = (fn_grads_x_plus_h[i][k] - fn_grads_x0[i][k])/ h;
                ifg += num_deriv_vars;
              }
          }
          ++map_counter;
        }
      }
      x[xj_index] = x0[xj_index];
    }

    // Reset currentVariables to x0 (for graphics, etc.)
    if (active_derivs)
      currentVariables.continuous_variables(x0);
    else if (inactive_derivs)
      currentVariables.inactive_continuous_variables(x0);
    else
      currentVariables.all_continuous_variables(x0);
  }

  // If asynchronous, then synchronize_derivatives() will postprocess and
  // update the response.  If synchronous, then update the response now.
  if (!asynch_flag) {
    // Enforce symmetry in the case of FD Hessians from 1st-order gradient
    // differences by averaging off-diagonal terms: H' = 1/2 (H + H^T)
    if (fd_hess_by_grad_flag)
      for (i = ifg = 0; i < numFns; i++)
        if (fd_hess_asv[i] & 2) {
          for (j=0; j<num_deriv_vars; j++) {
            for (k = 0; k < j; k++)
              new_fn_hessians[i](j,k) = 0.5 * (fg[ifg+j][k] + fg[ifg+k][j]);
            new_fn_hessians[i](j,j) = fg[ifg+j][j];
          }
          ifg += num_deriv_vars;
        }

    update_response(currentVariables, currentResponse, fd_grad_asv, fd_hess_asv,
                    quasi_hess_asv, original_set, initial_map_response,
                    new_fn_grads, new_fn_hessians);
  }

  return map_counter;
}


/** Merge an array of fd_responses into a single new_response.  This
    function is used both by synchronous evaluate() for the
    case of asynchronous estimate_derivatives() and by synchronize()
    for the case where one or more evaluate_nowait() calls has
    employed asynchronous estimate_derivatives(). */
void Model::
synchronize_derivatives(const Variables& vars,
			const IntResponseMap& fd_responses,
			Response& new_response, const ShortArray& fd_grad_asv,
			const ShortArray& fd_hess_asv,
			const ShortArray& quasi_hess_asv,
			const ActiveSet& original_set)
{
  const SizetArray& orig_dvv = original_set.derivative_vector();
  size_t i, j, k, num_deriv_vars = orig_dvv.size();
  bool fd_grad_flag = false, fd_hess_flag = false, fd_hess_by_fn_flag = false,
    fd_hess_by_grad_flag = false;
  RealVector dx;
  std::vector<const RealVector*> fx;
  size_t ifg, nfg = 0;

  for (i=0; i<numFns; i++) {
    if (fd_grad_asv[i])
      fd_grad_flag = true;           // gradient finite differencing used
    if (fd_hess_asv[i]) {
      fd_hess_flag = true;           // Hessian finite differencing used ...
      if (fd_hess_asv[i] & 1)
        fd_hess_by_fn_flag = true;   // ... with 2nd-order function differences
      if (fd_hess_asv[i] & 2)
        ++nfg;                       // ... with 1st-order gradient differences
    }
  }
  if (nfg)
    fd_hess_by_grad_flag = true;

  RealMatrix new_fn_grads;
  if (fd_grad_flag) {
    new_fn_grads.shapeUninitialized(num_deriv_vars, numFns);
    new_fn_grads = 0.;
  }
  RealSymMatrixArray new_fn_hessians;
  RealVectorArray fg;
  if (fd_hess_flag) {
    if (fd_hess_by_grad_flag) {
      fg.resize(ifg = nfg*num_deriv_vars);
      while(ifg > 0)
        fg[--ifg].resize(num_deriv_vars);
    }
    new_fn_hessians.resize(numFns);
    for (i=0; i<numFns; i++) {
      new_fn_hessians[i].reshape(num_deriv_vars);
      new_fn_hessians[i] = 0.;
    }
  }

  // Get non-finite-diff. portion of the response from 1st fd_responses
  // or from a DB capture in estimate_derivatives()
  bool initial_map = initialMapList.front(); initialMapList.pop_front();
  bool db_capture  = dbCaptureList.front();  dbCaptureList.pop_front();
  Response initial_map_response;
  IntRespMCIter fd_resp_cit = fd_responses.begin();
  if (initial_map) {
    initial_map_response = fd_resp_cit->second; 
    ++fd_resp_cit;
  }
  else if (db_capture) {
    initial_map_response = dbResponseList.front(); 
    dbResponseList.pop_front();
  }
  else { // construct an empty initial_map_response
    ShortArray asv(numFns, 0);
    ActiveSet initial_map_set(asv, orig_dvv);
    initial_map_response
      = Response(currentResponse.shared_data(), initial_map_set);
  }

  if (fd_hess_flag && fd_hess_by_fn_flag && !centralHess) {
    dx.resize(num_deriv_vars);
    fx.resize(num_deriv_vars);
  }

  // Postprocess the finite difference responses
  if (fd_grad_flag || fd_hess_flag) {
    SizetMultiArray cv_ids;
    if (orig_dvv == currentVariables.continuous_variable_ids()) {
      cv_ids.resize(boost::extents[cv()]);
      cv_ids = currentVariables.continuous_variable_ids();
    }
    else if (orig_dvv == currentVariables.inactive_continuous_variable_ids()) {
      cv_ids.resize(boost::extents[icv()]);
      cv_ids = currentVariables.inactive_continuous_variable_ids();
    }
    else { // general derivatives
      cv_ids.resize(boost::extents[acv()]);
      cv_ids = currentVariables.all_continuous_variable_ids();
    }
    const RealVector& fn_vals_x0  = initial_map_response.function_values();
    const RealMatrix& fn_grads_x0 = initial_map_response.function_gradients();
    for (j=0; j<num_deriv_vars; j++) {
      size_t xj_index = find_index(cv_ids, orig_dvv[j]);

      if (fd_grad_flag) { // numerical gradients
        Real h = deltaList.front(); deltaList.pop_front();// first in, first out

        if (h == 0.) // lower bound == upper bound; report 0 gradient
          for (i=0; i<numFns; i++)
            new_fn_grads(j,i) = 0.;
        else {
          const RealVector& fn_vals_x_plus_h
            = fd_resp_cit->second.function_values();
          ++fd_resp_cit;
          if (intervalType == "central") {
            Real h1, h12, h2, h22;
            const RealVector& fn_vals_x_minus_h
              = fd_resp_cit->second.function_values();
            ++fd_resp_cit;
            h2 = deltaList.front(); deltaList.pop_front();
            // no need to check fd_grad_asv since it was used for both map calls
            if (h + h2 == 0.) {
              h1 = h - h2;
              for (i=0; i<numFns; ++i)
                new_fn_grads(j,i)
                  = (fn_vals_x_plus_h[i] - fn_vals_x_minus_h[i])/h1;
            }
            else {
              h12 = h*h;
              h22 = h2*h2;
              h1  = h*h2*(h2-h);
              for (i=0; i<numFns; ++i)
                new_fn_grads(j,i)
                  = ( h22*(fn_vals_x_plus_h[i]  - fn_vals_x0[i]) -
                      h12*(fn_vals_x_minus_h[i] - fn_vals_x0[i]) ) / h1;
            }
          }
          else {
            for (i=0; i<numFns; i++)
              // prevent erroneous difference of vals present in fn_vals_x0 but
              // not in fn_vals_x_plus_h due to map_asv & fd_grad_asv diffs
              if (fd_grad_asv[i])
                new_fn_grads(j,i) = (fn_vals_x_plus_h[i] - fn_vals_x0[i])/h;
          }
        }
      }

      if (fd_hess_flag) { // numerical Hessians

        if (fd_hess_by_fn_flag) { // 2nd-order function differences
          if (centralHess) {
            Real h = deltaList.front(); deltaList.pop_front();// 1st in, 1st out

            // diagonal term

            const RealVector& fn_vals_x_plus_2h
              = fd_resp_cit->second.function_values();
            ++fd_resp_cit;
            const RealVector& fn_vals_x_minus_2h
              = fd_resp_cit->second.function_values();
            ++fd_resp_cit;
            for (i=0; i<numFns; i++)
              // prevent erroneous difference of vals present in fn_vals_x0 but
              // not in fn_vals_x_(plus/minus)_2h due to map/fd_hess asv diffs
              if (fd_hess_asv[i] & 1)
                new_fn_hessians[i](j,j) = 
                  (fn_vals_x_plus_2h[i] - 2.*fn_vals_x0[i] + 
                   fn_vals_x_minus_2h[i])/(4.*h*h);

            // off-diagonal terms

            for (k=j+1; k<num_deriv_vars; k++) {
              size_t xk_index = find_index(cv_ids, orig_dvv[k]);
              const RealVector& fn_vals_x_plus_h_plus_h
                = fd_resp_cit->second.function_values();
              ++fd_resp_cit;
              const RealVector& fn_vals_x_plus_h_minus_h
                = fd_resp_cit->second.function_values();
              ++fd_resp_cit;
              const RealVector& fn_vals_x_minus_h_plus_h
                = fd_resp_cit->second.function_values();
              ++fd_resp_cit;
              const RealVector& fn_vals_x_minus_h_minus_h
                = fd_resp_cit->second.function_values();
              ++fd_resp_cit;
              for (i=0; i<numFns; i++)
                // no need to check fd_hess_asv since it was used for each eval
                // NOTE: symmetry is naturally satisfied.
                new_fn_hessians[i](j,k)
                  = new_fn_hessians[i](k,j)
                  = (fn_vals_x_plus_h_plus_h[i]  - fn_vals_x_plus_h_minus_h[i]
                  -  fn_vals_x_minus_h_plus_h[i] + fn_vals_x_minus_h_minus_h[i])
                  / (4.*h*h);
            }
          }
          else { //!!
            Real denom, h1, h2, hdiff;
            const RealVector *fx1, *fx12, *fx2;

            dx[j] = h1 = deltaList.front(); deltaList.pop_front();
            h2 = deltaList.front(); deltaList.pop_front();
            fx[j] = fx1 = &fd_resp_cit->second.function_values();
            ++fd_resp_cit;
            fx2 = &fd_resp_cit->second.function_values();
            ++fd_resp_cit;
            if (h1 + h2 == 0.) {
              denom = h1*h1;
              for(i = 0; i < numFns; ++i)
                if (fd_hess_asv[i] & 1)
                  new_fn_hessians[i](j,j)
                    = ((*fx1)[i] - 2.*fn_vals_x0[i] + (*fx2)[i]) / denom;
            }
            else {
              hdiff = h1 - h2;
              denom = 0.5*h1*h2*hdiff;
              for (i = 0; i < numFns; i++)
                if (fd_hess_asv[i] & 1)
                  new_fn_hessians[i](j,j)
                    = (h2*(*fx1)[i] + hdiff*fn_vals_x0[i] - h1*(*fx2)[i])/denom;
            }

            // off-diagonal terms

            for(k = 0; k < j; ++k) {
              size_t xk_index = find_index(cv_ids, orig_dvv[k]);
              h2 = dx[k];
              denom = h1*h2;
              fx2 = fx[k];
              fx12 = &fd_resp_cit->second.function_values();
              ++fd_resp_cit;
              for (i = 0; i < numFns; i++)
                new_fn_hessians[i](j,k) =
                  ((*fx12)[i] - (*fx1)[i] - (*fx2)[i] + fn_vals_x0[i]) / denom;
            }
          }
        }
        if (fd_hess_by_grad_flag) { // 1st-order gradient differences
          Real h = deltaList.front(); deltaList.pop_front(); // 1st in, 1st out

          const RealMatrix& fn_grads_x_plus_h
            = fd_resp_cit->second.function_gradients();
          ++fd_resp_cit;
          ifg = j;
          for (i=0; i<numFns; i++)
            // prevent erroneous difference of grads present in fn_grads_x0 but
            // not in fn_grads_x_plus_h due to map_asv & fd_hess_asv diffs
            // NOTE: symmetry must be enforced below.
            if (fd_hess_asv[i] & 2) {
              //fg[ifg] = (fn_grads_x_plus_h[i] - fn_grads_x0[i]) / h;
              for(k = 0; k < num_deriv_vars; ++k)
                fg[ifg][k] = (fn_grads_x_plus_h[i][k] - fn_grads_x0[i][k]) / h;
              ifg += num_deriv_vars;
            }
        }
      }
    }
  }

  // Enforce symmetry in the case of FD Hessians from 1st-order gradient
  // differences by averaging off-diagonal terms: H' = 1/2 (H + H^T)
  if (fd_hess_by_grad_flag)
    for (i=0; i<numFns; i++)
      if (fd_hess_asv[i] & 2)
        for (i = ifg = 0; i < numFns; i++)
          if (fd_hess_asv[i] & 2) {
            for (j=0; j<num_deriv_vars; j++) {
              for (k = 0; k < j; k++)
                new_fn_hessians[i](j,k) = 0.5 * (fg[ifg+j][k] + fg[ifg+k][j]);
              new_fn_hessians[i](j,j) = fg[ifg+j][j];
            }
            ifg += num_deriv_vars;
          }

  update_response(vars, new_response, fd_grad_asv, fd_hess_asv, quasi_hess_asv,
                  original_set, initial_map_response, new_fn_grads,
                  new_fn_hessians);
}


/** Overlay the initial_map_response with numerically estimated new_fn_grads
    and new_fn_hessians to populate new_response as governed by asv vectors.
    Quasi-Newton secant Hessian updates are also performed here, since this
    is where the gradient data needed for the updates is first consolidated.
    Convenience function used by estimate_derivatives() for the synchronous
    case and by synchronize_derivatives() for the asynchronous case. */
void Model::
update_response(const Variables& vars, Response& new_response,
		const ShortArray& fd_grad_asv, const ShortArray& fd_hess_asv,
		const ShortArray& quasi_hess_asv, const ActiveSet& original_set,
		Response& initial_map_response, const RealMatrix& new_fn_grads,
		const RealSymMatrixArray& new_fn_hessians)
{
  // ----------
  // Initialize
  // ----------

  // If estDerivsFlag is set, then new_response was initially built with its
  // default constructor and has a NULL rep.  In this case, allocate a new
  // response by copying currentResponse.  This is a convenient way to carry
  // over fnTags and interfaceId to the new response.
  if (new_response.is_null())
    new_response = currentResponse.copy();

  size_t i;
  bool initial_map = false, initial_map_fn_flag = false,
       initial_map_grad_flag = false, initial_map_hess_flag = false,
       fd_grad_flag = false, fd_hess_flag = false, quasi_hess_flag = false;
  const ShortArray& initial_map_asv
    = initial_map_response.active_set_request_vector();
  for (i=0; i<numFns; i++) {
    if (initial_map_asv[i]) {
      initial_map = true;
      if (initial_map_asv[i] & 1)
	initial_map_fn_flag = true;
      if (initial_map_asv[i] & 2)
	initial_map_grad_flag = true;
      if (initial_map_asv[i] & 4)
	initial_map_hess_flag = true;
    }
    if (fd_grad_asv[i])
      fd_grad_flag = true; // gradient finite differencing used
    if (fd_hess_asv[i])
      fd_hess_flag = true; // Hessian finite differencing used
    if (quasi_hess_asv[i])
      quasi_hess_flag = true; // quasi-Hessians needed in new_response
  }

  // ----------------------
  // Update function values
  // ----------------------

  if (initial_map_fn_flag)
    new_response.function_values(initial_map_response.function_values());
  // else reset_inactive() zero's out all of the function values

  // -------------------------
  // Update function gradients
  // -------------------------

  if (initial_map) {
    if (fd_grad_flag) { // merge new_fn_grads with initial map grads
      RealMatrix partial_fn_grads;
      if (initial_map_grad_flag)
	partial_fn_grads = initial_map_response.function_gradients();
      else
	partial_fn_grads.shape(new_fn_grads.numRows(), new_fn_grads.numCols());
      for (i=0; i<numFns; ++i) {
	// overwrite partial_fn_grads with new_fn_grads based on fd_grad_asv
	// (needed for case of mixed gradients)
	if (fd_grad_asv[i]) {
	  RealVector new_fn_gradi_col_vector = Teuchos::getCol(Teuchos::View,
	    const_cast<RealMatrix&>(new_fn_grads), (int)i);
	  Teuchos::setCol(new_fn_gradi_col_vector, (int)i, partial_fn_grads);
        }
      }
      new_response.function_gradients(partial_fn_grads);
    }
    else if (initial_map_grad_flag) // no merge: initial map grads are complete
      new_response.function_gradients(
        initial_map_response.function_gradients());
  }
  else if (fd_grad_flag) // no merge: new_fn_grads are complete
    new_response.function_gradients(new_fn_grads);

  // ------------------------
  // Update function Hessians
  // ------------------------

  // perform quasi-Newton updates if quasi_hessians have been specified by the
  // user, the response data is uncorrected, and the DVV is set to the active
  // continuous variables (the default).
  if ( supportsEstimDerivs && 
       surrogate_response_mode() != AUTO_CORRECTED_SURROGATE &&
       original_set.derivative_vector() ==
       currentVariables.continuous_variable_ids() &&
       ( hessianType == "quasi" ||
	 ( hessianType == "mixed" && !hessIdQuasi.empty() ) ) )
    update_quasi_hessians(vars, new_response, original_set);

  // overlay Hessian data as needed
  if (initial_map || hessianType == "mixed") {
    // merge initial map Hessians, new_fn_hessians, and quasiHessians
    if (fd_hess_flag || quasi_hess_flag) {
      RealSymMatrixArray partial_fn_hessians;
      if (initial_map_hess_flag)
	partial_fn_hessians = initial_map_response.function_hessians();
      else
	partial_fn_hessians.resize(numFns);
      for (i=0; i<numFns; i++) {
	if (fd_hess_asv[i])    // overwrite with FD Hessians
	  partial_fn_hessians[i] = new_fn_hessians[i]; // full matrix
	if (quasi_hess_asv[i]) // overwrite with quasi-Hessians
	  partial_fn_hessians[i] = quasiHessians[i];   // full matrix
      }
      new_response.function_hessians(partial_fn_hessians);
    }
    else if (initial_map_hess_flag)
      new_response.function_hessians(initial_map_response.function_hessians());
  }
  else if (fd_hess_flag)    // no merge necessary
    new_response.function_hessians(new_fn_hessians);
  else if (quasi_hess_flag) // no merge necessary
    new_response.function_hessians(quasiHessians);

  // --------
  // Finalize
  // --------

  // update newly rebuilt new_response with the original asv request
  new_response.active_set_request_vector(original_set.request_vector());
  new_response.reset_inactive(); // clear out any left overs

  // Output header for the rebuilt new_response
  if (outputLevel > QUIET_OUTPUT) {
    if (initial_map)
      Cout << ">>>>> Total response returned to iterator:\n\n";
    else
      Cout << ">>>>> Gradients returned to iterator:\n\n";
    Cout << new_response << std::endl;
  }
}


/** quasi-Newton updates are performed for approximating response
    function Hessians using BFGS or SR1 formulations.  These Hessians
    are supported only for the active continuous variables, and a
    check is performed on the DVV prior to invoking the function. */
void Model::
update_quasi_hessians(const Variables& vars, Response& new_response,
		      const ActiveSet& original_set)
{
  size_t i, j, k;
  const RealVector& x        = vars.continuous_variables(); // view
  const ShortArray& orig_asv = original_set.request_vector();
  const RealMatrix& fn_grads = new_response.function_gradients();

  // if necessary, initialize quasi-Hessians before populating
  if ( numQuasiUpdates.empty() ) {
    if (outputLevel == DEBUG_OUTPUT)
      Cout << "Reshaping quasiHessians in modelType = " << modelType
	   << std::endl;
    xPrev.resize(numFns);
    fnGradsPrev.reshape(numDerivVars, numFns);
    quasiHessians.resize(numFns);
    for (size_t i=0; i<numFns; i++) {
      if ( hessianType == "quasi" ||
	   ( hessianType == "mixed" && contains(hessIdQuasi, i+1) ) ) {
	quasiHessians[i].reshape(numDerivVars);
	quasiHessians[i] = 0.;
	// leave as zero matrix so that any early use of quasi-Hessian has
	// no effect.  The initial scaling updates to nonzero values at the
	// appropriate time.
	//for (size_t j=0; j<numDerivVars; j++)
	//  quasiHessians[i][j][j] = 1.; // initialize to identity
      }
    }
    numQuasiUpdates.assign(numFns, 0);
  }

  for (i=0; i<numFns; ++i) {

    // perform i-th quasi-Hessian update if a new grad vector is present,
    // regardless of whether the quasi-Hessian is active on this eval.
    if ( !quasiHessians[i].empty() && (orig_asv[i] & 2) ) {

      // quasi-Hessian updates require a history of at least 2 gradient evals
      Real norm_s = 0.;
      if (numQuasiUpdates[i]) {

	RealVector s(numDerivVars), y(numDerivVars);
	Real sj, yj, norm_s_sq = 0., norm_y_sq = 0.;
	for (j=0; j<numDerivVars; ++j) {
	  s[j] = sj = x[j]           - xPrev[i][j];       // s = step
	  y[j] = yj = fn_grads[i][j] - fnGradsPrev[i][j]; // y = yield
	  norm_s_sq += sj*sj; // avoid repeated indexing
	  norm_y_sq += yj*yj; // avoid repeated indexing
	}
	norm_s = std::sqrt(norm_s_sq);
	Real norm_y = std::sqrt(norm_y_sq);
	if (outputLevel == DEBUG_OUTPUT)
	  Cout << "Quasi-Hessian step/yield:\ns =\n" << s << "y =\n" << y
	       << "norm_s = " << norm_s << " norm_y = " << norm_y << '\n';

	// Verify that there's a non-zero step (zero yield is acceptable).
	// Don't update anything (including history) if step is zero.
	if (norm_s > Pecos::SMALL_NUMBER) {

	  // -------------------------------------------
	  // Apply initial scaling prior to first update
	  // -------------------------------------------
	  //   Gay:             y's/s's I  (scaling1/norm_s_sq)
	  //   Dennis/Schnabel: y's/s'Hs I (same as Gay if initial H = I)
	  //   Shanno/Phua:     y'y/y's I  (current selection)
	  if (numQuasiUpdates[i] == 1) {
	    Real scaling1 = 0.;
	    for (j=0; j<numDerivVars; j++)
	      scaling1 += y[j]*s[j];
	    // step is nonzero but yield may reasonably be zero, so safeguard
	    // numerics.  In the case of no yield in gradients (no observed
	    // curvature), 0 is assigned as the initial scaling.
	    Real scaling2 = 0.;
	    if (norm_y > Pecos::SMALL_NUMBER)
	      scaling2 = (std::sqrt(std::fabs(scaling1)) > Pecos::SMALL_NUMBER)
                       ? norm_y_sq/scaling1 : 1.;
	    for (j=0; j<numDerivVars; j++)
	      quasiHessians[i](j,j) = scaling2;
	    if (outputLevel == DEBUG_OUTPUT)
	      Cout << "initial scaling =\n" << quasiHessians[i] << '\n';
	  }

	  // ----------------------
	  // Symmetric Rank 1 (SR1)
	  // ----------------------
	  if (quasiHessType == "sr1") {
	    RealVector ymBs(numDerivVars);
	    Real scaling = 0.;
	    for (j=0; j<numDerivVars; j++) {
	      Real Bs = 0.;
	      for (k=0; k<numDerivVars; k++)
		Bs += quasiHessians[i](j,k)*s[k];
	      ymBs[j] = y[j] - Bs;
	      scaling += ymBs[j]*s[j];
	    }
	    // use standard safeguard against orthogonality in denominator.
	    // skip update if denominator magnitude is insufficient.  Guanghui
	    // Liu thesis uses 1.e-4 (p. 57) and Nocedal and Wright uses 1.e-8
	    // (pp. 203-4).  Here we split the difference with 1.e-6.
	    Real norm_ymBs = 0.;
	    for (j=0; j<numDerivVars; j++)
	      norm_ymBs += ymBs[j]*ymBs[j];
	    norm_ymBs = std::sqrt(norm_ymBs);
	    // perform update
	    if (std::fabs(scaling) > 1.e-6*norm_s*norm_ymBs) {
	      for (j=0; j<numDerivVars; j++) {
		// exploit hereditary symmetry: compute upper half of matrix
		quasiHessians[i](j,j) += ymBs[j]*ymBs[j]/scaling;
		for (k=j+1; k<numDerivVars; k++)
		  quasiHessians[i](k,j) = quasiHessians[i](j,k) +=
		    ymBs[j]*ymBs[k]/scaling;
	      }
	      if (outputLevel == DEBUG_OUTPUT)
		Cout << "SR1: B = " << quasiHessians[i] << '\n';
	    }
	    else if (outputLevel == DEBUG_OUTPUT)
	      Cout << "SR1: update skipped\n";
	  }
	  // ---------------------------------------
	  // Broyden-Fletcher-Goldfarb-Shanno (BFGS)
	  // ---------------------------------------
	  else {
	    bool damped_bfgs = (quasiHessType == "damped_bfgs") ? true : false;
	    RealVector Bs(numDerivVars, true);
	    Real scaling1 = 0., scaling2 = 0.;
	    for (j=0; j<numDerivVars; j++) {
	      scaling1 += y[j]*s[j];
	      for (k=0; k<numDerivVars; k++)
		Bs[j] += quasiHessians[i](j,k)*s[k];
	      scaling2 += s[j]*Bs[j];
	    }
	    // These two approaches appear in the literature for enforcing the
	    // curvature condition when the steps are generated by a Newton
	    // optimizer:
	    //   damp: if (scaling1 >=  0.2*scaling2) { update } else { damp }
	    //   skip: if (scaling1 >= 1e-6*scaling2) { update }
	    // These approaches appear to be inappropriate when the steps are
	    // not directly Newton-generated (e.g., from trust-region SBO) since
	    // the curvature condition is violated too frequently.  In this
	    // case, a minimal approach can be used which only protects the
	    // denominator magnitude.  The BFGS update can lose positive
	    // definiteness in this case -> use fabs on scaling2 triple product.
	    using std::fabs;
	    if ( ( !damped_bfgs && fabs(scaling1) > 1.e-6*fabs(scaling2) ) ||
		 (  damped_bfgs && scaling1 >= 0.2*scaling2 ) ) {
	      // standard BFGS (in damped formulation: theta=1 and r=y)
	      for (j=0; j<numDerivVars; j++) {
		// exploit hereditary symmetry: compute upper half of matrix
		quasiHessians[i](j,j) +=  y[j]* y[j]/scaling1
                                       -  Bs[j]*Bs[j]/scaling2;
		for (k=j+1; k<numDerivVars; k++)
		  quasiHessians[i](k,j) = quasiHessians[i](j,k) +=
		    y[j]*y[k]/scaling1 - Bs[j]*Bs[k]/scaling2;
	      }
	      if (outputLevel == DEBUG_OUTPUT)
		Cout << "BFGS: y's = " << scaling1 << " s'Bs = " << scaling2
		     << "\nB = " << quasiHessians[i] << '\n';
	    }
	    else if (damped_bfgs) {
	      // damped BFGS is a standard safeguard against violation of the
	      // curvature condition (y's should be > 0).  See Nocedal & Wright
	      // (pp. 540-1) or Guanghui Liu thesis (p. 57), among others.
	      RealVector r(numDerivVars);
	      Real theta = 0.8*scaling2/(scaling2 - scaling1);
	      //Cout << "Damped BFGS:   y's = " << scaling1 << " s'Bs = "
              //     << scaling2 << " theta = " << theta;
	      scaling1 = 0.;
	      for (j=0; j<numDerivVars; j++) {
		r[j] = theta*y[j] + (1.-theta)*Bs[j];
		scaling1 += r[j]*s[j];
	      }
	      for (j=0; j<numDerivVars; j++) {
		// exploit hereditary symmetry: compute upper half of matrix
		quasiHessians[i](j,j) +=  r[j]* r[j]/scaling1
                                       -  Bs[j]*Bs[j]/scaling2;
		for (k=j+1; k<numDerivVars; k++)
		  quasiHessians[i](k,j) = quasiHessians[i](j,k) +=
		    r[j]*r[k]/scaling1 - Bs[j]*Bs[k]/scaling2;
	      }
	      if (outputLevel == DEBUG_OUTPUT)
		Cout << "Damped BFGS: r's = " << scaling1 << "\nB = "
		     << quasiHessians[i] << '\n';
	    }
	    else if (outputLevel == DEBUG_OUTPUT)
	      Cout << "Undamped BFGS: update skipped\n";
	  }
	}
      }

      // history updates for next iteration
      if ( numQuasiUpdates[i] == 0 || norm_s > Pecos::SMALL_NUMBER ) {
	// store previous data independently for each response fn.  So long
	// as at least one previous data pt has been stored, we do not need
	// to track the presence of active grads in particular responses.
	copy_data(x, xPrev[i]); // view->copy
	RealVector tmp_col_vector = Teuchos::getCol(Teuchos::View,
	  const_cast<RealMatrix&>(fn_grads), (int)i);
	Teuchos::setCol(tmp_col_vector, (int)i, fnGradsPrev);
	++numQuasiUpdates[i];
      }
    }
  }
}


/** Splits asv_in total request into map_asv_out, fd_grad_asv_out,
    fd_hess_asv_out, and quasi_hess_asv_out as governed by the
    responses specification.  If the returned use_est_deriv is true,
    then these asv outputs are used by estimate_derivatives() for the
    initial map, finite difference gradient evals, finite difference
    Hessian evals, and quasi-Hessian updates, respectively.  If the
    returned use_est_deriv is false, then only map_asv_out is used. */
bool Model::manage_asv(const ActiveSet& original_set, ShortArray& map_asv_out,
		       ShortArray& fd_grad_asv_out, ShortArray& fd_hess_asv_out,
		       ShortArray& quasi_hess_asv_out)
{
  const ShortArray& asv_in   = original_set.request_vector();
  const SizetArray& orig_dvv = original_set.derivative_vector();
  
  // *_asv_out[i] have all been initialized to zero

  // For HierarchSurr and Recast models with no scaling (which contain no
  // interface object, only subordinate models), pass the ActiveSet through to
  // the sub-models in one piece and do not break it apart here. This preserves
  // sub-model parallelism.
  if (!supportsEstimDerivs)
    return false;

  bool use_est_deriv = false, fd_grad_flag = false;
  size_t i, asv_len = asv_in.size();
  for (i=0; i<asv_len; ++i) {

    // Function value requests
    if (asv_in[i] & 1)
      map_asv_out[i] = 1;

    // Function gradient requests
    if (asv_in[i] & 2) {
      if ( gradientType == "analytic" ||
           ( gradientType == "mixed" && contains(gradIdAnalytic, i+1) ) )
        map_asv_out[i] |= 2; // activate 2nd bit
      else if ( methodSource == "dakota" && ( gradientType == "numerical" ||
		( gradientType == "mixed" && contains(gradIdNumerical, i+1)))) {
        fd_grad_asv_out[i] = 1;
        fd_grad_flag = true;
        if (intervalType == "forward")
          map_asv_out[i] |= 1; // activate 1st bit
        use_est_deriv = true;
      }
      else { // could happen if an iterator requiring gradients is selected
        // with no_gradients or unsupported vendor numerical gradients
        // and lacks a separate error check.
        Cerr << "Error: Model '" << model_id()
             << "' received unsupported gradient request from ASV in "
             << "Model::manage_asv." << std::endl;
        abort_handler(MODEL_ERROR);
      }
      if ( surrogate_response_mode() != AUTO_CORRECTED_SURROGATE &&
           ( hessianType == "quasi" ||
             ( hessianType == "mixed" && contains(hessIdQuasi, i+1) ) ) )
        use_est_deriv = true;
    }

    // Function Hessian requests
    if (asv_in[i] & 4) {
      if ( hessianType == "analytic" ||
           ( hessianType == "mixed" && contains(hessIdAnalytic, i+1) ) )
        map_asv_out[i] |= 4; // activate 3rd bit
      else if ( hessianType == "numerical" ||
                ( hessianType == "mixed" && contains(hessIdNumerical, i+1) ) ) {
        if ( gradientType == "analytic" ||
             ( gradientType == "mixed" && contains(gradIdAnalytic, i+1) ) ) {
          // numerical Hessians from 1st-order gradient differences
          fd_hess_asv_out[i] = 2;
          map_asv_out[i] |= 2; // activate 2nd bit
        }
        else { // numerical Hessians from 2nd-order function differences
          fd_hess_asv_out[i] = 1;
          map_asv_out[i] |= 1; // activate 1st bit
        }
        use_est_deriv = true;
      }
      else if ( hessianType == "quasi" ||
                (hessianType == "mixed" && contains(hessIdQuasi, i+1))) {
        quasi_hess_asv_out[i] = 2; // value not currently used
        use_est_deriv = true; // update_response needed even if no secant update
      }
      else { // could happen if an iterator requiring Hessians is selected
        // with no_hessians and it lacks a separate error check.
        Cerr << "Error: Model '" << model_id()
             << "' received unsupported Hessian request from ASV in "
             << "Model::manage_asv." << std::endl;
        abort_handler(MODEL_ERROR);
      }
    }
  }

  // Depending on bounds-respecting differencing, finite difference gradients
  // may require f(x0).  The following computes the step and updates shortStep.
  if (fd_grad_flag && !ignoreBounds) { // protect call to forward_grad_step
    size_t num_deriv_vars = orig_dvv.size();

    // define lower/upper bounds for finite differencing and cv_ids
    RealVector x0, fd_lb, fd_ub;
    bool active_derivs, inactive_derivs; // derivs w.r.t. {active,inactive} vars
    SizetMultiArrayConstView cv_ids = 
      initialize_x0_bounds(orig_dvv, active_derivs, inactive_derivs, x0,
			   fd_lb, fd_ub);

    // Accumulate short step over all derivative variables
    bool short_step = false;
    for (size_t j=0; j<num_deriv_vars; j++) {
      size_t xj_index = find_index(cv_ids, orig_dvv[j]);
      Real x0_j = x0[xj_index], lb_j = fd_lb[j], ub_j = fd_ub[j];
      
      // NOTE: resets shortStep to false for each variable
      Real h = forward_grad_step(num_deriv_vars, xj_index, x0_j, lb_j, ub_j);
      if (intervalType == "central")
        Real h2 = FDstep2(x0_j, lb_j, ub_j, h);
      
      if (shortStep)
        short_step = true;
    }
    
    // update ASV with f(x0) requests needed for shortStep
    for (i=0; i<asv_len; ++i)
      if ( (fd_grad_asv_out[i] & 1) && short_step) 
        map_asv_out[i] |= 1; // activate 1st bit
  }

  return use_est_deriv;
}


/** Constructor helper to manage model recastings for data import/export. */
bool Model::manage_data_recastings()
{
  if (modelRep) // should not occur: protected fn only used by the letter
    return modelRep->manage_data_recastings(); // fwd to letter
  else { // letter lacking redefinition of virtual fn.
    // Test for any recasting or nesting within actualModel: we assume that
    // user data import is post-nesting, but pre-recast.
    // (1) data is imported at the user-space level but then must be applied
    //     within the transformed space.  Transform imported data at run time
    //     in order to capture latest initialize() calls to RecastModels.
    // (2) stop the recursion if a nested model is encountered: we will apply
    //     any recastings that occur following the last nesting. 
    // (3) Additional surrogates in this recursion hierarchy are ignored.
    ModelList& sub_models = subordinate_models(); // populates/returns modelList
    ModelLIter ml_it; size_t i, num_models = sub_models.size();
    bool manage_recasting = false;
    recastFlags.assign(num_models, false);
    // detect recasting needs top down
    for (ml_it=sub_models.begin(), i=0; ml_it!=sub_models.end(); ++ml_it, ++i) {
      const String& m_type = ml_it->model_type();
      if (m_type == "recast" ||
	  m_type == "probability_transform") // + other Recast types...
	manage_recasting = recastFlags[i] = true;
      else if (m_type == "nested")
	break;
    }

    if (!manage_recasting) recastFlags.clear();
    return manage_recasting;
  }
}


void Model::
user_space_to_iterator_space(const Variables& user_vars,
			     const Response&  user_resp,
			     Variables& iter_vars, Response& iter_resp)
{
  if (modelRep) // fwd to letter
    return modelRep->user_space_to_iterator_space(user_vars, user_resp,
						  iter_vars, iter_resp);
  else { // letter lacking redefinition of virtual fn.

    iter_vars = user_vars.copy(); // deep copy to preserve inactive in source
    iter_resp = user_resp;//.copy(); // shallow copy currently sufficient

    // apply recastings bottom up (e.g., for data import)
    // modelList assigned in manage_data_recastings() -> subordinate_models()
    // (don't want to incur this overhead for every import/export)
    ModelLRevIter ml_rit; size_t i;
    for (ml_rit =modelList.rbegin(), i=modelList.size()-1;
	 ml_rit!=modelList.rend(); ++ml_rit, --i)
      if (recastFlags[i]) {
	// utilize RecastModel::current{Variables,Response} to xform data
	Variables recast_vars = ml_rit->current_variables(); // shallow copy
	Response  recast_resp = ml_rit->current_response();  // shallow copy
	ActiveSet recast_set  = recast_resp.active_set();    // copy
	// to propagate vars bottom up, inverse of std transform is reqd
	RecastModel* recast_model_rep = (RecastModel*)ml_rit->model_rep();
	recast_model_rep->inverse_transform_variables(iter_vars, recast_vars);
	recast_model_rep->
	  inverse_transform_set(iter_vars, iter_resp.active_set(), recast_set);
	// to propagate response bottom up, std transform is used
	recast_resp.active_set(recast_set);
	recast_model_rep->
	  transform_response(recast_vars, iter_vars, iter_resp, recast_resp);
	// update active in iter_vars
	iter_vars.active_variables(recast_vars);
	// reassign resp rep pointer (no actual data copying)
	iter_resp = recast_resp; // sufficient for now...
	//iter_resp.active_set(recast_set);
	//iter_resp.update(recast_resp);
      }
  }
}


void Model::
iterator_space_to_user_space(const Variables& iter_vars,
			     const Response&  iter_resp,
			     Variables& user_vars, Response& user_resp)
{
  if (modelRep) // fwd to letter
    return modelRep->iterator_space_to_user_space(iter_vars, iter_resp,
						  user_vars, user_resp);
  else { // letter lacking redefinition of virtual fn.

    user_vars = iter_vars.copy(); // deep copy to preserve inactive in source
    user_resp = iter_resp;//.copy(); // shallow copy currently sufficient

    // apply recastings top down (e.g., for data export)
    // modelList assigned in manage_data_recastings() -> subordinate_models()
    // (don't want to incur this overhead for every import/export)
    ModelLIter ml_it; size_t i;
    for (ml_it=modelList.begin(), i=0; ml_it!=modelList.end(); ++ml_it, ++i)
      if (recastFlags[i]) {
	// utilize RecastModel::current{Variables,Response} to xform data
	Variables recast_vars = ml_it->current_variables(); // shallow copy
	Response  recast_resp = ml_it->current_response();  // shallow copy
	ActiveSet recast_set  = recast_resp.active_set();   // copy
	// to propagate vars top down, forward transform is reqd
	RecastModel* recast_model_rep = (RecastModel*)ml_it->model_rep();
	recast_model_rep->transform_variables(user_vars, recast_vars);
	recast_model_rep->
	  transform_set(user_vars, user_resp.active_set(), recast_set);
	// to propagate response top down, inverse transform is used.  Note:
	// derivatives are not currently exported --> a no-op for Nataf.
	recast_resp.active_set(recast_set);
	recast_model_rep->inverse_transform_response(recast_vars, user_vars,
						     user_resp, recast_resp);
	// update active in iter_vars
	user_vars.active_variables(recast_vars);
	// reassign resp rep pointer (no actual data copying)
	user_resp = recast_resp; // sufficient for now...
	//user_resp.active_set(recast_set);
	//user_resp.update(recast_resp);
      }
  }
}


void Model::derived_evaluate(const ActiveSet& set)
{
  if (modelRep) // should not occur: protected fn only used by the letter
    modelRep->derived_evaluate(set); // envelope fwd to letter
  else { // letter lacking redefinition of virtual fn.
    Cerr << "Error: Letter lacking redefinition of virtual derived_compute_"
         << "response() function.\nNo default defined at base class."
	 << std::endl;
    abort_handler(MODEL_ERROR);
  }
}


void Model::derived_evaluate_nowait(const ActiveSet& set)
{
  if (modelRep) // should not occur: protected fn only used by the letter
    modelRep->derived_evaluate_nowait(set); // envelope fwd to letter
  else { // letter lacking redefinition of virtual fn.
    Cerr << "Error: Letter lacking redefinition of virtual derived_asynch_"
         << "evaluate() function.\nNo default defined at base class."
         << std::endl;
    abort_handler(MODEL_ERROR);
  }
}


const IntResponseMap& Model::derived_synchronize()
{
  if (!modelRep) { // letter lacking redefinition of virtual fn.
    Cerr << "Error: Letter lacking redefinition of virtual derived_synchronize"
         << "() function.\n       derived_synchronize is not available for this"
	 << " Model." << std::endl;
    abort_handler(MODEL_ERROR);
  }

  // should not occur: protected fn only used by the letter
  return modelRep->derived_synchronize(); // envelope fwd to letter
}


const IntResponseMap& Model::derived_synchronize_nowait()
{
  if (!modelRep) { // letter lacking redefinition of virtual fn.
    Cerr << "Error: Letter lacking redefinition of virtual derived_synchronize"
         << "_nowait() function.\n       derived_synchronize_nowait is not "
	 << "available for this Model." << std::endl;
    abort_handler(MODEL_ERROR);
  }

  // should not occur: protected fn only used by the letter
  return modelRep->derived_synchronize_nowait(); // envelope fwd to letter
}


bool Model::derived_master_overload() const
{
  if (modelRep) // should not occur: protected fn only used by the letter
    return modelRep->derived_master_overload(); // envelope fwd to letter
  else // letter lacking redefinition of virtual fn.
    return false; // default for Surrogate models
}


/** return by reference requires use of dummy objects, but is
    important to allow use of assign_rep() since this operation must
    be performed on the original envelope object. */
Iterator& Model::subordinate_iterator()
{
  if (modelRep)
    return modelRep->subordinate_iterator(); // envelope fwd to letter
  else // letter lacking redefinition of virtual fn.
    return dummy_iterator; // return null/empty envelope
}


/** return by reference requires use of dummy objects, but is
    important to allow use of assign_rep() since this operation must
    be performed on the original envelope object. */
Model& Model::subordinate_model()
{
  if (modelRep) // envelope fwd to letter
    return modelRep->subordinate_model();
  else // letter lacking redefinition of virtual fn.
    return dummy_model; // return null/empty envelope
}


void Model::active_model_key(const UShortArray& mi_key)
{
  if (modelRep) // envelope fwd to letter
    modelRep->active_model_key(mi_key);
  else {
    Cerr << "Error: Letter lacking redefinition of virtual active_model_key() "
	 << "function.\n       model key activation is not supported by this "
	 << "Model class." << std::endl;
    abort_handler(MODEL_ERROR);
  }
}


void Model::clear_model_keys()
{
  if (modelRep) // envelope fwd to letter
    modelRep->clear_model_keys();
  else {
    Cerr << "Error: Letter lacking redefinition of virtual clear_model_keys() "
	 << "function.\n       model keys are not supported by this Model "
	 << "class." << std::endl;
    abort_handler(MODEL_ERROR);
  }
}


size_t Model::qoi() const
{
  if (modelRep) // envelope fwd to letter
    return modelRep->qoi();
  else // default for models without aggregation
    return response_size();
}


/** return by reference requires use of dummy objects, but is
    important to allow use of assign_rep() since this operation must
    be performed on the original envelope object. */
Model& Model::surrogate_model()
{
  if (modelRep) // envelope fwd to letter
    return modelRep->surrogate_model();
  else // letter lacking redefinition of virtual fn.
    return dummy_model; // default is no surrogate -> return empty envelope
}


void Model::
surrogate_model_key(unsigned short lf_model_index,
		    unsigned short lf_soln_lev_index)
{
  if (modelRep) // envelope fwd to letter
    modelRep->surrogate_model_key(lf_model_index, lf_soln_lev_index);
  //else no-op
}


void Model::surrogate_model_key(const UShortArray& lf_key)
{
  if (modelRep) // envelope fwd to letter
    modelRep->surrogate_model_key(lf_key);
  //else no-op
}


const UShortArray& Model::surrogate_model_key() const
{
  if (!modelRep) {
    Cerr << "Error: Letter lacking redefinition of virtual surrogate_model_key"
	 << "() function.\n       active surrogate model indices are not "
	 << "supported by this Model class." << std::endl;
    abort_handler(MODEL_ERROR);
  }

  return modelRep->surrogate_model_key();
}


/** return by reference requires use of dummy objects, but is
    important to allow use of assign_rep() since this operation must
    be performed on the original envelope object. */
Model& Model::truth_model()
{
  if (modelRep) // envelope fwd to letter
    return modelRep->truth_model();
  else // letter lacking redefinition of virtual fn.
    return *this; // default is no surrogate -> return this model instance
}


void Model::
truth_model_key(unsigned short hf_model_index, unsigned short hf_soln_lev_index)
{
  if (modelRep) // envelope fwd to letter
    modelRep->truth_model_key(hf_model_index, hf_soln_lev_index);
  //else no-op
}


void Model::truth_model_key(const UShortArray& hf_key)
{
  if (modelRep) // envelope fwd to letter
    modelRep->truth_model_key(hf_key);
  //else no-op
}


const UShortArray& Model::truth_model_key() const
{
  if (!modelRep) {
    Cerr << "Error: Letter lacking redefinition of virtual truth_model_key() "
	 << "function.\n       active truth_model indices are not supported "
	 << "by this Model class." << std::endl;
    abort_handler(MODEL_ERROR);
  }

  return modelRep->truth_model_key();
}


/** since modelList is built with list insertions (using envelope
    copies), these models may not be used for model.assign_rep() since
    this operation must be performed on the original envelope object.
    They may, however, be used for letter-based operations (including
    assign_rep() on letter contents such as an interface). */
ModelList& Model::subordinate_models(bool recurse_flag)
{
  if (modelRep) // envelope fwd to letter
    return modelRep->subordinate_models(recurse_flag);
  else { // letter (not virtual)
    modelList.clear();
    derived_subordinate_models(modelList, recurse_flag);
    return modelList;
  }
}


void Model::derived_subordinate_models(ModelList& ml, bool recurse_flag)
{
  if (modelRep) // envelope fwd to letter
    modelRep->derived_subordinate_models(ml, recurse_flag);
  // else: default implementation (SimulationModel) is no-op.
}


void Model::resize_from_subordinate_model(size_t depth)
{
  if (modelRep) // envelope fwd to letter
    modelRep->resize_from_subordinate_model(depth);
  // else default if no redefinition is no-op
}


/** used only for instantiate-on-the-fly model recursions (all RecastModel
    instantiations and alternate DataFitSurrModel instantiations).  Simulation,
    Hierarchical, and Nested Models do not redefine the function since they
    do not support instantiate-on-the-fly.  This means that the recursion
    will stop as soon as it encounters a Model that was instantiated normally,
    which is appropriate since ProblemDescDB-constructed Models use top-down
    information flow and do not require bottom-up updating. */
void Model::update_from_subordinate_model(size_t depth)
{
  if (modelRep) // envelope fwd to letter
    modelRep->update_from_subordinate_model(depth);
  // else default if no redefinition is no-op
}


/** return by reference requires use of dummy objects, but is
    important to allow use of assign_rep() since this operation must
    be performed on the original envelope object. */
Interface& Model::derived_interface()
{
  if (modelRep)
    return modelRep->derived_interface(); // envelope fwd to letter
  else // letter lacking redefinition of virtual fn.
    return dummy_interface; // return null/empty envelope
}


/** return the number of levels within a solution / discretization hierarchy. */
size_t Model::solution_levels(bool lwr_bnd) const
{
  if (modelRep)
    return modelRep->solution_levels(lwr_bnd); // envelope fwd to letter
  else // letter lacking redefinition of virtual fn.
    return (lwr_bnd) ? 1 : 0;
}


/** activate a particular level within a solution / discretization hierarchy. */
void Model::solution_level_index(unsigned short index)
{
  if (modelRep)
    modelRep->solution_level_index(index); // envelope fwd to letter
  else { // letter lacking redefinition of virtual fn.
    Cerr << "Error: Letter lacking redefinition of virtual solution_level_index"
         << "() function.\n       solution_level_index is not supported by this"
	 << " Model class." << std::endl;
    abort_handler(MODEL_ERROR);
  }
}


unsigned short Model::solution_level_index() const
{
  if (!modelRep) { // letter lacking redefinition of virtual fn.
    Cerr << "Error: Letter lacking redefinition of virtual solution_level_index"
         << "() function.\n       solution_level_index is not supported by this"
	 << " Model class." << std::endl;
    abort_handler(MODEL_ERROR);
  }

  return modelRep->solution_level_index(); // envelope fwd to letter
}


RealVector Model::solution_level_costs() const
{
  if (!modelRep) { // letter lacking redefinition of virtual fn.
    Cerr << "Error: Letter lacking redefinition of virtual solution_level_costs"
         << "() function.\n       solution_level_costs is not supported by "
	 << "this Model class." << std::endl;
    abort_handler(MODEL_ERROR);
  }

  return modelRep->solution_level_costs(); // envelope fwd to letter
}


Real Model::solution_level_cost() const
{
  if (!modelRep) { // letter lacking redefinition of virtual fn.
    Cerr << "Error: Letter lacking redefinition of virtual solution_level_cost"
         << "() function.\n       solution_level_cost is not supported by this "
	 << "Model class." << std::endl;
    abort_handler(MODEL_ERROR);
  }

  return modelRep->solution_level_cost(); // envelope fwd to letter
}


/** return by reference requires use of dummy objects, but is
    important to allow use of assign_rep() since this operation must
    be performed on the original envelope object. */
const String& Model::interface_id() const
{
  if (modelRep)
    return modelRep->interface_id(); // envelope fwd to letter
  else // letter lacking redefinition of virtual fn.
    return dummy_interface.interface_id(); // return empty string
}


void Model::
primary_response_fn_weights(const RealVector& wts, bool recurse_flag)
{
  if (modelRep) // envelope fwd to letter
    modelRep->primary_response_fn_weights(wts, recurse_flag);
  else // default does not support recursion (SimulationModel, NestedModel)
    primaryRespFnWts = wts;
}


void Model::surrogate_function_indices(const IntSet& surr_fn_indices)
{
  if (modelRep)
    modelRep->surrogate_function_indices(surr_fn_indices); // fwd to letter
  // else: default implementation is no-op
}


/** This function assumes derivatives with respect to the active
    continuous variables.  Therefore, concurrency with respect to the
    inactive continuous variables is not captured. */
int Model::derivative_concurrency() const
{
  if (modelRep)
    return modelRep->derivative_concurrency(); // envelope fwd to letter
  else { // not a virtual function: base class definition for all letters
    int deriv_conc = 1;
    if ( (gradientType=="numerical" || gradientType=="mixed") &&
	 methodSource == "dakota" )
      deriv_conc += (intervalType == "central") ? 2*numDerivVars : numDerivVars;
    if ( hessianType == "numerical" ||
	 ( hessianType == "mixed" && !hessIdNumerical.empty())) {
      if (gradientType == "analytic")
	deriv_conc += numDerivVars;
      else if (gradientType == "numerical")
	deriv_conc += 2*numDerivVars*numDerivVars;
      else if (gradientType == "mixed") {
	bool first_order = false, second_order = false;
	if (hessianType == "mixed") { // mixed Hessians with mixed gradients
	  for (ISCIter cit=hessIdNumerical.begin();
	       cit!=hessIdNumerical.end(); ++cit) {
	    if (contains(gradIdAnalytic, *cit))
	      first_order  = true;
	    else
	      second_order = true;
	  }
	}
	else // numerical Hessians with mixed gradients
	  first_order = second_order = true;
	// First and second order differences are not mutually exclusive
	if (first_order)  // 1st-order forward gradient differences
	  deriv_conc += numDerivVars;
	if (second_order) // 2nd-order central function differences
	  deriv_conc += 2*numDerivVars*numDerivVars;
      }
    }
    return deriv_conc;
  }
}


Pecos::ProbabilityTransformation& Model::probability_transformation()
{
  if (!modelRep) { // letter lacking redefinition of virtual fn.
    Cerr << "Error: Letter lacking redefinition of virtual probability_"
	 << "transformation() function.\n       Probability transformations "
	 << "are not supported by this Model class." << std::endl;
    abort_handler(MODEL_ERROR);
  }

  return modelRep->probability_transformation(); // envelope fwd to letter
}


bool Model::initialize_mapping(ParLevLIter pl_iter)
{
  if (modelRep)
    return modelRep->initialize_mapping(pl_iter);
  else {
    // restore initial states for re-entrancy
    currentResponse.reset(); // for completeness
    if (!warmStartFlag) {
      // Dakota::Variables does not support reset() since initial points are not
      // cached in Model/Variables -- they are generally (re)set from Iterator.
      //currentVariables.reset(); // not supported

      if (!quasiHessians.empty()) {
	for (size_t i=0; i<numFns; ++i)
	  quasiHessians[i] = 0.;
	numQuasiUpdates.assign(numFns, 0);// {x,fnGrads}Prev will be overwritten
      }
    }

    mappingInitialized = true;

    return false; // size did not change
  }
}


bool Model::finalize_mapping()
{
  if (modelRep)
    return modelRep->finalize_mapping();
  else { // base class behavior
    mappingInitialized = false;
    return false; // size did not change
  }
}


bool Model::resize_pending() const
{
  if (modelRep)
    return modelRep->resize_pending();
  else // Base class default is false
    return false;
}


void Model::build_approximation()
{
  if (modelRep) // envelope fwd to letter
    modelRep->build_approximation();
  else { // letter lacking redefinition of virtual fn.
    Cerr << "Error: Letter lacking redefinition of virtual build_approximation"
         << "() function.\nThis model does not support approximation "
	 << "construction." << std::endl;
    abort_handler(MODEL_ERROR);
  }
}


bool Model::
build_approximation(const Variables& vars, const IntResponsePair& response_pr)
{
  if (!modelRep) { // letter lacking redefinition of virtual fn.
    Cerr << "Error: Letter lacking redefinition of virtual build_approximation"
         << "(Variables, IntResponsePair) function.\nThis model does not "
	 << "support constrained approximation construction." << std::endl;
    abort_handler(MODEL_ERROR);
  }

  // envelope fwd to letter
  return modelRep->build_approximation(vars, response_pr);
}


void Model::rebuild_approximation()
{
  if (modelRep) // envelope fwd to letter
    modelRep->rebuild_approximation();
  else
    build_approximation(); // default: build from scratch
}


void Model::update_approximation(bool rebuild_flag)
{
  if (modelRep) // envelope fwd to letter
    modelRep->update_approximation(rebuild_flag);
  else { // letter lacking redefinition of virtual fn.
    Cerr << "Error: Letter lacking redefinition of virtual update_"
	 << "approximation(bool) function.\nThis model does not support "
	 << "approximation updating." << std::endl;
    abort_handler(MODEL_ERROR);
  }
}


void Model::
update_approximation(const Variables& vars, const IntResponsePair& response_pr,
		     bool rebuild_flag)
{
  if (modelRep) // envelope fwd to letter
    modelRep->update_approximation(vars, response_pr, rebuild_flag);
  else { // letter lacking redefinition of virtual fn.
    Cerr << "Error: Letter lacking redefinition of virtual update_approximation"
         << "(Variables, IntResponsePair) function.\nThis model does not "
	 << "support approximation updating." << std::endl;
    abort_handler(MODEL_ERROR);
  }
}


void Model::
update_approximation(const VariablesArray& vars_array,
		     const IntResponseMap& resp_map, bool rebuild_flag)
{
  if (modelRep) // envelope fwd to letter
    modelRep->update_approximation(vars_array, resp_map, rebuild_flag);
  else { // letter lacking redefinition of virtual fn.
    Cerr << "Error: Letter lacking redefinition of virtual update_approximation"
         << "(VariablesArray, IntResponseMap) function.\nThis model does not "
         << "support approximation updating." << std::endl;
    abort_handler(MODEL_ERROR);
  }
}


void Model::
update_approximation(const RealMatrix& samples, const IntResponseMap& resp_map,
		     bool rebuild_flag)
{
  if (modelRep) // envelope fwd to letter
    modelRep->update_approximation(samples, resp_map, rebuild_flag);
  else { // letter lacking redefinition of virtual fn.
    Cerr << "Error: Letter lacking redefinition of virtual update_approximation"
         << "(RealMatrix, IntResponseMap) function.\nThis model does not "
         << "support approximation updating." << std::endl;
    abort_handler(MODEL_ERROR);
  }
}


void Model::append_approximation(bool rebuild_flag)
{
  if (modelRep) // envelope fwd to letter
    modelRep->append_approximation(rebuild_flag);
  else { // letter lacking redefinition of virtual fn.
    Cerr << "Error: Letter lacking redefinition of virtual append_"
	 << "approximation(bool) function.\nThis model does not support "
	 << "approximation appending." << std::endl;
    abort_handler(MODEL_ERROR);
  }
}


void Model::
append_approximation(const Variables& vars, const IntResponsePair& response_pr,
		     bool rebuild_flag)
{
  if (modelRep) // envelope fwd to letter
    modelRep->append_approximation(vars, response_pr, rebuild_flag);
  else { // letter lacking redefinition of virtual fn.
    Cerr << "Error: Letter lacking redefinition of virtual append_approximation"
         << "(Variables, IntResponsePair) function.\nThis model does not "
	 << "support approximation appending." << std::endl;
    abort_handler(MODEL_ERROR);
  }
}


void Model::
append_approximation(const VariablesArray& vars_array,
		     const IntResponseMap& resp_map, bool rebuild_flag)
{
  if (modelRep) // envelope fwd to letter
    modelRep->append_approximation(vars_array, resp_map, rebuild_flag);
  else { // letter lacking redefinition of virtual fn.
    Cerr << "Error: Letter lacking redefinition of virtual append_approximation"
         << "(VariablesArray, IntResponseMap) function.\nThis model does not "
         << "support approximation appending." << std::endl;
    abort_handler(MODEL_ERROR);
  }
}


void Model::
append_approximation(const RealMatrix& samples, const IntResponseMap& resp_map,
		     bool rebuild_flag)
{
  if (modelRep) // envelope fwd to letter
    modelRep->append_approximation(samples, resp_map, rebuild_flag);
  else { // letter lacking redefinition of virtual fn.
    Cerr << "Error: Letter lacking redefinition of virtual append_approximation"
         << "(RealMatrix, IntResponseMap) function.\nThis model does not "
         << "support approximation appending." << std::endl;
    abort_handler(MODEL_ERROR);
  }
}


void Model::pop_approximation(bool save_surr_data, bool rebuild_flag)
{
  if (modelRep) // envelope fwd to letter
    modelRep->pop_approximation(save_surr_data, rebuild_flag);
  else { // letter lacking redefinition of virtual fn.
    Cerr << "Error: Letter lacking redefinition of virtual\n       "
	 << "pop_approximation(bool, bool) function.  This model does not\n"
	 << "       support approximation data removal." << std::endl;
    abort_handler(MODEL_ERROR);
  }
}


void Model::push_approximation()
{
  if (modelRep) // envelope fwd to letter
    modelRep->push_approximation();
  else { // letter lacking redefinition of virtual fn.
    Cerr << "Error: Letter lacking redefinition of virtual push_approximation()"
	 << " function.\n       This model does not support approximation"
	 << " augmentation." << std::endl;
    abort_handler(MODEL_ERROR);
  }
}


bool Model::push_available()
{ return (modelRep) ? modelRep->push_available() : false; }


void Model::finalize_approximation()
{
  if (modelRep) // envelope fwd to letter
    modelRep->finalize_approximation();
  else { // letter lacking redefinition of virtual fn.
    Cerr << "Error: Letter lacking redefinition of virtual finalize_"
	 << "approximation() function.\n       This model does not support "
	 << "approximation finalization." << std::endl;
    abort_handler(MODEL_ERROR);
  }
}


void Model::combine_approximation()
{
  if (modelRep) // envelope fwd to letter
    modelRep->combine_approximation();
  else { // letter lacking redefinition of virtual fn.
    Cerr << "Error: Letter lacking redefinition of virtual combine_"
	 << "approximation() function.\n       This model does not support "
	 << "approximation combination." << std::endl;
    abort_handler(MODEL_ERROR);
  }
}


void Model::combined_to_active(bool clear_combined)
{
  if (modelRep) // envelope fwd to letter
    modelRep->combined_to_active(clear_combined);
  else { // letter lacking redefinition of virtual fn.
    Cerr << "Error: Letter lacking redefinition of virtual combined_to_active()"
	 << " function.\n       This model does not support approximation"
	 << " combination." << std::endl;
    abort_handler(MODEL_ERROR);
  }
}


void Model::clear_inactive()
{
  if (modelRep) // envelope fwd to letter
    modelRep->clear_inactive();
  //else // letter lacking redefinition of virtual fn.
  //  default: no inactive data to clear
}


void Model::run_dace()
{
  if (modelRep) // envelope fwd to letter
    modelRep->run_dace();
  else { // letter lacking redefinition of virtual fn.
    Cerr << "Error: Letter lacking redefinition of virtual run_dace() function."
	 << "\n       This model does not support DACE executions."<< std::endl;
    abort_handler(MODEL_ERROR);
  }
}


/*
const VariablesArray Model::build_variables() const
{
  if (modelRep) // envelope fwd to letter
    return modelRep->build_variables();
  else { // letter lacking redefinition of virtual fn.
    Cerr << "Error: Letter lacking redefinition of virtual build_variables()"
         << "\n       This model does not support build variables retrieval."
	 << std::endl;
    abort_handler(MODEL_ERROR);
  }
}


const ResponseArray Model::build_responses() const
{
  if (modelRep) // envelope fwd to letter
    return modelRep->build_responses();
  else { // letter lacking redefinition of virtual fn.
    Cerr << "Error: Letter lacking redefinition of virtual build_responses()"
         << "\n       This model does not support build responses retrieval."
	 << std::endl;
    abort_handler(MODEL_ERROR);
  }
}
*/


bool Model::force_rebuild()
{
  if (modelRep) // envelope fwd to letter
    return modelRep->force_rebuild();
  else // default if no letter redefinition of virtual fn.
    return false;
}


SharedApproxData& Model::shared_approximation()
{
  if (!modelRep) { // letter lacking redefinition of virtual fn.
    Cerr << "Error: Letter lacking redefinition of virtual shared_approximation"
         << "() function.\nThis model does not support approximations."
	 << std::endl;
    abort_handler(MODEL_ERROR);
  }

  // envelope fwd to letter
  return modelRep->shared_approximation();
}


std::vector<Approximation>& Model::approximations()
{
  if (!modelRep) { // letter lacking redefinition of virtual fn.
    Cerr << "Error: Letter lacking redefinition of virtual approximations() "
         << "function.\nThis model does not support approximations."
	 << std::endl;
    abort_handler(MODEL_ERROR);
  }

  // envelope fwd to letter
  return modelRep->approximations();
}


const RealVectorArray& Model::approximation_coefficients(bool normalized)
{
  if (!modelRep) { // letter lacking redefinition of virtual fn.
    Cerr << "Error: Letter lacking redefinition of virtual approximation_"
         << "coefficients() function.\nThis model does not support "
         << "approximations." << std::endl;
    abort_handler(MODEL_ERROR);
  }

  // envelope fwd to letter
  return modelRep->approximation_coefficients(normalized);
}


void Model::
approximation_coefficients(const RealVectorArray& approx_coeffs,
			   bool normalized)
{
  if (modelRep) // envelope fwd to letter
    modelRep->approximation_coefficients(approx_coeffs, normalized);
  else { // letter lacking redefinition of virtual fn.
    Cerr << "Error: Letter lacking redefinition of virtual approximation_"
         << "coefficients() function.\n       This model does not support "
         << "approximations." << std::endl;
    abort_handler(MODEL_ERROR);
  }
}


const RealVector& Model::approximation_variances(const Variables& vars)
{
  if (!modelRep) { // letter lacking redefinition of virtual fn.
    Cerr << "Error: Letter lacking redefinition of virtual approximation_"
         << "variances() function.\nThis model does not support "
         << "approximations." << std::endl;
    abort_handler(MODEL_ERROR);
  }

  // envelope fwd to letter
  return modelRep->approximation_variances(vars);
}


const RealVector& Model::error_estimates()
{
  if (!modelRep) { // letter lacking redefinition of virtual fn.
    Cerr << "Error: Letter lacking redefinition of virtual error_estimates() "
	 << "function.\n       This model does not support error estimation."
	 << std::endl;
    abort_handler(MODEL_ERROR);
  }

  // envelope fwd to letter
  return modelRep->error_estimates();
}


const Pecos::SurrogateData& Model::
approximation_data(size_t fn_index, size_t d_index)
{
  if (!modelRep) { // letter lacking redefinition of virtual fn.
    Cerr << "Error: Letter lacking redefinition of virtual approximation_data()"
         << " function.\nThis model does not support approximations."
	 << std::endl;
    abort_handler(MODEL_ERROR);
  }

  // envelope fwd to letter
  return modelRep->approximation_data(fn_index, d_index);
}


void Model::surrogate_response_mode(short mode)
{
  if (modelRep) // envelope fwd to letter
    modelRep->surrogate_response_mode(mode);
  // else: default implementation is no-op
}


short Model::surrogate_response_mode() const
{
  if (modelRep) // envelope fwd to letter
    return modelRep->surrogate_response_mode();
  else // letter lacking redefinition of virtual fn.
    return 0; // default for non-surrogate models
}


void Model::link_multilevel_approximation_data()
{
  if (modelRep) // envelope fwd to letter
    modelRep->link_multilevel_approximation_data();
  else { // letter lacking redefinition of virtual fn.
    Cerr << "Error: Letter lacking redefinition of virtual link_multilevel_"
	 << "approximation_data() function.\nThis model does not support "
	 << "multilevel data." << std::endl;
    abort_handler(MODEL_ERROR);
  }
}


DiscrepancyCorrection& Model::discrepancy_correction()
{
  if (!modelRep) { // letter lacking redefinition of virtual fn.
    Cerr << "Error: Letter lacking redefinition of virtual discrepancy_"
	 << "correction() function.\nThis model does not support corrections."
	 << std::endl;
    abort_handler(MODEL_ERROR);
  }

  // envelope fwd to letter
  return modelRep->discrepancy_correction();
}


short Model::correction_type()
{
  if (modelRep) // envelope fwd to letter
    return modelRep->correction_type();
  else
    return NO_CORRECTION; // default for non-surrogate models
}


void Model::correction_type(short corr_type)
{
  if (modelRep) // envelope fwd to letter
    modelRep->correction_type(corr_type);
  //else no-op
}


void Model::single_apply(const Variables& vars, Response& resp,
			 const UShortArrayPair& keys)
{
  if (modelRep) // envelope fwd to letter
    modelRep->single_apply(vars, resp, keys);
  else { // letter lacking redefinition of virtual fn.
    Cerr << "Error: Letter lacking redefinition of virtual single_apply() "
	 << "function.\n." << std::endl;
    abort_handler(MODEL_ERROR);
  }
}


void Model::recursive_apply(const Variables& vars, Response& resp)
{
  if (modelRep) // envelope fwd to letter
    modelRep->recursive_apply(vars, resp);
  else { // letter lacking redefinition of virtual fn.
    Cerr << "Error: Letter lacking redefinition of virtual recursive_apply() "
	 << "function.\n." << std::endl;
    abort_handler(MODEL_ERROR);
  }
}


void Model::component_parallel_mode(short mode)
{
  if (modelRep) // envelope fwd to letter
    modelRep->component_parallel_mode(mode);
  // else: default implementation is no-op
}


IntIntPair Model::estimate_partition_bounds(int max_eval_concurrency)
{
  if (!modelRep) { // letter lacking redefinition of virtual fn.
    Cerr << "Error: Letter lacking redefinition of virtual "
	 << "estimate_partition_bounds() function.\n." << std::endl;
    abort_handler(MODEL_ERROR);
  }

  return modelRep->estimate_partition_bounds(max_eval_concurrency);
}


size_t Model::mi_parallel_level_index() const
{
  return (modelRep) ?
    modelRep->mi_parallel_level_index() : // envelope fwd to letter
    modelPCIter->mi_parallel_level_last_index(); // default definition
                   // (for Models without additional mi_pl recursions)
}


void Model::cache_unmatched_response(int raw_id)
{
  if (modelRep)
    modelRep->cache_unmatched_response(raw_id);
  else {
    // due to deriv estimation rekeying and removal of intermediate bookkeeping
    // data in Model::synchronize{,_nowait}(), caching needs to occur at the 
    // base class level using Model::responseMap, rather than derived maps.
    IntRespMIter rr_it = responseMap.find(raw_id);
    if (rr_it != responseMap.end()) {
      // insert unmatched record into cache:
      cachedResponseMap.insert(*rr_it);
      // not essential due to subsequent clear(), but avoid any redundancy:
      responseMap.erase(rr_it);
    }
  }
}


/** SimulationModels and HierarchSurrModels redefine this virtual function.
    A default value of "synchronous" prevents asynch local operations for:
\li NestedModels: a subIterator can support message passing parallelism,
    but not asynch local.
\li DataFitSurrModels: while asynch evals on approximations will work due
    to some added bookkeeping, avoiding them is preferable. */
short Model::local_eval_synchronization()
{
  if (modelRep) // should not occur: protected fn only used by the letter
    return modelRep->local_eval_synchronization(); // envelope fwd to letter
  else // letter lacking redefinition of virtual fn.
    return SYNCHRONOUS_INTERFACE; // default value
}


/** SimulationModels and HierarchSurrModels redefine this virtual function. */
int Model::local_eval_concurrency()
{
  if (modelRep) // should not occur: protected fn only used by the letter
    return modelRep->local_eval_concurrency(); // envelope fwd to letter
  else // letter lacking redefinition of virtual fn.
    return 0; // default value
}


void Model::serve_run(ParLevLIter pl_iter, int max_eval_concurrency)
{
  if (modelRep) // envelope fwd to letter
    modelRep->serve_run(pl_iter, max_eval_concurrency);
  else { // letter lacking redefinition of virtual fn.
    Cerr << "Error: Letter lacking redefinition of virtual serve_run() function"
	 << ".\nThis model does not support server operations." << std::endl;
    abort_handler(MODEL_ERROR);
  }
}


void Model::stop_servers()
{
  if (modelRep) // envelope fwd to letter
    modelRep->stop_servers();
  else { // letter lacking redefinition of virtual fn.
    Cerr << "Error: Letter lacking redefinition of virtual stop_servers() "
         << "function.\nThis model does not support server operations."
	 << std::endl;
    abort_handler(MODEL_ERROR);
  }
}


/** The init_communicators() and derived_init_communicators() functions are
    stuctured to avoid performing the messageLengths estimation more than once.
    init_communicators() (not virtual) performs the estimation and then
    forwards the results to derived_init_communicators (virtual) which uses
    the data in different contexts. */
void Model::
init_communicators(ParLevLIter pl_iter, int max_eval_concurrency,
		   bool recurse_flag)
{
  if (modelRep) // envelope fwd to letter
    modelRep->init_communicators(pl_iter, max_eval_concurrency, recurse_flag);
  else { // not a virtual function: base class definition for all letters

    // Undefined mi_pl can happen for IteratorScheduler::configure(), as
    // estimation of concurrency involves instantiation of Iterators
    // prior to IteratorScheduler::partition(), and some Iterators invoke
    // init_communicators() for contained helper iterators.  Abandoning a
    // parallel configuration means that these iterator instances should
    // be discarded and replaced once the mi_pl context is available.
    //if (!parallelLib.mi_parallel_level_defined())
    //  return;
    // Note for updated design: could replace with check miPLIters.size() <= 1,
    // but w_pl has now been expanded to be a sufficient starting pt for ie/ea
    // (meta-iterator partitioning is no longer required) --> leave commented
    // out for now. 

    // matches bcast in Model::serve_init() called from
    // IteratorScheduler::init_iterator().  bcastFlag assures that, when Model
    // recursions are present in Iterator instantiations, only the matching
    // Model instance participates in this collective communication.
    if (initCommsBcastFlag && pl_iter->server_communicator_rank() == 0)
      parallelLib.bcast(max_eval_concurrency, *pl_iter);

    // estimate messageLengths
    if (messageLengths.empty())
      estimate_message_lengths();

    // since the same Model instance may be reused in multiple contexts
    // (involving multiple calls to init_communicators()), multiple parallel
    // configurations must be supported.  This is managed using a map<> with
    // concurrency level as the lookup key.  Creation of a new parallel
    // configuration is avoided if an equivalent one already exists.
    SizetIntPair key(parallelLib.parallel_level_index(pl_iter),
		     max_eval_concurrency);
    std::map<SizetIntPair, ParConfigLIter>::iterator map_iter
      = modelPCIterMap.find(key);

    // NOTE: modelPCIter update belongs in set_communicators().  However, also
    // updating it here allows passing of analysisComm into a parallel plugin
    // interface constructor (see main.cpp).
    if (map_iter == modelPCIterMap.end()) { // this config does not yet exist

      // increment the PC every time (the first PC instance is wasted), such
      // that each Model points to its corresponding configuration, even if
      // incomplete (for a Model only contained subModels, no increment for
      // incomplete results in a shared complete configuration between top
      // level Model and subModel, and erroneous settings in top level
      // set_communicators()).
      //if ( parallelLib.num_parallel_configurations() > 1 ||
      //     parallelLib.parallel_configuration_is_complete() )
      parallelLib.increment_parallel_configuration(pl_iter);

      // Setting modelPCIter here is insufficient; it must be set at run time
      // (within set_communicators()) according to the iterator context.
      modelPCIterMap[key] = modelPCIter
	= parallelLib.parallel_configuration_iterator();
      derived_init_communicators(pl_iter, max_eval_concurrency, recurse_flag);
    }
    else
      modelPCIter = map_iter->second;
      // Parallel configuration already exists within the Model for this
      // concurrency level.  Configurations must also exist for any sub-models
      // -> no call to derived_init_communicators() needed.
  }
}


void Model::stop_init_communicators(ParLevLIter pl_iter)
{
  if (modelRep) // envelope fwd to letter
    modelRep->stop_init_communicators(pl_iter);
  else { // not a virtual function: base class definition for all letters
    int term_code = 0;
    parallelLib.bcast(term_code, *pl_iter);
  }
}


int Model::serve_init_communicators(ParLevLIter pl_iter)
{
  if (modelRep) // envelope fwd to letter
    return modelRep->serve_init_communicators(pl_iter);
  else { // not a virtual function: base class definition for all letters
    int max_eval_concurrency = 1, last_eval_concurrency = 1;
    while (max_eval_concurrency) {
      parallelLib.bcast(max_eval_concurrency, *pl_iter);
      if (max_eval_concurrency) {
	init_communicators(pl_iter, max_eval_concurrency);
	last_eval_concurrency = max_eval_concurrency;
      }
    }
    return last_eval_concurrency;
  }
}


void Model::stop_init_mapping(ParLevLIter pl_iter)
{
  if (modelRep) // envelope fwd to letter
    modelRep->stop_init_mapping(pl_iter);
  else {
    // Base class is a no-op
  }
}


int Model::serve_init_mapping(ParLevLIter pl_iter)
{
  if (modelRep) // envelope fwd to letter
    return modelRep->serve_init_mapping(pl_iter);
  else {
    // Base class is a no-op, return 0 since init_communicators() was not called
    return 0;
  }
}


void Model::stop_finalize_mapping(ParLevLIter pl_iter)
{
  if (modelRep) // envelope fwd to letter
    modelRep->stop_finalize_mapping(pl_iter);
  else {
    // Base class is a no-op
  }
}


int Model::serve_finalize_mapping(ParLevLIter pl_iter)
{
  if (modelRep) // envelope fwd to letter
    return modelRep->serve_finalize_mapping(pl_iter);
  else {
    // Base class is a no-op, return 0 since init_communicators() was not called
    return 0;
  }
}


void Model::warm_start_flag(const bool flag)
{
  if (modelRep) modelRep->warm_start_flag(flag);
  else          warmStartFlag = flag;
}


void Model::declare_sources() {
  if(modelRep) modelRep->declare_sources();
  else return;
}


void Model::
set_communicators(ParLevLIter pl_iter, int max_eval_concurrency,
		  bool recurse_flag)
{
  if (modelRep) // envelope fwd to letter
    modelRep->set_communicators(pl_iter, max_eval_concurrency, recurse_flag);
  else { // not a virtual function: base class definition for all letters

    SizetIntPair key(parallelLib.parallel_level_index(pl_iter),
		     max_eval_concurrency);
    std::map<SizetIntPair, ParConfigLIter>::iterator map_iter
      = modelPCIterMap.find(key);
    if (map_iter == modelPCIterMap.end()) { // this config does not exist
      Cerr << "Error: failure in parallel configuration lookup in "
           << "Model::set_communicators() for key(" << key.first << ", "
           << key.second << ")." << std::endl;
      abort_handler(MODEL_ERROR);
    }
    else
      modelPCIter = map_iter->second;

    // Unlike init_comms, set_comms DOES need to be recursed each time
    // to activate the correct comms at each level of the recursion.
    derived_set_communicators(pl_iter, max_eval_concurrency, recurse_flag);
  }
}


void Model::set_ie_asynchronous_mode(int max_eval_concurrency)
{
  // no rep forward required: called from derived classes

  // Set asynchEvalFlag for either evaluation message passing or asynch local
  // evaluations (or both).  Note that asynch local analysis concurrency by
  // itself does not trigger an asynchronous model, since this concurrency
  // can be handled within a synchronous model evaluation.
  // In the case of Surrogate or Nested models, this sets the asynch flag for
  // the top level iterator & model; the asynch flag for the sub-iterator &
  // sub-model must be set by calling init_communicators on the sub-model
  // within derived_init_communicators.
  if (modelPCIter->ie_parallel_level_defined()) {
    const ParallelLevel& ie_pl = modelPCIter->ie_parallel_level();

    // Note: local_eval_synchronization() handles case of eval concurrency==1
    bool message_passing = ie_pl.message_pass(), asynch_local_eval
      = (local_eval_synchronization() == ASYNCHRONOUS_INTERFACE);
    if ( message_passing || asynch_local_eval )
      asynchEvalFlag = true;

    // Set evaluationCapacity for use by iterators (e.g., COLINY).
    int local_eval_conc = local_eval_concurrency();
    if (message_passing) { // message passing mode
      evaluationCapacity = ie_pl.num_servers();
      if (local_eval_conc) // hybrid mode: capacity augmented
	evaluationCapacity *= local_eval_conc;
    }
    else if (asynch_local_eval) // asynch local mode: capacity limited
      evaluationCapacity = (local_eval_conc)
	?  local_eval_conc : max_eval_concurrency;
  }
}


void Model::
free_communicators(ParLevLIter pl_iter, int max_eval_concurrency,
		   bool recurse_flag)
{
  if (modelRep) // envelope fwd to letter
    modelRep->free_communicators(pl_iter, max_eval_concurrency, recurse_flag);
  else { // not a virtual function: base class definition for all letters

    // Note: deallocations do not utilize reference counting -> the _first_
    // call to free a particular configuration deallocates it and all
    // subsequent calls are ignored (to prevent multiple deallocations).
    SizetIntPair key(parallelLib.parallel_level_index(pl_iter),
		     max_eval_concurrency);
    std::map<SizetIntPair, ParConfigLIter>::iterator map_iter
      = modelPCIterMap.find(key);
    if (map_iter != modelPCIterMap.end()) { // this config still exists
      modelPCIter = map_iter->second;
      derived_free_communicators(pl_iter, max_eval_concurrency, recurse_flag);
      modelPCIterMap.erase(key);
    }
  }
}


MPI_Comm Model::analysis_comm() const
{
  if (modelRep) // envelope fwd to letter
    return modelRep->analysis_comm();
  else
    return modelPCIter->ea_parallel_level().server_intra_communicator();
}


/** This functionality has been pulled out of init_communicators() and
    defined separately so that it may be used in those cases when
    messageLengths is needed but model.init_communicators() is not
    called, e.g., for the master processor in the self-scheduling of a
    concurrent iterator strategy. */
void Model::estimate_message_lengths()
{
  if (modelRep) // envelope fwd to letter
    modelRep->estimate_message_lengths();
  else { // not a virtual function: base class definition for all letters
    // currently, every processor does this estimation (no Bcast needed)
    messageLengths.assign(4, 0);

    if (parallelLib.mpirun_flag()) {
      MPIPackBuffer buff;

      // A Variables object could later be larger if it has string set
      // elements that are longer than the current value.  Create a
      // new Variables object and set the string variables to the
      // worst case before packing. Variables aren't aware of the set
      // elements, so set them here with helper functions.
      Variables new_vars(currentVariables.copy());
      assign_max_strings(mvDist, new_vars);

      buff << new_vars;
      messageLengths[0] = buff.size(); // length of message containing vars

      // The grad/Hessian arrays in currentResponse get dynamically resized as
      // needed.  Thesefore, the buffer estimation must assume the worst case.
      size_t num_deriv_vars = std::max(currentVariables.cv(),
                                       currentVariables.icv());
      Response new_response;
      if (num_deriv_vars >
	  currentResponse.active_set_derivative_vector().size()) {
	new_response = currentResponse.copy(); // deep copy
	ActiveSet new_set(numFns, num_deriv_vars);
	new_response.active_set(new_set); // resizes grad/Hessian arrays
      }
      else
	new_response = currentResponse; // shallow copy (shared representation)

      buff << new_response.active_set();
      messageLengths[1] = buff.size(); // length of message containing vars/set
      buff.reset();
      buff << new_response;
      messageLengths[2] = buff.size(); // length of message containing response
      buff.reset();
      ParamResponsePair current_pair(new_vars, interface_id(), new_response);
      buff << current_pair;
      messageLengths[3] = buff.size(); // length of message containing a PRPair
#ifdef MPI_DEBUG
      Cout << "Message Lengths:\n" << messageLengths << std::endl;
#endif // MPI_DEBUG
    }
  }
}


void Model::
assign_max_strings(const Pecos::MultivariateDistribution& mv_dist,
		   Variables& vars)
{
  Pecos::MarginalsCorrDistribution* mvd_rep
    = (Pecos::MarginalsCorrDistribution*)mv_dist.multivar_dist_rep();
  const SharedVariablesData& svd = vars.shared_data();
  StringSet ss; StringRealMap srm;
  size_t rv, start_rv, end_rv, adsv_index = 0,
    num_cv, num_div, num_dsv, num_drv;

  // discrete design set string
  svd.design_counts(num_cv, num_div, num_dsv, num_drv);
  start_rv = num_cv + num_div;  end_rv = start_rv + num_dsv;
  for (rv=start_rv; rv<end_rv; ++rv, ++adsv_index) {
    mvd_rep->pull_parameter<StringSet>(rv, Pecos::DSS_VALUES, ss);
    SSCIter max_it = max_string(ss);
    vars.all_discrete_string_variable(*max_it, adsv_index);
  }
  start_rv = end_rv + num_drv;

  // histogram pt string
  svd.aleatory_uncertain_counts(num_cv, num_div, num_dsv, num_drv);
  start_rv += num_cv + num_div;  end_rv = start_rv + num_dsv;
  for (rv=start_rv; rv<end_rv; ++rv, ++adsv_index) {
    mvd_rep->pull_parameter<StringRealMap>(rv, Pecos::H_BIN_PAIRS, srm);
    SRMCIter max_it = max_string(srm);
    vars.all_discrete_string_variable(max_it->first, adsv_index);
  }
  start_rv = end_rv + num_drv;

  // discrete epistemic set string
  svd.epistemic_uncertain_counts(num_cv, num_div, num_dsv, num_drv);
  start_rv += num_cv + num_div;  end_rv = start_rv + num_dsv;
  for (rv=start_rv; rv<end_rv; ++rv, ++adsv_index) {
    mvd_rep->pull_parameter<StringRealMap>(rv, Pecos::DUSS_VALUES_PROBS, srm);
    SRMCIter max_it = max_string(srm);
    vars.all_discrete_string_variable(max_it->first, adsv_index);
  }
  start_rv = end_rv + num_drv;

  // discrete state set string
  svd.state_counts(num_cv, num_div, num_dsv, num_drv);
  start_rv += num_cv + num_div;  end_rv = start_rv + num_dsv;
  for (rv=start_rv; rv<end_rv; ++rv, ++adsv_index) {
    mvd_rep->pull_parameter<StringSet>(rv, Pecos::DSS_VALUES, ss);
    SSCIter max_it = max_string(ss);
    vars.all_discrete_string_variable(*max_it, adsv_index);
  }
  //start_rv = end_rv + num_drv;
}


/** The init_serial() and derived_init_serial() functions are
    stuctured to separate base class (common) operations from derived
    class (specialized) operations. */
void Model::init_serial()
{
  if (modelRep) // envelope fwd to letter
    modelRep->init_serial();
  else { // not a virtual function: base class definition for all letters

    derived_init_serial();

    // restricted parallelism support: allow local asynchronous
    // operations but not message passing parallelism.
    if ( local_eval_synchronization() == ASYNCHRONOUS_INTERFACE )
      asynchEvalFlag = true;
  }
}


void Model::
derived_init_communicators(ParLevLIter pl_iter, int max_eval_concurrency,
			   bool recurse_flag)
{
  if (modelRep) // envelope fwd to letter
    modelRep->
      derived_init_communicators(pl_iter, max_eval_concurrency, recurse_flag);
  else { // letter lacking redefinition of virtual fn.
    Cerr << "Error: Letter lacking redefinition of virtual derived_init_"
	 << "communicators() function.\n       This model does not support "
	 << "communicator operations." << std::endl;
    abort_handler(MODEL_ERROR);
  }
}


void Model::derived_init_serial()
{
  if (modelRep) // envelope fwd to letter
    modelRep->derived_init_serial();
  else { // letter lacking redefinition of virtual fn.
    Cerr << "Error: Letter lacking redefinition of virtual derived_init_serial"
         << "() function.\nNo default defined at base class." << std::endl;
    abort_handler(MODEL_ERROR);
  }
}


void Model::
derived_set_communicators(ParLevLIter pl_iter, int max_eval_concurrency,
			  bool recurse_flag)
{
  if (modelRep) // envelope fwd to letter
    modelRep->
      derived_set_communicators(pl_iter, max_eval_concurrency, recurse_flag);
  // else default is nothing additional beyond set_communicators()
}


void Model::
derived_free_communicators(ParLevLIter pl_iter, int max_eval_concurrency,
			   bool recurse_flag)
{
  if (modelRep) // envelope fwd to letter
    modelRep->
      derived_free_communicators(pl_iter, max_eval_concurrency, recurse_flag);
  // else default is nothing additional beyond free_communicators()
}


void Model::
nested_variable_mappings(const SizetArray& c_index1,
			 const SizetArray& di_index1,
			 const SizetArray& ds_index1,
			 const SizetArray& dr_index1,
			 const ShortArray& c_target2,
			 const ShortArray& di_target2,
			 const ShortArray& ds_target2,
			 const ShortArray& dr_target2)
{
  if (modelRep)
    modelRep->nested_variable_mappings(c_index1, di_index1, ds_index1,
				       dr_index1, c_target2, di_target2,
				       ds_target2, dr_target2);
  //else no-op
}


const SizetArray& Model::nested_acv1_indices() const
{
  if (!modelRep) {
    Cerr << "Error: Letter lacking redefinition of virtual nested_acv1_indices"
         << "() function.\nNo default defined at base class." << std::endl;
    abort_handler(MODEL_ERROR);
  }
  return modelRep->nested_acv1_indices();
}


const ShortArray& Model::nested_acv2_targets() const
{
  if (!modelRep) {
    Cerr << "Error: Letter lacking redefinition of virtual nested_acv2_targets"
         << "() function.\nNo default defined at base class." << std::endl;
    abort_handler(MODEL_ERROR);
  }
  return modelRep->nested_acv2_targets();
}


short Model::query_distribution_parameter_derivatives() const
{
  if (modelRep)
    return modelRep->query_distribution_parameter_derivatives();
  else // default implementation
    return NO_DERIVS;
}


void Model::activate_distribution_parameter_derivatives()
{
  if (modelRep)
    return modelRep->activate_distribution_parameter_derivatives();
  // else no-op
}


void Model::deactivate_distribution_parameter_derivatives()
{
  if (modelRep)
    return modelRep->deactivate_distribution_parameter_derivatives();
  // else no-op
}


void Model::
trans_grad_X_to_U(const RealVector& fn_grad_x, RealVector& fn_grad_u,
		  const RealVector& x_vars)
{
  if (modelRep)
    modelRep->trans_grad_X_to_U(fn_grad_x, fn_grad_u, x_vars);
  else {
    Cerr << "Error: Letter lacking redefinition of virtual trans_grad_X_to_U"
         << "() function.\nNo default defined at base class." << std::endl;
    abort_handler(MODEL_ERROR);
  }
}


void Model::
trans_grad_U_to_X(const RealVector& fn_grad_u, RealVector& fn_grad_x,
		  const RealVector& x_vars)
{
  if (modelRep)
    modelRep->trans_grad_U_to_X(fn_grad_u, fn_grad_x, x_vars);
  else {
    Cerr << "Error: Letter lacking redefinition of virtual trans_grad_U_to_X"
         << "() function.\nNo default defined at base class." << std::endl;
    abort_handler(MODEL_ERROR);
  }
}


void Model::
trans_grad_X_to_S(const RealVector& fn_grad_x, RealVector& fn_grad_s,
		  const RealVector& x_vars)
{
  if (modelRep)
    modelRep->trans_grad_X_to_S(fn_grad_x, fn_grad_s, x_vars);
  else {
    Cerr << "Error: Letter lacking redefinition of virtual trans_grad_X_to_S"
         << "() function.\nNo default defined at base class." << std::endl;
    abort_handler(MODEL_ERROR);
  }
}


void Model::
trans_hess_X_to_U(const RealSymMatrix& fn_hess_x, RealSymMatrix& fn_hess_u,
		  const RealVector& x_vars, const RealVector& fn_grad_x)
{
  if (modelRep)
    modelRep->trans_hess_X_to_U(fn_hess_x, fn_hess_u, x_vars, fn_grad_x);
  else {
    Cerr << "Error: Letter lacking redefinition of virtual trans_hess_X_to_U"
         << "() function.\nNo default defined at base class." << std::endl;
    abort_handler(MODEL_ERROR);
  }
}


ActiveSet Model::default_active_set()
{
  if (modelRep)
    return modelRep->default_active_set();
  else {
    // This member fn is called from Model::evaluate(_no_wait) and the
    // ActiveSet returned is used to allocate evaluation storage in HDF5

    ActiveSet set; 
    set.derivative_vector(currentVariables.all_continuous_variable_ids());
    bool has_deriv_vars = set.derivative_vector().size() != 0;
    ShortArray asv(numFns, 1);
<<<<<<< HEAD

    if ( gradientType != "none" &&
	 ( gradientType == "analytic" || supportsEstimDerivs ) )
      for(auto &a : asv)
	a |=  2;

    if ( hessianType != "none" &&
	 ( hessianType == "analytic" || supportsEstimDerivs ) )
      for(auto &a : asv)
	a |=  4;
=======
    if(has_deriv_vars) {
      if(gradientType != "none" && (gradientType == "analytic" || supportsEstimDerivs))
          for(auto &a : asv)
            a |=  2;

      if(hessianType != "none" && (hessianType == "analytic" || supportsEstimDerivs))
          for(auto &a : asv)
            a |=  4;
    }
>>>>>>> 3883d411

    set.request_vector(asv);
    return set;
  }
}


void Model::inactive_view(short view, bool recurse_flag)
{
  if (modelRep) // envelope fwd to letter
    modelRep->inactive_view(view, recurse_flag);
  else { // default does not support recursion (SimulationModel, NestedModel)
    currentVariables.inactive_view(view);
    userDefinedConstraints.inactive_view(view);
  }
}


const BitArray& Model::discrete_int_sets(short active_view)
{
  if (modelRep)
    return modelRep->discrete_int_sets(active_view);

  // identify discrete integer sets within active discrete int variables
  // (excluding discrete integer ranges)

  bool relax = (active_view == RELAXED_ALL ||
    ( active_view >= RELAXED_DESIGN && active_view <= RELAXED_STATE ) );
  const SharedVariablesData&  svd = currentVariables.shared_data();
  const SizetArray& active_totals = svd.active_components_totals();

  discreteIntSets.resize(currentVariables.div()); discreteIntSets.reset();
  size_t i, di_cntr = 0;
  if (relax) {
    // This case is complicated by the promotion of active discrete variables
    // into active continuous variables.  all_relax_di and ardi_cntr operate
    // over all of the discrete variables from the input specification, but
    // discreteIntSets operates only over the non-relaxed/categorical active
    // discrete variables, for which it distinguishes sets from ranges.
    const BitArray& all_relax_di = svd.all_relaxed_discrete_int();
    const SizetArray& all_totals = svd.components_totals();
    size_t ardi_cntr = 0;
    // discrete design
    if (active_totals[TOTAL_DDIV]) {
      size_t num_ddriv = svd.vc_lookup(DISCRETE_DESIGN_RANGE),
	     num_ddsiv = svd.vc_lookup(DISCRETE_DESIGN_SET_INT);
      for (i=0; i<num_ddriv; ++i, ++ardi_cntr)
	if (!all_relax_di[ardi_cntr]) // part of active discrete vars
	  ++di_cntr;                  // leave bit as false
      for (i=0; i<num_ddsiv; ++i, ++ardi_cntr)
	if (!all_relax_di[ardi_cntr]) // part of active discrete vars
	  { discreteIntSets.set(di_cntr); ++di_cntr; } // set bit to true
    }
    else ardi_cntr += all_totals[TOTAL_DDIV];
    // discrete aleatory uncertain
    if (active_totals[TOTAL_DAUIV]) {
      size_t num_dausiv = svd.vc_lookup(HISTOGRAM_POINT_UNCERTAIN_INT),
	     num_dauriv = all_totals[TOTAL_DAUIV] - num_dausiv; 
      for (i=0; i<num_dauriv; ++i, ++ardi_cntr)
	if (!all_relax_di[ardi_cntr]) // part of active discrete vars
	  ++di_cntr;                  // leave bit as false
      for (i=0; i<num_dausiv; ++i, ++ardi_cntr)
	if (!all_relax_di[ardi_cntr]) // part of active discrete vars
	  { discreteIntSets.set(di_cntr); ++di_cntr; } // set bit to true
    }
    else ardi_cntr += all_totals[TOTAL_DAUIV];
    // discrete epistemic uncertain
    if (active_totals[TOTAL_DEUIV]) {
      size_t num_deuriv = svd.vc_lookup(DISCRETE_INTERVAL_UNCERTAIN),
	     num_deusiv = svd.vc_lookup(DISCRETE_UNCERTAIN_SET_INT);
      for (i=0; i<num_deuriv; ++i, ++ardi_cntr)
	if (!all_relax_di[ardi_cntr]) // part of active discrete vars
	  ++di_cntr;                  // leave bit as false
      for (i=0; i<num_deusiv; ++i, ++ardi_cntr)
	if (!all_relax_di[ardi_cntr]) // part of active discrete vars
	  { discreteIntSets.set(di_cntr); ++di_cntr; } // set bit to true
    }
    else ardi_cntr += all_totals[TOTAL_DEUIV];
    // discrete state
    if (active_totals[TOTAL_DSIV]) {
      size_t num_dsriv = svd.vc_lookup(DISCRETE_STATE_RANGE),
	     num_dssiv = svd.vc_lookup(DISCRETE_STATE_SET_INT);
      for (i=0; i<num_dsriv; ++i, ++ardi_cntr)
	if (!all_relax_di[ardi_cntr]) // part of active discrete vars
	  ++di_cntr;                  // leave bit as false
      for (i=0; i<num_dssiv; ++i, ++ardi_cntr)
	if (!all_relax_di[ardi_cntr]) // part of active discrete vars
	  { discreteIntSets.set(di_cntr); ++di_cntr; } // set bit to true
    }
  }
  else { // MIXED_*
    size_t num_ddiv, num_dauiv, num_deuiv, num_dsiv;
    if (num_ddiv = active_totals[TOTAL_DDIV]) {
      size_t set_ddiv = svd.vc_lookup(DISCRETE_DESIGN_SET_INT);
      di_cntr += num_ddiv - set_ddiv;//svd.vc_lookup(DISCRETE_DESIGN_RANGE)
      for (i=0; i<set_ddiv; ++i, ++di_cntr)
	discreteIntSets.set(di_cntr);
    }
    if (num_dauiv = active_totals[TOTAL_DAUIV]) {
      size_t set_dauiv = svd.vc_lookup(HISTOGRAM_POINT_UNCERTAIN_INT);
      di_cntr += num_dauiv - set_dauiv; // range_dauiv
      for (i=0; i<set_dauiv; ++i, ++di_cntr)
	discreteIntSets.set(di_cntr);
    }
    if (num_deuiv = active_totals[TOTAL_DEUIV]) {
      size_t set_deuiv = svd.vc_lookup(DISCRETE_UNCERTAIN_SET_INT);
      di_cntr += num_deuiv - set_deuiv;//vc_lookup(DISCRETE_INTERVAL_UNCERTAIN)
      for (i=0; i<set_deuiv; ++i, ++di_cntr)
	discreteIntSets.set(di_cntr);
    }
    if (num_dsiv = active_totals[TOTAL_DSIV]) {
      size_t set_dsiv = svd.vc_lookup(DISCRETE_STATE_SET_INT);
      di_cntr += num_dsiv - set_dsiv;//svd.vc_lookup(DISCRETE_STATE_RANGE)
      for (i=0; i<set_dsiv; ++i, ++di_cntr)
	discreteIntSets.set(di_cntr);
    }
  }

  return discreteIntSets;
}


/*
const BitArray& Model::discrete_string_sets()
{
  if (modelRep)
    return modelRep->discrete_string_sets();

  discreteStringSets.resize(currentVariables.dsv());
  discreteStringSets.set(); // all active discrete string vars are set types
  return discreteStringSets;
}


const BitArray& Model::discrete_real_sets()
{
  if (modelRep)
    return modelRep->discrete_real_sets();

  discreteRealSets.resize(currentVariables.drv());
  discreteRealSets.set(); // all active discrete real vars are set types
  return discreteRealSets;
}
*/


const IntSetArray& Model::discrete_set_int_values(short active_view)
{
  if (modelRep)
    return modelRep->discrete_set_int_values(active_view);

  // return previous result for previous invocation with consistent view
  // Note: any external update of DSI values should reset prevDSIView to 0
  if (active_view == prevDSIView) return activeDiscSetIntValues;

  Pecos::MarginalsCorrDistribution* mvd_rep
    = (Pecos::MarginalsCorrDistribution*)mvDist.multivar_dist_rep();
  const SharedVariablesData& svd = currentVariables.shared_data();
  switch (active_view) {
  case MIXED_DESIGN: {
    size_t num_rv = svd.vc_lookup(DISCRETE_DESIGN_SET_INT),
         start_rv = svd.vc_lookup(CONTINUOUS_DESIGN)
                  + svd.vc_lookup(DISCRETE_DESIGN_RANGE);
    mvd_rep->pull_parameters<IntSet>(start_rv, num_rv, Pecos::DSI_VALUES,
				     activeDiscSetIntValues);
    break;
  }
  case MIXED_ALEATORY_UNCERTAIN: {
    IntRealMapArray h_pt_prs;
    mvd_rep->pull_parameters<IntRealMap>(Pecos::HISTOGRAM_PT_INT,
      Pecos::H_PT_INT_PAIRS, h_pt_prs);
    size_t i, num_dausiv = h_pt_prs.size();
    activeDiscSetIntValues.resize(num_dausiv);
    for (i=0; i<num_dausiv; ++i)
      map_keys_to_set(h_pt_prs[i], activeDiscSetIntValues[i]);
    break;
  }
  case MIXED_EPISTEMIC_UNCERTAIN: {
    IntRealMapArray deusi_vals_probs;
    mvd_rep->pull_parameters<IntRealMap>(Pecos::DISCRETE_UNCERTAIN_SET_INT,
      Pecos::DUSI_VALUES_PROBS, deusi_vals_probs);
    size_t i, num_deusiv = deusi_vals_probs.size();
    activeDiscSetIntValues.resize(num_deusiv);
    for (i=0; i<num_deusiv; ++i)
      map_keys_to_set(deusi_vals_probs[i], activeDiscSetIntValues[i]);
    break;
  }
  case MIXED_UNCERTAIN: {
    IntRealMapArray h_pt_prs, deusi_vals_probs;
    mvd_rep->pull_parameters<IntRealMap>(Pecos::HISTOGRAM_PT_INT,
      Pecos::H_PT_INT_PAIRS, h_pt_prs);
    mvd_rep->pull_parameters<IntRealMap>(Pecos::DISCRETE_UNCERTAIN_SET_INT,
      Pecos::DUSI_VALUES_PROBS, deusi_vals_probs);
    size_t i, num_dausiv = h_pt_prs.size(),num_deusiv = deusi_vals_probs.size();
    activeDiscSetIntValues.resize(num_dausiv+num_deusiv);
    for (i=0; i<num_dausiv; ++i)
      map_keys_to_set(h_pt_prs[i], activeDiscSetIntValues[i]);
    for (i=0; i<num_deusiv; ++i)
      map_keys_to_set(deusi_vals_probs[i],activeDiscSetIntValues[i+num_dausiv]);
    break;
  }
  case MIXED_STATE: {
    size_t num_cv, num_div, num_dsv, num_drv, start_rv = 0,
      num_rv = svd.vc_lookup(DISCRETE_STATE_SET_INT);
    svd.design_counts(num_cv, num_div, num_dsv, num_drv);
    start_rv += num_cv + num_div + num_dsv + num_drv;
    svd.aleatory_uncertain_counts(num_cv, num_div, num_dsv, num_drv);
    start_rv += num_cv + num_div + num_dsv + num_drv;
    svd.epistemic_uncertain_counts(num_cv, num_div, num_dsv, num_drv);
    start_rv += num_cv + num_div + num_dsv + num_drv
      + svd.vc_lookup(CONTINUOUS_STATE) + svd.vc_lookup(DISCRETE_STATE_RANGE);
    mvd_rep->pull_parameters<IntSet>(start_rv, num_rv, Pecos::DSI_VALUES,
				     activeDiscSetIntValues);
    break;
  }
  case MIXED_ALL: {
    IntRealMapArray h_pt_prs, deusi_vals_probs;
    mvd_rep->pull_parameters<IntRealMap>(Pecos::HISTOGRAM_PT_INT,
      Pecos::H_PT_INT_PAIRS, h_pt_prs);
    mvd_rep->pull_parameters<IntRealMap>(Pecos::DISCRETE_UNCERTAIN_SET_INT,
      Pecos::DUSI_VALUES_PROBS, deusi_vals_probs);
    size_t i, di_cntr = 0, num_ddsi = svd.vc_lookup(DISCRETE_DESIGN_SET_INT),
      num_dausi = h_pt_prs.size(), num_deusi = deusi_vals_probs.size(),
      num_dssi  = svd.vc_lookup(DISCRETE_STATE_SET_INT);
    activeDiscSetIntValues.resize(num_ddsi + num_dausi + num_deusi + num_dssi);
    size_t num_cv, num_div, num_dsv, num_drv;
    svd.design_counts(num_cv, num_div, num_dsv, num_drv);
    size_t rv_cntr = num_cv + num_div - num_ddsi;
    for (i=0; i<num_ddsi; ++i, ++rv_cntr, ++di_cntr)
      mvd_rep->pull_parameter<IntSet>(rv_cntr, Pecos::DSI_VALUES,
				      activeDiscSetIntValues[di_cntr]);
    rv_cntr += num_dsv + num_drv;
    svd.aleatory_uncertain_counts(num_cv, num_div, num_dsv, num_drv);
    for (i=0; i<num_dausi; ++i, ++di_cntr)
      map_keys_to_set(h_pt_prs[i], activeDiscSetIntValues[di_cntr]);
    rv_cntr += num_cv + num_div + num_dsv + num_drv;
    svd.epistemic_uncertain_counts(num_cv, num_div, num_dsv, num_drv);
    for (i=0; i<num_deusi; ++i, ++di_cntr)
      map_keys_to_set(deusi_vals_probs[i], activeDiscSetIntValues[di_cntr]);
    rv_cntr += num_cv + num_div + num_dsv + num_drv +
      svd.vc_lookup(CONTINUOUS_STATE) + svd.vc_lookup(DISCRETE_STATE_RANGE);
    for (i=0; i<num_dssi; ++i, ++rv_cntr, ++di_cntr)
      mvd_rep->pull_parameter<IntSet>(rv_cntr, Pecos::DSI_VALUES,
				      activeDiscSetIntValues[di_cntr]);
    break;
  }
  default: { // RELAXED_*
    const BitArray&    all_relax_di = svd.all_relaxed_discrete_int();
    const SizetArray&    all_totals = svd.components_totals();
    const SizetArray& active_totals = svd.active_components_totals();
    size_t i, num_cv, num_div, num_dsv, num_drv,
           di_cntr = 0, ardi_cntr = 0, rv_cntr = 0;      
    // discrete design
    svd.design_counts(num_cv, num_div, num_dsv, num_drv);
    if (active_totals[TOTAL_DDIV]) {
      size_t num_ddsi = svd.vc_lookup(DISCRETE_DESIGN_SET_INT),
	     num_ddri = num_div - num_ddsi;
      rv_cntr = num_cv;
      for (i=0; i<num_ddri; ++i, ++ardi_cntr, ++rv_cntr)
	if (!all_relax_di[ardi_cntr]) // part of active discrete vars
	  ++di_cntr;
      for (i=0; i<num_ddsi; ++i, ++ardi_cntr, ++rv_cntr)
	if (!all_relax_di[ardi_cntr]) // part of active discrete vars
	  mvd_rep->pull_parameter<IntSet>(rv_cntr, Pecos::DSI_VALUES,
					  activeDiscSetIntValues[di_cntr++]);
      rv_cntr += num_dsv + num_drv;
    }
    else {
      ardi_cntr += num_div;
      rv_cntr   += num_cv + num_div + num_dsv + num_drv;
    }
    // discrete aleatory uncertain
    svd.aleatory_uncertain_counts(num_cv, num_div, num_dsv, num_drv);
    if (active_totals[TOTAL_DAUIV]) {
      IntRealMapArray h_pt_prs;
      mvd_rep->pull_parameters<IntRealMap>(Pecos::HISTOGRAM_PT_INT,
        Pecos::H_PT_INT_PAIRS, h_pt_prs);
      size_t num_dausi = h_pt_prs.size(), num_dauri = num_div - num_dausi; 
      for (i=0; i<num_dauri; ++i, ++ardi_cntr)
	if (!all_relax_di[ardi_cntr]) // part of active discrete vars
	  ++di_cntr;
      for (i=0; i<num_dausi; ++i, ++ardi_cntr)
	if (!all_relax_di[ardi_cntr]) // part of active discrete vars
	  map_keys_to_set(h_pt_prs[i], activeDiscSetIntValues[di_cntr++]);
    }
    else
      ardi_cntr += num_div;
    rv_cntr += num_cv + num_div + num_dsv + num_drv;
    // discrete epistemic uncertain
    svd.epistemic_uncertain_counts(num_cv, num_div, num_dsv, num_drv);
    if (active_totals[TOTAL_DEUIV]) {
      IntRealMapArray deusi_vals_probs;
      mvd_rep->pull_parameters<IntRealMap>(Pecos::DISCRETE_UNCERTAIN_SET_INT,
        Pecos::DUSI_VALUES_PROBS, deusi_vals_probs);
      size_t num_deuri = svd.vc_lookup(DISCRETE_INTERVAL_UNCERTAIN),
	     num_deusi = deusi_vals_probs.size();
      for (i=0; i<num_deuri; ++i, ++ardi_cntr)
	if (!all_relax_di[ardi_cntr]) // part of active discrete vars
	  ++di_cntr;
      for (i=0; i<num_deusi; ++i, ++ardi_cntr)
	if (!all_relax_di[ardi_cntr]) // part of active discrete vars
	  map_keys_to_set(deusi_vals_probs[i],
			  activeDiscSetIntValues[di_cntr++]);
    }
    else
      ardi_cntr += num_div;
    rv_cntr += num_cv + num_div + num_dsv + num_drv;
    // discrete state
    if (active_totals[TOTAL_DSIV]) {
      size_t num_dssi = svd.vc_lookup(DISCRETE_STATE_SET_INT),
	     num_dsri = all_totals[TOTAL_DSIV] - num_dssi;
      rv_cntr += all_totals[TOTAL_CSV];
      for (i=0; i<num_dsri; ++i, ++ardi_cntr, ++rv_cntr)
	if (!all_relax_di[ardi_cntr]) // part of active discrete vars
	  ++di_cntr;                  // leave bit as false
      for (i=0; i<num_dssi; ++i, ++ardi_cntr, ++rv_cntr)
	if (!all_relax_di[ardi_cntr]) // part of active discrete vars
	  mvd_rep->pull_parameter<IntSet>(rv_cntr, Pecos::DSI_VALUES,
					  activeDiscSetIntValues[di_cntr++]);
    }
    break;
  }
  }

  prevDSIView = active_view;
  return activeDiscSetIntValues;
}


const StringSetArray& Model::discrete_set_string_values(short active_view)
{
  if (modelRep)
    return modelRep->discrete_set_string_values(active_view);

  // return previous result for previous invocation with consistent view
  // Note: any external update of DSS values should reset prevDSSView to 0
  if (active_view == prevDSSView) return activeDiscSetStringValues;

  Pecos::MarginalsCorrDistribution* mvd_rep
    = (Pecos::MarginalsCorrDistribution*)mvDist.multivar_dist_rep();
  const SharedVariablesData& svd = currentVariables.shared_data();
  switch (active_view) {
  case MIXED_DESIGN: case RELAXED_DESIGN: {
    size_t num_cv, num_div, num_dsv, num_drv;      
    svd.design_counts(num_cv, num_div, num_dsv, num_drv);
    mvd_rep->pull_parameters<StringSet>(num_cv + num_div, num_dsv,
      Pecos::DSS_VALUES, activeDiscSetStringValues);
    break;
  }
  case MIXED_ALEATORY_UNCERTAIN: case RELAXED_ALEATORY_UNCERTAIN: {
    StringRealMapArray h_pt_prs;
    mvd_rep->pull_parameters<StringRealMap>(Pecos::HISTOGRAM_PT_STRING,
      Pecos::H_PT_STR_PAIRS, h_pt_prs);
    size_t i, num_dauss = h_pt_prs.size();
    activeDiscSetStringValues.resize(num_dauss);
    for (i=0; i<num_dauss; ++i)
      map_keys_to_set(h_pt_prs[i], activeDiscSetStringValues[i]);
    break;
  }
  case MIXED_EPISTEMIC_UNCERTAIN: case RELAXED_EPISTEMIC_UNCERTAIN: {
    StringRealMapArray deuss_vals_probs;
    mvd_rep->pull_parameters<StringRealMap>(
      Pecos::DISCRETE_UNCERTAIN_SET_STRING, Pecos::DUSS_VALUES_PROBS,
      deuss_vals_probs);
    size_t i, num_deuss = deuss_vals_probs.size();
    activeDiscSetStringValues.resize(num_deuss);
    for (i=0; i<num_deuss; ++i)
      map_keys_to_set(deuss_vals_probs[i], activeDiscSetStringValues[i]);
    break;
  }
  case MIXED_UNCERTAIN: case RELAXED_UNCERTAIN: {
    StringRealMapArray h_pt_prs, deuss_vals_probs;
    mvd_rep->pull_parameters<StringRealMap>(Pecos::HISTOGRAM_PT_STRING,
      Pecos::H_PT_STR_PAIRS, h_pt_prs);
    mvd_rep->pull_parameters<StringRealMap>(
      Pecos::DISCRETE_UNCERTAIN_SET_STRING,
      Pecos::DUSS_VALUES_PROBS, deuss_vals_probs);
    size_t i, num_dauss = h_pt_prs.size(), num_deuss = deuss_vals_probs.size();
    activeDiscSetStringValues.resize(num_dauss + num_deuss);
    for (i=0; i<num_dauss; ++i)
      map_keys_to_set(h_pt_prs[i], activeDiscSetStringValues[i]);
    for (i=0; i<num_deuss; ++i)
      map_keys_to_set(deuss_vals_probs[i],
		      activeDiscSetStringValues[i+num_dauss]);
    break;
  }
  case MIXED_STATE: case RELAXED_STATE: {
    size_t num_cv, num_div, num_dsv, num_drv, start_rv = 0;
    svd.design_counts(num_cv, num_div, num_dsv, num_drv);
    start_rv += num_cv + num_div + num_dsv + num_drv;
    svd.aleatory_uncertain_counts(num_cv, num_div, num_dsv, num_drv);
    start_rv += num_cv + num_div + num_dsv + num_drv;
    svd.epistemic_uncertain_counts(num_cv, num_div, num_dsv, num_drv);
    start_rv += num_cv + num_div + num_dsv + num_drv;
    svd.state_counts(num_cv, num_div, num_dsv, num_drv);
    start_rv += num_cv + num_div;
    mvd_rep->pull_parameters<StringSet>(start_rv, num_dsv, Pecos::DSS_VALUES,
					activeDiscSetStringValues);
    break;
  }
  case MIXED_ALL: case RELAXED_ALL: {
    StringRealMapArray h_pt_prs, deuss_vals_probs;
    mvd_rep->pull_parameters<StringRealMap>(Pecos::HISTOGRAM_PT_STRING,
      Pecos::H_PT_STR_PAIRS, h_pt_prs);
    mvd_rep->pull_parameters<StringRealMap>(
      Pecos::DISCRETE_UNCERTAIN_SET_STRING, Pecos::DUSS_VALUES_PROBS,
      deuss_vals_probs);
    size_t i, ds_cntr = 0,
      num_ddss  = svd.vc_lookup(DISCRETE_DESIGN_SET_STRING),
      num_dauss = h_pt_prs.size(), num_deuss= deuss_vals_probs.size(),
      num_dsss  = svd.vc_lookup(DISCRETE_STATE_SET_STRING);
    activeDiscSetStringValues.resize(num_ddss + num_dauss +
				     num_deuss + num_dsss);
    size_t num_cv, num_div, num_dsv, num_drv;
    svd.design_counts(num_cv, num_div, num_dsv, num_drv);
    size_t rv_cntr = num_cv + num_div;
    for (i=0; i<num_ddss; ++i, ++rv_cntr, ++ds_cntr)
      mvd_rep->pull_parameter<StringSet>(rv_cntr, Pecos::DSS_VALUES,
					 activeDiscSetStringValues[ds_cntr]);
    rv_cntr += num_drv;
    svd.aleatory_uncertain_counts(num_cv, num_div, num_dsv, num_drv);
    for (i=0; i<num_dauss; ++i, ++ds_cntr)
      map_keys_to_set(h_pt_prs[i], activeDiscSetStringValues[ds_cntr]);
    rv_cntr += num_cv + num_div + num_dsv + num_drv;
    svd.epistemic_uncertain_counts(num_cv, num_div, num_dsv, num_drv);
    for (i=0; i<num_deuss; ++i, ++ds_cntr)
      map_keys_to_set(deuss_vals_probs[i], activeDiscSetStringValues[ds_cntr]);
    rv_cntr += num_cv + num_div + num_dsv + num_drv;
    svd.state_counts(num_cv, num_div, num_dsv, num_drv);
    rv_cntr += num_cv + num_div;
    for (i=0; i<num_dsss; ++i, ++rv_cntr, ++ds_cntr)
      mvd_rep->pull_parameter<StringSet>(rv_cntr, Pecos::DSS_VALUES,
					 activeDiscSetStringValues[ds_cntr]);
    break;
  }
  }

  prevDSSView = active_view;
  return activeDiscSetStringValues;
}


const RealSetArray& Model::discrete_set_real_values(short active_view)
{
  if (modelRep)
    return modelRep->discrete_set_real_values(active_view);

  // return previous result for previous invocation with consistent view
  // Note: any external update of DSR values should reset prevDSRView to 0
  if (active_view == prevDSRView) return activeDiscSetRealValues;

  Pecos::MarginalsCorrDistribution* mvd_rep
    = (Pecos::MarginalsCorrDistribution*)mvDist.multivar_dist_rep();
  const SharedVariablesData& svd = currentVariables.shared_data();
  switch (active_view) {
  case MIXED_DESIGN: {
    size_t num_cv, num_div, num_dsv, num_drv;      
    svd.design_counts(num_cv, num_div, num_dsv, num_drv);
    mvd_rep->pull_parameters<RealSet>(num_cv + num_div + num_dsv, num_drv,
      Pecos::DSR_VALUES, activeDiscSetRealValues);
    break;
  }
  case MIXED_ALEATORY_UNCERTAIN: {
    RealRealMapArray h_pt_prs;
    mvd_rep->pull_parameters<RealRealMap>(Pecos::HISTOGRAM_PT_REAL,
      Pecos::H_PT_REAL_PAIRS, h_pt_prs);
    size_t i, num_dausr = h_pt_prs.size();
    activeDiscSetRealValues.resize(num_dausr);
    for (i=0; i<num_dausr; ++i)
      map_keys_to_set(h_pt_prs[i], activeDiscSetRealValues[i]);
    break;
  }
  case MIXED_EPISTEMIC_UNCERTAIN: {
    RealRealMapArray deusr_vals_probs;
    mvd_rep->pull_parameters<RealRealMap>(Pecos::DISCRETE_UNCERTAIN_SET_REAL,
      Pecos::DUSR_VALUES_PROBS, deusr_vals_probs);
    size_t i, num_deusr = deusr_vals_probs.size();
    activeDiscSetRealValues.resize(num_deusr);
    for (i=0; i<num_deusr; ++i)
      map_keys_to_set(deusr_vals_probs[i], activeDiscSetRealValues[i]);
    break;
  }
  case MIXED_UNCERTAIN: {
    RealRealMapArray h_pt_prs, deusr_vals_probs;
    mvd_rep->pull_parameters<RealRealMap>(Pecos::HISTOGRAM_PT_REAL,
      Pecos::H_PT_REAL_PAIRS, h_pt_prs);
    mvd_rep->pull_parameters<RealRealMap>(Pecos::DISCRETE_UNCERTAIN_SET_REAL,
      Pecos::DUSR_VALUES_PROBS, deusr_vals_probs);
    size_t i, num_dausr = h_pt_prs.size(), num_deusr = deusr_vals_probs.size();
    activeDiscSetRealValues.resize(num_dausr + num_deusr);
    for (i=0; i<num_dausr; ++i)
      map_keys_to_set(h_pt_prs[i], activeDiscSetRealValues[i]);
    for (i=0; i<num_deusr; ++i)
      map_keys_to_set(deusr_vals_probs[i],activeDiscSetRealValues[i+num_dausr]);
    break;
  }
  case MIXED_STATE: {
    size_t num_cv, num_div, num_dsv, num_drv, start_rv = 0;
    svd.design_counts(num_cv, num_div, num_dsv, num_drv);
    start_rv += num_cv + num_div + num_dsv + num_drv;
    svd.aleatory_uncertain_counts(num_cv, num_div, num_dsv, num_drv);
    start_rv += num_cv + num_div + num_dsv + num_drv;
    svd.epistemic_uncertain_counts(num_cv, num_div, num_dsv, num_drv);
    start_rv += num_cv + num_div + num_dsv + num_drv;
    svd.state_counts(num_cv, num_div, num_dsv, num_drv);
    start_rv += num_cv + num_div + num_dsv;
    mvd_rep->pull_parameters<RealSet>(start_rv, num_drv, Pecos::DSR_VALUES,
				      activeDiscSetRealValues);
    break;
  }
  case MIXED_ALL: {
    RealRealMapArray h_pt_prs, deusr_vals_probs;
    mvd_rep->pull_parameters<RealRealMap>(Pecos::HISTOGRAM_PT_REAL,
      Pecos::H_PT_REAL_PAIRS, h_pt_prs);
    mvd_rep->pull_parameters<RealRealMap>(Pecos::DISCRETE_UNCERTAIN_SET_REAL,
      Pecos::DUSR_VALUES_PROBS, deusr_vals_probs);
    size_t i, dr_cntr = 0, num_dausr = h_pt_prs.size(),
      num_deusr = deusr_vals_probs.size(),
      num_dssr  = svd.vc_lookup(DISCRETE_STATE_SET_REAL);
    size_t num_cv, num_div, num_dsv, num_drv;
    svd.design_counts(num_cv, num_div, num_dsv, num_drv);
    activeDiscSetRealValues.resize(num_drv + num_dausr + num_deusr + num_dssr);
    size_t rv_cntr = num_cv + num_div + num_dsv;
    for (i=0; i<num_drv; ++i, ++rv_cntr, ++dr_cntr)
      mvd_rep->pull_parameter<RealSet>(rv_cntr, Pecos::DSR_VALUES,
				       activeDiscSetRealValues[dr_cntr]);
    svd.aleatory_uncertain_counts(num_cv, num_div, num_dsv, num_drv);
    for (i=0; i<num_dausr; ++i, ++dr_cntr)
      map_keys_to_set(h_pt_prs[i], activeDiscSetRealValues[dr_cntr]);
    rv_cntr += num_cv + num_div + num_dsv + num_drv;
    svd.epistemic_uncertain_counts(num_cv, num_div, num_dsv, num_drv);
    for (i=0; i<num_deusr; ++i, ++dr_cntr)
      map_keys_to_set(deusr_vals_probs[i], activeDiscSetRealValues[dr_cntr]);
    rv_cntr += num_cv + num_div + num_dsv + num_drv;
    svd.state_counts(num_cv, num_div, num_dsv, num_drv);
    rv_cntr += num_cv + num_div + num_dsv;
    for (i=0; i<num_drv; ++i, ++rv_cntr, ++dr_cntr)
      mvd_rep->pull_parameter<RealSet>(rv_cntr, Pecos::DSR_VALUES,
				       activeDiscSetRealValues[dr_cntr]);
    break;
  }
  default: { // RELAXED_*
    const BitArray&    all_relax_dr = svd.all_relaxed_discrete_real();
    const SizetArray&    all_totals = svd.components_totals();
    const SizetArray& active_totals = svd.active_components_totals();
    size_t i, num_cv, num_div, num_dsv, num_drv,
           dr_cntr = 0, ardr_cntr = 0, rv_cntr = 0;
    // discrete design
    svd.design_counts(num_cv, num_div, num_dsv, num_drv);
    if (active_totals[TOTAL_DDRV]) {
      rv_cntr = num_cv + num_div + num_dsv;
      for (i=0; i<num_drv; ++i, ++ardr_cntr, ++rv_cntr)
	if (!all_relax_dr[ardr_cntr]) // part of active discrete vars
	  mvd_rep->pull_parameter<RealSet>(rv_cntr, Pecos::DSR_VALUES,
					   activeDiscSetRealValues[dr_cntr++]);
    }
    else {
      ardr_cntr += num_drv;
      rv_cntr   += num_cv + num_div + num_dsv + num_drv;
    }
    // discrete aleatory uncertain
    svd.aleatory_uncertain_counts(num_cv, num_div, num_dsv, num_drv);
    if (active_totals[TOTAL_DAURV]) {
      RealRealMapArray h_pt_prs;
      mvd_rep->pull_parameters<RealRealMap>(Pecos::HISTOGRAM_PT_REAL,
        Pecos::H_PT_REAL_PAIRS, h_pt_prs);
      size_t num_dausr = h_pt_prs.size(); 
      for (i=0; i<num_dausr; ++i, ++ardr_cntr)
	if (!all_relax_dr[ardr_cntr]) // part of active discrete vars
	  map_keys_to_set(h_pt_prs[i], activeDiscSetRealValues[dr_cntr++]);
    }
    else
      ardr_cntr += num_drv;
    rv_cntr += num_cv + num_div + num_dsv + num_drv;
    // discrete epistemic uncertain
    svd.epistemic_uncertain_counts(num_cv, num_div, num_dsv, num_drv);
    if (active_totals[TOTAL_DEURV]) {
      RealRealMapArray deusr_vals_probs;
      mvd_rep->pull_parameters<RealRealMap>(Pecos::DISCRETE_UNCERTAIN_SET_REAL,
        Pecos::DUSR_VALUES_PROBS, deusr_vals_probs);
      size_t num_deusr = deusr_vals_probs.size();
      for (i=0; i<num_deusr; ++i, ++ardr_cntr)
	if (!all_relax_dr[ardr_cntr]) // part of active discrete vars
	  map_keys_to_set(deusr_vals_probs[i],
			  activeDiscSetRealValues[dr_cntr++]);
    }
    else
      ardr_cntr += num_drv;
    rv_cntr += num_cv + num_div + num_dsv + num_drv;
    // discrete state
    if (active_totals[TOTAL_DSRV]) {
      svd.state_counts(num_cv, num_div, num_dsv, num_drv);
      rv_cntr += num_cv + num_div + num_dsv;
      for (i=0; i<num_drv; ++i, ++ardr_cntr, ++rv_cntr)
	if (!all_relax_dr[ardr_cntr]) // part of active discrete vars
	  mvd_rep->pull_parameter<RealSet>(rv_cntr, Pecos::DSR_VALUES,
					   activeDiscSetRealValues[dr_cntr++]);
    }
    break;
  }
  }

  prevDSRView = active_view;
  return activeDiscSetRealValues;
}


int Model::derived_evaluation_id() const
{
  if (!modelRep) {
    Cerr << "Error: Letter lacking redefinition of virtual "
	 << "derived_evaluation_id() function.\n" << std::endl;
    abort_handler(MODEL_ERROR);
  }
  
  return modelRep->derived_evaluation_id();
}


/** Only Models including ApplicationInterfaces support an evaluation cache:
    surrogate, nested, and recast mappings are not stored in the cache. 
    Possible exceptions: HierarchSurrModel, NestedModel::optionalInterface. */
bool Model::evaluation_cache(bool recurse_flag) const
{
  if (modelRep) // envelope fwd to letter
    return modelRep->evaluation_cache(recurse_flag);
  else // letter lacking redefinition of virtual fn.
    return false; // default
}


/** Only Models including ApplicationInterfaces interact with the restart 
    file: surrogate, nested, and recast mappings are not stored in restart. 
    Possible exceptions: DataFitSurrModel::import_points(),
    NestedModel::optionalInterface. */
bool Model::restart_file(bool recurse_flag) const
{
  if (modelRep) // envelope fwd to letter
    return modelRep->restart_file(recurse_flag);
  else // letter lacking redefinition of virtual fn.
    return false; // default
}


void Model::set_evaluation_reference()
{
  if (modelRep) // envelope fwd to letter
    modelRep->set_evaluation_reference();
  else { // letter lacking redefinition of virtual fn.
    Cerr << "Error: Letter lacking redefinition of virtual set_evaluation_"
	 << "reference() function.\n" << std::endl;
    abort_handler(MODEL_ERROR);
  }
}


void Model::fine_grained_evaluation_counters()
{
  if (modelRep) // envelope fwd to letter
    modelRep->fine_grained_evaluation_counters();
  else { // letter lacking redefinition of virtual fn.
    Cerr << "Error: Letter lacking redefinition of virtual fine_grained_"
	 << "evaluation_counters() function.\n" << std::endl;
    abort_handler(MODEL_ERROR);
  }
}


void Model::
print_evaluation_summary(std::ostream& s, bool minimal_header,
			 bool relative_count) const
{
  if (modelRep) // envelope fwd to letter
    modelRep->print_evaluation_summary(s, minimal_header, relative_count);
  else { // letter lacking redefinition of virtual fn.
    Cerr << "Error: Letter lacking redefinition of virtual print_evaluation_"
	 << "summary() function.\n" << std::endl;
    abort_handler(MODEL_ERROR);
  }
}

/// Derived classes containing additional models or interfaces should
/// implement this function to pass along to their sub Models/Interfaces
void Model::eval_tag_prefix(const String& eval_id_str)
{
  if (modelRep) {
    // update the base class cached value
    modelRep->evalTagPrefix = eval_id_str;
    // then derived classes may further forward this ID
    modelRep->eval_tag_prefix(eval_id_str);
  }
  else
    evalTagPrefix = eval_id_str;  // default is to set at base only
  // Models are not required to forward this as they may not have an Interface
  // else { // letter lacking redefinition of virtual fn.
  //   Cerr << "Error: Letter lacking redefinition of virtual eval_tag_prefix()"
  // 	 << "function.\n" << std::endl;
  //   abort_handler(MODEL_ERROR);
  // }
}


bool Model::db_lookup(const Variables& search_vars, const ActiveSet& search_set,
		      Response& found_resp)
{
  if (modelRep) // envelope fwd to letter
    return modelRep->db_lookup(search_vars, search_set, found_resp);
  else { // default implementation
    // dependence on interface_id() restricts successful find() operation to
    // cases where response is generated by a single non-approximate interface
    // at this level.  For Nested and Surrogate models, duplication detection
    // must occur at a lower level.
    PRPCacheHIter cache_it
      = lookup_by_val(data_pairs, interface_id(), search_vars, search_set);
    if (cache_it != data_pairs.get<hashed>().end()) {
      found_resp.active_set(search_set);
      found_resp.update(cache_it->response());
      return true;
    }
    return false;
  }
}


/** config_vars consists of [continuous, integer, string, real]. */
void Model::active_variables(const RealVector& config_vars, Model& model)
{
  // TODO: If (as hoped) we convert the configuration reader to read
  // values instead of indices for strings (and actually read
  // integers), we can avoid the conversions below.

  size_t offset = 0;  // current index into configuration variables

  RealVector ccv(Teuchos::View, config_vars.values() + offset, model.cv());
  model.continuous_variables(ccv);
  offset += model.cv();

  RealVector dicv(Teuchos::View, config_vars.values() + offset, model.div());
  IntVector dicv_as_int(model.div());
  iround(dicv, dicv_as_int);
  model.discrete_int_variables(dicv_as_int);
  offset += model.div();

  RealVector dscv(Teuchos::View, config_vars.values() + offset, model.dsv());
  const StringSetArray& discrete_str_vals = model.discrete_set_string_values();
  for (size_t i=0; i<model.dsv(); ++i) {
    String str_value = 
      set_index_to_value(boost::math::iround(dscv[i]), discrete_str_vals[i]);
    model.current_variables().discrete_string_variable(str_value, i);
  }
  offset += model.dsv();

  RealVector drcv(Teuchos::View, config_vars.values() + offset, model.drv());
  model.discrete_real_variables(drcv);
  //offset += model.drv();
}



/** config_vars consists of [continuous, integer, string, real]. */
void Model::inactive_variables(const RealVector& config_vars, Model& model)
{
  inactive_variables(config_vars, model, model.current_variables());
}


/** config_vars consists of [continuous, integer, string, real]. */
void Model::inactive_variables(const RealVector& config_vars, Model& model,
			       Variables& vars)
{
  // TODO: If (as hoped) we convert the configuration reader to read
  // values instead of indices for strings (and actually read
  // integers), we can avoid the conversions below.

  size_t offset = 0;  // current index into configuration variables

  RealVector ccv(Teuchos::View, config_vars.values() + offset, model.icv());
  vars.inactive_continuous_variables(ccv);
  offset += model.icv();

  RealVector dicv(Teuchos::View, config_vars.values() + offset, model.idiv());
  IntVector dicv_as_int(model.idiv());
  iround(dicv, dicv_as_int);
  vars.inactive_discrete_int_variables(dicv_as_int);
  offset += model.idiv();

  RealVector dscv(Teuchos::View, config_vars.values() + offset, model.idsv());
  // the admissible _inactive_ discrete string values
  const StringSetArray& discrete_str_vals =
    model.discrete_set_string_values(model.current_variables().view().second);
  for (size_t i=0; i<model.idsv(); ++i) {
    String str_value = 
      set_index_to_value(boost::math::iround(dscv[i]), discrete_str_vals[i]);
    vars.inactive_discrete_string_variable(str_value, i);
  }
  offset += model.idsv();

  RealVector drcv(Teuchos::View, config_vars.values() + offset, model.idrv());
  vars.inactive_discrete_real_variables(drcv);
  //offset += model.idrv();
}


void Model::evaluate(const RealMatrix& samples_matrix,
		     Model& model, RealMatrix& resp_matrix)
{
  // TODO: option for setting its active or inactive variables

  RealMatrix::ordinalType i, num_evals = samples_matrix.numCols();
  resp_matrix.shape(model.response_size(), num_evals);

  for (i=0; i<num_evals; ++i) {

    const RealVector sample_i =
      Teuchos::getCol(Teuchos::View, const_cast<RealMatrix&>(samples_matrix), i);
    Model::active_variables(sample_i, model);

    if (model.asynch_flag())
      model.evaluate_nowait();
    else {
      model.evaluate();
      const RealVector& fn_vals = model.current_response().function_values();
      Teuchos::setCol(fn_vals, i, resp_matrix);
    }
  }

  // synchronize asynchronous evaluations
  if (model.asynch_flag()) {
    const IntResponseMap& resp_map = model.synchronize();
    IntRespMCIter r_cit;
    for (i=0, r_cit=resp_map.begin(); r_cit!=resp_map.end(); ++i, ++r_cit)
      Teuchos::setCol(r_cit->second.function_values(), i, resp_matrix);
  }
}

// Called from rekey_response_map to allow Models to store their interfaces asynchronous
// evaluations. When the meta_object is a model, no action is performed.
void Model::asynch_eval_store(const Model &model, const int &id, const Response &response) {
  return;
}

// Called from rekey_response_map to allow Models to store their interfaces asynchronous
// evaluations. I strongly suspect that there's a better design for this.
void Model::asynch_eval_store(const Interface &interface, const int &id, const Response &response) {
  evaluationsDB.store_interface_response(modelId, interface.interface_id(), id, response);
}

/// Return the interface flag for the EvaluationsDB state
EvaluationsDBState Model::evaluations_db_state(const Interface &interface) {
  return interfEvaluationsDBState;
}
  /// Return the model flag for the EvaluationsDB state
EvaluationsDBState Model::evaluations_db_state(const Model &model) {
  // always return INACTIVE because models don't store evaluations of their
  // submodels
  return EvaluationsDBState::INACTIVE;
}

/** Rationale: The parser allows multiple user-specified models with
    empty (unspecified) ID. However, only a single Model with empty
    ID can be constructed (if it's the only one present, or the "last
    one parsed"). Therefore decided to prefer NO_MODEL_ID over 
    NO_MODEL_ID_<num> for (some) consistency with interface 
    NO_ID convention. _MODEL_ was inserted in the middle to distinguish
    "anonymous" MODELS from methods and interfaces in the hdf5 output. 
    Note that this function is not used to name recast models; see their 
    constructors for how its done. */
String Model::user_auto_id()
{
  // // increment and then use the current ID value
  // return String("NO_ID_") + boost::lexical_cast<String>(++userAutoIdNum);
  return String("NO_MODEL_ID");
}

/** Rationale: For now NOSPEC_MODEL_ID_ is chosen due to historical
    id="NO_SPECIFICATION" used for internally-constructed
    Models. Longer-term, consider auto-generating an ID that
    includes the context from which the method is constructed, e.g.,
    the parent method or model's ID, together with its name. 
    Note that this function is not used to name recast models; see 
    their constructors for how its done.
**/
String Model::no_spec_id()
{
  // increment and then use the current ID value
  return String("NOSPEC_MODEL_ID_") + boost::lexical_cast<String>(++noSpecIdNum);
}

// This is overridden by RecastModel so that it and its derived classes return 
// the root_model_id() of their subModels. The base Model class version terminates
// the "recursion" for models of other types.
String Model::root_model_id() {
  if(modelRep) return modelRep->root_model_id();
  else return modelId;
}

} // namespace Dakota<|MERGE_RESOLUTION|>--- conflicted
+++ resolved
@@ -4911,28 +4911,17 @@
     set.derivative_vector(currentVariables.all_continuous_variable_ids());
     bool has_deriv_vars = set.derivative_vector().size() != 0;
     ShortArray asv(numFns, 1);
-<<<<<<< HEAD
-
-    if ( gradientType != "none" &&
-	 ( gradientType == "analytic" || supportsEstimDerivs ) )
-      for(auto &a : asv)
-	a |=  2;
-
-    if ( hessianType != "none" &&
-	 ( hessianType == "analytic" || supportsEstimDerivs ) )
-      for(auto &a : asv)
-	a |=  4;
-=======
-    if(has_deriv_vars) {
-      if(gradientType != "none" && (gradientType == "analytic" || supportsEstimDerivs))
-          for(auto &a : asv)
-            a |=  2;
-
-      if(hessianType != "none" && (hessianType == "analytic" || supportsEstimDerivs))
-          for(auto &a : asv)
-            a |=  4;
-    }
->>>>>>> 3883d411
+    if (has_deriv_vars) {
+      if ( gradientType != "none" &&
+	   ( gradientType == "analytic" || supportsEstimDerivs ) )
+	for(auto &a : asv)
+	  a |=  2;
+
+      if ( hessianType != "none" &&
+	   ( hessianType == "analytic" || supportsEstimDerivs ) )
+	for(auto &a : asv)
+	  a |=  4;
+    }
 
     set.request_vector(asv);
     return set;
