--- conflicted
+++ resolved
@@ -120,14 +120,12 @@
   estDerivsFlag(false), initCommsBcastFlag(false),
   modelAutoGraphicsFlag(false), modelRep(NULL), referenceCount(1)
 {
-<<<<<<< HEAD
   initialize_distribution(xDist);
   initialize_distribution_parameters(xDist);
 
-=======
-  if(modelId.empty())
+  if (modelId.empty())
     modelId = user_auto_id();
->>>>>>> d376ea8a
+
   // Define primaryRespFnSense BoolDeque from DB StringArray
   StringArray db_sense
     = problem_db.get_sa("responses.primary_response_fn_sense");
