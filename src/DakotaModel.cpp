/*  _______________________________________________________________________

    DAKOTA: Design Analysis Kit for Optimization and Terascale Applications
    Copyright 2014 Sandia Corporation.
    This software is distributed under the GNU Lesser General Public License.
    For more information, see the README file in the top Dakota directory.
    _______________________________________________________________________ */

//- Class:        Model
//- Description:  Class implementation
//- Owner:        Mike Eldred

#include "dakota_system_defs.hpp"
#include "DakotaModel.hpp"
#include "ParamResponsePair.hpp"
#include "PRPMultiIndex.hpp"
#include "ParallelLibrary.hpp"
#include "ProblemDescDB.hpp"
#include "SimulationModel.hpp"
#include "NestedModel.hpp"
#include "DataFitSurrModel.hpp"
#include "HierarchSurrModel.hpp"
#include "ActiveSubspaceModel.hpp"
#include "AdaptedBasisModel.hpp"
#include "RandomFieldModel.hpp"
#include "MarginalsCorrDistribution.hpp"
#include "DakotaGraphics.hpp"
#include "pecos_stat_util.hpp"
#include "EvaluationStore.hpp"

//#define REFCOUNT_DEBUG

static const char rcsId[]="@(#) $Id: DakotaModel.cpp 7029 2010-10-22 00:17:02Z mseldre $";


namespace Dakota 
{
extern PRPCache        data_pairs;
extern ParallelLibrary dummy_lib;       // defined in dakota_global_defs.cpp
extern ProblemDescDB   dummy_db;        // defined in dakota_global_defs.cpp
extern EvaluationStore evaluation_store_db; // defined in dakota_global_defs.cpp

// These globals defined here rather than in dakota_global_defs.cpp in order to
// minimize dakota_restart_util object file dependencies
Interface dummy_interface; ///< dummy Interface object used for mandatory
                           ///< reference initialization or default virtual
                           ///< function return by reference when a real
                           ///< Interface instance is unavailable
Model     dummy_model;     ///< dummy Model object used for mandatory reference
                           ///< initialization or default virtual function
                           ///< return by reference when a real Model instance
                           ///< is unavailable
Iterator  dummy_iterator;  ///< dummy Iterator object used for mandatory
                           ///< reference initialization or default virtual
                           ///< function return by reference when a real
                           ///< Iterator instance is unavailable

// Initialization of static model ID counters
size_t Model::noSpecIdNum = 0;


<<<<<<< HEAD
// TODO: consider managing in SRD
/// expand primary response specs in SerialDenseVectors, e.g. scales, for fields
/// no change on empty, expands 1 and num_groups, copies num_elements
template<typename T>
void expand_for_fields_sdv(const SharedResponseData& srd,
			   const T& src_array,
			   T& expanded_array)
{
  size_t src_size = src_array.length();
  if (src_size == 0)
    return;  // leave expanded_array empty

  size_t resp_groups = srd.num_scalar_primary() + srd.num_field_response_groups();
  size_t resp_elements = srd.num_scalar_primary() + srd.num_field_functions();

  expanded_array.sizeUninitialized(resp_elements);
  if (src_size == 1) {
    // TODO: consider leaving as length 1
    expanded_array = src_array[0];
  }
  else if (src_size == resp_groups) {
    // expand on per-group basis
    size_t src_ind = 0, elt_ind = 0;
    for (size_t i=0; i<srd.num_scalar_primary(); ++i, ++src_ind, ++elt_ind)
      expanded_array[i] = src_array[src_ind];
    for (size_t fi=0; fi<srd.num_field_response_groups(); ++fi, ++src_ind) {
      int fi_len = srd.field_lengths()[fi];
      for (size_t j=0; j<fi_len; ++j, ++elt_ind)
	expanded_array[elt_ind] = src_array[src_ind];
    }
  }
  else if (src_size == resp_elements) {
    expanded_array.assign(src_array);
  }
  else {
    // TODO: improve error message
    Cerr << "Scales must haves length 1, num_groups, or num_elements" << std::endl;
    abort_handler(PARSE_ERROR);
  }
}

// TODO: consider managing in SRD
/// expand primary response specs in STL containers, e.g. scale types, for fields
/// no change on empty, expands 1 and num_groups, copies num_elements
template<typename T>
void //ScalingOptions
expand_for_fields_stl(const SharedResponseData& srd, const T& src_array,
		      T& expanded_array)
{
  size_t src_size = src_array.size();
  if (src_size == 0)
    return;  // leave expanded_array empty

  size_t resp_groups = srd.num_scalar_primary() + srd.num_field_response_groups();
  size_t resp_elements = srd.num_scalar_primary() + srd.num_field_functions();

  if (src_size == 1) {
    // TODO: consider leaving as length 1
    expanded_array.assign(resp_elements, src_array[0]);
  }
  else if (src_size == resp_groups) {
    // expand on per-group basis
    expanded_array.resize(resp_elements);
    size_t src_ind = 0, elt_ind = 0;
    for (size_t i=0; i<srd.num_scalar_primary(); ++i, ++src_ind, ++elt_ind)
      expanded_array[i] = src_array[src_ind];
    for (size_t fi=0; fi<srd.num_field_response_groups(); ++fi, ++src_ind) {
      int fi_len = srd.field_lengths()[fi];
      for (size_t j=0; j<fi_len; ++j, ++elt_ind)
	expanded_array[elt_ind] = src_array[src_ind];
    }
  }
  else if (src_size == resp_elements) {
    expanded_array = src_array;
  }
  else {
    // TODO: improve error message
    Cerr << "Scales must haves length 1, num_groups, or num_elements" << std::endl;
    abort_handler(PARSE_ERROR);
  }
}


void default_scale_types(StringArray& scale_types, const RealVector& scales) 
{
  if (scale_types.empty() && scales.length() > 0)
    scale_types.push_back("value");
}


ScalingOptions::ScalingOptions(const ProblemDescDB& pdb,
			       const SharedResponseData& srd):
  cvScaleTypes(pdb.get_sa("variables.continuous_design.scale_types")),
  cvScales(pdb.get_rv("variables.continuous_design.scales")),
  nlnIneqScaleTypes(pdb.get_sa("responses.nonlinear_inequality_scale_types")),
  nlnIneqScales(pdb.get_rv("responses.nonlinear_inequality_scales")),
  nlnEqScaleTypes(pdb.get_sa("responses.nonlinear_equality_scale_types")),
  nlnEqScales(pdb.get_rv("responses.nonlinear_equality_scales")),
  linIneqScaleTypes(pdb.get_sa("variables.linear_inequality_scale_types")),
  linIneqScales(pdb.get_rv("variables.linear_inequality_scales")),
  linEqScaleTypes(pdb.get_sa("variables.linear_equality_scale_types")),
  linEqScales(pdb.get_rv("variables.linear_equality_scales"))
{
  // For downstream code, populate a single "value" if needed
  default_scale_types(cvScaleTypes, cvScales);
  default_scale_types(nlnIneqScaleTypes, nlnIneqScales);
  default_scale_types(nlnEqScaleTypes, nlnEqScales);
  default_scale_types(linIneqScaleTypes, linIneqScales);
  default_scale_types(linEqScaleTypes, linEqScales);

  // TODO: relax overly conservative expansion of primary weights, scales, sense

  StringArray pri_st = pdb.get_sa("responses.primary_response_fn_scale_types");
  const RealVector& pri_s = pdb.get_rv("responses.primary_response_fn_scales");

  default_scale_types(pri_st, pri_s);

  // TODO: should only allow 1 or num_groups
  expand_for_fields_stl(srd, pri_st, priScaleTypes);
  // allow 1, num_groups, num_elements
  expand_for_fields_sdv(srd, pri_s, priScales);
}


=======
>>>>>>> e973f9e8
/** This constructor builds the base class data for all inherited
    models.  get_model() instantiates a derived class and the derived
    class selects this base class constructor in its initialization
    list (to avoid the recursion of the base class constructor calling
    get_model() again).  Since the letter IS the representation, its
    representation pointer is set to NULL (an uninitialized pointer
    causes problems in ~Model). */
Model::Model(BaseConstructor, ProblemDescDB& problem_db):
  currentVariables(problem_db.get_variables()),
  numDerivVars(currentVariables.cv()),
  currentResponse(
    problem_db.get_response(SIMULATION_RESPONSE, currentVariables)),
  numFns(currentResponse.num_functions()),
  userDefinedConstraints(problem_db, currentVariables.shared_data()),
  evaluationsDB(evaluation_store_db),
  modelType(problem_db.get_string("model.type")),
  surrogateType(problem_db.get_string("model.surrogate.type")),
  gradientType(problem_db.get_string("responses.gradient_type")),
  methodSource(problem_db.get_string("responses.method_source")),
  intervalType(problem_db.get_string("responses.interval_type")),
  fdGradStepSize(problem_db.get_rv("responses.fd_gradient_step_size")),
  fdGradStepType(problem_db.get_string("responses.fd_gradient_step_type")),
  gradIdAnalytic(problem_db.get_is("responses.gradients.mixed.id_analytic")),
  gradIdNumerical(problem_db.get_is("responses.gradients.mixed.id_numerical")),
  hessianType(problem_db.get_string("responses.hessian_type")),
  quasiHessType(problem_db.get_string("responses.quasi_hessian_type")),
  fdHessByFnStepSize(problem_db.get_rv("responses.fd_hessian_step_size")),
  fdHessByGradStepSize(problem_db.get_rv("responses.fd_hessian_step_size")),
  fdHessStepType(problem_db.get_string("responses.fd_hessian_step_type")),
  hessIdAnalytic(problem_db.get_is("responses.hessians.mixed.id_analytic")),
  hessIdNumerical(problem_db.get_is("responses.hessians.mixed.id_numerical")),
  hessIdQuasi(problem_db.get_is("responses.hessians.mixed.id_quasi")),
  warmStartFlag(false), supportsEstimDerivs(true), mappingInitialized(false),
  probDescDB(problem_db), parallelLib(problem_db.parallel_library()),
  modelPCIter(parallelLib.parallel_configuration_iterator()),
  componentParallelMode(NO_PARALLEL_MODE), asynchEvalFlag(false),
  evaluationCapacity(1), 
  // See base constructor in DakotaIterator.cpp for full discussion of output
  // verbosity.  For models, QUIET_OUTPUT turns off response reporting and
  // SILENT_OUTPUT additionally turns off fd_gradient parameter set reporting.
  outputLevel(problem_db.get_short("method.output")),
  primaryRespFnWts(probDescDB.get_rv("responses.primary_response_fn_weights")),
  hierarchicalTagging(probDescDB.get_bool("model.hierarchical_tags")),
  scalingOpts(problem_db, currentResponse.shared_data()),
  modelEvaluationsDBState(EvaluationsDBState::UNINITIALIZED),
  interfEvaluationsDBState(EvaluationsDBState::UNINITIALIZED),
  modelId(problem_db.get_string("model.id")), modelEvalCntr(0),
  estDerivsFlag(false), initCommsBcastFlag(false), modelAutoGraphicsFlag(false),
  prevDSIView(EMPTY_VIEW), prevDSSView(EMPTY_VIEW), prevDSRView(EMPTY_VIEW),
  modelRep(NULL), referenceCount(1)
{
  // weights have length group if given; expand if fields present
  expand_for_fields_sdv(currentResponse.shared_data(),
			probDescDB.get_rv("responses.primary_response_fn_weights"),
<<<<<<< HEAD
			primaryRespFnWts);
=======
			"primary response weights", false, primaryRespFnWts);
>>>>>>> e973f9e8

  initialize_distribution(mvDist);
  initialize_distribution_parameters(mvDist);

  if (modelId.empty())
    modelId = user_auto_id();

  // TODO: Latent bug here as sense will be size 1 or group (must acct for fields)
  // Define primaryRespFnSense BoolDeque from DB StringArray
  StringArray db_sense
    = problem_db.get_sa("responses.primary_response_fn_sense");
  if (!db_sense.empty()) {
    size_t i, num_sense = db_sense.size(), num_primary = num_primary_fns();
    primaryRespFnSense.resize(num_primary);
    if (num_sense == num_primary)
      for (i=0; i<num_primary; ++i)
	primaryRespFnSense[i] = strbegins(strtolower(db_sense[i]), "max");
    else if (num_sense == 1)
      primaryRespFnSense.assign(num_primary, 
				strbegins(strtolower(db_sense[0]), "max"));
    else {
      Cerr << "Error: wrong length in sense array.  Expected 0, 1, or "
	   << num_primary << " but saw " << num_sense << "." << std::endl;
      abort_handler(MODEL_ERROR);
    }
  }

  // Promote fdGradStepSize/fdHessByFnStepSize/fdHessByGradStepSize to defaults
  // if needed.  Note: the fdStepSize arrays specialize by variable, whereas
  // mixed grads/Hessians specialize by function.
  if ( gradientType == "numerical" ||
       ( gradientType == "mixed" && !gradIdNumerical.empty() ) ) {
    if (fdGradStepSize.empty()) {
      fdGradStepSize.resize(1);
      fdGradStepSize[0] = 0.001;
    }
  }
  if ( hessianType == "numerical" ||
       ( hessianType == "mixed" && !hessIdNumerical.empty() ) ) {
    // fdHessByFnStepSize and fdHessByGradStepSize can only differ currently
    // in the case of assignment of default values, since the same
    // fd_hessian_step_size input is reused for both first- and second-order
    // differencing.  If needed in the future (numerical Hessians with mixed
    // gradients require both first- and second-order step sizes), separate
    // inputs could be added and easily accomodated here.
    if (fdHessByFnStepSize.empty()) {
      fdHessByFnStepSize.resize(1);
      fdHessByFnStepSize[0] = 0.002;
    }
    if (fdHessByGradStepSize.empty()) {
      fdHessByGradStepSize.resize(1);
      fdHessByGradStepSize[0] = 0.001;
    }
  }

  /*
  // Populate gradient/Hessian attributes for use within the iterator hierarchy.
  // Note: the fd step size arrays specialize by variable, whereas the mixed
  // grads/Hessians specialize by function.
  if (outputLevel >= VERBOSE_OUTPUT)
    Cout << "gradientType = " << gradientType << '\n';
  if (gradientType == "numerical") {
    if (methodSource == "vendor") {
      const RealVector& fdgss
	= probDescDB.get_rv("responses.fd_gradient_step_size");
      if (fdgss.length()) // else use default from initializer list
	fdGradStepSize = fdgss[0];
    }
    if (outputLevel >= VERBOSE_OUTPUT)
      Cout << "Numerical gradients using " << intervalType
	   << " differences\nto be calculated by the " << methodSource
	   << " finite difference routine.\n";
  }
  else if (gradientType == "mixed" && outputLevel >= VERBOSE_OUTPUT) {
    // Vendor numerical is no good in mixed mode except maybe for NPSOL/NLSSOL
    if (methodSource == "vendor") {
      Cerr << "Error: Mixed gradient specification not currently valid with "
           << "vendor numerical.\nSelect dakota as method_source instead."
	   << std::endl;
      abort_handler(MODEL_ERROR);
    }
    Cout << "Mixed gradients: analytic gradients for functions { ";
    for (ILCIter cit=mixed_grad_analytic_ids.begin();
	 cit!=mixed_grad_analytic_ids.end(); cit++)
      Cout << *cit << ' ';
    Cout << "} and\nnumerical gradients for functions { ";
    for (ILCIter cit=mixed_grad_numerical_ids.begin();
	 cit!=mixed_grad_numerical_ids.end(); cit++)
      Cout << *cit << ' ';
    Cout << "} using " << intervalType << " differences\ncalculated by the "
	 << methodSource << " routine.\n";
  }
  Cout << "hessianType = " << hessianType << '\n';
  if ( hessianType == "numerical" || ( hessianType == "mixed" &&
      !probDescDB.get_is("responses.hessians.mixed.id_numerical").empty() ) ) {
    const RealVector& fdhss
      = probDescDB.get_rv("responses.fd_hessian_step_size");
    if (fdhss.length()) // else use defaults from initializer list
      fdHessByGradStepSize = fdHessByFnStepSize = fdhss[0];
  }
  */

#ifdef REFCOUNT_DEBUG
  Cout << "Model::Model(BaseConstructor, ProblemDescDB&) called "
       << "to build letter base class\n";
#endif
}


Model::
Model(LightWtBaseConstructor, ProblemDescDB& problem_db,
      ParallelLibrary& parallel_lib,
      const SharedVariablesData& svd, bool share_svd,
      const SharedResponseData&  srd, bool share_srd,
      const ActiveSet& set, short output_level):
  numDerivVars(set.derivative_vector().size()),
  numFns(set.request_vector().size()), evaluationsDB(evaluation_store_db),
  fdGradStepType("relative"), fdHessStepType("relative"), warmStartFlag(false), 
  supportsEstimDerivs(true), mappingInitialized(false), probDescDB(problem_db),
  parallelLib(parallel_lib),
  modelPCIter(parallel_lib.parallel_configuration_iterator()),
  componentParallelMode(NO_PARALLEL_MODE), asynchEvalFlag(false),
  evaluationCapacity(1), outputLevel(output_level), hierarchicalTagging(false),
  modelEvaluationsDBState(EvaluationsDBState::UNINITIALIZED),
  interfEvaluationsDBState(EvaluationsDBState::UNINITIALIZED),
  modelId(no_spec_id()), // to be replaced by derived ctors
  modelEvalCntr(0), estDerivsFlag(false), initCommsBcastFlag(false),
  modelAutoGraphicsFlag(false), prevDSIView(EMPTY_VIEW),
  prevDSSView(EMPTY_VIEW), prevDSRView(EMPTY_VIEW), modelRep(NULL),
  referenceCount(1)
{
  if (share_svd) {
    currentVariables       =   Variables(svd);
    userDefinedConstraints = Constraints(svd);
  }
  else {
    SharedVariablesData new_svd(svd.copy());
    //SharedVariablesData new_svd(svd.view(), svd.components_totals()); // alt
    currentVariables       =   Variables(new_svd);
    userDefinedConstraints = Constraints(new_svd);
  }

  currentResponse = (share_srd) ?
    Response(srd, set) : Response(srd.response_type(), set);

#ifdef REFCOUNT_DEBUG
  Cout << "Model::Model(NoDBBaseConstructor, ParallelLibrary&, "
       << "SharedVariablesData&, ActiveSet&, short) called to build letter "
       << "base class\n";
#endif
}


/** This constructor also builds the base class data for inherited models.
    However, it is used for recast models which are instantiated on the fly.
    Therefore it only initializes a small subset of attributes. */
Model::
Model(LightWtBaseConstructor, ProblemDescDB& problem_db,
      ParallelLibrary& parallel_lib):
  warmStartFlag(false), supportsEstimDerivs(true), mappingInitialized(false),
  probDescDB(problem_db), parallelLib(parallel_lib),
  evaluationsDB(evaluation_store_db),
  modelPCIter(parallel_lib.parallel_configuration_iterator()),
  componentParallelMode(NO_PARALLEL_MODE), asynchEvalFlag(false),
  evaluationCapacity(1), outputLevel(NORMAL_OUTPUT), hierarchicalTagging(false),
  modelEvaluationsDBState(EvaluationsDBState::UNINITIALIZED),
  interfEvaluationsDBState(EvaluationsDBState::UNINITIALIZED),
  modelId(no_spec_id()), // to be replaced by derived ctors
  modelEvalCntr(0), estDerivsFlag(false),
  initCommsBcastFlag(false), modelAutoGraphicsFlag(false),
  prevDSIView(EMPTY_VIEW), prevDSSView(EMPTY_VIEW), prevDSRView(EMPTY_VIEW),
  modelRep(NULL), referenceCount(1)
{
#ifdef REFCOUNT_DEBUG
  Cout << "Model::Model(LightWtBaseConstructor, ProblemDescDB&, "
       << "ParallelLibrary&) called to build letter base class\n";
#endif
}


/** The default constructor is used in vector<Model> instantiations
    and for initialization of Model objects contained in Iterator and
    derived Strategy classes.  modelRep is NULL in this case (a
    populated problem_db is needed to build a meaningful Model
    object).  This makes it necessary to check for NULL in the copy
    constructor, assignment operator, and destructor. */
Model::Model():
  modelRep(NULL), referenceCount(1), probDescDB(dummy_db),
  parallelLib(dummy_lib), evaluationsDB(evaluation_store_db)
{
#ifdef REFCOUNT_DEBUG
  Cout << "Model::Model(), modelRep = NULL" << std::endl;
#endif
}


/** Used in model instantiations within strategy constructors.
    Envelope constructor only needs to extract enough data to properly
    execute get_model, since Model(BaseConstructor, problem_db)
    builds the actual base class data for the derived models. */
Model::Model(ProblemDescDB& problem_db): probDescDB(problem_db),
  parallelLib(problem_db.parallel_library()),
  evaluationsDB(evaluation_store_db), referenceCount(1)
{
#ifdef REFCOUNT_DEBUG
  Cout << "Model::Model(ProblemDescDB&) called to instantiate envelope."
       << std::endl;
#endif

  modelRep = get_model(problem_db);
  if ( !modelRep ) // bad type or insufficient memory
    abort_handler(MODEL_ERROR);
}


/** Used only by the envelope constructor to initialize modelRep to the
    appropriate derived type, as given by the modelType attribute. */
Model* Model::get_model(ProblemDescDB& problem_db)
{
#ifdef REFCOUNT_DEBUG
  Cout << "Envelope instantiating letter: Getting model " << modelType
       << std::endl;
#endif

  // These instantiations will NOT recurse on the Model(problem_db)
  // constructor due to the use of BaseConstructor.

  const String& model_type = problem_db.get_string("model.type");
  if ( model_type == "simulation" )
    return new SimulationModel(problem_db);
  else if ( model_type == "nested")
    return new NestedModel(problem_db);
  else if ( model_type == "surrogate") {
    if (problem_db.get_string("model.surrogate.type") == "hierarchical")
      return new HierarchSurrModel(problem_db); // hierarchical approx
    else
      return new DataFitSurrModel(problem_db);  // local/multipt/global approx
  }
  else if ( model_type == "active_subspace" )
    return new ActiveSubspaceModel(problem_db);
  else if ( model_type == "adapted_basis" )
    return new AdaptedBasisModel(problem_db);
  else if ( model_type == "random_field" )
    return new RandomFieldModel(problem_db);
  else {
    Cerr << "Invalid model type: " << model_type << std::endl;
    return NULL;
  }
}


/** Copy constructor manages sharing of modelRep and incrementing
    of referenceCount. */
Model::Model(const Model& model): probDescDB(model.problem_description_db()),
  parallelLib(probDescDB.parallel_library()), evaluationsDB(evaluation_store_db)
{
  // Increment new (no old to decrement)
  modelRep = model.modelRep;
  if (modelRep) // Check for an assignment of NULL
    ++modelRep->referenceCount;

#ifdef REFCOUNT_DEBUG
  Cout << "Model::Model(Model&)" << std::endl;
  if (modelRep)
    Cout << "modelRep referenceCount = " << modelRep->referenceCount
	 << std::endl;
#endif
}


/** Assignment operator decrements referenceCount for old modelRep, assigns
    new modelRep, and increments referenceCount for new modelRep. */
Model Model::operator=(const Model& model)
{
  if (modelRep != model.modelRep) { // normal case: old != new
    // Decrement old
    if (modelRep) // Check for NULL
      if ( --modelRep->referenceCount == 0 )
	delete modelRep;
    // Assign and increment new
    modelRep = model.modelRep;
    if (modelRep) // Check for NULL
      ++modelRep->referenceCount;
  }
  // else if assigning same rep, then do nothing since referenceCount
  // should already be correct

#ifdef REFCOUNT_DEBUG
  Cout << "Model::operator=(Model&)" << std::endl;
  if (modelRep)
    Cout << "modelRep referenceCount = " << modelRep->referenceCount
	 << std::endl;
#endif

  return *this;
}


/** Destructor decrements referenceCount and only deletes modelRep
    when referenceCount reaches zero. */
Model::~Model()
{
  if (modelRep) { // Check for NULL
    --modelRep->referenceCount; // decrement
#ifdef REFCOUNT_DEBUG
    Cout << "modelRep referenceCount decremented to "
         << modelRep->referenceCount << std::endl;
#endif
    if (modelRep->referenceCount == 0) {
#ifdef REFCOUNT_DEBUG
      Cout << "deleting modelRep" << std::endl;
#endif
      delete modelRep;
    }
  }
}


/** Similar to the assignment operator, the assign_rep() function
    decrements referenceCount for the old modelRep and assigns the new
    modelRep.  It is different in that it is used for publishing
    derived class letters to existing envelopes, as opposed to sharing
    representations among multiple envelopes (in particular,
    assign_rep is passed a letter object and operator= is passed an
    envelope object).  Letter assignment supports two models as
    governed by ref_count_incr:

    \li ref_count_incr = true (default): the incoming letter belongs to
    another envelope.  In this case, increment the reference count in the
    normal manner so that deallocation of the letter is handled properly.

    \li ref_count_incr = false: the incoming letter is instantiated on the
    fly and has no envelope.  This case is modeled after get_model():
    a letter is dynamically allocated using new and passed into assign_rep,
    the letter's reference count is not incremented, and the letter is not
    remotely deleted (its memory management is passed over to the envelope). */
void Model::assign_rep(Model* model_rep, bool ref_count_incr)
{
  if (modelRep == model_rep) {
    // if ref_count_incr = true (rep from another envelope), do nothing as
    // referenceCount should already be correct (see also operator= logic).
    // if ref_count_incr = false (rep from on the fly), then this is an error.
    if (!ref_count_incr) {
      Cerr << "Error: duplicated model_rep pointer assignment without "
	   << "reference count increment in Model::assign_rep()." << std::endl;
      abort_handler(MODEL_ERROR);
    }
  }
  else { // normal case: old != new
    // Decrement old
    if (modelRep) // Check for NULL
      if ( --modelRep->referenceCount == 0 )
	delete modelRep;
    // Assign new
    modelRep = model_rep;
    // Increment new
    if (modelRep && ref_count_incr) // Check for NULL and honor ref_count_incr
      modelRep->referenceCount++;
  }

#ifdef REFCOUNT_DEBUG
  Cout << "Model::assign_rep(Model*)" << std::endl;
  if (modelRep)
    Cout << "modelRep referenceCount = " << modelRep->referenceCount
	 << std::endl;
#endif
}


/** Build random variable distribution types and active subset.  This
    function is used when the Model variables are in x-space. */
void Model::
initialize_distribution(Pecos::MultivariateDistribution& mv_dist,
			bool active_only)
{
  // Notes:
  // > Model base instantiates the x-space MultivariateDistribution, while
  //   derived ProbabilityTransformModel manages a ProbabilityTransform
  //   (which makes a shallow copy of x-dist and creates a u-dist).
  // > This fn houses data for discrete design/state and must now be invoked
  //   in non-UQ contexts.

  // Previous (transformation-based) logic was restricted to active continuous:
  //ShortArray x_types(currentVariables.cv()); // active cont
  //ShortArray rv_types(probDescDB.get_sizet("variables.uncertain")); c/d uv
  size_t num_rv = (active_only) ?
    currentVariables.cv()  + currentVariables.div() +
    currentVariables.dsv() + currentVariables.drv() :
    currentVariables.tv(); // all vars (active subset defined using BitArray)
  ShortArray rv_types(num_rv);  BitArray active_vars(num_rv);// init bits to 0

  bool cdv, ddv, cauv, dauv, ceuv, deuv, csv, dsv;
  currentVariables.shared_data().active_subsets(cdv,  ddv,  cauv, dauv,
						ceuv, deuv, csv,  dsv);
  size_t i, start_rv = 0;

  // Implied by call to this function ... ?
  //switch (mv_dist.type()) {
  //case Pecos::MARGINALS_CORRELATIONS: {

  // Continuous design

  if (!active_only || cdv) {
    num_rv = probDescDB.get_sizet("variables.continuous_design");
    if (num_rv) {
      assign_value(rv_types, Pecos::CONTINUOUS_RANGE, start_rv, num_rv);
      if (cdv) assign_value(active_vars, true, start_rv, num_rv);
      start_rv += num_rv;
    }
  }

  // Discrete design

  if (!active_only || ddv) {
    num_rv = probDescDB.get_sizet("variables.discrete_design_range");
    if (num_rv) {
      assign_value(rv_types, Pecos::DISCRETE_RANGE, start_rv, num_rv);
      if (ddv) assign_value(active_vars, true, start_rv, num_rv);
      start_rv += num_rv;
    }
    num_rv = probDescDB.get_sizet("variables.discrete_design_set_int");
    if (num_rv) {
      assign_value(rv_types, Pecos::DISCRETE_SET_INT, start_rv, num_rv);
      if (ddv) assign_value(active_vars, true, start_rv, num_rv);
      start_rv += num_rv;
    }
    num_rv = probDescDB.get_sizet("variables.discrete_design_set_string");
    if (num_rv) {
      assign_value(rv_types, Pecos::DISCRETE_SET_STRING, start_rv, num_rv);
      if (ddv) assign_value(active_vars, true, start_rv, num_rv);
      start_rv += num_rv;
    }
    num_rv = probDescDB.get_sizet("variables.discrete_design_set_real");
    if (num_rv) {
      assign_value(rv_types, Pecos::DISCRETE_SET_REAL, start_rv, num_rv);
      if (ddv) assign_value(active_vars, true, start_rv, num_rv);
      start_rv += num_rv;
    }
  }

  // Continuous aleatory

  if (!active_only || cauv) {
    Real dbl_inf = std::numeric_limits<Real>::infinity();
    num_rv = probDescDB.get_sizet("variables.normal_uncertain");
    if (num_rv) {
      const RealVector& n_l_bnds
	= probDescDB.get_rv("variables.normal_uncertain.lower_bounds");
      const RealVector& n_u_bnds
	= probDescDB.get_rv("variables.normal_uncertain.upper_bounds");
      bool l_bnds = !n_l_bnds.empty(), u_bnds = !n_u_bnds.empty();
      if (!l_bnds && !u_bnds) // won't happen: parser -> +/-inf
	assign_value(rv_types, Pecos::NORMAL, start_rv, num_rv);
      else
	for (i=0; i<num_rv; ++i)
	  rv_types[start_rv+i] = ( ( l_bnds && n_l_bnds[i] > -dbl_inf ) ||
				   ( u_bnds && n_u_bnds[i] <  dbl_inf ) ) ?
	    Pecos::BOUNDED_NORMAL : Pecos::NORMAL;
      if (cauv) assign_value(active_vars, true, start_rv, num_rv);
      start_rv += num_rv;
    }
    num_rv = probDescDB.get_sizet("variables.lognormal_uncertain");
    if (num_rv) {
      const RealVector& ln_l_bnds
	= probDescDB.get_rv("variables.lognormal_uncertain.lower_bounds");
      const RealVector& ln_u_bnds
	= probDescDB.get_rv("variables.lognormal_uncertain.upper_bounds");
      bool l_bnds = !ln_l_bnds.empty(), u_bnds = !ln_u_bnds.empty();
      if (!l_bnds && !u_bnds) // won't happen: parser -> 0/inf
	assign_value(rv_types, Pecos::LOGNORMAL, start_rv, num_rv);
      else
	for (i=0; i<num_rv; ++i)
	  rv_types[start_rv+i] = ( ( l_bnds && ln_l_bnds[i] > 0. ) ||
				   ( u_bnds && ln_u_bnds[i] < dbl_inf ) ) ?
	    Pecos::BOUNDED_LOGNORMAL : Pecos::LOGNORMAL;
      if (cauv) assign_value(active_vars, true, start_rv, num_rv);
      start_rv += num_rv;
    }
    num_rv = probDescDB.get_sizet("variables.uniform_uncertain");
    if (num_rv) {
      assign_value(rv_types, Pecos::UNIFORM, start_rv, num_rv);
      if (cauv) assign_value(active_vars, true, start_rv, num_rv);
      start_rv += num_rv;
    }
    num_rv = probDescDB.get_sizet("variables.loguniform_uncertain");
    if (num_rv) {
      assign_value(rv_types, Pecos::LOGUNIFORM, start_rv, num_rv);
      if (cauv) assign_value(active_vars, true, start_rv, num_rv);
      start_rv += num_rv;
    }
    num_rv = probDescDB.get_sizet("variables.triangular_uncertain");
    if (num_rv) {
      assign_value(rv_types, Pecos::TRIANGULAR, start_rv, num_rv);
      if (cauv) assign_value(active_vars, true, start_rv, num_rv);
      start_rv += num_rv;
    }
    num_rv = probDescDB.get_sizet("variables.exponential_uncertain");
    if (num_rv) {
      assign_value(rv_types, Pecos::EXPONENTIAL, start_rv, num_rv);
      if (cauv) assign_value(active_vars, true, start_rv, num_rv);
      start_rv += num_rv;
    }
    num_rv = probDescDB.get_sizet("variables.beta_uncertain");
    if (num_rv) {
      assign_value(rv_types, Pecos::BETA, start_rv, num_rv);
      if (cauv) assign_value(active_vars, true, start_rv, num_rv);
      start_rv += num_rv;
    }
    num_rv = probDescDB.get_sizet("variables.gamma_uncertain");
    if (num_rv) {
      assign_value(rv_types, Pecos::GAMMA, start_rv, num_rv);
      if (cauv) assign_value(active_vars, true, start_rv, num_rv);
      start_rv += num_rv;
    }

    // Note: Inv gamma is not part of variable spec (calibration hyperparameter)

    num_rv = probDescDB.get_sizet("variables.gumbel_uncertain");
    if (num_rv) {
      assign_value(rv_types, Pecos::GUMBEL, start_rv, num_rv);
      if (cauv) assign_value(active_vars, true, start_rv, num_rv);
      start_rv += num_rv;
    }
    num_rv = probDescDB.get_sizet("variables.frechet_uncertain");
    if (num_rv) {
      assign_value(rv_types, Pecos::FRECHET, start_rv, num_rv);
      if (cauv) assign_value(active_vars, true, start_rv, num_rv);
      start_rv += num_rv;
    }
    num_rv = probDescDB.get_sizet("variables.weibull_uncertain");
    if (num_rv) {
      assign_value(rv_types, Pecos::WEIBULL, start_rv, num_rv);
      if (cauv) assign_value(active_vars, true, start_rv, num_rv);
      start_rv += num_rv;
    }
    num_rv = probDescDB.get_sizet("variables.histogram_uncertain.bin");
    if (num_rv) {
      assign_value(rv_types, Pecos::HISTOGRAM_BIN, start_rv, num_rv);
      if (cauv) assign_value(active_vars, true, start_rv, num_rv);
      start_rv += num_rv;
    }
  }

  // Discrete aleatory

  if (!active_only || dauv) {
    num_rv = probDescDB.get_sizet("variables.poisson_uncertain");
    if (num_rv) {
      assign_value(rv_types, Pecos::POISSON, start_rv, num_rv);
      if (dauv) assign_value(active_vars, true, start_rv, num_rv);
      start_rv += num_rv;
    }
    num_rv = probDescDB.get_sizet("variables.binomial_uncertain");
    if (num_rv) {
      assign_value(rv_types, Pecos::BINOMIAL, start_rv, num_rv);
      if (dauv) assign_value(active_vars, true, start_rv, num_rv);
      start_rv += num_rv;
    }
    num_rv = probDescDB.get_sizet("variables.negative_binomial_uncertain");
    if (num_rv) {
      assign_value(rv_types, Pecos::NEGATIVE_BINOMIAL, start_rv, num_rv);
      if (dauv) assign_value(active_vars, true, start_rv, num_rv);
      start_rv += num_rv;
    }
    num_rv = probDescDB.get_sizet("variables.geometric_uncertain");
    if (num_rv) {
      assign_value(rv_types, Pecos::GEOMETRIC, start_rv, num_rv);
      if (dauv) assign_value(active_vars, true, start_rv, num_rv);
      start_rv += num_rv;
    }
    num_rv = probDescDB.get_sizet("variables.hypergeometric_uncertain");
    if (num_rv) {
      assign_value(rv_types, Pecos::HYPERGEOMETRIC, start_rv, num_rv);
      if (dauv) assign_value(active_vars, true, start_rv, num_rv);
      start_rv += num_rv;
    }
    num_rv = probDescDB.get_sizet("variables.histogram_uncertain.point_int");
    if (num_rv) {
      assign_value(rv_types, Pecos::HISTOGRAM_PT_INT, start_rv, num_rv);
      if (dauv) assign_value(active_vars, true, start_rv, num_rv);
      start_rv += num_rv;
    }
    num_rv = probDescDB.get_sizet("variables.histogram_uncertain.point_string");
    if (num_rv) {
      assign_value(rv_types, Pecos::HISTOGRAM_PT_STRING, start_rv, num_rv);
      if (dauv) assign_value(active_vars, true, start_rv, num_rv);
      start_rv += num_rv;
    }
    num_rv = probDescDB.get_sizet("variables.histogram_uncertain.point_real");
    if (num_rv) {
      assign_value(rv_types, Pecos::HISTOGRAM_PT_REAL, start_rv, num_rv);
      if (dauv) assign_value(active_vars, true, start_rv, num_rv);
      start_rv += num_rv;
    }
  }

  // Continuous epistemic

  if (!active_only || ceuv) {
    num_rv = probDescDB.get_sizet("variables.continuous_interval_uncertain");
    if (num_rv) {
      assign_value(rv_types, Pecos::CONTINUOUS_INTERVAL_UNCERTAIN,
		   start_rv, num_rv);
      if (ceuv) assign_value(active_vars, true, start_rv, num_rv);
      start_rv += num_rv;
    }
  }

  // Discrete epistemic

  if (!active_only || deuv) {
    num_rv = probDescDB.get_sizet("variables.discrete_interval_uncertain");
    if (num_rv) {
      assign_value(rv_types,Pecos::DISCRETE_INTERVAL_UNCERTAIN,start_rv,num_rv);
      if (deuv) assign_value(active_vars, true, start_rv, num_rv);
      start_rv += num_rv;
    }
    num_rv = probDescDB.get_sizet("variables.discrete_uncertain_set_int");
    if (num_rv) {
      assign_value(rv_types, Pecos::DISCRETE_UNCERTAIN_SET_INT,start_rv,num_rv);
      if (deuv) assign_value(active_vars, true, start_rv, num_rv);
      start_rv += num_rv;
    }
    num_rv = probDescDB.get_sizet("variables.discrete_uncertain_set_string");
    if (num_rv) {
      assign_value(rv_types, Pecos::DISCRETE_UNCERTAIN_SET_STRING,
		   start_rv, num_rv);
      if (deuv) assign_value(active_vars, true, start_rv, num_rv);
      start_rv += num_rv;
    }
    num_rv = probDescDB.get_sizet("variables.discrete_uncertain_set_real");
    if (num_rv) {
      assign_value(rv_types,Pecos::DISCRETE_UNCERTAIN_SET_REAL,start_rv,num_rv);
      if (deuv) assign_value(active_vars, true, start_rv, num_rv);
      start_rv += num_rv;
    }
  }

  // Continuous state

  if (!active_only || csv) {
    num_rv = probDescDB.get_sizet("variables.continuous_state");
    if (num_rv) {
      assign_value(rv_types, Pecos::CONTINUOUS_RANGE, start_rv, num_rv);
      if (csv) assign_value(active_vars, true, start_rv, num_rv);
      start_rv += num_rv;
    }

    // Discrete state

    if (!active_only || dsv) {
      num_rv = probDescDB.get_sizet("variables.discrete_state_range");
      if (num_rv) {
	assign_value(rv_types, Pecos::DISCRETE_RANGE, start_rv, num_rv);
	if (dsv) assign_value(active_vars, true, start_rv, num_rv);
	start_rv += num_rv;
      }
      num_rv = probDescDB.get_sizet("variables.discrete_state_set_int");
      if (num_rv) {
	assign_value(rv_types, Pecos::DISCRETE_SET_INT, start_rv, num_rv);
	if (dsv) assign_value(active_vars, true, start_rv, num_rv);
	start_rv += num_rv;
      }
      num_rv = probDescDB.get_sizet("variables.discrete_state_set_string");
      if (num_rv) {
	assign_value(rv_types, Pecos::DISCRETE_SET_STRING, start_rv, num_rv);
	if (dsv) assign_value(active_vars, true, start_rv, num_rv);
	start_rv += num_rv;
      }
      num_rv = probDescDB.get_sizet("variables.discrete_state_set_real");
      if (num_rv) {
	assign_value(rv_types, Pecos::DISCRETE_SET_REAL, start_rv, num_rv);
	if (dsv) assign_value(active_vars, true, start_rv, num_rv);
	//start_rv += num_rv;
      }
    }
  }

  mv_dist = Pecos::MultivariateDistribution(Pecos::MARGINALS_CORRELATIONS);
  Pecos::MarginalsCorrDistribution* mvd_rep
    = (Pecos::MarginalsCorrDistribution*)mv_dist.multivar_dist_rep();
  mvd_rep->initialize_types(rv_types, active_vars);
}


void Model::
initialize_distribution_parameters(Pecos::MultivariateDistribution& mv_dist,
				   bool active_only)
{
  // Implied by call to this function ... ?
  //switch (mv_dist.type()) {
  //case Pecos::MARGINALS_CORRELATIONS: {

    Pecos::MarginalsCorrDistribution* mvd_rep
      = (Pecos::MarginalsCorrDistribution*)mv_dist.multivar_dist_rep();
    size_t start_rv = 0, num_rv = (active_only) ?
      currentVariables.cv()  + currentVariables.div() +
      currentVariables.dsv() + currentVariables.drv() :
      currentVariables.tv(); // all vars (active subset defined using BitArray)
    BitArray active_corr(num_rv); // init bits to 0; activate c/d auv below

    bool cdv, ddv, cauv, dauv, ceuv, deuv, csv, dsv;
    currentVariables.shared_data().active_subsets(cdv,  ddv,  cauv, dauv,
						  ceuv, deuv, csv,  dsv);

    // Continuous design
    // RANGE type could be design or state, so use count-based API

    if (!active_only || cdv) {
      num_rv = probDescDB.get_sizet("variables.continuous_design");
      if (num_rv) {
	mvd_rep->push_parameters(start_rv, num_rv, Pecos::CR_LWR_BND,
	  probDescDB.get_rv("variables.continuous_design.lower_bounds"));
	mvd_rep->push_parameters(start_rv, num_rv, Pecos::CR_UPR_BND,
	  probDescDB.get_rv("variables.continuous_design.upper_bounds"));
	start_rv += num_rv;
      }
    }

    // Discrete design
    // RANGE and SET types could be design or state, so use count-based API

    if (!active_only || ddv) {
      num_rv = probDescDB.get_sizet("variables.discrete_design_range");
      if (num_rv) {
	mvd_rep->push_parameters(start_rv, num_rv, Pecos::DR_LWR_BND,
          probDescDB.get_iv("variables.discrete_design_range.lower_bounds"));
	mvd_rep->push_parameters(start_rv, num_rv, Pecos::DR_UPR_BND,
          probDescDB.get_iv("variables.discrete_design_range.upper_bounds"));
	start_rv += num_rv;
      }
      num_rv = probDescDB.get_sizet("variables.discrete_design_set_int");
      if (num_rv) {
	mvd_rep->push_parameters(start_rv, num_rv, Pecos::DSI_VALUES,
          probDescDB.get_isa("variables.discrete_design_set_int.values"));
	start_rv += num_rv;
      }
      num_rv = probDescDB.get_sizet("variables.discrete_design_set_string");
      if (num_rv) {
	mvd_rep->push_parameters(start_rv, num_rv, Pecos::DSS_VALUES,
          probDescDB.get_ssa("variables.discrete_design_set_string.values"));
	start_rv += num_rv;
      }
      num_rv = probDescDB.get_sizet("variables.discrete_design_set_real");
      if (num_rv) {
	mvd_rep->push_parameters(start_rv, num_rv, Pecos::DSR_VALUES,
          probDescDB.get_rsa("variables.discrete_design_set_real.values"));
	start_rv += num_rv;
      }
    }

    // Continuous aleatory

    if (!active_only || cauv) {
      // RV type could be {,BOUNDED_}NORMAL, so use count-based API
      num_rv = probDescDB.get_sizet("variables.normal_uncertain");
      if (num_rv) {
	mvd_rep->push_parameters(start_rv, num_rv, Pecos::N_MEAN,
          probDescDB.get_rv("variables.normal_uncertain.means"));
	mvd_rep->push_parameters(start_rv, num_rv, Pecos::N_STD_DEV,
          probDescDB.get_rv("variables.normal_uncertain.std_deviations"));
	mvd_rep->push_parameters(start_rv, num_rv, Pecos::N_LWR_BND,
          probDescDB.get_rv("variables.normal_uncertain.lower_bounds"));
	mvd_rep->push_parameters(start_rv, num_rv, Pecos::N_UPR_BND,
          probDescDB.get_rv("variables.normal_uncertain.upper_bounds"));
	//N_LOCATION,N_SCALE not mapped from ProblemDescDB
	assign_value(active_corr, true, start_rv, num_rv);
	start_rv += num_rv;
      }
      // RV type could be {,BOUNDED_}LOGNORMAL, so use count-based API
      num_rv = probDescDB.get_sizet("variables.lognormal_uncertain");
      if (num_rv) {
	mvd_rep->push_parameters(start_rv, num_rv, Pecos::LN_MEAN,
          probDescDB.get_rv("variables.lognormal_uncertain.means"));
	mvd_rep->push_parameters(start_rv, num_rv, Pecos::LN_STD_DEV,
          probDescDB.get_rv("variables.lognormal_uncertain.std_deviations"));
	mvd_rep->push_parameters(start_rv, num_rv, Pecos::LN_LAMBDA,
          probDescDB.get_rv("variables.lognormal_uncertain.lambdas"));
	mvd_rep->push_parameters(start_rv, num_rv, Pecos::LN_ZETA,
          probDescDB.get_rv("variables.lognormal_uncertain.zetas"));
	mvd_rep->push_parameters(start_rv, num_rv, Pecos::LN_ERR_FACT,
          probDescDB.get_rv("variables.lognormal_uncertain.error_factors"));
	mvd_rep->push_parameters(start_rv, num_rv, Pecos::LN_LWR_BND,
          probDescDB.get_rv("variables.lognormal_uncertain.lower_bounds"));
	mvd_rep->push_parameters(start_rv, num_rv, Pecos::LN_UPR_BND,
          probDescDB.get_rv("variables.lognormal_uncertain.upper_bounds"));
	assign_value(active_corr, true, start_rv, num_rv);
	start_rv += num_rv;
      }
      num_rv = probDescDB.get_sizet("variables.uniform_uncertain");
      if (num_rv) {
	mvd_rep->push_parameters(Pecos::UNIFORM, Pecos::U_LWR_BND,
          probDescDB.get_rv("variables.uniform_uncertain.lower_bounds"));
	mvd_rep->push_parameters(Pecos::UNIFORM, Pecos::U_UPR_BND,
          probDescDB.get_rv("variables.uniform_uncertain.upper_bounds"));
	//U_LOCATION,U_SCALE not mapped from ProblemDescDB
	assign_value(active_corr, true, start_rv, num_rv);
	start_rv += num_rv;
      }
      num_rv = probDescDB.get_sizet("variables.loguniform_uncertain");
      if (num_rv) {
	mvd_rep->push_parameters(Pecos::LOGUNIFORM, Pecos::LU_LWR_BND,
          probDescDB.get_rv("variables.loguniform_uncertain.lower_bounds"));
	mvd_rep->push_parameters(Pecos::LOGUNIFORM, Pecos::LU_UPR_BND,
          probDescDB.get_rv("variables.loguniform_uncertain.upper_bounds"));
	assign_value(active_corr, true, start_rv, num_rv);
	start_rv += num_rv;
      }
      num_rv = probDescDB.get_sizet("variables.triangular_uncertain");
      if (num_rv) {
	mvd_rep->push_parameters(Pecos::TRIANGULAR, Pecos::T_MODE,
          probDescDB.get_rv("variables.triangular_uncertain.modes"));
	mvd_rep->push_parameters(Pecos::TRIANGULAR, Pecos::T_LWR_BND,
          probDescDB.get_rv("variables.triangular_uncertain.lower_bounds"));
	mvd_rep->push_parameters(Pecos::TRIANGULAR, Pecos::T_UPR_BND,
          probDescDB.get_rv("variables.triangular_uncertain.upper_bounds"));
	//T_LOCATION,T_SCALE not mapped from ProblemDescDB
	assign_value(active_corr, true, start_rv, num_rv);
	start_rv += num_rv;
      }
      num_rv = probDescDB.get_sizet("variables.exponential_uncertain");
      if (num_rv) {
	mvd_rep->push_parameters(Pecos::EXPONENTIAL, Pecos::E_BETA,
          probDescDB.get_rv("variables.exponential_uncertain.betas"));
	assign_value(active_corr, true, start_rv, num_rv);
	start_rv += num_rv;
      }
      num_rv = probDescDB.get_sizet("variables.beta_uncertain");
      if (num_rv) {
	mvd_rep->push_parameters(Pecos::BETA, Pecos::BE_ALPHA,
          probDescDB.get_rv("variables.beta_uncertain.alphas"));
	mvd_rep->push_parameters(Pecos::BETA, Pecos::BE_BETA,
          probDescDB.get_rv("variables.beta_uncertain.betas"));
	mvd_rep->push_parameters(Pecos::BETA, Pecos::BE_LWR_BND,
          probDescDB.get_rv("variables.beta_uncertain.lower_bounds"));
	mvd_rep->push_parameters(Pecos::BETA, Pecos::BE_UPR_BND,
          probDescDB.get_rv("variables.beta_uncertain.upper_bounds"));
	assign_value(active_corr, true, start_rv, num_rv);
	start_rv += num_rv;
      }
      num_rv = probDescDB.get_sizet("variables.gamma_uncertain");
      if (num_rv) {
	mvd_rep->push_parameters(Pecos::GAMMA, Pecos::GA_ALPHA,
          probDescDB.get_rv("variables.gamma_uncertain.alphas"));
	mvd_rep->push_parameters(Pecos::GAMMA, Pecos::GA_BETA,
          probDescDB.get_rv("variables.gamma_uncertain.betas"));
	assign_value(active_corr, true, start_rv, num_rv);
	start_rv += num_rv;
      }

      // Inverse gamma is not part of variable spec (calibration hyperparameter)

      num_rv = probDescDB.get_sizet("variables.gumbel_uncertain");
      if (num_rv) {
	mvd_rep->push_parameters(Pecos::GUMBEL, Pecos::GU_ALPHA,
          probDescDB.get_rv("variables.gumbel_uncertain.alphas"));
	mvd_rep->push_parameters(Pecos::GUMBEL, Pecos::GU_BETA,
          probDescDB.get_rv("variables.gumbel_uncertain.betas"));
	assign_value(active_corr, true, start_rv, num_rv);
	start_rv += num_rv;
      }
      num_rv = probDescDB.get_sizet("variables.frechet_uncertain");
      if (num_rv) {
	mvd_rep->push_parameters(Pecos::FRECHET, Pecos::F_ALPHA,
          probDescDB.get_rv("variables.frechet_uncertain.alphas"));
	mvd_rep->push_parameters(Pecos::FRECHET, Pecos::F_BETA,
          probDescDB.get_rv("variables.frechet_uncertain.betas"));
	assign_value(active_corr, true, start_rv, num_rv);
	start_rv += num_rv;
      }
      num_rv = probDescDB.get_sizet("variables.weibull_uncertain");
      if (num_rv) {
	mvd_rep->push_parameters(Pecos::WEIBULL, Pecos::W_ALPHA,
          probDescDB.get_rv("variables.weibull_uncertain.alphas"));
	mvd_rep->push_parameters(Pecos::WEIBULL, Pecos::W_BETA,
          probDescDB.get_rv("variables.weibull_uncertain.betas"));
	assign_value(active_corr, true, start_rv, num_rv);
	start_rv += num_rv;
      }
      num_rv = probDescDB.get_sizet("variables.histogram_uncertain.bin");
      if (num_rv) {
	mvd_rep->push_parameters(Pecos::HISTOGRAM_BIN, Pecos::H_BIN_PAIRS,
          probDescDB.get_rrma("variables.histogram_uncertain.bin_pairs"));
	assign_value(active_corr, true, start_rv, num_rv);
	start_rv += num_rv;
      }
    }

    // Discrete aleatory

    if (!active_only || dauv) {
      num_rv = probDescDB.get_sizet("variables.poisson_uncertain");
      if (num_rv) {
	mvd_rep->push_parameters(Pecos::POISSON, Pecos::P_LAMBDA,
          probDescDB.get_rv("variables.poisson_uncertain.lambdas"));
	assign_value(active_corr, true, start_rv, num_rv);
	start_rv += num_rv;
      }
      num_rv = probDescDB.get_sizet("variables.binomial_uncertain");
      if (num_rv) {
	mvd_rep->push_parameters(Pecos::BINOMIAL, Pecos::BI_P_PER_TRIAL,
          probDescDB.get_rv("variables.binomial_uncertain.prob_per_trial"));
	UIntArray num_tr;
	copy_data(probDescDB.get_iv(
	  "variables.binomial_uncertain.num_trials"), num_tr);
	mvd_rep->push_parameters(Pecos::BINOMIAL, Pecos::BI_TRIALS, num_tr);
	assign_value(active_corr, true, start_rv, num_rv);
	start_rv += num_rv;
      }
      num_rv = probDescDB.get_sizet("variables.negative_binomial_uncertain");
      if (num_rv) {
	mvd_rep->push_parameters(Pecos::NEGATIVE_BINOMIAL,
	  Pecos::NBI_P_PER_TRIAL, probDescDB.get_rv(
          "variables.negative_binomial_uncertain.prob_per_trial"));
	UIntArray num_tr;
	copy_data(probDescDB.get_iv(
	  "variables.negative_binomial_uncertain.num_trials"), num_tr);
	mvd_rep->
	  push_parameters(Pecos::NEGATIVE_BINOMIAL, Pecos::NBI_TRIALS, num_tr);
	assign_value(active_corr, true, start_rv, num_rv);
	start_rv += num_rv;
      }
      num_rv = probDescDB.get_sizet("variables.geometric_uncertain");
      if (num_rv) {
	mvd_rep->push_parameters(Pecos::GEOMETRIC, Pecos::GE_P_PER_TRIAL,
          probDescDB.get_rv("variables.geometric_uncertain.prob_per_trial"));
	assign_value(active_corr, true, start_rv, num_rv);
	start_rv += num_rv;
      }
      num_rv = probDescDB.get_sizet("variables.hypergeometric_uncertain");
      if (num_rv) {
	UIntArray tot_pop, sel_pop, num_drawn;
	copy_data(probDescDB.get_iv(
	  "variables.hypergeometric_uncertain.total_population"), tot_pop);
	copy_data(probDescDB.get_iv(
          "variables.hypergeometric_uncertain.selected_population"), sel_pop);
	copy_data(probDescDB.get_iv(
	  "variables.hypergeometric_uncertain.num_drawn"), num_drawn);
	mvd_rep->
	  push_parameters(Pecos::HYPERGEOMETRIC, Pecos::HGE_TOT_POP, tot_pop);
	mvd_rep->
	  push_parameters(Pecos::HYPERGEOMETRIC, Pecos::HGE_SEL_POP, sel_pop);
	mvd_rep->
	  push_parameters(Pecos::HYPERGEOMETRIC, Pecos::HGE_DRAWN, num_drawn);
	assign_value(active_corr, true, start_rv, num_rv);
	start_rv += num_rv;
      }
      num_rv = probDescDB.get_sizet("variables.histogram_uncertain.point_int");
      if (num_rv) {
	mvd_rep->push_parameters(Pecos::HISTOGRAM_PT_INT, Pecos::H_PT_INT_PAIRS,
          probDescDB.get_irma("variables.histogram_uncertain.point_int_pairs"));
	assign_value(active_corr, true, start_rv, num_rv);
	start_rv += num_rv;
      }
      num_rv = probDescDB.get_sizet(
	"variables.histogram_uncertain.point_string");
      if (num_rv) {
	mvd_rep->push_parameters(Pecos::HISTOGRAM_PT_STRING,
	  Pecos::H_PT_STR_PAIRS, probDescDB.get_srma(
	  "variables.histogram_uncertain.point_string_pairs"));
	assign_value(active_corr, true, start_rv, num_rv);
	start_rv += num_rv;
      }
      num_rv = probDescDB.get_sizet("variables.histogram_uncertain.point_real");
      if (num_rv) {
	mvd_rep->push_parameters(Pecos::HISTOGRAM_PT_REAL,
	  Pecos::H_PT_REAL_PAIRS, probDescDB.get_rrma(
	  "variables.histogram_uncertain.point_real_pairs"));
	assign_value(active_corr, true, start_rv, num_rv);
	start_rv += num_rv;
      }
    }

    // Continuous epistemic

    if (!active_only || ceuv) {
      num_rv = probDescDB.get_sizet("variables.continuous_interval_uncertain");
      if (num_rv) {
	mvd_rep->push_parameters(Pecos::CONTINUOUS_INTERVAL_UNCERTAIN,
          Pecos::CIU_BPA, probDescDB.get_rrrma(
          "variables.continuous_interval_uncertain.basic_probs"));
	start_rv += num_rv;
      }
    }

    // Discrete epistemic

    if (!active_only || deuv) {
      num_rv = probDescDB.get_sizet("variables.discrete_interval_uncertain");
      if (num_rv) {
	mvd_rep->push_parameters(Pecos::DISCRETE_INTERVAL_UNCERTAIN,
          Pecos::DIU_BPA, probDescDB.get_iirma(
          "variables.discrete_interval_uncertain.basic_probs"));
	start_rv += num_rv;
      }
      num_rv = probDescDB.get_sizet("variables.discrete_uncertain_set_int");
      if (num_rv) {
	mvd_rep->push_parameters(Pecos::DISCRETE_UNCERTAIN_SET_INT,
          Pecos::DUSI_VALUES_PROBS, probDescDB.get_irma(
          "variables.discrete_uncertain_set_int.values_probs"));
	start_rv += num_rv;
      }
      num_rv = probDescDB.get_sizet("variables.discrete_uncertain_set_string");
      if (num_rv) {
	mvd_rep->push_parameters(Pecos::DISCRETE_UNCERTAIN_SET_STRING,
          Pecos::DUSS_VALUES_PROBS, probDescDB.get_srma(
          "variables.discrete_uncertain_set_string.values_probs"));
	start_rv += num_rv;
      }
      num_rv = probDescDB.get_sizet("variables.discrete_uncertain_set_real");
      if (num_rv) {
	mvd_rep->push_parameters(Pecos::DISCRETE_UNCERTAIN_SET_REAL,
          Pecos::DUSR_VALUES_PROBS, probDescDB.get_rrma(
          "variables.discrete_uncertain_set_real.values_probs"));
	start_rv += num_rv;
      }
    }

    // Continuous state
    // RANGE type could be design or state, so use count-based API

    if (!active_only || csv) {
      num_rv = probDescDB.get_sizet("variables.continuous_state");
      if (num_rv) {
	mvd_rep->push_parameters(start_rv, num_rv, Pecos::CR_LWR_BND,
          probDescDB.get_rv("variables.continuous_state.lower_bounds"));
	mvd_rep->push_parameters(start_rv, num_rv, Pecos::CR_UPR_BND,
          probDescDB.get_rv("variables.continuous_state.upper_bounds"));
	start_rv += num_rv;
      }
    }

    // Discrete state
    // RANGE and SET types could be design or state, so use count-based API

    if (!active_only || dsv) {
      num_rv = probDescDB.get_sizet("variables.discrete_state_range");
      if (num_rv) {
	mvd_rep->push_parameters(start_rv, num_rv, Pecos::DR_LWR_BND,
          probDescDB.get_iv("variables.discrete_state_range.lower_bounds"));
	mvd_rep->push_parameters(start_rv, num_rv, Pecos::DR_UPR_BND,
          probDescDB.get_iv("variables.discrete_state_range.upper_bounds"));
	start_rv += num_rv;
      }
      num_rv = probDescDB.get_sizet("variables.discrete_state_set_int");
      if (num_rv) {
	mvd_rep->push_parameters(start_rv, num_rv, Pecos::DSI_VALUES,
          probDescDB.get_isa("variables.discrete_state_set_int.values"));
	start_rv += num_rv;
      }
      num_rv = probDescDB.get_sizet("variables.discrete_state_set_string");
      if (num_rv) {
	mvd_rep->push_parameters(start_rv, num_rv, Pecos::DSS_VALUES,
          probDescDB.get_ssa("variables.discrete_state_set_string.values"));
	start_rv += num_rv;
      }
      num_rv = probDescDB.get_sizet("variables.discrete_state_set_real");
      if (num_rv) {
	mvd_rep->push_parameters(start_rv, num_rv, Pecos::DSR_VALUES,
          probDescDB.get_rsa("variables.discrete_state_set_real.values"));
	//start_rv += num_rv;
      }
    }

    mvd_rep->initialize_correlations(
      probDescDB.get_rsm("variables.uncertain.correlation_matrix"),
      active_corr);

  //  break;
  //}
}


SizetMultiArrayConstView
Model::initialize_x0_bounds(const SizetArray& original_dvv, 
			    bool& active_derivs, bool& inactive_derivs, 
			    RealVector& x0, 
			    RealVector& fd_lb, RealVector& fd_ub) const
{
  // Are derivatives w.r.t. active or inactive variables?
  active_derivs = inactive_derivs = false;
  if (original_dvv == currentVariables.continuous_variable_ids()) {
    active_derivs = true;
    copy_data(currentVariables.continuous_variables(), x0);        // view->copy
  }
  else if (original_dvv ==
	   currentVariables.inactive_continuous_variable_ids()) {
    inactive_derivs = true;
    copy_data(currentVariables.inactive_continuous_variables(), x0);//view->copy
  }
  else // general derivatives
    copy_data(currentVariables.all_continuous_variables(), x0);    // view->copy

  // define c_l_bnds, c_u_bnds, cv_ids, cv_types
  const RealVector& c_l_bnds = (active_derivs) ? continuous_lower_bounds() :
    ( (inactive_derivs) ? inactive_continuous_lower_bounds() :
      all_continuous_lower_bounds() );
  const RealVector& c_u_bnds = (active_derivs) ? continuous_upper_bounds() :
    ( (inactive_derivs) ? inactive_continuous_upper_bounds() :
      all_continuous_upper_bounds() );
  SizetMultiArrayConstView cv_ids = (active_derivs) ?
    continuous_variable_ids() :
    ( (inactive_derivs) ? inactive_continuous_variable_ids() : 
      all_continuous_variable_ids() );
  UShortMultiArrayConstView cv_types = (active_derivs) ? 
    continuous_variable_types() : 
    ( (inactive_derivs) ? inactive_continuous_variable_types() : 
      all_continuous_variable_types() );

  // if not respecting bounds, leave at +/- infinity
  size_t num_deriv_vars = original_dvv.size();
  fd_lb.resize(num_deriv_vars);  fd_ub.resize(num_deriv_vars);
  Real dbl_inf = std::numeric_limits<Real>::infinity();
  if (ignoreBounds)
    { fd_lb = -dbl_inf;  fd_ub = dbl_inf; }
  else { // manage global/inferred vs. distribution bounds
    Pecos::MarginalsCorrDistribution* mvd_rep
      = (Pecos::MarginalsCorrDistribution*)mvDist.multivar_dist_rep();
    for (size_t j=0; j<num_deriv_vars; j++) {
      size_t cv_index = find_index(cv_ids, original_dvv[j]);
      switch (cv_types[cv_index]) {
      case NORMAL_UNCERTAIN: {    // +/-infinity or user-specified
	size_t rv_index = original_dvv[j] - 1;// id to index (full variable set)
	fd_lb[j] = mvd_rep->pull_parameter<Real>(rv_index, Pecos::N_LWR_BND);
	fd_ub[j] = mvd_rep->pull_parameter<Real>(rv_index, Pecos::N_UPR_BND);
	break;
      }
      case LOGNORMAL_UNCERTAIN: { // 0/inf or user-specified
	size_t rv_index = original_dvv[j] - 1;// id to index (full variable set)
	fd_lb[j] = mvd_rep->pull_parameter<Real>(rv_index, Pecos::LN_LWR_BND);
	fd_ub[j] = mvd_rep->pull_parameter<Real>(rv_index, Pecos::LN_UPR_BND);
	break;
      }
      case EXPONENTIAL_UNCERTAIN: case GAMMA_UNCERTAIN:
      case FRECHET_UNCERTAIN:     case WEIBULL_UNCERTAIN:
	fd_lb[j] = c_l_bnds[cv_index]; fd_ub[j] = dbl_inf;            break;
      case GUMBEL_UNCERTAIN:
	fd_lb[j] = -dbl_inf;           fd_ub[j] = dbl_inf;            break;
      default:
	fd_lb[j] = c_l_bnds[cv_index]; fd_ub[j] = c_u_bnds[cv_index]; break;
      }
    }
  }

  return cv_ids;
}


// compute a forward step for fd gradients; can't be const
Real Model::forward_grad_step(size_t num_deriv_vars, size_t xj_index,
			      Real x0_j, Real lb_j, Real ub_j)
{
  // Compute the offset for the ith gradient variable.
  // Enforce a minimum delta of fdgss*.01
  Real fdgss = (fdGradStepSize.length() == num_deriv_vars)
    ? fdGradStepSize[xj_index] : fdGradStepSize[0];
  //Real h = FDstep1(x0_j, lb_j, ub_j, fdgss*std::max(std::fabs(x0_j),.01));
  Real h = FDstep1(x0_j, lb_j, ub_j,
		   initialize_h(x0_j, lb_j, ub_j, fdgss, fdGradStepType));
  return h;
}



void Model::evaluate()
{
  if (modelRep) // envelope fwd to letter
    modelRep->evaluate();
  else { // letter
    ++modelEvalCntr;
    if(modelEvaluationsDBState == EvaluationsDBState::UNINITIALIZED) {
     modelEvaluationsDBState = evaluationsDB.model_allocate(modelId, modelType, 
          currentVariables, mvDist, currentResponse, default_active_set());
      if(modelEvaluationsDBState == EvaluationsDBState::ACTIVE)
        declare_sources();
    }
    
    // Define default ActiveSet for iterators which don't pass one
    ActiveSet temp_set = currentResponse.active_set(); // copy
    temp_set.request_values(1); // function values only

    if(modelEvaluationsDBState == EvaluationsDBState::ACTIVE)
      evaluationsDB.store_model_variables(modelId, modelType, modelEvalCntr,
          temp_set, currentVariables);

    if (derived_master_overload()) {
      // prevents error of trying to run a multiproc. direct job on the master
      derived_evaluate_nowait(temp_set);
      currentResponse = derived_synchronize().begin()->second;
    }
    else // perform a normal synchronous map
      derived_evaluate(temp_set);

    if (modelAutoGraphicsFlag) {
      OutputManager& output_mgr = parallelLib.output_manager();
      output_mgr.add_datapoint(currentVariables, interface_id(), 
			       currentResponse);
    }
    if(modelEvaluationsDBState == EvaluationsDBState::ACTIVE)
      evaluationsDB.store_model_response(modelId, modelType, modelEvalCntr, currentResponse);
  }
}


void Model::evaluate(const ActiveSet& set)
{
  if (modelRep) // envelope fwd to letter
    modelRep->evaluate(set);
  else { // letter
    ++modelEvalCntr;

    if(modelEvaluationsDBState == EvaluationsDBState::UNINITIALIZED) {
      modelEvaluationsDBState = evaluationsDB.model_allocate(modelId, modelType, 
          currentVariables, mvDist, currentResponse, default_active_set());
      if(modelEvaluationsDBState == EvaluationsDBState::ACTIVE)
        declare_sources();
    }

    if(modelEvaluationsDBState == EvaluationsDBState::ACTIVE)
      evaluationsDB.store_model_variables(modelId, modelType, modelEvalCntr,
          set, currentVariables);

    // Derivative estimation support goes here and is not replicated in the
    // default asv version of evaluate -> a good reason for using an
    // overloaded function design rather than a default parameter design.
    ShortArray map_asv(numFns, 0), fd_grad_asv(numFns, 0),
      fd_hess_asv(numFns, 0), quasi_hess_asv(numFns, 0);
    // Manage map/estimate_derivs for a particular asv based on responses spec.
    bool use_est_deriv = manage_asv(set, map_asv, fd_grad_asv,
				    fd_hess_asv, quasi_hess_asv);

    if (use_est_deriv) {
      // Compute requested derivatives not available from the simulation (also
      // perform initial map for parallel load balance).  estimate_derivatives()
      // may involve asynch evals depending on asynchEvalFlag.
      estimate_derivatives(map_asv, fd_grad_asv, fd_hess_asv, quasi_hess_asv,
			   set, asynchEvalFlag);
      if (asynchEvalFlag) { // concatenate asynch map calls into 1 response
        const IntResponseMap& fd_responses = derived_synchronize();
        synchronize_derivatives(currentVariables, fd_responses, currentResponse,
				fd_grad_asv, fd_hess_asv, quasi_hess_asv, set);
      }
    }
    else if (derived_master_overload()) {
      // This map must be asynchronous since it prevents the error of trying
      // to run a multiprocessor direct job on the master.
      derived_evaluate_nowait(set);
      currentResponse = derived_synchronize().begin()->second;
    }
    else
      // Perform synchronous eval
      derived_evaluate(set);

    if (modelAutoGraphicsFlag) {
      OutputManager& output_mgr = parallelLib.output_manager();
      output_mgr.add_datapoint(currentVariables, interface_id(), 
			       currentResponse);
    }
    if(modelEvaluationsDBState == EvaluationsDBState::ACTIVE)
      evaluationsDB.store_model_response(modelId, modelType, modelEvalCntr, currentResponse);

  }
}


void Model::evaluate_nowait()
{
  if (modelRep) // envelope fwd to letter
    modelRep->evaluate_nowait();
  else { // letter
    ++modelEvalCntr;
    if(modelEvaluationsDBState == EvaluationsDBState::UNINITIALIZED) {
      modelEvaluationsDBState = evaluationsDB.model_allocate(modelId, modelType, 
          currentVariables, mvDist, currentResponse, default_active_set());
      if(modelEvaluationsDBState == EvaluationsDBState::ACTIVE)
        declare_sources();
    }

    // Define default ActiveSet for iterators which don't pass one
    ActiveSet temp_set = currentResponse.active_set(); // copy
    temp_set.request_values(1); // function values only

    if(modelEvaluationsDBState == EvaluationsDBState::ACTIVE)
      evaluationsDB.store_model_variables(modelId, modelType, modelEvalCntr,
          temp_set, currentVariables);
    // perform an asynchronous parameter-to-response mapping
    derived_evaluate_nowait(temp_set);

    rawEvalIdMap[derived_evaluation_id()] = modelEvalCntr;
    numFDEvalsMap[modelEvalCntr] = -1;//no deriv est; distinguish from QN update

    // history of vars must be catalogued for use in synchronize()
    if (modelAutoGraphicsFlag)
      varsMap[modelEvalCntr] = currentVariables.copy();
  }
}


void Model::evaluate_nowait(const ActiveSet& set)
{
  if (modelRep) // envelope fwd to letter
    modelRep->evaluate_nowait(set);
  else { // letter
    ++modelEvalCntr;

    if(modelEvaluationsDBState == EvaluationsDBState::UNINITIALIZED) {
      modelEvaluationsDBState = evaluationsDB.model_allocate(modelId, modelType, 
          currentVariables, mvDist, currentResponse, default_active_set());
      if(modelEvaluationsDBState == EvaluationsDBState::ACTIVE)
        declare_sources();
    }

    if(modelEvaluationsDBState == EvaluationsDBState::ACTIVE)
      evaluationsDB.store_model_variables(modelId, modelType, modelEvalCntr,
          set, currentVariables);

    // derived evaluation_id() not yet incremented (for first of several if est
    // derivs); want the key for id map to be the first raw eval of the set
    rawEvalIdMap[derived_evaluation_id() + 1] = modelEvalCntr;

    // Manage use of estimate_derivatives() for a particular asv based on
    // the user's gradients/Hessians spec.
    ShortArray map_asv(numFns, 0),    fd_grad_asv(numFns, 0),
           fd_hess_asv(numFns, 0), quasi_hess_asv(numFns, 0);
    bool use_est_deriv = manage_asv(set, map_asv, fd_grad_asv,
				    fd_hess_asv, quasi_hess_asv);
    int num_fd_evals;
    if (use_est_deriv) {
      // Compute requested derivatives not available from the simulation.
      // Since we expect multiple evaluate_nowait()/estimate_derivatives()
      // calls prior to synchronize()/synchronize_derivatives(), we must perform
      // some additional bookkeeping so that the response arrays can be properly
      // recombined into estimated gradients/Hessians.
      estDerivsFlag = true; // flipped once per set of asynch evals
      asvList.push_back(fd_grad_asv);     asvList.push_back(fd_hess_asv);
      asvList.push_back(quasi_hess_asv);  setList.push_back(set);
      num_fd_evals
	= estimate_derivatives(map_asv, fd_grad_asv, fd_hess_asv,
			       quasi_hess_asv, set, true); // always asynch
    }
    else {
      derived_evaluate_nowait(set);
      num_fd_evals = -1; // no deriv est; distinguish from QN update
    }
    numFDEvalsMap[modelEvalCntr] = num_fd_evals;

    // history of vars must be catalogued for use in synchronize
    if (modelAutoGraphicsFlag || num_fd_evals >= 0)
      varsMap[modelEvalCntr] = currentVariables.copy();
  }
}


const IntResponseMap& Model::synchronize()
{
  if (modelRep) // envelope fwd to letter
    return modelRep->synchronize();
  else { // letter
    responseMap.clear();

    const IntResponseMap& raw_resp_map = derived_synchronize();
    IntVarsMIter v_it; IntRespMCIter r_cit; IntIntMIter id_it;

    if (estDerivsFlag) { // merge several responses into response gradients
      if (outputLevel > QUIET_OUTPUT)
        Cout <<"-----------------------------------------\n"
             << "Raw asynchronous response data captured.\n"
	     << "Merging data to estimate derivatives:\n"
	     << "----------------------------------------\n\n";
      id_it = rawEvalIdMap.begin(); IntIntMIter fd_it = numFDEvalsMap.begin();
      while (id_it != rawEvalIdMap.end() && fd_it != numFDEvalsMap.end()) {
	int raw_id = id_it->first;
	r_cit = raw_resp_map.find(raw_id);
	if (r_cit != raw_resp_map.end()) {
	  int model_id = fd_it->first, num_fd_evals = fd_it->second;
	  if (num_fd_evals >= 0) {
	    // estimate_derivatives() was used: merge raw FD responses into 1
	    // response or augment response with quasi-Hessian updating
	    if (outputLevel > QUIET_OUTPUT) {
	      //if (num_fd_evals > 1) // inconclusive due to initial_map lookup
		Cout << "Merging asynchronous responses " << raw_id
		     << " through " << raw_id + num_fd_evals - 1 << '\n';
	      //else
	      //  Cout << "Augmenting asynchronous response " << raw_id
	      //       << " with quasi-Hessian updating\n";
	    }
	    v_it = varsMap.find(model_id);
	    IntRespMCIter re = r_cit; std::advance(re, num_fd_evals);
	    IntResponseMap tmp_response_map(r_cit, re);
	    // Recover fd_grad/fd_hess/quasi_hess asv's from asvList and
	    // orig_set from setList
	    ShortArray fd_grad_asv    = asvList.front(); asvList.pop_front();
	    ShortArray fd_hess_asv    = asvList.front(); asvList.pop_front();
	    ShortArray quasi_hess_asv = asvList.front(); asvList.pop_front();
	    ActiveSet  orig_set       = setList.front(); setList.pop_front();
	    synchronize_derivatives(v_it->second, tmp_response_map,
				    responseMap[model_id], fd_grad_asv,
				    fd_hess_asv, quasi_hess_asv, orig_set);
	    // cleanup
	    if (!modelAutoGraphicsFlag) varsMap.erase(v_it);
	  }
	  else { // number of maps==1, derivs not estimated
	    if (outputLevel > QUIET_OUTPUT)
	      Cout << "Asynchronous response " << raw_id
		   << " does not require merging.\n";
	    responseMap[model_id] = r_cit->second;
	  }
	  // cleanup: postfix increment manages iterator invalidation
	  numFDEvalsMap.erase(fd_it++); rawEvalIdMap.erase(id_it++);
	}
	else // preserve bookkeeping for a subsequent synchronization pass
	  { ++fd_it; ++id_it; }
      }
      // reset flags
      estDerivsFlag = false;
    }
    else // no calls to estimate_derivatives()
      // rekey the raw response map (lower level evaluation ids may be offset
      // from modelEvalCntr if previous finite differencing occurred)
      //rekey_response_map(raw_resp_map, rawEvalIdMap, responseMap);
      for (r_cit = raw_resp_map.begin(); r_cit != raw_resp_map.end(); ++r_cit) {
	id_it = rawEvalIdMap.find(r_cit->first);
	if (id_it != rawEvalIdMap.end()) {
	  int model_id = id_it->second;
	  responseMap[model_id] = r_cit->second;
	  rawEvalIdMap.erase(id_it);
	  numFDEvalsMap.erase(model_id);
	}
      }

    // update graphics
    if (modelAutoGraphicsFlag) {
      OutputManager& output_mgr = parallelLib.output_manager();
      for (r_cit = responseMap.begin(); r_cit != responseMap.end(); ++r_cit) {
	v_it = varsMap.find(r_cit->first);
	output_mgr.add_datapoint(v_it->second, interface_id(), r_cit->second);
	varsMap.erase(v_it);
      }
    }

    // Now augment rekeyed response map with locally cached evals.  If
    // these are not matched in a higher-level rekey process used by the
    // calling context, then they are returned to cachedResponseMap
    // using Model::cache_unmatched_response().
    responseMap.insert(cachedResponseMap.begin(), cachedResponseMap.end());
    cachedResponseMap.clear();

    if(modelEvaluationsDBState == EvaluationsDBState::ACTIVE) {
      for(const auto  &id_r : responseMap)
        evaluationsDB.store_model_response(modelId, modelType, id_r.first, id_r.second); 
    }
    // return final map
    return responseMap;
  }
}


const IntResponseMap& Model::synchronize_nowait()
{
  if (modelRep) // envelope fwd to letter
    return modelRep->synchronize_nowait();
  else { // letter
    responseMap.clear();

    if (estDerivsFlag) {
      // This will require caching of evals until a merging set is complete.
      // While this would be straightforward to implement (using similar code
      // to the graphics caching below), there are no current use cases since
      // all gradient-based methods use blocking synchronization (you'd need
      // something like a parallel greedy gradient-based line search).
      Cerr << "Error: finite differencing within asynch evaluations not "
	   << "currently supported by Model::synchronize_nowait()" << std::endl;
      abort_handler(MODEL_ERROR);
    }

    const IntResponseMap& raw_resp_map = derived_synchronize_nowait();

    // rekey and cleanup.
    // Note 1: rekeying is needed for the case of mixed usage of synchronize()
    // and synchronize_nowait(), since the former can introduce offsets.
    // Note 2: if estimate_derivatives() support is added, then rawEvalIdMap
    // data input must be expanded to include FD evals.
    IntRespMCIter r_cit; IntIntMIter id_it;
    for (r_cit = raw_resp_map.begin(); r_cit != raw_resp_map.end(); ++r_cit) {
      id_it = rawEvalIdMap.find(r_cit->first);
      if (id_it != rawEvalIdMap.end()) {
	int model_id = id_it->second;
	responseMap[model_id] = r_cit->second;
	rawEvalIdMap.erase(id_it);
	numFDEvalsMap.erase(model_id);
      }
    }

    // Update graphics.  There are two possible ways to do this:
    // (1) propagate separate eval id bookkeeping to Model level and extend
    //     Dakota::Graphics to allow nonsequential input with id's (where data
    //     is reordered such that lines connect properly).
    // (2) cache data here and input sequentially when enough data has been
    //     returned to allow an unbroken sequence.
    // Since SciPlot will not directly support (1), approach (2) is taken.
    if (modelAutoGraphicsFlag) {
      // add new completions to graphics cache.
      graphicsRespMap.insert(responseMap.begin(), responseMap.end());
      // search for next response set(s) in sequence
      bool found = true;
      while (found) {
	OutputManager& output_mgr = parallelLib.output_manager();
	int graphics_cntr = output_mgr.graphics_counter();
	// find() is not really necessary due to Map ordering
	//g_it = graphicsRespMap.begin();
	//if (g_it == graphicsRespMap.end() || g_it->first != graphics_cntr)
	IntRespMIter g_it = graphicsRespMap.find(graphics_cntr);
	if (g_it == graphicsRespMap.end())
	  found = false;
	else {
	  IntVarsMIter v_it = varsMap.find(graphics_cntr);
	  output_mgr.add_datapoint(v_it->second, interface_id(), g_it->second);
	  varsMap.erase(v_it); graphicsRespMap.erase(g_it);
	}
      }
    }

    // Now augment rekeyed response map with locally cached evals.  If
    // these are not matched in a higher-level rekey process used by the
    // calling context, then they are returned to cachedResponseMap
    // using Model::cache_unmatched_response().
    responseMap.insert(cachedResponseMap.begin(), cachedResponseMap.end());
    cachedResponseMap.clear();
    if(modelEvaluationsDBState == EvaluationsDBState::ACTIVE) {
      for(const auto  &id_r : responseMap)
        evaluationsDB.store_model_response(modelId, modelType, id_r.first, id_r.second);
    }
    return responseMap;
  }
}


/** Auxiliary function to determine initial finite difference h
    (before step length adjustment) based on type of step desired. */
Real Model::initialize_h(Real x_j, Real lb_j, Real ub_j, Real step_size, 
			 String step_type) const
{
  Real h;
  if (step_type == "absolute")
    h = std::max(step_size, std::sqrt(DBL_MIN));
  else if (step_type == "bounds")
    h = step_size*std::max((ub_j-lb_j), std::sqrt(DBL_MIN));
  else     // relative
    h = step_size*std::max(std::fabs(x_j),.01);

  return h;
}


/** Auxiliary function to compute forward or first central-difference
    step size, honoring bounds.  The first step is away from zero,
    when possible.  Flips the direction or updates shortStep if can't
    take the full requested step h_mag. */
Real Model::FDstep1(Real x0_j, Real lb_j, Real ub_j, Real h_mag)
{
  Real h;
  shortStep = false;
  if (x0_j < 0.) {
    h = -h_mag;
    if (!ignoreBounds && x0_j + h < lb_j) {
      // step would exceed lower bound; try flipping, else shorten
      if (x0_j + h_mag <= ub_j)
        h = h_mag;
      else
        shortStep = true;
    }
  }
  else {
    h = h_mag;
    if (!ignoreBounds && x0_j + h > ub_j) {
      // step would exceed upper bound; try flipping, else shorten
      if (x0_j - h_mag >= lb_j)
        h = -h_mag;
      else {
        shortStep = true;
      }
    }
  }
  
  if (shortStep) {
    // take the step to the furthest boundary
    Real h1 = x0_j - lb_j;
    Real h2 = ub_j - x0_j;
    if (h1 < h2)
      h = h2;
    else
      h = -h1;
  }

  return h;
}


/** Auxiliary function to compute the second central-difference step size,
    honoring bounds. */
Real Model::FDstep2(Real x0_j, Real lb_j, Real ub_j, Real h)
{
  Real h2 = -h;  // default is to take same size step in opposite direction

  // if taking a shorter step to a boundary, the second step is half of it
  if (shortStep)
    h2 = 0.5*h;
  else if (!ignoreBounds) {
    Real h1;
    if (h2 < 0.) {
      if (x0_j + h2 < lb_j) {
        // step would exceed lower bound; try full step in opposite
        // direction; contracting until in-bounds
        shortStep = true;
        h1 = h + h;
        if (x0_j + h1 <= ub_j)
          h2 = h1;
        else {
          h1 = 1.5*h;
          if (x0_j + h1 <= ub_j)
            h2 = h1;
          else
            h2 = 0.5*h;
        }
      }
    }
    else {
      if (x0_j + h2 > ub_j) {
        // step would exceed upper bound; try full step in opposite
        // direction; contracting until in-bounds
        shortStep = true;
        h1 = h + h;
        if (x0_j + h1 >= lb_j)
          h2 = h1;
        else {
          h1 = 1.5*h;
          if (x0_j + h1 >= lb_j)
            h2 = h1;
          else
            h2 = 0.5*h;
        }
      }
    }
  }
  return h2;
}


/** Estimate derivatives by computing finite difference gradients, finite
    difference Hessians, and/or quasi-Newton Hessians.  The total number of
    finite difference evaluations is returned for use by synchronize() to
    track response arrays, and it could be used to improve management of
    max_function_evaluations within the iterators. */
int Model::
estimate_derivatives(const ShortArray& map_asv, const ShortArray& fd_grad_asv,
		     const ShortArray& fd_hess_asv,
		     const ShortArray& quasi_hess_asv,
		     const ActiveSet& original_set, const bool asynch_flag)
{
  if (outputLevel > SILENT_OUTPUT)
    Cout << "\n------------------------------------------\n"
         <<   "Begin Dakota derivative estimation routine\n"
         <<   "------------------------------------------\n\n";

  // -----------------------------------------------
  // Retrieve/evaluate fn_vals_x0 and/or fn_grads_x0
  // -----------------------------------------------

  // Perform initial map at x0 to calculate (1) non-finite-differenced portions
  // of the response, (2) fn_vals_x0 for forward difference gradients or
  // second-order function-difference Hessians, and/or (3) fn_grads_x0 for
  // first-order gradient-difference Hessians.  The fn_vals_x0/fn_grads_x0 data
  // may already be available from preceding function evaluations (e.g., an
  // iterator such as OPT++ requests fn. values in one evaluate call
  // followed by a gradient request, followed by a Hessian request), so perform
  // a database search when appropriate to retrieve the data instead of relying
  // solely on duplication detection.
  bool initial_map = false, augmented_data_flag = false, db_capture = false,
    fd_grad_flag = false, fd_hess_flag = false, fd_hess_by_fn_flag = false,
    fd_hess_by_grad_flag = false;
  const ShortArray& orig_asv = original_set.request_vector();
  const SizetArray& orig_dvv = original_set.derivative_vector();
  size_t i, j, k, map_counter = 0, num_deriv_vars = orig_dvv.size();
  size_t ifg, nfg = 0;

  for (i=0; i<numFns; i++) {
    if (map_asv[i]) {
      initial_map = true;
      if ( ( (map_asv[i] & 1) && !(orig_asv[i] & 1) ) ||
           ( (map_asv[i] & 2) && !(orig_asv[i] & 2) ) )
        augmented_data_flag = true; // orig_asv val/grad requests augmented
    }
    if (fd_grad_asv[i])
      fd_grad_flag = true;           // gradient finite differencing needed
    if (fd_hess_asv[i]) {
      fd_hess_flag = true;           // Hessian finite differencing needed ...
      if (fd_hess_asv[i] & 1)
        fd_hess_by_fn_flag = true;   // ... by 2nd-order function differences
      if (fd_hess_asv[i] & 2)
        ++nfg;                       // ... by 1st-order gradient differences
    }
  }
  if (nfg)
    fd_hess_by_grad_flag = true;

  ActiveSet new_set(map_asv, orig_dvv);
  Response initial_map_response(currentResponse.shared_data(), new_set);

  // The logic for incurring an additional data_pairs search (beyond the
  // existing duplicate detection) is that a data request contained in
  // orig_asv is most likely not a duplicate, but there is a good chance
  // that an augmented data reqmt (appears in map_asv but not in orig_asv)
  // has been evaluated previously.  The additional search allows us to trap
  // this common case more gracefully (special header, no evaluation echo).
  if (augmented_data_flag) {
    if (db_lookup(currentVariables, new_set, initial_map_response)) {
      if (outputLevel > SILENT_OUTPUT)
        Cout << ">>>>> map at X performed previously and results retrieved\n\n";
      initial_map = false; // reset
      if (asynch_flag) {
        db_capture = true;
        dbResponseList.push_back(initial_map_response);
      }
    }
  }
  if (asynch_flag) { // communicate settings to synchronize_derivatives()
    initialMapList.push_back(initial_map);
    dbCaptureList.push_back(db_capture);
  }

  if (initial_map) {
    if (outputLevel > SILENT_OUTPUT) {
      Cout << ">>>>> Initial map for analytic portion of response";
      if (augmented_data_flag)
	Cout << "\n      augmented with data requirements for differencing";
      Cout << ":\n";
    }
    if (asynch_flag) {
      derived_evaluate_nowait(new_set);
      if (outputLevel > SILENT_OUTPUT)
	Cout << "\n\n";
    }
    else {
      derived_evaluate(new_set);
      initial_map_response.update(currentResponse);
    }
    ++map_counter;
  }

  // ------------------------------
  // Estimate numerical derivatives
  // ------------------------------
  RealVector dx;
  RealVectorArray fg, fx;
  RealMatrix new_fn_grads;
  if (fd_grad_flag && !asynch_flag) {
    new_fn_grads.shapeUninitialized(num_deriv_vars, numFns);
    new_fn_grads = 0.;
  }
  RealSymMatrixArray new_fn_hessians;
  if (fd_hess_flag) {
    if (fd_hess_by_fn_flag && !centralHess)
      dx.resize(num_deriv_vars);
    if (!asynch_flag) {
      new_fn_hessians.resize(numFns);
      for (i=0; i<numFns; i++) {
        new_fn_hessians[i].reshape(num_deriv_vars);
        new_fn_hessians[i] = 0.;
      }
      if (fd_hess_by_fn_flag && !centralHess)
        fx.resize(num_deriv_vars);
      if (fd_hess_by_grad_flag) {
        fg.resize(ifg = nfg*num_deriv_vars);
        while(ifg > 0)
          fg[--ifg].resize(num_deriv_vars);
      }
    }
  }
  if (fd_grad_flag || fd_hess_flag) {

    // define lower/upper bounds for finite differencing and cv_ids
    RealVector x0, fd_lb, fd_ub;
    bool active_derivs, inactive_derivs; // derivs w.r.t. {active,inactive} vars
    SizetMultiArrayConstView cv_ids = 
      initialize_x0_bounds(orig_dvv, active_derivs, inactive_derivs, x0,
			   fd_lb, fd_ub);

    const RealVector& fn_vals_x0  = initial_map_response.function_values();
    const RealMatrix& fn_grads_x0 = initial_map_response.function_gradients();

    // ------------------------
    // Loop over num_deriv_vars
    // ------------------------
    RealVector x = x0; 
    for (j=0; j<num_deriv_vars; j++) { // difference the 1st num_deriv_vars vars

      size_t xj_index = find_index(cv_ids, orig_dvv[j]);
      Real x0_j = x0[xj_index], lb_j = fd_lb[j], ub_j = fd_ub[j];

      if (fd_grad_flag) {
        if (!ignoreBounds && lb_j >= ub_j) {
          if (asynch_flag)
            deltaList.push_back(0.);
          else
            for (i=0; i<numFns; i++)
              if (fd_grad_asv[i])
                new_fn_grads(j,i) = 0.;
          continue;
        }
        new_set.request_vector(fd_grad_asv);

        // Compute the offset for the ith gradient variable.
        Real h = forward_grad_step(num_deriv_vars, xj_index, x0_j, lb_j, ub_j);

        if (asynch_flag) // communicate settings to synchronize_derivatives()
          deltaList.push_back(h);

        // -------------------------
        // Evaluate fn_vals_x_plus_h
        // -------------------------
        RealVector fn_vals_x_plus_h;
        x[xj_index] = x0_j + h;
        if (outputLevel > SILENT_OUTPUT)
          Cout << ">>>>> Dakota finite difference gradient evaluation for x["
               << j+1 << "] + h:\n";
        if (active_derivs)
          currentVariables.continuous_variables(x);
        else if (inactive_derivs)
          currentVariables.inactive_continuous_variables(x);
        else
          currentVariables.all_continuous_variables(x);
        if (asynch_flag) {
          derived_evaluate_nowait(new_set);
          if (outputLevel > SILENT_OUTPUT)
            Cout << "\n\n";
        }
        else {
          derived_evaluate(new_set);
          fn_vals_x_plus_h = currentResponse.function_values();
          if (intervalType == "forward") {
            for (i=0; i<numFns; i++)
              // prevent erroneous difference of vals present in fn_vals_x0 but
              // not in fn_vals_x_plus_h because of map/fd_grad asv differences
              if (fd_grad_asv[i])
                new_fn_grads(j,i) = (fn_vals_x_plus_h[i] - fn_vals_x0[i])/h;
          }
        }
        ++map_counter;

        // --------------------------
        // Evaluate fn_vals_x_minus_h
        // --------------------------
        if (intervalType == "central") {
          Real h1, h2 = FDstep2(x0_j, lb_j, ub_j, h);
          x[xj_index] = x0_j + h2;
          if (outputLevel > SILENT_OUTPUT)
            Cout << ">>>>> Dakota finite difference gradient evaluation for x["
                 << j+1 << "] - h:\n";
          if (active_derivs)
            currentVariables.continuous_variables(x);
          else if (inactive_derivs)
            currentVariables.inactive_continuous_variables(x);
          else
            currentVariables.all_continuous_variables(x);
          if (asynch_flag) {
            deltaList.push_back(h2);
            derived_evaluate_nowait(new_set);
            if (outputLevel > SILENT_OUTPUT)
              Cout << "\n\n";
          }
          else {
            derived_evaluate(new_set);
            const RealVector& fn_vals_x_minus_h
              = currentResponse.function_values();
            // no need to check fd_grad_asv since it was used for both evals
            if (shortStep) {
              Real h12 = h*h, h22 = h2*h2;
              h1 = h*h2*(h2-h);
              for(i = 0; i < numFns; ++i)
                new_fn_grads(j,i)
                  = ( h22*(fn_vals_x_plus_h[i]  - fn_vals_x0[i]) -
		      h12*(fn_vals_x_minus_h[i] - fn_vals_x0[i]) ) / h1;
            }
            else {
              h1 = h - h2;
              for (i=0; i<numFns; i++)
                new_fn_grads(j,i)
                  = (fn_vals_x_plus_h[i] - fn_vals_x_minus_h[i]) / h1;
            }
          }
          ++map_counter;
        }
      }

      if (fd_hess_flag) {
        new_set.request_vector(fd_hess_asv);

        // If analytic grads, then 1st-order gradient differences
        // > no interval type control (uses only forward diff of analytic
        //   grads), separate finite diff step size.
        // If numerical grads, then 2nd-order function differences
        // > no interval type control (uses only central diffs of numerical
        //   grads from central fn diffs), separate finite diff step size.
        //   Could get some eval reuse for diagonal Hessian terms by setting
        //   fdHessStepSize to half of fdGradStepSize, but this is not
        //   hard-wired since generally want fdHessStepSize > fdGradStepSize
        //   (if desired, the user can set fdHessStepSize to fdGradStepSize/2
        //   to get reuse).
        // If mixed grads, then mixed 1st/2nd-order diffs for numerical Hessians

        if (fd_hess_by_fn_flag) {
          if (centralHess) {
            RealVector fn_vals_x_plus_2h, fn_vals_x_minus_2h;

            // Compute the 2nd-order Hessian offset for the ith variable.
            // Enforce a minimum delta of fdhss*.01
            Real fdhbfss = (fdHessByFnStepSize.length() == num_deriv_vars)
              ? fdHessByFnStepSize[xj_index] : fdHessByFnStepSize[0];
            Real h_mag = fdhbfss * std::max(std::fabs(x0_j), .01);
            Real h = (x0_j < 0.) ? -h_mag : h_mag; // h has same sign as x0_j
            if (asynch_flag)// communicate settings to synchronize_derivatives()
              deltaList.push_back(h);

            // evaluate diagonal term

            // --------------------------
            // Evaluate fn_vals_x_plus_2h
            // --------------------------
            x[xj_index] = x0[xj_index] + 2.*h;
            if (outputLevel > SILENT_OUTPUT)
              Cout << ">>>>> Dakota finite difference Hessian evaluation for x["
                   << j+1 << "] + 2h:\n";
            if (active_derivs)
              currentVariables.continuous_variables(x);
            else if (inactive_derivs)
              currentVariables.inactive_continuous_variables(x);
            else
              currentVariables.all_continuous_variables(x);
            if (asynch_flag) {
              derived_evaluate_nowait(new_set);
              if (outputLevel > SILENT_OUTPUT)
                Cout << "\n\n";
            }
            else {
              derived_evaluate(new_set);
              fn_vals_x_plus_2h = currentResponse.function_values();
            }

            // ---------------------------
            // Evaluate fn_vals_x_minus_2h
            // ---------------------------
            x[xj_index] = x0[xj_index] - 2.*h;
            if (outputLevel > SILENT_OUTPUT)
              Cout << ">>>>> Dakota finite difference Hessian evaluation for x["
                   << j+1 << "] - 2h:\n";
            if (active_derivs)
              currentVariables.continuous_variables(x);
            else if (inactive_derivs)
              currentVariables.inactive_continuous_variables(x);
            else
              currentVariables.all_continuous_variables(x);
            if (asynch_flag) {
              derived_evaluate_nowait(new_set);
              if (outputLevel > SILENT_OUTPUT)
                Cout << "\n\n";
            }
            else {
              derived_evaluate(new_set);
              fn_vals_x_minus_2h = currentResponse.function_values();
            }

            map_counter += 2;
            if (!asynch_flag) {
              for (i=0; i<numFns; i++)
                // prevent error in differencing vals present in fn_vals_x0 but
                // not in fn_vals_x_(plus/minus)_2h due to map/fd_hess asv diffs
                if (fd_hess_asv[i] & 1)
                  new_fn_hessians[i](j,j) = (fn_vals_x_plus_2h[i]
                     - 2.*fn_vals_x0[i] +  fn_vals_x_minus_2h[i])/(4.*h*h);
            }

            // evaluate off-diagonal terms

            for (k=j+1; k<num_deriv_vars; k++) {
              size_t xk_index = find_index(cv_ids, orig_dvv[k]);
              RealVector fn_vals_x_plus_h_plus_h,  fn_vals_x_plus_h_minus_h,
                fn_vals_x_minus_h_plus_h, fn_vals_x_minus_h_minus_h;

              // --------------------------------
              // Evaluate fn_vals_x_plus_h_plus_h
              // --------------------------------
              x[xj_index] = x0[xj_index] + h;
              x[xk_index] = x0[xk_index] + h;
              if (outputLevel > SILENT_OUTPUT)
                Cout << ">>>>> Dakota finite difference Hessian evaluation for "
                     << "x[" << j+1 << "] + h, x[" << k+1 << "] + h:\n";
              if (active_derivs)
                currentVariables.continuous_variables(x);
              else if (inactive_derivs)
                currentVariables.inactive_continuous_variables(x);
              else
                currentVariables.all_continuous_variables(x);
              if (asynch_flag) {
                derived_evaluate_nowait(new_set);
                if (outputLevel > SILENT_OUTPUT)
                  Cout << "\n\n";
              }
              else {
                derived_evaluate(new_set);
                fn_vals_x_plus_h_plus_h = currentResponse.function_values();
              }
              // ---------------------------------
              // Evaluate fn_vals_x_plus_h_minus_h
              // ---------------------------------
              //x[xj_index] = x0[xj_index] + h;
              x[xk_index] = x0[xk_index] - h;
              if (outputLevel > SILENT_OUTPUT)
                Cout << ">>>>> Dakota finite difference Hessian evaluation for "
                     << "x[" << j+1 << "] + h, x[" << k+1 << "] - h:\n";
              if (active_derivs)
                currentVariables.continuous_variables(x);
              else if (inactive_derivs)
                currentVariables.inactive_continuous_variables(x);
              else
                currentVariables.all_continuous_variables(x);
              if (asynch_flag) {
                derived_evaluate_nowait(new_set);
                if (outputLevel > SILENT_OUTPUT)
                  Cout << "\n\n";
              }
              else {
                derived_evaluate(new_set);
                fn_vals_x_plus_h_minus_h = currentResponse.function_values();
              }
              // ---------------------------------
              // Evaluate fn_vals_x_minus_h_plus_h
              // ---------------------------------
              x[xj_index] = x0[xj_index] - h;
              x[xk_index] = x0[xk_index] + h;
              if (outputLevel > SILENT_OUTPUT)
                Cout << ">>>>> Dakota finite difference Hessian evaluation for "
                     << "x[" << j+1 << "] - h, x[" << k+1 << "] + h:\n";
              if (active_derivs)
                currentVariables.continuous_variables(x);
              else if (inactive_derivs)
                currentVariables.inactive_continuous_variables(x);
              else
                currentVariables.all_continuous_variables(x);
              if (asynch_flag) {
                derived_evaluate_nowait(new_set);
                if (outputLevel > SILENT_OUTPUT)
                  Cout << "\n\n";
              }
              else {
                derived_evaluate(new_set);
                fn_vals_x_minus_h_plus_h = currentResponse.function_values();
              }
              // ----------------------------------
              // Evaluate fn_vals_x_minus_h_minus_h
              // ----------------------------------
              //x[xj_index] = x0[xj_index] - h;
              x[xk_index] = x0[xk_index] - h;
              if (outputLevel > SILENT_OUTPUT)
                Cout << ">>>>> Dakota finite difference Hessian evaluation for "
                     << "x[" << j+1 << "] - h, x[" << k+1 << "] - h:\n";
              if (active_derivs)
                currentVariables.continuous_variables(x);
              else if (inactive_derivs)
                currentVariables.inactive_continuous_variables(x);
              else
                currentVariables.all_continuous_variables(x);
              if (asynch_flag) {
                derived_evaluate_nowait(new_set);
                if (outputLevel > SILENT_OUTPUT)
                  Cout << "\n\n";
              }
              else {
                derived_evaluate(new_set);
                fn_vals_x_minus_h_minus_h = currentResponse.function_values();
              }

              map_counter += 4;
              if (!asynch_flag)
                for (i=0; i<numFns; i++)
                  // no need to check fd_hess_asv since used for each eval
                  // NOTE: symmetry is naturally satisfied.  Teuchos maps
                  // new_fn_hessians[i](j,k) and new_fn_hessians[i](k,j)
                  // to the same memory cell.
                  new_fn_hessians[i](j,k)
                    = (fn_vals_x_plus_h_plus_h[i] - fn_vals_x_plus_h_minus_h[i]
                       -  fn_vals_x_minus_h_plus_h[i]
                       +  fn_vals_x_minus_h_minus_h[i] ) / (4.*h*h);

              x[xk_index] = x0[xk_index];
            }
          }
          else { //!! new logic
            RealVector fn_vals_x1, fn_vals_x12, fn_vals_x2;

            // Compute the 2nd-order Hessian offset for the ith variable.
            // Enforce a minimum delta of fdhss*.01
            Real fdhbfss = (fdHessByFnStepSize.length() == num_deriv_vars)
              ? fdHessByFnStepSize[xj_index] : fdHessByFnStepSize[0];
            //	    Real h1 = FDstep1(x0_j, lb_j, ub_j, 2. * fdhbfss *
            //			      std::max(std::fabs(x0_j), .01));
            Real h1 = FDstep1(x0_j, lb_j, ub_j,
	      initialize_h(x0_j, lb_j, ub_j, 2.*fdhbfss, fdHessStepType));
            Real h2 = FDstep2(x0_j, lb_j, ub_j, h1);
            Real denom, hdiff;
            if (asynch_flag) { // transfer settings to synchronize_derivatives()
              deltaList.push_back(h1);
              deltaList.push_back(h2);
            }
            dx[j] = h1;

            // evaluate diagonal term

            // --------------------------
            // Evaluate fn_vals_x1
            // --------------------------
            x[xj_index] = x0[xj_index] + h1;
            if (outputLevel > SILENT_OUTPUT)
              Cout << ">>>>> Dakota finite difference Hessian evaluation for x["
                   << j+1 << "] + 2h:\n";
            if (active_derivs)
              currentVariables.continuous_variables(x);
            else if (inactive_derivs)
              currentVariables.inactive_continuous_variables(x);
            else
              currentVariables.all_continuous_variables(x);
            if (asynch_flag) {
              derived_evaluate_nowait(new_set);
              if (outputLevel > SILENT_OUTPUT)
                Cout << "\n\n";
            }
            else {
              derived_evaluate(new_set);
              fx[j] = fn_vals_x1 = currentResponse.function_values();
            }

            // ---------------------------
            // Evaluate fn_vals_x2
            // ---------------------------
            x[xj_index] = x0[xj_index] + h2;
            if (outputLevel > SILENT_OUTPUT)
              Cout << ">>>>> Dakota finite difference Hessian evaluation for x["
                   << j+1 << "] - 2h:\n";
            if (active_derivs)
              currentVariables.continuous_variables(x);
            else if (inactive_derivs)
              currentVariables.inactive_continuous_variables(x);
            else
              currentVariables.all_continuous_variables(x);
            if (asynch_flag) {
              derived_evaluate_nowait(new_set);
              if (outputLevel > SILENT_OUTPUT)
                Cout << "\n\n";
            }
            else {
              derived_evaluate(new_set);
              fn_vals_x2 = currentResponse.function_values();
            }

            map_counter += 2;
            if (!asynch_flag) {
              if (h1 + h2 == 0.) {
                denom = h1*h1;
                for (i = 0; i < numFns; i++)
                  // prevent erroneous difference of vals in fn_vals_x0 but not
                  // in fn_vals_x_(plus/minus)_2h due to map/fd_hess asv diffs
                  if (fd_hess_asv[i] & 1)
                    new_fn_hessians[i](j,j)
                      = (fn_vals_x1[i] - 2.*fn_vals_x0[i] + fn_vals_x2[i])
                      / denom;
              }
              else {
                hdiff = h1 - h2;
                denom = 0.5*h1*h2*hdiff;
                for (i = 0; i < numFns; i++)
                  if (fd_hess_asv[i] & 1)
                    new_fn_hessians[i](j,j)
                      = (h2*fn_vals_x1[i] + hdiff*fn_vals_x0[i] -
                         h1*fn_vals_x2[i])/denom;
              }
            }

            // evaluate off-diagonal terms

            for (k = 0; k < j; k++) {
              size_t xk_index = find_index(cv_ids, orig_dvv[k]);

              // --------------------------------
              // Evaluate fn_vals_x12
              // --------------------------------
              h2 = dx[k];
              x[xj_index] = x0[xj_index] + h1;
              x[xk_index] = x0[xk_index] + h2;
              if (outputLevel > SILENT_OUTPUT)
                Cout << ">>>>> Dakota finite difference Hessian evaluation for "
                     << "x[" << j+1 << "] + h, x[" << k+1 << "] + h:\n";
              if (active_derivs)
                currentVariables.continuous_variables(x);
              else if (inactive_derivs)
                currentVariables.inactive_continuous_variables(x);
              else
                currentVariables.all_continuous_variables(x);
              if (asynch_flag) {
                derived_evaluate_nowait(new_set);
                if (outputLevel > SILENT_OUTPUT)
                  Cout << "\n\n";
              }
              else {
                derived_evaluate(new_set);
                fn_vals_x12 = currentResponse.function_values();
                denom = h1*h2;
                const RealVector& f2 = fx[k];
                for (i=0; i<numFns; ++i)
                  new_fn_hessians[i](j,k) = (fn_vals_x12[i] - fn_vals_x1[i] -
                                             f2[i] + fn_vals_x0[i]) / denom;
              }

              ++map_counter;
              x[xk_index] = x0[xk_index];
            }
          }
        }

        if (fd_hess_by_grad_flag) {

          // Compute the 1st-order Hessian offset for the ith variable.
          // Enforce a minimum delta of fdhss*.01
          Real fdhbgss = (fdHessByGradStepSize.length() == num_deriv_vars)
            ? fdHessByGradStepSize[xj_index] : fdHessByGradStepSize[0];
          //	  Real h = FDstep1(x0_j, lb_j, ub_j, fdhbgss *
          //			   std::max(std::fabs(x0_j), .01));
          Real h = FDstep1(x0_j, lb_j, ub_j,
            initialize_h(x0_j, lb_j, ub_j, fdhbgss, fdHessStepType));
          if (asynch_flag) // communicate settings to synchronize_derivatives()
            deltaList.push_back(h);

          // --------------------------
          // Evaluate fn_grads_x_plus_h
          // --------------------------
          x[xj_index] = x0[xj_index] + h;
          if (outputLevel > SILENT_OUTPUT)
            Cout << ">>>>> Dakota finite difference Hessian evaluation for x["
                 << j+1 << "] + h:\n";
          if (active_derivs)
            currentVariables.continuous_variables(x);
          else if (inactive_derivs)
            currentVariables.inactive_continuous_variables(x);
          else
            currentVariables.all_continuous_variables(x);
          if (asynch_flag) {
            derived_evaluate_nowait(new_set);
            if (outputLevel > SILENT_OUTPUT)
              Cout << "\n\n";
          }
          else {
            derived_evaluate(new_set);
            const RealMatrix& fn_grads_x_plus_h
              = currentResponse.function_gradients();
            ifg = j;
            for (i=0; i<numFns; i++)
              // prevent erroneous difference of grads present in fn_grads_x0
              // but not in fn_grads_x_plus_h due to map_asv & fd_hess_asv diffs
              // NOTE: symmetry NOT enforced [could replace with 1/2 (H + H^T)]

              if (fd_hess_asv[i] & 2) {
                //fg[ifg] = (fn_grads_x_plus_h[i] - fn_grads_x0[i]) / h;
                for(k = 0; k < num_deriv_vars; ++k)
                  fg[ifg][k] = (fn_grads_x_plus_h[i][k] - fn_grads_x0[i][k])/ h;
                ifg += num_deriv_vars;
              }
          }
          ++map_counter;
        }
      }
      x[xj_index] = x0[xj_index];
    }

    // Reset currentVariables to x0 (for graphics, etc.)
    if (active_derivs)
      currentVariables.continuous_variables(x0);
    else if (inactive_derivs)
      currentVariables.inactive_continuous_variables(x0);
    else
      currentVariables.all_continuous_variables(x0);
  }

  // If asynchronous, then synchronize_derivatives() will postprocess and
  // update the response.  If synchronous, then update the response now.
  if (!asynch_flag) {
    // Enforce symmetry in the case of FD Hessians from 1st-order gradient
    // differences by averaging off-diagonal terms: H' = 1/2 (H + H^T)
    if (fd_hess_by_grad_flag)
      for (i = ifg = 0; i < numFns; i++)
        if (fd_hess_asv[i] & 2) {
          for (j=0; j<num_deriv_vars; j++) {
            for (k = 0; k < j; k++)
              new_fn_hessians[i](j,k) = 0.5 * (fg[ifg+j][k] + fg[ifg+k][j]);
            new_fn_hessians[i](j,j) = fg[ifg+j][j];
          }
          ifg += num_deriv_vars;
        }

    update_response(currentVariables, currentResponse, fd_grad_asv, fd_hess_asv,
                    quasi_hess_asv, original_set, initial_map_response,
                    new_fn_grads, new_fn_hessians);
  }

  return map_counter;
}


/** Merge an array of fd_responses into a single new_response.  This
    function is used both by synchronous evaluate() for the
    case of asynchronous estimate_derivatives() and by synchronize()
    for the case where one or more evaluate_nowait() calls has
    employed asynchronous estimate_derivatives(). */
void Model::
synchronize_derivatives(const Variables& vars,
			const IntResponseMap& fd_responses,
			Response& new_response, const ShortArray& fd_grad_asv,
			const ShortArray& fd_hess_asv,
			const ShortArray& quasi_hess_asv,
			const ActiveSet& original_set)
{
  const SizetArray& orig_dvv = original_set.derivative_vector();
  size_t i, j, k, num_deriv_vars = orig_dvv.size();
  bool fd_grad_flag = false, fd_hess_flag = false, fd_hess_by_fn_flag = false,
    fd_hess_by_grad_flag = false;
  RealVector dx;
  std::vector<const RealVector*> fx;
  size_t ifg, nfg = 0;

  for (i=0; i<numFns; i++) {
    if (fd_grad_asv[i])
      fd_grad_flag = true;           // gradient finite differencing used
    if (fd_hess_asv[i]) {
      fd_hess_flag = true;           // Hessian finite differencing used ...
      if (fd_hess_asv[i] & 1)
        fd_hess_by_fn_flag = true;   // ... with 2nd-order function differences
      if (fd_hess_asv[i] & 2)
        ++nfg;                       // ... with 1st-order gradient differences
    }
  }
  if (nfg)
    fd_hess_by_grad_flag = true;

  RealMatrix new_fn_grads;
  if (fd_grad_flag) {
    new_fn_grads.shapeUninitialized(num_deriv_vars, numFns);
    new_fn_grads = 0.;
  }
  RealSymMatrixArray new_fn_hessians;
  RealVectorArray fg;
  if (fd_hess_flag) {
    if (fd_hess_by_grad_flag) {
      fg.resize(ifg = nfg*num_deriv_vars);
      while(ifg > 0)
        fg[--ifg].resize(num_deriv_vars);
    }
    new_fn_hessians.resize(numFns);
    for (i=0; i<numFns; i++) {
      new_fn_hessians[i].reshape(num_deriv_vars);
      new_fn_hessians[i] = 0.;
    }
  }

  // Get non-finite-diff. portion of the response from 1st fd_responses
  // or from a DB capture in estimate_derivatives()
  bool initial_map = initialMapList.front(); initialMapList.pop_front();
  bool db_capture  = dbCaptureList.front();  dbCaptureList.pop_front();
  Response initial_map_response;
  IntRespMCIter fd_resp_cit = fd_responses.begin();
  if (initial_map) {
    initial_map_response = fd_resp_cit->second; 
    ++fd_resp_cit;
  }
  else if (db_capture) {
    initial_map_response = dbResponseList.front(); 
    dbResponseList.pop_front();
  }
  else { // construct an empty initial_map_response
    ShortArray asv(numFns, 0);
    ActiveSet initial_map_set(asv, orig_dvv);
    initial_map_response
      = Response(currentResponse.shared_data(), initial_map_set);
  }

  if (fd_hess_flag && fd_hess_by_fn_flag && !centralHess) {
    dx.resize(num_deriv_vars);
    fx.resize(num_deriv_vars);
  }

  // Postprocess the finite difference responses
  if (fd_grad_flag || fd_hess_flag) {
    SizetMultiArray cv_ids;
    if (orig_dvv == currentVariables.continuous_variable_ids()) {
      cv_ids.resize(boost::extents[cv()]);
      cv_ids = currentVariables.continuous_variable_ids();
    }
    else if (orig_dvv == currentVariables.inactive_continuous_variable_ids()) {
      cv_ids.resize(boost::extents[icv()]);
      cv_ids = currentVariables.inactive_continuous_variable_ids();
    }
    else { // general derivatives
      cv_ids.resize(boost::extents[acv()]);
      cv_ids = currentVariables.all_continuous_variable_ids();
    }
    const RealVector& fn_vals_x0  = initial_map_response.function_values();
    const RealMatrix& fn_grads_x0 = initial_map_response.function_gradients();
    for (j=0; j<num_deriv_vars; j++) {
      size_t xj_index = find_index(cv_ids, orig_dvv[j]);

      if (fd_grad_flag) { // numerical gradients
        Real h = deltaList.front(); deltaList.pop_front();// first in, first out

        if (h == 0.) // lower bound == upper bound; report 0 gradient
          for (i=0; i<numFns; i++)
            new_fn_grads(j,i) = 0.;
        else {
          const RealVector& fn_vals_x_plus_h
            = fd_resp_cit->second.function_values();
          ++fd_resp_cit;
          if (intervalType == "central") {
            Real h1, h12, h2, h22;
            const RealVector& fn_vals_x_minus_h
              = fd_resp_cit->second.function_values();
            ++fd_resp_cit;
            h2 = deltaList.front(); deltaList.pop_front();
            // no need to check fd_grad_asv since it was used for both map calls
            if (h + h2 == 0.) {
              h1 = h - h2;
              for (i=0; i<numFns; ++i)
                new_fn_grads(j,i)
                  = (fn_vals_x_plus_h[i] - fn_vals_x_minus_h[i])/h1;
            }
            else {
              h12 = h*h;
              h22 = h2*h2;
              h1  = h*h2*(h2-h);
              for (i=0; i<numFns; ++i)
                new_fn_grads(j,i)
                  = ( h22*(fn_vals_x_plus_h[i]  - fn_vals_x0[i]) -
                      h12*(fn_vals_x_minus_h[i] - fn_vals_x0[i]) ) / h1;
            }
          }
          else {
            for (i=0; i<numFns; i++)
              // prevent erroneous difference of vals present in fn_vals_x0 but
              // not in fn_vals_x_plus_h due to map_asv & fd_grad_asv diffs
              if (fd_grad_asv[i])
                new_fn_grads(j,i) = (fn_vals_x_plus_h[i] - fn_vals_x0[i])/h;
          }
        }
      }

      if (fd_hess_flag) { // numerical Hessians

        if (fd_hess_by_fn_flag) { // 2nd-order function differences
          if (centralHess) {
            Real h = deltaList.front(); deltaList.pop_front();// 1st in, 1st out

            // diagonal term

            const RealVector& fn_vals_x_plus_2h
              = fd_resp_cit->second.function_values();
            ++fd_resp_cit;
            const RealVector& fn_vals_x_minus_2h
              = fd_resp_cit->second.function_values();
            ++fd_resp_cit;
            for (i=0; i<numFns; i++)
              // prevent erroneous difference of vals present in fn_vals_x0 but
              // not in fn_vals_x_(plus/minus)_2h due to map/fd_hess asv diffs
              if (fd_hess_asv[i] & 1)
                new_fn_hessians[i](j,j) = 
                  (fn_vals_x_plus_2h[i] - 2.*fn_vals_x0[i] + 
                   fn_vals_x_minus_2h[i])/(4.*h*h);

            // off-diagonal terms

            for (k=j+1; k<num_deriv_vars; k++) {
              size_t xk_index = find_index(cv_ids, orig_dvv[k]);
              const RealVector& fn_vals_x_plus_h_plus_h
                = fd_resp_cit->second.function_values();
              ++fd_resp_cit;
              const RealVector& fn_vals_x_plus_h_minus_h
                = fd_resp_cit->second.function_values();
              ++fd_resp_cit;
              const RealVector& fn_vals_x_minus_h_plus_h
                = fd_resp_cit->second.function_values();
              ++fd_resp_cit;
              const RealVector& fn_vals_x_minus_h_minus_h
                = fd_resp_cit->second.function_values();
              ++fd_resp_cit;
              for (i=0; i<numFns; i++)
                // no need to check fd_hess_asv since it was used for each eval
                // NOTE: symmetry is naturally satisfied.
                new_fn_hessians[i](j,k)
                  = new_fn_hessians[i](k,j)
                  = (fn_vals_x_plus_h_plus_h[i]  - fn_vals_x_plus_h_minus_h[i]
                  -  fn_vals_x_minus_h_plus_h[i] + fn_vals_x_minus_h_minus_h[i])
                  / (4.*h*h);
            }
          }
          else { //!!
            Real denom, h1, h2, hdiff;
            const RealVector *fx1, *fx12, *fx2;

            dx[j] = h1 = deltaList.front(); deltaList.pop_front();
            h2 = deltaList.front(); deltaList.pop_front();
            fx[j] = fx1 = &fd_resp_cit->second.function_values();
            ++fd_resp_cit;
            fx2 = &fd_resp_cit->second.function_values();
            ++fd_resp_cit;
            if (h1 + h2 == 0.) {
              denom = h1*h1;
              for(i = 0; i < numFns; ++i)
                if (fd_hess_asv[i] & 1)
                  new_fn_hessians[i](j,j)
                    = ((*fx1)[i] - 2.*fn_vals_x0[i] + (*fx2)[i]) / denom;
            }
            else {
              hdiff = h1 - h2;
              denom = 0.5*h1*h2*hdiff;
              for (i = 0; i < numFns; i++)
                if (fd_hess_asv[i] & 1)
                  new_fn_hessians[i](j,j)
                    = (h2*(*fx1)[i] + hdiff*fn_vals_x0[i] - h1*(*fx2)[i])/denom;
            }

            // off-diagonal terms

            for(k = 0; k < j; ++k) {
              size_t xk_index = find_index(cv_ids, orig_dvv[k]);
              h2 = dx[k];
              denom = h1*h2;
              fx2 = fx[k];
              fx12 = &fd_resp_cit->second.function_values();
              ++fd_resp_cit;
              for (i = 0; i < numFns; i++)
                new_fn_hessians[i](j,k) =
                  ((*fx12)[i] - (*fx1)[i] - (*fx2)[i] + fn_vals_x0[i]) / denom;
            }
          }
        }
        if (fd_hess_by_grad_flag) { // 1st-order gradient differences
          Real h = deltaList.front(); deltaList.pop_front(); // 1st in, 1st out

          const RealMatrix& fn_grads_x_plus_h
            = fd_resp_cit->second.function_gradients();
          ++fd_resp_cit;
          ifg = j;
          for (i=0; i<numFns; i++)
            // prevent erroneous difference of grads present in fn_grads_x0 but
            // not in fn_grads_x_plus_h due to map_asv & fd_hess_asv diffs
            // NOTE: symmetry must be enforced below.
            if (fd_hess_asv[i] & 2) {
              //fg[ifg] = (fn_grads_x_plus_h[i] - fn_grads_x0[i]) / h;
              for(k = 0; k < num_deriv_vars; ++k)
                fg[ifg][k] = (fn_grads_x_plus_h[i][k] - fn_grads_x0[i][k]) / h;
              ifg += num_deriv_vars;
            }
        }
      }
    }
  }

  // Enforce symmetry in the case of FD Hessians from 1st-order gradient
  // differences by averaging off-diagonal terms: H' = 1/2 (H + H^T)
  if (fd_hess_by_grad_flag)
    for (i=0; i<numFns; i++)
      if (fd_hess_asv[i] & 2)
        for (i = ifg = 0; i < numFns; i++)
          if (fd_hess_asv[i] & 2) {
            for (j=0; j<num_deriv_vars; j++) {
              for (k = 0; k < j; k++)
                new_fn_hessians[i](j,k) = 0.5 * (fg[ifg+j][k] + fg[ifg+k][j]);
              new_fn_hessians[i](j,j) = fg[ifg+j][j];
            }
            ifg += num_deriv_vars;
          }

  update_response(vars, new_response, fd_grad_asv, fd_hess_asv, quasi_hess_asv,
                  original_set, initial_map_response, new_fn_grads,
                  new_fn_hessians);
}


/** Overlay the initial_map_response with numerically estimated new_fn_grads
    and new_fn_hessians to populate new_response as governed by asv vectors.
    Quasi-Newton secant Hessian updates are also performed here, since this
    is where the gradient data needed for the updates is first consolidated.
    Convenience function used by estimate_derivatives() for the synchronous
    case and by synchronize_derivatives() for the asynchronous case. */
void Model::
update_response(const Variables& vars, Response& new_response,
		const ShortArray& fd_grad_asv, const ShortArray& fd_hess_asv,
		const ShortArray& quasi_hess_asv, const ActiveSet& original_set,
		Response& initial_map_response, const RealMatrix& new_fn_grads,
		const RealSymMatrixArray& new_fn_hessians)
{
  // ----------
  // Initialize
  // ----------

  // If estDerivsFlag is set, then new_response was initially built with its
  // default constructor and has a NULL rep.  In this case, allocate a new
  // response by copying currentResponse.  This is a convenient way to carry
  // over fnTags and interfaceId to the new response.
  if (new_response.is_null())
    new_response = currentResponse.copy();

  size_t i;
  bool initial_map = false, initial_map_fn_flag = false,
       initial_map_grad_flag = false, initial_map_hess_flag = false,
       fd_grad_flag = false, fd_hess_flag = false, quasi_hess_flag = false;
  const ShortArray& initial_map_asv
    = initial_map_response.active_set_request_vector();
  for (i=0; i<numFns; i++) {
    if (initial_map_asv[i]) {
      initial_map = true;
      if (initial_map_asv[i] & 1)
	initial_map_fn_flag = true;
      if (initial_map_asv[i] & 2)
	initial_map_grad_flag = true;
      if (initial_map_asv[i] & 4)
	initial_map_hess_flag = true;
    }
    if (fd_grad_asv[i])
      fd_grad_flag = true; // gradient finite differencing used
    if (fd_hess_asv[i])
      fd_hess_flag = true; // Hessian finite differencing used
    if (quasi_hess_asv[i])
      quasi_hess_flag = true; // quasi-Hessians needed in new_response
  }

  // ----------------------
  // Update function values
  // ----------------------

  if (initial_map_fn_flag)
    new_response.function_values(initial_map_response.function_values());
  // else reset_inactive() zero's out all of the function values

  // -------------------------
  // Update function gradients
  // -------------------------

  if (initial_map) {
    if (fd_grad_flag) { // merge new_fn_grads with initial map grads
      RealMatrix partial_fn_grads;
      if (initial_map_grad_flag)
	partial_fn_grads = initial_map_response.function_gradients();
      else
	partial_fn_grads.shape(new_fn_grads.numRows(), new_fn_grads.numCols());
      for (i=0; i<numFns; ++i) {
	// overwrite partial_fn_grads with new_fn_grads based on fd_grad_asv
	// (needed for case of mixed gradients)
	if (fd_grad_asv[i]) {
	  RealVector new_fn_gradi_col_vector = Teuchos::getCol(Teuchos::View,
	    const_cast<RealMatrix&>(new_fn_grads), (int)i);
	  Teuchos::setCol(new_fn_gradi_col_vector, (int)i, partial_fn_grads);
        }
      }
      new_response.function_gradients(partial_fn_grads);
    }
    else if (initial_map_grad_flag) // no merge: initial map grads are complete
      new_response.function_gradients(
        initial_map_response.function_gradients());
  }
  else if (fd_grad_flag) // no merge: new_fn_grads are complete
    new_response.function_gradients(new_fn_grads);

  // ------------------------
  // Update function Hessians
  // ------------------------

  // perform quasi-Newton updates if quasi_hessians have been specified by the
  // user, the response data is uncorrected, and the DVV is set to the active
  // continuous variables (the default).
  if ( supportsEstimDerivs && 
       surrogate_response_mode() != AUTO_CORRECTED_SURROGATE &&
       original_set.derivative_vector() ==
       currentVariables.continuous_variable_ids() &&
       ( hessianType == "quasi" ||
	 ( hessianType == "mixed" && !hessIdQuasi.empty() ) ) )
    update_quasi_hessians(vars, new_response, original_set);

  // overlay Hessian data as needed
  if (initial_map || hessianType == "mixed") {
    // merge initial map Hessians, new_fn_hessians, and quasiHessians
    if (fd_hess_flag || quasi_hess_flag) {
      RealSymMatrixArray partial_fn_hessians;
      if (initial_map_hess_flag)
	partial_fn_hessians = initial_map_response.function_hessians();
      else
	partial_fn_hessians.resize(numFns);
      for (i=0; i<numFns; i++) {
	if (fd_hess_asv[i])    // overwrite with FD Hessians
	  partial_fn_hessians[i] = new_fn_hessians[i]; // full matrix
	if (quasi_hess_asv[i]) // overwrite with quasi-Hessians
	  partial_fn_hessians[i] = quasiHessians[i];   // full matrix
      }
      new_response.function_hessians(partial_fn_hessians);
    }
    else if (initial_map_hess_flag)
      new_response.function_hessians(initial_map_response.function_hessians());
  }
  else if (fd_hess_flag)    // no merge necessary
    new_response.function_hessians(new_fn_hessians);
  else if (quasi_hess_flag) // no merge necessary
    new_response.function_hessians(quasiHessians);

  // --------
  // Finalize
  // --------

  // update newly rebuilt new_response with the original asv request
  new_response.active_set_request_vector(original_set.request_vector());
  new_response.reset_inactive(); // clear out any left overs

  // Output header for the rebuilt new_response
  if (outputLevel > QUIET_OUTPUT) {
    if (initial_map)
      Cout << ">>>>> Total response returned to iterator:\n\n";
    else
      Cout << ">>>>> Gradients returned to iterator:\n\n";
    Cout << new_response << std::endl;
  }
}


/** quasi-Newton updates are performed for approximating response
    function Hessians using BFGS or SR1 formulations.  These Hessians
    are supported only for the active continuous variables, and a
    check is performed on the DVV prior to invoking the function. */
void Model::
update_quasi_hessians(const Variables& vars, Response& new_response,
		      const ActiveSet& original_set)
{
  size_t i, j, k;
  const RealVector& x        = vars.continuous_variables(); // view
  const ShortArray& orig_asv = original_set.request_vector();
  const RealMatrix& fn_grads = new_response.function_gradients();

  // if necessary, initialize quasi-Hessians before populating
  if ( numQuasiUpdates.empty() ) {
    if (outputLevel == DEBUG_OUTPUT)
      Cout << "Reshaping quasiHessians in modelType = " << modelType
	   << std::endl;
    xPrev.resize(numFns);
    fnGradsPrev.reshape(numDerivVars, numFns);
    quasiHessians.resize(numFns);
    for (size_t i=0; i<numFns; i++) {
      if ( hessianType == "quasi" ||
	   ( hessianType == "mixed" && contains(hessIdQuasi, i+1) ) ) {
	quasiHessians[i].reshape(numDerivVars);
	quasiHessians[i] = 0.;
	// leave as zero matrix so that any early use of quasi-Hessian has
	// no effect.  The initial scaling updates to nonzero values at the
	// appropriate time.
	//for (size_t j=0; j<numDerivVars; j++)
	//  quasiHessians[i][j][j] = 1.; // initialize to identity
      }
    }
    numQuasiUpdates.assign(numFns, 0);
  }

  for (i=0; i<numFns; ++i) {

    // perform i-th quasi-Hessian update if a new grad vector is present,
    // regardless of whether the quasi-Hessian is active on this eval.
    if ( !quasiHessians[i].empty() && (orig_asv[i] & 2) ) {

      // quasi-Hessian updates require a history of at least 2 gradient evals
      Real norm_s = 0.;
      if (numQuasiUpdates[i]) {

	RealVector s(numDerivVars), y(numDerivVars);
	Real sj, yj, norm_s_sq = 0., norm_y_sq = 0.;
	for (j=0; j<numDerivVars; ++j) {
	  s[j] = sj = x[j]           - xPrev[i][j];       // s = step
	  y[j] = yj = fn_grads[i][j] - fnGradsPrev[i][j]; // y = yield
	  norm_s_sq += sj*sj; // avoid repeated indexing
	  norm_y_sq += yj*yj; // avoid repeated indexing
	}
	norm_s = std::sqrt(norm_s_sq);
	Real norm_y = std::sqrt(norm_y_sq);
	if (outputLevel == DEBUG_OUTPUT)
	  Cout << "Quasi-Hessian step/yield:\ns =\n" << s << "y =\n" << y
	       << "norm_s = " << norm_s << " norm_y = " << norm_y << '\n';

	// Verify that there's a non-zero step (zero yield is acceptable).
	// Don't update anything (including history) if step is zero.
	if (norm_s > Pecos::SMALL_NUMBER) {

	  // -------------------------------------------
	  // Apply initial scaling prior to first update
	  // -------------------------------------------
	  //   Gay:             y's/s's I  (scaling1/norm_s_sq)
	  //   Dennis/Schnabel: y's/s'Hs I (same as Gay if initial H = I)
	  //   Shanno/Phua:     y'y/y's I  (current selection)
	  if (numQuasiUpdates[i] == 1) {
	    Real scaling1 = 0.;
	    for (j=0; j<numDerivVars; j++)
	      scaling1 += y[j]*s[j];
	    // step is nonzero but yield may reasonably be zero, so safeguard
	    // numerics.  In the case of no yield in gradients (no observed
	    // curvature), 0 is assigned as the initial scaling.
	    Real scaling2 = 0.;
	    if (norm_y > Pecos::SMALL_NUMBER)
	      scaling2 = (std::sqrt(std::fabs(scaling1)) > Pecos::SMALL_NUMBER)
                       ? norm_y_sq/scaling1 : 1.;
	    for (j=0; j<numDerivVars; j++)
	      quasiHessians[i](j,j) = scaling2;
	    if (outputLevel == DEBUG_OUTPUT)
	      Cout << "initial scaling =\n" << quasiHessians[i] << '\n';
	  }

	  // ----------------------
	  // Symmetric Rank 1 (SR1)
	  // ----------------------
	  if (quasiHessType == "sr1") {
	    RealVector ymBs(numDerivVars);
	    Real scaling = 0.;
	    for (j=0; j<numDerivVars; j++) {
	      Real Bs = 0.;
	      for (k=0; k<numDerivVars; k++)
		Bs += quasiHessians[i](j,k)*s[k];
	      ymBs[j] = y[j] - Bs;
	      scaling += ymBs[j]*s[j];
	    }
	    // use standard safeguard against orthogonality in denominator.
	    // skip update if denominator magnitude is insufficient.  Guanghui
	    // Liu thesis uses 1.e-4 (p. 57) and Nocedal and Wright uses 1.e-8
	    // (pp. 203-4).  Here we split the difference with 1.e-6.
	    Real norm_ymBs = 0.;
	    for (j=0; j<numDerivVars; j++)
	      norm_ymBs += ymBs[j]*ymBs[j];
	    norm_ymBs = std::sqrt(norm_ymBs);
	    // perform update
	    if (std::fabs(scaling) > 1.e-6*norm_s*norm_ymBs) {
	      for (j=0; j<numDerivVars; j++) {
		// exploit hereditary symmetry: compute upper half of matrix
		quasiHessians[i](j,j) += ymBs[j]*ymBs[j]/scaling;
		for (k=j+1; k<numDerivVars; k++)
		  quasiHessians[i](k,j) = quasiHessians[i](j,k) +=
		    ymBs[j]*ymBs[k]/scaling;
	      }
	      if (outputLevel == DEBUG_OUTPUT)
		Cout << "SR1: B = " << quasiHessians[i] << '\n';
	    }
	    else if (outputLevel == DEBUG_OUTPUT)
	      Cout << "SR1: update skipped\n";
	  }
	  // ---------------------------------------
	  // Broyden-Fletcher-Goldfarb-Shanno (BFGS)
	  // ---------------------------------------
	  else {
	    bool damped_bfgs = (quasiHessType == "damped_bfgs") ? true : false;
	    RealVector Bs(numDerivVars, true);
	    Real scaling1 = 0., scaling2 = 0.;
	    for (j=0; j<numDerivVars; j++) {
	      scaling1 += y[j]*s[j];
	      for (k=0; k<numDerivVars; k++)
		Bs[j] += quasiHessians[i](j,k)*s[k];
	      scaling2 += s[j]*Bs[j];
	    }
	    // These two approaches appear in the literature for enforcing the
	    // curvature condition when the steps are generated by a Newton
	    // optimizer:
	    //   damp: if (scaling1 >=  0.2*scaling2) { update } else { damp }
	    //   skip: if (scaling1 >= 1e-6*scaling2) { update }
	    // These approaches appear to be inappropriate when the steps are
	    // not directly Newton-generated (e.g., from trust-region SBO) since
	    // the curvature condition is violated too frequently.  In this
	    // case, a minimal approach can be used which only protects the
	    // denominator magnitude.  The BFGS update can lose positive
	    // definiteness in this case -> use fabs on scaling2 triple product.
	    using std::fabs;
	    if ( ( !damped_bfgs && fabs(scaling1) > 1.e-6*fabs(scaling2) ) ||
		 (  damped_bfgs && scaling1 >= 0.2*scaling2 ) ) {
	      // standard BFGS (in damped formulation: theta=1 and r=y)
	      for (j=0; j<numDerivVars; j++) {
		// exploit hereditary symmetry: compute upper half of matrix
		quasiHessians[i](j,j) +=  y[j]* y[j]/scaling1
                                       -  Bs[j]*Bs[j]/scaling2;
		for (k=j+1; k<numDerivVars; k++)
		  quasiHessians[i](k,j) = quasiHessians[i](j,k) +=
		    y[j]*y[k]/scaling1 - Bs[j]*Bs[k]/scaling2;
	      }
	      if (outputLevel == DEBUG_OUTPUT)
		Cout << "BFGS: y's = " << scaling1 << " s'Bs = " << scaling2
		     << "\nB = " << quasiHessians[i] << '\n';
	    }
	    else if (damped_bfgs) {
	      // damped BFGS is a standard safeguard against violation of the
	      // curvature condition (y's should be > 0).  See Nocedal & Wright
	      // (pp. 540-1) or Guanghui Liu thesis (p. 57), among others.
	      RealVector r(numDerivVars);
	      Real theta = 0.8*scaling2/(scaling2 - scaling1);
	      //Cout << "Damped BFGS:   y's = " << scaling1 << " s'Bs = "
              //     << scaling2 << " theta = " << theta;
	      scaling1 = 0.;
	      for (j=0; j<numDerivVars; j++) {
		r[j] = theta*y[j] + (1.-theta)*Bs[j];
		scaling1 += r[j]*s[j];
	      }
	      for (j=0; j<numDerivVars; j++) {
		// exploit hereditary symmetry: compute upper half of matrix
		quasiHessians[i](j,j) +=  r[j]* r[j]/scaling1
                                       -  Bs[j]*Bs[j]/scaling2;
		for (k=j+1; k<numDerivVars; k++)
		  quasiHessians[i](k,j) = quasiHessians[i](j,k) +=
		    r[j]*r[k]/scaling1 - Bs[j]*Bs[k]/scaling2;
	      }
	      if (outputLevel == DEBUG_OUTPUT)
		Cout << "Damped BFGS: r's = " << scaling1 << "\nB = "
		     << quasiHessians[i] << '\n';
	    }
	    else if (outputLevel == DEBUG_OUTPUT)
	      Cout << "Undamped BFGS: update skipped\n";
	  }
	}
      }

      // history updates for next iteration
      if ( numQuasiUpdates[i] == 0 || norm_s > Pecos::SMALL_NUMBER ) {
	// store previous data independently for each response fn.  So long
	// as at least one previous data pt has been stored, we do not need
	// to track the presence of active grads in particular responses.
	copy_data(x, xPrev[i]); // view->copy
	RealVector tmp_col_vector = Teuchos::getCol(Teuchos::View,
	  const_cast<RealMatrix&>(fn_grads), (int)i);
	Teuchos::setCol(tmp_col_vector, (int)i, fnGradsPrev);
	++numQuasiUpdates[i];
      }
    }
  }
}


/** Splits asv_in total request into map_asv_out, fd_grad_asv_out,
    fd_hess_asv_out, and quasi_hess_asv_out as governed by the
    responses specification.  If the returned use_est_deriv is true,
    then these asv outputs are used by estimate_derivatives() for the
    initial map, finite difference gradient evals, finite difference
    Hessian evals, and quasi-Hessian updates, respectively.  If the
    returned use_est_deriv is false, then only map_asv_out is used. */
bool Model::manage_asv(const ActiveSet& original_set, ShortArray& map_asv_out,
		       ShortArray& fd_grad_asv_out, ShortArray& fd_hess_asv_out,
		       ShortArray& quasi_hess_asv_out)
{
  const ShortArray& asv_in   = original_set.request_vector();
  const SizetArray& orig_dvv = original_set.derivative_vector();
  
  // *_asv_out[i] have all been initialized to zero

  // For HierarchSurr and Recast models with no scaling (which contain no
  // interface object, only subordinate models), pass the ActiveSet through to
  // the sub-models in one piece and do not break it apart here. This preserves
  // sub-model parallelism.
  if (!supportsEstimDerivs)
    return false;

  bool use_est_deriv = false, fd_grad_flag = false;
  size_t i, asv_len = asv_in.size();
  for (i=0; i<asv_len; ++i) {

    // Function value requests
    if (asv_in[i] & 1)
      map_asv_out[i] = 1;

    // Function gradient requests
    if (asv_in[i] & 2) {
      if ( gradientType == "analytic" ||
           ( gradientType == "mixed" && contains(gradIdAnalytic, i+1) ) )
        map_asv_out[i] |= 2; // activate 2nd bit
      else if ( methodSource == "dakota" && ( gradientType == "numerical" ||
		( gradientType == "mixed" && contains(gradIdNumerical, i+1)))) {
        fd_grad_asv_out[i] = 1;
        fd_grad_flag = true;
        if (intervalType == "forward")
          map_asv_out[i] |= 1; // activate 1st bit
        use_est_deriv = true;
      }
      else { // could happen if an iterator requiring gradients is selected
        // with no_gradients or unsupported vendor numerical gradients
        // and lacks a separate error check.
        Cerr << "Error: Model '" << model_id()
             << "' received unsupported gradient request from ASV in "
             << "Model::manage_asv." << std::endl;
        abort_handler(MODEL_ERROR);
      }
      if ( surrogate_response_mode() != AUTO_CORRECTED_SURROGATE &&
           ( hessianType == "quasi" ||
             ( hessianType == "mixed" && contains(hessIdQuasi, i+1) ) ) )
        use_est_deriv = true;
    }

    // Function Hessian requests
    if (asv_in[i] & 4) {
      if ( hessianType == "analytic" ||
           ( hessianType == "mixed" && contains(hessIdAnalytic, i+1) ) )
        map_asv_out[i] |= 4; // activate 3rd bit
      else if ( hessianType == "numerical" ||
                ( hessianType == "mixed" && contains(hessIdNumerical, i+1) ) ) {
        if ( gradientType == "analytic" ||
             ( gradientType == "mixed" && contains(gradIdAnalytic, i+1) ) ) {
          // numerical Hessians from 1st-order gradient differences
          fd_hess_asv_out[i] = 2;
          map_asv_out[i] |= 2; // activate 2nd bit
        }
        else { // numerical Hessians from 2nd-order function differences
          fd_hess_asv_out[i] = 1;
          map_asv_out[i] |= 1; // activate 1st bit
        }
        use_est_deriv = true;
      }
      else if ( hessianType == "quasi" ||
                (hessianType == "mixed" && contains(hessIdQuasi, i+1))) {
        quasi_hess_asv_out[i] = 2; // value not currently used
        use_est_deriv = true; // update_response needed even if no secant update
      }
      else { // could happen if an iterator requiring Hessians is selected
        // with no_hessians and it lacks a separate error check.
        Cerr << "Error: Model '" << model_id()
             << "' received unsupported Hessian request from ASV in "
             << "Model::manage_asv." << std::endl;
        abort_handler(MODEL_ERROR);
      }
    }
  }

  // Depending on bounds-respecting differencing, finite difference gradients
  // may require f(x0).  The following computes the step and updates shortStep.
  if (fd_grad_flag && !ignoreBounds) { // protect call to forward_grad_step
    size_t num_deriv_vars = orig_dvv.size();

    // define lower/upper bounds for finite differencing and cv_ids
    RealVector x0, fd_lb, fd_ub;
    bool active_derivs, inactive_derivs; // derivs w.r.t. {active,inactive} vars
    SizetMultiArrayConstView cv_ids = 
      initialize_x0_bounds(orig_dvv, active_derivs, inactive_derivs, x0,
			   fd_lb, fd_ub);

    // Accumulate short step over all derivative variables
    bool short_step = false;
    for (size_t j=0; j<num_deriv_vars; j++) {
      size_t xj_index = find_index(cv_ids, orig_dvv[j]);
      Real x0_j = x0[xj_index], lb_j = fd_lb[j], ub_j = fd_ub[j];
      
      // NOTE: resets shortStep to false for each variable
      Real h = forward_grad_step(num_deriv_vars, xj_index, x0_j, lb_j, ub_j);
      if (intervalType == "central")
        Real h2 = FDstep2(x0_j, lb_j, ub_j, h);
      
      if (shortStep)
        short_step = true;
    }
    
    // update ASV with f(x0) requests needed for shortStep
    for (i=0; i<asv_len; ++i)
      if ( (fd_grad_asv_out[i] & 1) && short_step) 
        map_asv_out[i] |= 1; // activate 1st bit
  }

  return use_est_deriv;
}


/** Constructor helper to manage model recastings for data import/export. */
bool Model::manage_data_recastings()
{
  if (modelRep) // should not occur: protected fn only used by the letter
    return modelRep->manage_data_recastings(); // fwd to letter
  else { // letter lacking redefinition of virtual fn.
    // Test for any recasting or nesting within actualModel: we assume that
    // user data import is post-nesting, but pre-recast.
    // (1) data is imported at the user-space level but then must be applied
    //     within the transformed space.  Transform imported data at run time
    //     in order to capture latest initialize() calls to RecastModels.
    // (2) stop the recursion if a nested model is encountered: we will apply
    //     any recastings that occur following the last nesting. 
    // (3) Additional surrogates in this recursion hierarchy are ignored.
    ModelList& sub_models = subordinate_models(); // populates/returns modelList
    ModelLIter ml_it; size_t i, num_models = sub_models.size();
    bool manage_recasting = false;
    recastFlags.assign(num_models, false);
    // detect recasting needs top down
    for (ml_it=sub_models.begin(), i=0; ml_it!=sub_models.end(); ++ml_it, ++i) {
      const String& m_type = ml_it->model_type();
      if (m_type == "recast" ||
	  m_type == "probability_transform") // + other Recast types...
	manage_recasting = recastFlags[i] = true;
      else if (m_type == "nested")
	break;
    }

    if (!manage_recasting) recastFlags.clear();
    return manage_recasting;
  }
}


void Model::
user_space_to_iterator_space(const Variables& user_vars,
			     const Response&  user_resp,
			     Variables& iter_vars, Response& iter_resp)
{
  if (modelRep) // fwd to letter
    return modelRep->user_space_to_iterator_space(user_vars, user_resp,
						  iter_vars, iter_resp);
  else { // letter lacking redefinition of virtual fn.

    iter_vars = user_vars.copy(); // deep copy to preserve inactive in source
    iter_resp = user_resp;//.copy(); // shallow copy currently sufficient

    // apply recastings bottom up (e.g., for data import)
    // modelList assigned in manage_data_recastings() -> subordinate_models()
    // (don't want to incur this overhead for every import/export)
    ModelLRevIter ml_rit; size_t i;
    for (ml_rit =modelList.rbegin(), i=modelList.size()-1;
	 ml_rit!=modelList.rend(); ++ml_rit, --i)
      if (recastFlags[i]) {
	// utilize RecastModel::current{Variables,Response} to xform data
	Variables recast_vars = ml_rit->current_variables(); // shallow copy
	Response  recast_resp = ml_rit->current_response();  // shallow copy
	ActiveSet recast_set  = recast_resp.active_set();    // copy
	// to propagate vars bottom up, inverse of std transform is reqd
	RecastModel* recast_model_rep = (RecastModel*)ml_rit->model_rep();
	recast_model_rep->inverse_transform_variables(iter_vars, recast_vars);
	recast_model_rep->
	  inverse_transform_set(iter_vars, iter_resp.active_set(), recast_set);
	// to propagate response bottom up, std transform is used
	recast_resp.active_set(recast_set);
	recast_model_rep->
	  transform_response(recast_vars, iter_vars, iter_resp, recast_resp);
	// update active in iter_vars
	iter_vars.active_variables(recast_vars);
	// reassign resp rep pointer (no actual data copying)
	iter_resp = recast_resp; // sufficient for now...
	//iter_resp.active_set(recast_set);
	//iter_resp.update(recast_resp);
      }
  }
}


void Model::
iterator_space_to_user_space(const Variables& iter_vars,
			     const Response&  iter_resp,
			     Variables& user_vars, Response& user_resp)
{
  if (modelRep) // fwd to letter
    return modelRep->iterator_space_to_user_space(iter_vars, iter_resp,
						  user_vars, user_resp);
  else { // letter lacking redefinition of virtual fn.

    user_vars = iter_vars.copy(); // deep copy to preserve inactive in source
    user_resp = iter_resp;//.copy(); // shallow copy currently sufficient

    // apply recastings top down (e.g., for data export)
    // modelList assigned in manage_data_recastings() -> subordinate_models()
    // (don't want to incur this overhead for every import/export)
    ModelLIter ml_it; size_t i;
    for (ml_it=modelList.begin(), i=0; ml_it!=modelList.end(); ++ml_it, ++i)
      if (recastFlags[i]) {
	// utilize RecastModel::current{Variables,Response} to xform data
	Variables recast_vars = ml_it->current_variables(); // shallow copy
	Response  recast_resp = ml_it->current_response();  // shallow copy
	ActiveSet recast_set  = recast_resp.active_set();   // copy
	// to propagate vars top down, forward transform is reqd
	RecastModel* recast_model_rep = (RecastModel*)ml_it->model_rep();
	recast_model_rep->transform_variables(user_vars, recast_vars);
	recast_model_rep->
	  transform_set(user_vars, user_resp.active_set(), recast_set);
	// to propagate response top down, inverse transform is used.  Note:
	// derivatives are not currently exported --> a no-op for Nataf.
	recast_resp.active_set(recast_set);
	recast_model_rep->inverse_transform_response(recast_vars, user_vars,
						     user_resp, recast_resp);
	// update active in iter_vars
	user_vars.active_variables(recast_vars);
	// reassign resp rep pointer (no actual data copying)
	user_resp = recast_resp; // sufficient for now...
	//user_resp.active_set(recast_set);
	//user_resp.update(recast_resp);
      }
  }
}


void Model::derived_evaluate(const ActiveSet& set)
{
  if (modelRep) // should not occur: protected fn only used by the letter
    modelRep->derived_evaluate(set); // envelope fwd to letter
  else { // letter lacking redefinition of virtual fn.
    Cerr << "Error: Letter lacking redefinition of virtual derived_compute_"
         << "response() function.\nNo default defined at base class."
	 << std::endl;
    abort_handler(MODEL_ERROR);
  }
}


void Model::derived_evaluate_nowait(const ActiveSet& set)
{
  if (modelRep) // should not occur: protected fn only used by the letter
    modelRep->derived_evaluate_nowait(set); // envelope fwd to letter
  else { // letter lacking redefinition of virtual fn.
    Cerr << "Error: Letter lacking redefinition of virtual derived_asynch_"
         << "evaluate() function.\nNo default defined at base class."
         << std::endl;
    abort_handler(MODEL_ERROR);
  }
}


const IntResponseMap& Model::derived_synchronize()
{
  if (!modelRep) { // letter lacking redefinition of virtual fn.
    Cerr << "Error: Letter lacking redefinition of virtual derived_synchronize"
         << "() function.\n       derived_synchronize is not available for this"
	 << " Model." << std::endl;
    abort_handler(MODEL_ERROR);
  }

  // should not occur: protected fn only used by the letter
  return modelRep->derived_synchronize(); // envelope fwd to letter
}


const IntResponseMap& Model::derived_synchronize_nowait()
{
  if (!modelRep) { // letter lacking redefinition of virtual fn.
    Cerr << "Error: Letter lacking redefinition of virtual derived_synchronize"
         << "_nowait() function.\n       derived_synchronize_nowait is not "
	 << "available for this Model." << std::endl;
    abort_handler(MODEL_ERROR);
  }

  // should not occur: protected fn only used by the letter
  return modelRep->derived_synchronize_nowait(); // envelope fwd to letter
}


bool Model::derived_master_overload() const
{
  if (modelRep) // should not occur: protected fn only used by the letter
    return modelRep->derived_master_overload(); // envelope fwd to letter
  else // letter lacking redefinition of virtual fn.
    return false; // default for Surrogate models
}


/** return by reference requires use of dummy objects, but is
    important to allow use of assign_rep() since this operation must
    be performed on the original envelope object. */
Iterator& Model::subordinate_iterator()
{
  if (modelRep)
    return modelRep->subordinate_iterator(); // envelope fwd to letter
  else // letter lacking redefinition of virtual fn.
    return dummy_iterator; // return null/empty envelope
}


/** return by reference requires use of dummy objects, but is
    important to allow use of assign_rep() since this operation must
    be performed on the original envelope object. */
Model& Model::subordinate_model()
{
  if (modelRep) // envelope fwd to letter
    return modelRep->subordinate_model();
  else // letter lacking redefinition of virtual fn.
    return dummy_model; // return null/empty envelope
}


void Model::active_model_key(const UShortArray& mi_key)
{
  if (modelRep) // envelope fwd to letter
    modelRep->active_model_key(mi_key);
  else {
    Cerr << "Error: Letter lacking redefinition of virtual active_model_key() "
	 << "function.\n       model key activation is not supported by this "
	 << "Model class." << std::endl;
    abort_handler(MODEL_ERROR);
  }
}


void Model::clear_model_keys()
{
  if (modelRep) // envelope fwd to letter
    modelRep->clear_model_keys();
  else {
    Cerr << "Error: Letter lacking redefinition of virtual clear_model_keys() "
	 << "function.\n       model keys are not supported by this Model "
	 << "class." << std::endl;
    abort_handler(MODEL_ERROR);
  }
}


size_t Model::qoi() const
{
  if (modelRep) // envelope fwd to letter
    return modelRep->qoi();
  else // default for models without aggregation
    return response_size();
}


/** return by reference requires use of dummy objects, but is
    important to allow use of assign_rep() since this operation must
    be performed on the original envelope object. */
Model& Model::surrogate_model()
{
  if (modelRep) // envelope fwd to letter
    return modelRep->surrogate_model();
  else // letter lacking redefinition of virtual fn.
    return dummy_model; // default is no surrogate -> return empty envelope
}


const Model& Model::surrogate_model() const
{
  if (modelRep) // envelope fwd to letter
    return modelRep->surrogate_model();
  else // letter lacking redefinition of virtual fn.
    return dummy_model; // default is no surrogate -> return empty envelope
}


/** return by reference requires use of dummy objects, but is
    important to allow use of assign_rep() since this operation must
    be performed on the original envelope object. */
Model& Model::truth_model()
{
  if (modelRep) // envelope fwd to letter
    return modelRep->truth_model();
  else // letter lacking redefinition of virtual fn.
    return *this; // default is no surrogate -> return this model instance
}


const Model& Model::truth_model() const
{
  if (modelRep) // envelope fwd to letter
    return modelRep->truth_model();
  else // letter lacking redefinition of virtual fn.
    return *this; // default is no surrogate -> return this model instance
}


/** since modelList is built with list insertions (using envelope
    copies), these models may not be used for model.assign_rep() since
    this operation must be performed on the original envelope object.
    They may, however, be used for letter-based operations (including
    assign_rep() on letter contents such as an interface). */
ModelList& Model::subordinate_models(bool recurse_flag)
{
  if (modelRep) // envelope fwd to letter
    return modelRep->subordinate_models(recurse_flag);
  else { // letter (not virtual)
    modelList.clear();
    derived_subordinate_models(modelList, recurse_flag);
    return modelList;
  }
}


void Model::derived_subordinate_models(ModelList& ml, bool recurse_flag)
{
  if (modelRep) // envelope fwd to letter
    modelRep->derived_subordinate_models(ml, recurse_flag);
  // else: default implementation (SimulationModel) is no-op.
}


void Model::resize_from_subordinate_model(size_t depth)
{
  if (modelRep) // envelope fwd to letter
    modelRep->resize_from_subordinate_model(depth);
  // else default if no redefinition is no-op
}


/** used only for instantiate-on-the-fly model recursions (all RecastModel
    instantiations and alternate DataFitSurrModel instantiations).  Simulation,
    Hierarchical, and Nested Models do not redefine the function since they
    do not support instantiate-on-the-fly.  This means that the recursion
    will stop as soon as it encounters a Model that was instantiated normally,
    which is appropriate since ProblemDescDB-constructed Models use top-down
    information flow and do not require bottom-up updating. */
void Model::update_from_subordinate_model(size_t depth)
{
  if (modelRep) // envelope fwd to letter
    modelRep->update_from_subordinate_model(depth);
  // else default if no redefinition is no-op
}


/** return by reference requires use of dummy objects, but is
    important to allow use of assign_rep() since this operation must
    be performed on the original envelope object. */
Interface& Model::derived_interface()
{
  if (modelRep) return modelRep->derived_interface(); // fwd to letter
  else          return dummy_interface; // return null/empty envelope
}


/** return the number of levels within a solution / discretization hierarchy. */
size_t Model::solution_levels(bool lwr_bnd) const
{
  if (modelRep) return modelRep->solution_levels(lwr_bnd); // fwd to letter
  else          return (lwr_bnd) ? 1 : 0; // default
}


/** activate a particular level within a solution / discretization hierarchy. */
void Model::solution_level_index(unsigned short index)
{
  if (modelRep)
    modelRep->solution_level_index(index); // envelope fwd to letter
  else if (index != USHRT_MAX) {
    // letter lacking redefinition of virtual fn (for case that requires fwd)
    Cerr << "Error: Letter lacking redefinition of virtual solution_level_index"
         << "() function.\n       solution_level_index is not supported by this"
	 << " Model class." << std::endl;
    abort_handler(MODEL_ERROR);
  }
}


unsigned short Model::solution_level_index() const
{
  if (modelRep) return modelRep->solution_level_index(); // fwd to letter
  else          return USHRT_MAX; // not defined (default)
}


RealVector Model::solution_level_costs() const
{
  if (!modelRep) { // letter lacking redefinition of virtual fn.
    Cerr << "Error: Letter lacking redefinition of virtual solution_level_costs"
         << "() function.\n       solution_level_costs is not supported by "
	 << "this Model class." << std::endl;
    abort_handler(MODEL_ERROR);
  }

  return modelRep->solution_level_costs(); // envelope fwd to letter
}


Real Model::solution_level_cost() const
{
  if (!modelRep) { // letter lacking redefinition of virtual fn.
    Cerr << "Error: Letter lacking redefinition of virtual solution_level_cost"
         << "() function.\n       solution_level_cost is not supported by this "
	 << "Model class." << std::endl;
    abort_handler(MODEL_ERROR);
  }

  return modelRep->solution_level_cost(); // envelope fwd to letter
}


/** return by reference requires use of dummy objects, but is
    important to allow use of assign_rep() since this operation must
    be performed on the original envelope object. */
const String& Model::interface_id() const
{
  if (modelRep)
    return modelRep->interface_id(); // envelope fwd to letter
  else // letter lacking redefinition of virtual fn.
    return dummy_interface.interface_id(); // return empty string
}


void Model::
primary_response_fn_weights(const RealVector& wts, bool recurse_flag)
{
  if (modelRep) // envelope fwd to letter
    modelRep->primary_response_fn_weights(wts, recurse_flag);
  else // default does not support recursion (SimulationModel, NestedModel)
    primaryRespFnWts = wts;
}


void Model::surrogate_function_indices(const IntSet& surr_fn_indices)
{
  if (modelRep)
    modelRep->surrogate_function_indices(surr_fn_indices); // fwd to letter
  // else: default implementation is no-op
}


/** This function assumes derivatives with respect to the active
    continuous variables.  Therefore, concurrency with respect to the
    inactive continuous variables is not captured. */
int Model::derivative_concurrency() const
{
  if (modelRep)
    return modelRep->derivative_concurrency(); // envelope fwd to letter
  else { // not a virtual function: base class definition for all letters
    int deriv_conc = 1;
    if ( (gradientType=="numerical" || gradientType=="mixed") &&
	 methodSource == "dakota" )
      deriv_conc += (intervalType == "central") ? 2*numDerivVars : numDerivVars;
    if ( hessianType == "numerical" ||
	 ( hessianType == "mixed" && !hessIdNumerical.empty())) {
      if (gradientType == "analytic")
	deriv_conc += numDerivVars;
      else if (gradientType == "numerical")
	deriv_conc += 2*numDerivVars*numDerivVars;
      else if (gradientType == "mixed") {
	bool first_order = false, second_order = false;
	if (hessianType == "mixed") { // mixed Hessians with mixed gradients
	  for (ISCIter cit=hessIdNumerical.begin();
	       cit!=hessIdNumerical.end(); ++cit) {
	    if (contains(gradIdAnalytic, *cit))
	      first_order  = true;
	    else
	      second_order = true;
	  }
	}
	else // numerical Hessians with mixed gradients
	  first_order = second_order = true;
	// First and second order differences are not mutually exclusive
	if (first_order)  // 1st-order forward gradient differences
	  deriv_conc += numDerivVars;
	if (second_order) // 2nd-order central function differences
	  deriv_conc += 2*numDerivVars*numDerivVars;
      }
    }
    return deriv_conc;
  }
}


Pecos::ProbabilityTransformation& Model::probability_transformation()
{
  if (!modelRep) { // letter lacking redefinition of virtual fn.
    Cerr << "Error: Letter lacking redefinition of virtual probability_"
	 << "transformation() function.\n       Probability transformations "
	 << "are not supported by this Model class." << std::endl;
    abort_handler(MODEL_ERROR);
  }

  return modelRep->probability_transformation(); // envelope fwd to letter
}


bool Model::initialize_mapping(ParLevLIter pl_iter)
{
  if (modelRep)
    return modelRep->initialize_mapping(pl_iter);
  else {
    // restore initial states for re-entrancy
    currentResponse.reset(); // for completeness
    if (!warmStartFlag) {
      // Dakota::Variables does not support reset() since initial points are not
      // cached in Model/Variables -- they are generally (re)set from Iterator.
      //currentVariables.reset(); // not supported

      if (!quasiHessians.empty()) {
	for (size_t i=0; i<numFns; ++i)
	  quasiHessians[i] = 0.;
	numQuasiUpdates.assign(numFns, 0);// {x,fnGrads}Prev will be overwritten
      }
    }

    mappingInitialized = true;

    return false; // size did not change
  }
}


bool Model::finalize_mapping()
{
  if (modelRep)
    return modelRep->finalize_mapping();
  else { // base class behavior
    mappingInitialized = false;
    return false; // size did not change
  }
}


bool Model::resize_pending() const
{
  if (modelRep)
    return modelRep->resize_pending();
  else // Base class default is false
    return false;
}


void Model::build_approximation()
{
  if (modelRep) // envelope fwd to letter
    modelRep->build_approximation();
  else { // letter lacking redefinition of virtual fn.
    Cerr << "Error: Letter lacking redefinition of virtual build_approximation"
         << "() function.\nThis model does not support approximation "
	 << "construction." << std::endl;
    abort_handler(MODEL_ERROR);
  }
}


bool Model::
build_approximation(const Variables& vars, const IntResponsePair& response_pr)
{
  if (!modelRep) { // letter lacking redefinition of virtual fn.
    Cerr << "Error: Letter lacking redefinition of virtual build_approximation"
         << "(Variables, IntResponsePair) function.\nThis model does not "
	 << "support constrained approximation construction." << std::endl;
    abort_handler(MODEL_ERROR);
  }

  // envelope fwd to letter
  return modelRep->build_approximation(vars, response_pr);
}


void Model::rebuild_approximation()
{
  if (modelRep) // envelope fwd to letter
    modelRep->rebuild_approximation();
  else
    build_approximation(); // default: build from scratch
}


void Model::update_approximation(bool rebuild_flag)
{
  if (modelRep) // envelope fwd to letter
    modelRep->update_approximation(rebuild_flag);
  else { // letter lacking redefinition of virtual fn.
    Cerr << "Error: Letter lacking redefinition of virtual update_"
	 << "approximation(bool) function.\nThis model does not support "
	 << "approximation updating." << std::endl;
    abort_handler(MODEL_ERROR);
  }
}


void Model::
update_approximation(const Variables& vars, const IntResponsePair& response_pr,
		     bool rebuild_flag)
{
  if (modelRep) // envelope fwd to letter
    modelRep->update_approximation(vars, response_pr, rebuild_flag);
  else { // letter lacking redefinition of virtual fn.
    Cerr << "Error: Letter lacking redefinition of virtual update_approximation"
         << "(Variables, IntResponsePair) function.\nThis model does not "
	 << "support approximation updating." << std::endl;
    abort_handler(MODEL_ERROR);
  }
}


void Model::
update_approximation(const VariablesArray& vars_array,
		     const IntResponseMap& resp_map, bool rebuild_flag)
{
  if (modelRep) // envelope fwd to letter
    modelRep->update_approximation(vars_array, resp_map, rebuild_flag);
  else { // letter lacking redefinition of virtual fn.
    Cerr << "Error: Letter lacking redefinition of virtual update_approximation"
         << "(VariablesArray, IntResponseMap) function.\nThis model does not "
         << "support approximation updating." << std::endl;
    abort_handler(MODEL_ERROR);
  }
}


void Model::
update_approximation(const RealMatrix& samples, const IntResponseMap& resp_map,
		     bool rebuild_flag)
{
  if (modelRep) // envelope fwd to letter
    modelRep->update_approximation(samples, resp_map, rebuild_flag);
  else { // letter lacking redefinition of virtual fn.
    Cerr << "Error: Letter lacking redefinition of virtual update_approximation"
         << "(RealMatrix, IntResponseMap) function.\nThis model does not "
         << "support approximation updating." << std::endl;
    abort_handler(MODEL_ERROR);
  }
}


void Model::append_approximation(bool rebuild_flag)
{
  if (modelRep) // envelope fwd to letter
    modelRep->append_approximation(rebuild_flag);
  else { // letter lacking redefinition of virtual fn.
    Cerr << "Error: Letter lacking redefinition of virtual append_"
	 << "approximation(bool) function.\nThis model does not support "
	 << "approximation appending." << std::endl;
    abort_handler(MODEL_ERROR);
  }
}


void Model::
append_approximation(const Variables& vars, const IntResponsePair& response_pr,
		     bool rebuild_flag)
{
  if (modelRep) // envelope fwd to letter
    modelRep->append_approximation(vars, response_pr, rebuild_flag);
  else { // letter lacking redefinition of virtual fn.
    Cerr << "Error: Letter lacking redefinition of virtual append_approximation"
         << "(Variables, IntResponsePair) function.\nThis model does not "
	 << "support approximation appending." << std::endl;
    abort_handler(MODEL_ERROR);
  }
}


void Model::
append_approximation(const VariablesArray& vars_array,
		     const IntResponseMap& resp_map, bool rebuild_flag)
{
  if (modelRep) // envelope fwd to letter
    modelRep->append_approximation(vars_array, resp_map, rebuild_flag);
  else { // letter lacking redefinition of virtual fn.
    Cerr << "Error: Letter lacking redefinition of virtual append_approximation"
         << "(VariablesArray, IntResponseMap) function.\nThis model does not "
         << "support approximation appending." << std::endl;
    abort_handler(MODEL_ERROR);
  }
}


void Model::
append_approximation(const RealMatrix& samples, const IntResponseMap& resp_map,
		     bool rebuild_flag)
{
  if (modelRep) // envelope fwd to letter
    modelRep->append_approximation(samples, resp_map, rebuild_flag);
  else { // letter lacking redefinition of virtual fn.
    Cerr << "Error: Letter lacking redefinition of virtual append_approximation"
         << "(RealMatrix, IntResponseMap) function.\nThis model does not "
         << "support approximation appending." << std::endl;
    abort_handler(MODEL_ERROR);
  }
}


void Model::pop_approximation(bool save_surr_data, bool rebuild_flag)
{
  if (modelRep) // envelope fwd to letter
    modelRep->pop_approximation(save_surr_data, rebuild_flag);
  else { // letter lacking redefinition of virtual fn.
    Cerr << "Error: Letter lacking redefinition of virtual\n       "
	 << "pop_approximation(bool, bool) function.  This model does not\n"
	 << "       support approximation data removal." << std::endl;
    abort_handler(MODEL_ERROR);
  }
}


void Model::push_approximation()
{
  if (modelRep) // envelope fwd to letter
    modelRep->push_approximation();
  else { // letter lacking redefinition of virtual fn.
    Cerr << "Error: Letter lacking redefinition of virtual push_approximation()"
	 << " function.\n       This model does not support approximation"
	 << " augmentation." << std::endl;
    abort_handler(MODEL_ERROR);
  }
}


bool Model::push_available()
{ return (modelRep) ? modelRep->push_available() : false; }


void Model::finalize_approximation()
{
  if (modelRep) // envelope fwd to letter
    modelRep->finalize_approximation();
  else { // letter lacking redefinition of virtual fn.
    Cerr << "Error: Letter lacking redefinition of virtual finalize_"
	 << "approximation() function.\n       This model does not support "
	 << "approximation finalization." << std::endl;
    abort_handler(MODEL_ERROR);
  }
}


void Model::combine_approximation()
{
  if (modelRep) // envelope fwd to letter
    modelRep->combine_approximation();
  else { // letter lacking redefinition of virtual fn.
    Cerr << "Error: Letter lacking redefinition of virtual combine_"
	 << "approximation() function.\n       This model does not support "
	 << "approximation combination." << std::endl;
    abort_handler(MODEL_ERROR);
  }
}


void Model::combined_to_active(bool clear_combined)
{
  if (modelRep) // envelope fwd to letter
    modelRep->combined_to_active(clear_combined);
  else { // letter lacking redefinition of virtual fn.
    Cerr << "Error: Letter lacking redefinition of virtual combined_to_active()"
	 << " function.\n       This model does not support approximation"
	 << " combination." << std::endl;
    abort_handler(MODEL_ERROR);
  }
}


void Model::clear_inactive()
{
  if (modelRep) // envelope fwd to letter
    modelRep->clear_inactive();
  //else no op: no inactive data to clear
}


void Model::run_dace()
{
  if (modelRep) // envelope fwd to letter
    modelRep->run_dace();
  else { // letter lacking redefinition of virtual fn.
    Cerr << "Error: Letter lacking redefinition of virtual run_dace() function."
	 << "\n       This model does not support DACE executions."<< std::endl;
    abort_handler(MODEL_ERROR);
  }
}


/*
const VariablesArray Model::build_variables() const
{
  if (modelRep) // envelope fwd to letter
    return modelRep->build_variables();
  else { // letter lacking redefinition of virtual fn.
    Cerr << "Error: Letter lacking redefinition of virtual build_variables()"
         << "\n       This model does not support build variables retrieval."
	 << std::endl;
    abort_handler(MODEL_ERROR);
  }
}


const ResponseArray Model::build_responses() const
{
  if (modelRep) // envelope fwd to letter
    return modelRep->build_responses();
  else { // letter lacking redefinition of virtual fn.
    Cerr << "Error: Letter lacking redefinition of virtual build_responses()"
         << "\n       This model does not support build responses retrieval."
	 << std::endl;
    abort_handler(MODEL_ERROR);
  }
}
*/


bool Model::force_rebuild()
{
  if (modelRep) // envelope fwd to letter
    return modelRep->force_rebuild();
  else // default if no letter redefinition of virtual fn.
    return false;
}


SharedApproxData& Model::shared_approximation()
{
  if (!modelRep) { // letter lacking redefinition of virtual fn.
    Cerr << "Error: Letter lacking redefinition of virtual shared_approximation"
         << "() function.\nThis model does not support approximations."
	 << std::endl;
    abort_handler(MODEL_ERROR);
  }

  // envelope fwd to letter
  return modelRep->shared_approximation();
}


std::vector<Approximation>& Model::approximations()
{
  if (!modelRep) { // letter lacking redefinition of virtual fn.
    Cerr << "Error: Letter lacking redefinition of virtual approximations() "
         << "function.\nThis model does not support approximations."
	 << std::endl;
    abort_handler(MODEL_ERROR);
  }

  // envelope fwd to letter
  return modelRep->approximations();
}


const RealVectorArray& Model::approximation_coefficients(bool normalized)
{
  if (!modelRep) { // letter lacking redefinition of virtual fn.
    Cerr << "Error: Letter lacking redefinition of virtual approximation_"
         << "coefficients() function.\nThis model does not support "
         << "approximations." << std::endl;
    abort_handler(MODEL_ERROR);
  }

  // envelope fwd to letter
  return modelRep->approximation_coefficients(normalized);
}


void Model::
approximation_coefficients(const RealVectorArray& approx_coeffs,
			   bool normalized)
{
  if (modelRep) // envelope fwd to letter
    modelRep->approximation_coefficients(approx_coeffs, normalized);
  else { // letter lacking redefinition of virtual fn.
    Cerr << "Error: Letter lacking redefinition of virtual approximation_"
         << "coefficients() function.\n       This model does not support "
         << "approximations." << std::endl;
    abort_handler(MODEL_ERROR);
  }
}


const RealVector& Model::approximation_variances(const Variables& vars)
{
  if (!modelRep) { // letter lacking redefinition of virtual fn.
    Cerr << "Error: Letter lacking redefinition of virtual approximation_"
         << "variances() function.\nThis model does not support "
         << "approximations." << std::endl;
    abort_handler(MODEL_ERROR);
  }

  // envelope fwd to letter
  return modelRep->approximation_variances(vars);
}


const RealVector& Model::error_estimates()
{
  if (!modelRep) { // letter lacking redefinition of virtual fn.
    Cerr << "Error: Letter lacking redefinition of virtual error_estimates() "
	 << "function.\n       This model does not support error estimation."
	 << std::endl;
    abort_handler(MODEL_ERROR);
  }

  // envelope fwd to letter
  return modelRep->error_estimates();
}


const Pecos::SurrogateData& Model::approximation_data(size_t fn_index)
{
  if (!modelRep) { // letter lacking redefinition of virtual fn.
    Cerr << "Error: Letter lacking redefinition of virtual approximation_data()"
         << " function.\nThis model does not support approximations."
	 << std::endl;
    abort_handler(MODEL_ERROR);
  }

  // envelope fwd to letter
  return modelRep->approximation_data(fn_index);
}


void Model::surrogate_response_mode(short mode)
{
  if (modelRep) // envelope fwd to letter
    modelRep->surrogate_response_mode(mode);
  // else: default implementation is no-op
}


short Model::surrogate_response_mode() const
{
  if (modelRep) // envelope fwd to letter
    return modelRep->surrogate_response_mode();
  else // letter lacking redefinition of virtual fn.
    return 0; // default for non-surrogate models
}


/*
void Model::link_multilevel_approximation_data()
{
  if (modelRep) // envelope fwd to letter
    modelRep->link_multilevel_approximation_data();
  else { // letter lacking redefinition of virtual fn.
    Cerr << "Error: Letter lacking redefinition of virtual link_multilevel_"
	 << "approximation_data() function.\nThis model does not support "
	 << "multilevel data." << std::endl;
    abort_handler(MODEL_ERROR);
  }
}
*/


DiscrepancyCorrection& Model::discrepancy_correction()
{
  if (!modelRep) { // letter lacking redefinition of virtual fn.
    Cerr << "Error: Letter lacking redefinition of virtual discrepancy_"
	 << "correction() function.\nThis model does not support corrections."
	 << std::endl;
    abort_handler(MODEL_ERROR);
  }

  // envelope fwd to letter
  return modelRep->discrepancy_correction();
}


short Model::correction_type()
{
  if (modelRep) // envelope fwd to letter
    return modelRep->correction_type();
  else
    return NO_CORRECTION; // default for non-surrogate models
}


void Model::correction_type(short corr_type)
{
  if (modelRep) // envelope fwd to letter
    modelRep->correction_type(corr_type);
  //else no-op
}


void Model::single_apply(const Variables& vars, Response& resp,
			 const UShortArray& paired_key)
{
  if (modelRep) // envelope fwd to letter
    modelRep->single_apply(vars, resp, paired_key);
  else { // letter lacking redefinition of virtual fn.
    Cerr << "Error: Letter lacking redefinition of virtual single_apply() "
	 << "function.\n." << std::endl;
    abort_handler(MODEL_ERROR);
  }
}


void Model::recursive_apply(const Variables& vars, Response& resp)
{
  if (modelRep) // envelope fwd to letter
    modelRep->recursive_apply(vars, resp);
  else { // letter lacking redefinition of virtual fn.
    Cerr << "Error: Letter lacking redefinition of virtual recursive_apply() "
	 << "function.\n." << std::endl;
    abort_handler(MODEL_ERROR);
  }
}


void Model::component_parallel_mode(short mode)
{
  if (modelRep) // envelope fwd to letter
    modelRep->component_parallel_mode(mode);
  // else: default implementation is no-op
}


IntIntPair Model::estimate_partition_bounds(int max_eval_concurrency)
{
  if (!modelRep) { // letter lacking redefinition of virtual fn.
    Cerr << "Error: Letter lacking redefinition of virtual "
	 << "estimate_partition_bounds() function.\n." << std::endl;
    abort_handler(MODEL_ERROR);
  }

  return modelRep->estimate_partition_bounds(max_eval_concurrency);
}


size_t Model::mi_parallel_level_index() const
{
  return (modelRep) ?
    modelRep->mi_parallel_level_index() : // envelope fwd to letter
    modelPCIter->mi_parallel_level_last_index(); // default definition
                   // (for Models without additional mi_pl recursions)
}


void Model::cache_unmatched_response(int raw_id)
{
  if (modelRep)
    modelRep->cache_unmatched_response(raw_id);
  else {
    // due to deriv estimation rekeying and removal of intermediate bookkeeping
    // data in Model::synchronize{,_nowait}(), caching needs to occur at the 
    // base class level using Model::responseMap, rather than derived maps.
    IntRespMIter rr_it = responseMap.find(raw_id);
    if (rr_it != responseMap.end()) {
      // insert unmatched record into cache:
      cachedResponseMap.insert(*rr_it);
      // not essential due to subsequent clear(), but avoid any redundancy:
      responseMap.erase(rr_it);
    }
  }
}


/** SimulationModels and HierarchSurrModels redefine this virtual function.
    A default value of "synchronous" prevents asynch local operations for:
\li NestedModels: a subIterator can support message passing parallelism,
    but not asynch local.
\li DataFitSurrModels: while asynch evals on approximations will work due
    to some added bookkeeping, avoiding them is preferable. */
short Model::local_eval_synchronization()
{
  if (modelRep) // should not occur: protected fn only used by the letter
    return modelRep->local_eval_synchronization(); // envelope fwd to letter
  else // letter lacking redefinition of virtual fn.
    return SYNCHRONOUS_INTERFACE; // default value
}


/** SimulationModels and HierarchSurrModels redefine this virtual function. */
int Model::local_eval_concurrency()
{
  if (modelRep) // should not occur: protected fn only used by the letter
    return modelRep->local_eval_concurrency(); // envelope fwd to letter
  else // letter lacking redefinition of virtual fn.
    return 0; // default value
}


void Model::serve_run(ParLevLIter pl_iter, int max_eval_concurrency)
{
  if (modelRep) // envelope fwd to letter
    modelRep->serve_run(pl_iter, max_eval_concurrency);
  else { // letter lacking redefinition of virtual fn.
    Cerr << "Error: Letter lacking redefinition of virtual serve_run() function"
	 << ".\nThis model does not support server operations." << std::endl;
    abort_handler(MODEL_ERROR);
  }
}


void Model::stop_servers()
{
  if (modelRep) // envelope fwd to letter
    modelRep->stop_servers();
  else { // letter lacking redefinition of virtual fn.
    Cerr << "Error: Letter lacking redefinition of virtual stop_servers() "
         << "function.\nThis model does not support server operations."
	 << std::endl;
    abort_handler(MODEL_ERROR);
  }
}


/** The init_communicators() and derived_init_communicators() functions are
    stuctured to avoid performing the messageLengths estimation more than once.
    init_communicators() (not virtual) performs the estimation and then
    forwards the results to derived_init_communicators (virtual) which uses
    the data in different contexts. */
void Model::
init_communicators(ParLevLIter pl_iter, int max_eval_concurrency,
		   bool recurse_flag)
{
  if (modelRep) // envelope fwd to letter
    modelRep->init_communicators(pl_iter, max_eval_concurrency, recurse_flag);
  else { // not a virtual function: base class definition for all letters

    // Undefined mi_pl can happen for IteratorScheduler::configure(), as
    // estimation of concurrency involves instantiation of Iterators
    // prior to IteratorScheduler::partition(), and some Iterators invoke
    // init_communicators() for contained helper iterators.  Abandoning a
    // parallel configuration means that these iterator instances should
    // be discarded and replaced once the mi_pl context is available.
    //if (!parallelLib.mi_parallel_level_defined())
    //  return;
    // Note for updated design: could replace with check miPLIters.size() <= 1,
    // but w_pl has now been expanded to be a sufficient starting pt for ie/ea
    // (meta-iterator partitioning is no longer required) --> leave commented
    // out for now. 

    // matches bcast in Model::serve_init() called from
    // IteratorScheduler::init_iterator().  bcastFlag assures that, when Model
    // recursions are present in Iterator instantiations, only the matching
    // Model instance participates in this collective communication.
    if (initCommsBcastFlag && pl_iter->server_communicator_rank() == 0)
      parallelLib.bcast(max_eval_concurrency, *pl_iter);

    // estimate messageLengths
    if (messageLengths.empty())
      estimate_message_lengths();

    // since the same Model instance may be reused in multiple contexts
    // (involving multiple calls to init_communicators()), multiple parallel
    // configurations must be supported.  This is managed using a map<> with
    // concurrency level as the lookup key.  Creation of a new parallel
    // configuration is avoided if an equivalent one already exists.
    SizetIntPair key(parallelLib.parallel_level_index(pl_iter),
		     max_eval_concurrency);
    std::map<SizetIntPair, ParConfigLIter>::iterator map_iter
      = modelPCIterMap.find(key);

    // NOTE: modelPCIter update belongs in set_communicators().  However, also
    // updating it here allows passing of analysisComm into a parallel plugin
    // interface constructor (see main.cpp).
    if (map_iter == modelPCIterMap.end()) { // this config does not yet exist

      // increment the PC every time (the first PC instance is wasted), such
      // that each Model points to its corresponding configuration, even if
      // incomplete (for a Model only contained subModels, no increment for
      // incomplete results in a shared complete configuration between top
      // level Model and subModel, and erroneous settings in top level
      // set_communicators()).
      //if ( parallelLib.num_parallel_configurations() > 1 ||
      //     parallelLib.parallel_configuration_is_complete() )
      parallelLib.increment_parallel_configuration(pl_iter);

      // Setting modelPCIter here is insufficient; it must be set at run time
      // (within set_communicators()) according to the iterator context.
      modelPCIterMap[key] = modelPCIter
	= parallelLib.parallel_configuration_iterator();
      derived_init_communicators(pl_iter, max_eval_concurrency, recurse_flag);
    }
    else
      modelPCIter = map_iter->second;
      // Parallel configuration already exists within the Model for this
      // concurrency level.  Configurations must also exist for any sub-models
      // -> no call to derived_init_communicators() needed.
  }
}


void Model::stop_init_communicators(ParLevLIter pl_iter)
{
  if (modelRep) // envelope fwd to letter
    modelRep->stop_init_communicators(pl_iter);
  else { // not a virtual function: base class definition for all letters
    int term_code = 0;
    parallelLib.bcast(term_code, *pl_iter);
  }
}


int Model::serve_init_communicators(ParLevLIter pl_iter)
{
  if (modelRep) // envelope fwd to letter
    return modelRep->serve_init_communicators(pl_iter);
  else { // not a virtual function: base class definition for all letters
    int max_eval_concurrency = 1, last_eval_concurrency = 1;
    while (max_eval_concurrency) {
      parallelLib.bcast(max_eval_concurrency, *pl_iter);
      if (max_eval_concurrency) {
	init_communicators(pl_iter, max_eval_concurrency);
	last_eval_concurrency = max_eval_concurrency;
      }
    }
    return last_eval_concurrency;
  }
}


void Model::stop_init_mapping(ParLevLIter pl_iter)
{
  if (modelRep) // envelope fwd to letter
    modelRep->stop_init_mapping(pl_iter);
  else {
    // Base class is a no-op
  }
}


int Model::serve_init_mapping(ParLevLIter pl_iter)
{
  if (modelRep) // envelope fwd to letter
    return modelRep->serve_init_mapping(pl_iter);
  else {
    // Base class is a no-op, return 0 since init_communicators() was not called
    return 0;
  }
}


void Model::stop_finalize_mapping(ParLevLIter pl_iter)
{
  if (modelRep) // envelope fwd to letter
    modelRep->stop_finalize_mapping(pl_iter);
  else {
    // Base class is a no-op
  }
}


int Model::serve_finalize_mapping(ParLevLIter pl_iter)
{
  if (modelRep) // envelope fwd to letter
    return modelRep->serve_finalize_mapping(pl_iter);
  else {
    // Base class is a no-op, return 0 since init_communicators() was not called
    return 0;
  }
}


void Model::warm_start_flag(const bool flag)
{
  if (modelRep) modelRep->warm_start_flag(flag);
  else          warmStartFlag = flag;
}


void Model::declare_sources() {
  if(modelRep) modelRep->declare_sources();
  else return;
}


void Model::
set_communicators(ParLevLIter pl_iter, int max_eval_concurrency,
		  bool recurse_flag)
{
  if (modelRep) // envelope fwd to letter
    modelRep->set_communicators(pl_iter, max_eval_concurrency, recurse_flag);
  else { // not a virtual function: base class definition for all letters

    SizetIntPair key(parallelLib.parallel_level_index(pl_iter),
		     max_eval_concurrency);
    std::map<SizetIntPair, ParConfigLIter>::iterator map_iter
      = modelPCIterMap.find(key);
    if (map_iter == modelPCIterMap.end()) { // this config does not exist
      Cerr << "Error: failure in parallel configuration lookup in "
           << "Model::set_communicators() for key(" << key.first << ", "
           << key.second << ")." << std::endl;
      abort_handler(MODEL_ERROR);
    }
    else
      modelPCIter = map_iter->second;

    // Unlike init_comms, set_comms DOES need to be recursed each time
    // to activate the correct comms at each level of the recursion.
    derived_set_communicators(pl_iter, max_eval_concurrency, recurse_flag);
  }
}


void Model::set_ie_asynchronous_mode(int max_eval_concurrency)
{
  // no rep forward required: called from derived classes

  // Set asynchEvalFlag for either evaluation message passing or asynch local
  // evaluations (or both).  Note that asynch local analysis concurrency by
  // itself does not trigger an asynchronous model, since this concurrency
  // can be handled within a synchronous model evaluation.
  // In the case of Surrogate or Nested models, this sets the asynch flag for
  // the top level iterator & model; the asynch flag for the sub-iterator &
  // sub-model must be set by calling init_communicators on the sub-model
  // within derived_init_communicators.
  if (modelPCIter->ie_parallel_level_defined()) {
    const ParallelLevel& ie_pl = modelPCIter->ie_parallel_level();

    // Note: local_eval_synchronization() handles case of eval concurrency==1
    bool message_passing = ie_pl.message_pass(), asynch_local_eval
      = (local_eval_synchronization() == ASYNCHRONOUS_INTERFACE);
    if ( message_passing || asynch_local_eval )
      asynchEvalFlag = true;

    // Set evaluationCapacity for use by iterators (e.g., COLINY).
    int local_eval_conc = local_eval_concurrency();
    if (message_passing) { // message passing mode
      evaluationCapacity = ie_pl.num_servers();
      if (local_eval_conc) // hybrid mode: capacity augmented
	evaluationCapacity *= local_eval_conc;
    }
    else if (asynch_local_eval) // asynch local mode: capacity limited
      evaluationCapacity = (local_eval_conc)
	?  local_eval_conc : max_eval_concurrency;
  }
}


void Model::
free_communicators(ParLevLIter pl_iter, int max_eval_concurrency,
		   bool recurse_flag)
{
  if (modelRep) // envelope fwd to letter
    modelRep->free_communicators(pl_iter, max_eval_concurrency, recurse_flag);
  else { // not a virtual function: base class definition for all letters

    // Note: deallocations do not utilize reference counting -> the _first_
    // call to free a particular configuration deallocates it and all
    // subsequent calls are ignored (to prevent multiple deallocations).
    SizetIntPair key(parallelLib.parallel_level_index(pl_iter),
		     max_eval_concurrency);
    std::map<SizetIntPair, ParConfigLIter>::iterator map_iter
      = modelPCIterMap.find(key);
    if (map_iter != modelPCIterMap.end()) { // this config still exists
      modelPCIter = map_iter->second;
      derived_free_communicators(pl_iter, max_eval_concurrency, recurse_flag);
      modelPCIterMap.erase(key);
    }
  }
}


MPI_Comm Model::analysis_comm() const
{
  if (modelRep) // envelope fwd to letter
    return modelRep->analysis_comm();
  else
    return modelPCIter->ea_parallel_level().server_intra_communicator();
}


/** This functionality has been pulled out of init_communicators() and
    defined separately so that it may be used in those cases when
    messageLengths is needed but model.init_communicators() is not
    called, e.g., for the master processor in the self-scheduling of a
    concurrent iterator strategy. */
void Model::estimate_message_lengths()
{
  if (modelRep) // envelope fwd to letter
    modelRep->estimate_message_lengths();
  else { // not a virtual function: base class definition for all letters
    // currently, every processor does this estimation (no Bcast needed)
    messageLengths.assign(4, 0);

    if (parallelLib.mpirun_flag()) {
      MPIPackBuffer buff;

      // A Variables object could later be larger if it has string set
      // elements that are longer than the current value.  Create a
      // new Variables object and set the string variables to the
      // worst case before packing. Variables aren't aware of the set
      // elements, so set them here with helper functions.
      Variables new_vars(currentVariables.copy());
      assign_max_strings(mvDist, new_vars);

      buff << new_vars;
      messageLengths[0] = buff.size(); // length of message containing vars

      // The grad/Hessian arrays in currentResponse get dynamically resized as
      // needed.  Thesefore, the buffer estimation must assume the worst case.
      size_t num_deriv_vars = std::max(currentVariables.cv(),
                                       currentVariables.icv());
      Response new_response;
      if (num_deriv_vars >
	  currentResponse.active_set_derivative_vector().size()) {
	new_response = currentResponse.copy(); // deep copy
	ActiveSet new_set(numFns, num_deriv_vars);
	new_response.active_set(new_set); // resizes grad/Hessian arrays
      }
      else
	new_response = currentResponse; // shallow copy (shared representation)

      buff << new_response.active_set();
      messageLengths[1] = buff.size(); // length of message containing vars/set
      buff.reset();
      buff << new_response;
      messageLengths[2] = buff.size(); // length of message containing response
      buff.reset();
      ParamResponsePair current_pair(new_vars, interface_id(), new_response);
      buff << current_pair;
      messageLengths[3] = buff.size(); // length of message containing a PRPair
#ifdef MPI_DEBUG
      Cout << "Message Lengths:\n" << messageLengths << std::endl;
#endif // MPI_DEBUG
    }
  }
}


void Model::
assign_max_strings(const Pecos::MultivariateDistribution& mv_dist,
		   Variables& vars)
{
  Pecos::MarginalsCorrDistribution* mvd_rep
    = (Pecos::MarginalsCorrDistribution*)mv_dist.multivar_dist_rep();
  const SharedVariablesData& svd = vars.shared_data();
  StringSet ss; StringRealMap srm;
  size_t rv, start_rv, end_rv, adsv_index = 0,
    num_cv, num_div, num_dsv, num_drv;

  // discrete design set string
  svd.design_counts(num_cv, num_div, num_dsv, num_drv);
  start_rv = num_cv + num_div;  end_rv = start_rv + num_dsv;
  for (rv=start_rv; rv<end_rv; ++rv, ++adsv_index) {
    mvd_rep->pull_parameter<StringSet>(rv, Pecos::DSS_VALUES, ss);
    SSCIter max_it = max_string(ss);
    vars.all_discrete_string_variable(*max_it, adsv_index);
  }
  start_rv = end_rv + num_drv;

  // histogram pt string
  svd.aleatory_uncertain_counts(num_cv, num_div, num_dsv, num_drv);
  start_rv += num_cv + num_div;  end_rv = start_rv + num_dsv;
  for (rv=start_rv; rv<end_rv; ++rv, ++adsv_index) {
    mvd_rep->pull_parameter<StringRealMap>(rv, Pecos::H_BIN_PAIRS, srm);
    SRMCIter max_it = max_string(srm);
    vars.all_discrete_string_variable(max_it->first, adsv_index);
  }
  start_rv = end_rv + num_drv;

  // discrete epistemic set string
  svd.epistemic_uncertain_counts(num_cv, num_div, num_dsv, num_drv);
  start_rv += num_cv + num_div;  end_rv = start_rv + num_dsv;
  for (rv=start_rv; rv<end_rv; ++rv, ++adsv_index) {
    mvd_rep->pull_parameter<StringRealMap>(rv, Pecos::DUSS_VALUES_PROBS, srm);
    SRMCIter max_it = max_string(srm);
    vars.all_discrete_string_variable(max_it->first, adsv_index);
  }
  start_rv = end_rv + num_drv;

  // discrete state set string
  svd.state_counts(num_cv, num_div, num_dsv, num_drv);
  start_rv += num_cv + num_div;  end_rv = start_rv + num_dsv;
  for (rv=start_rv; rv<end_rv; ++rv, ++adsv_index) {
    mvd_rep->pull_parameter<StringSet>(rv, Pecos::DSS_VALUES, ss);
    SSCIter max_it = max_string(ss);
    vars.all_discrete_string_variable(*max_it, adsv_index);
  }
  //start_rv = end_rv + num_drv;
}


/** The init_serial() and derived_init_serial() functions are
    stuctured to separate base class (common) operations from derived
    class (specialized) operations. */
void Model::init_serial()
{
  if (modelRep) // envelope fwd to letter
    modelRep->init_serial();
  else { // not a virtual function: base class definition for all letters

    derived_init_serial();

    // restricted parallelism support: allow local asynchronous
    // operations but not message passing parallelism.
    if ( local_eval_synchronization() == ASYNCHRONOUS_INTERFACE )
      asynchEvalFlag = true;
  }
}


void Model::
derived_init_communicators(ParLevLIter pl_iter, int max_eval_concurrency,
			   bool recurse_flag)
{
  if (modelRep) // envelope fwd to letter
    modelRep->
      derived_init_communicators(pl_iter, max_eval_concurrency, recurse_flag);
  else { // letter lacking redefinition of virtual fn.
    Cerr << "Error: Letter lacking redefinition of virtual derived_init_"
	 << "communicators() function.\n       This model does not support "
	 << "communicator operations." << std::endl;
    abort_handler(MODEL_ERROR);
  }
}


void Model::derived_init_serial()
{
  if (modelRep) // envelope fwd to letter
    modelRep->derived_init_serial();
  else { // letter lacking redefinition of virtual fn.
    Cerr << "Error: Letter lacking redefinition of virtual derived_init_serial"
         << "() function.\nNo default defined at base class." << std::endl;
    abort_handler(MODEL_ERROR);
  }
}


void Model::
derived_set_communicators(ParLevLIter pl_iter, int max_eval_concurrency,
			  bool recurse_flag)
{
  if (modelRep) // envelope fwd to letter
    modelRep->
      derived_set_communicators(pl_iter, max_eval_concurrency, recurse_flag);
  // else default is nothing additional beyond set_communicators()
}


void Model::
derived_free_communicators(ParLevLIter pl_iter, int max_eval_concurrency,
			   bool recurse_flag)
{
  if (modelRep) // envelope fwd to letter
    modelRep->
      derived_free_communicators(pl_iter, max_eval_concurrency, recurse_flag);
  // else default is nothing additional beyond free_communicators()
}


void Model::
nested_variable_mappings(const SizetArray& c_index1,
			 const SizetArray& di_index1,
			 const SizetArray& ds_index1,
			 const SizetArray& dr_index1,
			 const ShortArray& c_target2,
			 const ShortArray& di_target2,
			 const ShortArray& ds_target2,
			 const ShortArray& dr_target2)
{
  if (modelRep)
    modelRep->nested_variable_mappings(c_index1, di_index1, ds_index1,
				       dr_index1, c_target2, di_target2,
				       ds_target2, dr_target2);
  //else no-op
}


const SizetArray& Model::nested_acv1_indices() const
{
  if (!modelRep) {
    Cerr << "Error: Letter lacking redefinition of virtual nested_acv1_indices"
         << "() function.\nNo default defined at base class." << std::endl;
    abort_handler(MODEL_ERROR);
  }
  return modelRep->nested_acv1_indices();
}


const ShortArray& Model::nested_acv2_targets() const
{
  if (!modelRep) {
    Cerr << "Error: Letter lacking redefinition of virtual nested_acv2_targets"
         << "() function.\nNo default defined at base class." << std::endl;
    abort_handler(MODEL_ERROR);
  }
  return modelRep->nested_acv2_targets();
}


short Model::query_distribution_parameter_derivatives() const
{
  if (modelRep)
    return modelRep->query_distribution_parameter_derivatives();
  else // default implementation
    return NO_DERIVS;
}


void Model::activate_distribution_parameter_derivatives()
{
  if (modelRep)
    return modelRep->activate_distribution_parameter_derivatives();
  // else no-op
}


void Model::deactivate_distribution_parameter_derivatives()
{
  if (modelRep)
    return modelRep->deactivate_distribution_parameter_derivatives();
  // else no-op
}


void Model::
trans_grad_X_to_U(const RealVector& fn_grad_x, RealVector& fn_grad_u,
		  const RealVector& x_vars)
{
  if (modelRep)
    modelRep->trans_grad_X_to_U(fn_grad_x, fn_grad_u, x_vars);
  else {
    Cerr << "Error: Letter lacking redefinition of virtual trans_grad_X_to_U"
         << "() function.\nNo default defined at base class." << std::endl;
    abort_handler(MODEL_ERROR);
  }
}


void Model::
trans_grad_U_to_X(const RealVector& fn_grad_u, RealVector& fn_grad_x,
		  const RealVector& x_vars)
{
  if (modelRep)
    modelRep->trans_grad_U_to_X(fn_grad_u, fn_grad_x, x_vars);
  else {
    Cerr << "Error: Letter lacking redefinition of virtual trans_grad_U_to_X"
         << "() function.\nNo default defined at base class." << std::endl;
    abort_handler(MODEL_ERROR);
  }
}


void Model::
trans_grad_X_to_S(const RealVector& fn_grad_x, RealVector& fn_grad_s,
		  const RealVector& x_vars)
{
  if (modelRep)
    modelRep->trans_grad_X_to_S(fn_grad_x, fn_grad_s, x_vars);
  else {
    Cerr << "Error: Letter lacking redefinition of virtual trans_grad_X_to_S"
         << "() function.\nNo default defined at base class." << std::endl;
    abort_handler(MODEL_ERROR);
  }
}


void Model::
trans_hess_X_to_U(const RealSymMatrix& fn_hess_x, RealSymMatrix& fn_hess_u,
		  const RealVector& x_vars, const RealVector& fn_grad_x)
{
  if (modelRep)
    modelRep->trans_hess_X_to_U(fn_hess_x, fn_hess_u, x_vars, fn_grad_x);
  else {
    Cerr << "Error: Letter lacking redefinition of virtual trans_hess_X_to_U"
         << "() function.\nNo default defined at base class." << std::endl;
    abort_handler(MODEL_ERROR);
  }
}


ActiveSet Model::default_active_set()
{
  if (modelRep)
    return modelRep->default_active_set();
  else {
    // This member fn is called from Model::evaluate(_no_wait) and the
    // ActiveSet returned is used to allocate evaluation storage in HDF5

    ActiveSet set; 
    set.derivative_vector(currentVariables.all_continuous_variable_ids());
    ShortArray asv(numFns, 1);
    if (!set.derivative_vector().empty()) {
      if ( gradientType != "none" &&
	   ( gradientType == "analytic" || supportsEstimDerivs ) )
	for(auto &a : asv)
	  a |=  2;

      if ( hessianType != "none" &&
	   ( hessianType == "analytic" || supportsEstimDerivs ) )
	for(auto &a : asv)
	  a |=  4;
    }

    set.request_vector(asv);
    return set;
  }
}


void Model::inactive_view(short view, bool recurse_flag)
{
  if (modelRep) // envelope fwd to letter
    modelRep->inactive_view(view, recurse_flag);
  else { // default does not support recursion (SimulationModel, NestedModel)
    currentVariables.inactive_view(view);
    userDefinedConstraints.inactive_view(view);
  }
}


const BitArray& Model::discrete_int_sets(short active_view)
{
  if (modelRep)
    return modelRep->discrete_int_sets(active_view);

  // identify discrete integer sets within active discrete int variables
  // (excluding discrete integer ranges)

  bool relax = (active_view == RELAXED_ALL ||
    ( active_view >= RELAXED_DESIGN && active_view <= RELAXED_STATE ) );
  const SharedVariablesData&  svd = currentVariables.shared_data();
  const SizetArray& active_totals = svd.active_components_totals();

  discreteIntSets.resize(currentVariables.div()); discreteIntSets.reset();
  size_t i, di_cntr = 0;
  if (relax) {
    // This case is complicated by the promotion of active discrete variables
    // into active continuous variables.  all_relax_di and ardi_cntr operate
    // over all of the discrete variables from the input specification, but
    // discreteIntSets operates only over the non-relaxed/categorical active
    // discrete variables, for which it distinguishes sets from ranges.
    const BitArray& all_relax_di = svd.all_relaxed_discrete_int();
    const SizetArray& all_totals = svd.components_totals();
    size_t ardi_cntr = 0;
    // discrete design
    if (active_totals[TOTAL_DDIV]) {
      size_t num_ddriv = svd.vc_lookup(DISCRETE_DESIGN_RANGE),
	     num_ddsiv = svd.vc_lookup(DISCRETE_DESIGN_SET_INT);
      for (i=0; i<num_ddriv; ++i, ++ardi_cntr)
	if (!all_relax_di[ardi_cntr]) // part of active discrete vars
	  ++di_cntr;                  // leave bit as false
      for (i=0; i<num_ddsiv; ++i, ++ardi_cntr)
	if (!all_relax_di[ardi_cntr]) // part of active discrete vars
	  { discreteIntSets.set(di_cntr); ++di_cntr; } // set bit to true
    }
    else ardi_cntr += all_totals[TOTAL_DDIV];
    // discrete aleatory uncertain
    if (active_totals[TOTAL_DAUIV]) {
      size_t num_dausiv = svd.vc_lookup(HISTOGRAM_POINT_UNCERTAIN_INT),
	     num_dauriv = all_totals[TOTAL_DAUIV] - num_dausiv; 
      for (i=0; i<num_dauriv; ++i, ++ardi_cntr)
	if (!all_relax_di[ardi_cntr]) // part of active discrete vars
	  ++di_cntr;                  // leave bit as false
      for (i=0; i<num_dausiv; ++i, ++ardi_cntr)
	if (!all_relax_di[ardi_cntr]) // part of active discrete vars
	  { discreteIntSets.set(di_cntr); ++di_cntr; } // set bit to true
    }
    else ardi_cntr += all_totals[TOTAL_DAUIV];
    // discrete epistemic uncertain
    if (active_totals[TOTAL_DEUIV]) {
      size_t num_deuriv = svd.vc_lookup(DISCRETE_INTERVAL_UNCERTAIN),
	     num_deusiv = svd.vc_lookup(DISCRETE_UNCERTAIN_SET_INT);
      for (i=0; i<num_deuriv; ++i, ++ardi_cntr)
	if (!all_relax_di[ardi_cntr]) // part of active discrete vars
	  ++di_cntr;                  // leave bit as false
      for (i=0; i<num_deusiv; ++i, ++ardi_cntr)
	if (!all_relax_di[ardi_cntr]) // part of active discrete vars
	  { discreteIntSets.set(di_cntr); ++di_cntr; } // set bit to true
    }
    else ardi_cntr += all_totals[TOTAL_DEUIV];
    // discrete state
    if (active_totals[TOTAL_DSIV]) {
      size_t num_dsriv = svd.vc_lookup(DISCRETE_STATE_RANGE),
	     num_dssiv = svd.vc_lookup(DISCRETE_STATE_SET_INT);
      for (i=0; i<num_dsriv; ++i, ++ardi_cntr)
	if (!all_relax_di[ardi_cntr]) // part of active discrete vars
	  ++di_cntr;                  // leave bit as false
      for (i=0; i<num_dssiv; ++i, ++ardi_cntr)
	if (!all_relax_di[ardi_cntr]) // part of active discrete vars
	  { discreteIntSets.set(di_cntr); ++di_cntr; } // set bit to true
    }
  }
  else { // MIXED_*
    size_t num_ddiv, num_dauiv, num_deuiv, num_dsiv;
    if (num_ddiv = active_totals[TOTAL_DDIV]) {
      size_t set_ddiv = svd.vc_lookup(DISCRETE_DESIGN_SET_INT);
      di_cntr += num_ddiv - set_ddiv;//svd.vc_lookup(DISCRETE_DESIGN_RANGE)
      for (i=0; i<set_ddiv; ++i, ++di_cntr)
	discreteIntSets.set(di_cntr);
    }
    if (num_dauiv = active_totals[TOTAL_DAUIV]) {
      size_t set_dauiv = svd.vc_lookup(HISTOGRAM_POINT_UNCERTAIN_INT);
      di_cntr += num_dauiv - set_dauiv; // range_dauiv
      for (i=0; i<set_dauiv; ++i, ++di_cntr)
	discreteIntSets.set(di_cntr);
    }
    if (num_deuiv = active_totals[TOTAL_DEUIV]) {
      size_t set_deuiv = svd.vc_lookup(DISCRETE_UNCERTAIN_SET_INT);
      di_cntr += num_deuiv - set_deuiv;//vc_lookup(DISCRETE_INTERVAL_UNCERTAIN)
      for (i=0; i<set_deuiv; ++i, ++di_cntr)
	discreteIntSets.set(di_cntr);
    }
    if (num_dsiv = active_totals[TOTAL_DSIV]) {
      size_t set_dsiv = svd.vc_lookup(DISCRETE_STATE_SET_INT);
      di_cntr += num_dsiv - set_dsiv;//svd.vc_lookup(DISCRETE_STATE_RANGE)
      for (i=0; i<set_dsiv; ++i, ++di_cntr)
	discreteIntSets.set(di_cntr);
    }
  }

  return discreteIntSets;
}


/*
const BitArray& Model::discrete_string_sets()
{
  if (modelRep)
    return modelRep->discrete_string_sets();

  discreteStringSets.resize(currentVariables.dsv());
  discreteStringSets.set(); // all active discrete string vars are set types
  return discreteStringSets;
}


const BitArray& Model::discrete_real_sets()
{
  if (modelRep)
    return modelRep->discrete_real_sets();

  discreteRealSets.resize(currentVariables.drv());
  discreteRealSets.set(); // all active discrete real vars are set types
  return discreteRealSets;
}
*/


const IntSetArray& Model::discrete_set_int_values(short active_view)
{
  if (modelRep)
    return modelRep->discrete_set_int_values(active_view);

  // return previous result for previous invocation with consistent view
  // Note: any external update of DSI values should reset prevDSIView to 0
  if (active_view == prevDSIView) return activeDiscSetIntValues;

  Pecos::MarginalsCorrDistribution* mvd_rep
    = (Pecos::MarginalsCorrDistribution*)mvDist.multivar_dist_rep();
  const SharedVariablesData& svd = currentVariables.shared_data();
  switch (active_view) {
  case MIXED_DESIGN: {
    size_t num_rv = svd.vc_lookup(DISCRETE_DESIGN_SET_INT),
         start_rv = svd.vc_lookup(CONTINUOUS_DESIGN)
                  + svd.vc_lookup(DISCRETE_DESIGN_RANGE);
    mvd_rep->pull_parameters<IntSet>(start_rv, num_rv, Pecos::DSI_VALUES,
				     activeDiscSetIntValues);
    break;
  }
  case MIXED_ALEATORY_UNCERTAIN: {
    IntRealMapArray h_pt_prs;
    mvd_rep->pull_parameters<IntRealMap>(Pecos::HISTOGRAM_PT_INT,
      Pecos::H_PT_INT_PAIRS, h_pt_prs);
    size_t i, num_dausiv = h_pt_prs.size();
    activeDiscSetIntValues.resize(num_dausiv);
    for (i=0; i<num_dausiv; ++i)
      map_keys_to_set(h_pt_prs[i], activeDiscSetIntValues[i]);
    break;
  }
  case MIXED_EPISTEMIC_UNCERTAIN: {
    IntRealMapArray deusi_vals_probs;
    mvd_rep->pull_parameters<IntRealMap>(Pecos::DISCRETE_UNCERTAIN_SET_INT,
      Pecos::DUSI_VALUES_PROBS, deusi_vals_probs);
    size_t i, num_deusiv = deusi_vals_probs.size();
    activeDiscSetIntValues.resize(num_deusiv);
    for (i=0; i<num_deusiv; ++i)
      map_keys_to_set(deusi_vals_probs[i], activeDiscSetIntValues[i]);
    break;
  }
  case MIXED_UNCERTAIN: {
    IntRealMapArray h_pt_prs, deusi_vals_probs;
    mvd_rep->pull_parameters<IntRealMap>(Pecos::HISTOGRAM_PT_INT,
      Pecos::H_PT_INT_PAIRS, h_pt_prs);
    mvd_rep->pull_parameters<IntRealMap>(Pecos::DISCRETE_UNCERTAIN_SET_INT,
      Pecos::DUSI_VALUES_PROBS, deusi_vals_probs);
    size_t i, num_dausiv = h_pt_prs.size(),num_deusiv = deusi_vals_probs.size();
    activeDiscSetIntValues.resize(num_dausiv+num_deusiv);
    for (i=0; i<num_dausiv; ++i)
      map_keys_to_set(h_pt_prs[i], activeDiscSetIntValues[i]);
    for (i=0; i<num_deusiv; ++i)
      map_keys_to_set(deusi_vals_probs[i],activeDiscSetIntValues[i+num_dausiv]);
    break;
  }
  case MIXED_STATE: {
    size_t num_cv, num_div, num_dsv, num_drv, start_rv = 0,
      num_rv = svd.vc_lookup(DISCRETE_STATE_SET_INT);
    svd.design_counts(num_cv, num_div, num_dsv, num_drv);
    start_rv += num_cv + num_div + num_dsv + num_drv;
    svd.aleatory_uncertain_counts(num_cv, num_div, num_dsv, num_drv);
    start_rv += num_cv + num_div + num_dsv + num_drv;
    svd.epistemic_uncertain_counts(num_cv, num_div, num_dsv, num_drv);
    start_rv += num_cv + num_div + num_dsv + num_drv
      + svd.vc_lookup(CONTINUOUS_STATE) + svd.vc_lookup(DISCRETE_STATE_RANGE);
    mvd_rep->pull_parameters<IntSet>(start_rv, num_rv, Pecos::DSI_VALUES,
				     activeDiscSetIntValues);
    break;
  }
  case MIXED_ALL: {
    IntRealMapArray h_pt_prs, deusi_vals_probs;
    mvd_rep->pull_parameters<IntRealMap>(Pecos::HISTOGRAM_PT_INT,
      Pecos::H_PT_INT_PAIRS, h_pt_prs);
    mvd_rep->pull_parameters<IntRealMap>(Pecos::DISCRETE_UNCERTAIN_SET_INT,
      Pecos::DUSI_VALUES_PROBS, deusi_vals_probs);
    size_t i, di_cntr = 0, num_ddsi = svd.vc_lookup(DISCRETE_DESIGN_SET_INT),
      num_dausi = h_pt_prs.size(), num_deusi = deusi_vals_probs.size(),
      num_dssi  = svd.vc_lookup(DISCRETE_STATE_SET_INT);
    activeDiscSetIntValues.resize(num_ddsi + num_dausi + num_deusi + num_dssi);
    size_t num_cv, num_div, num_dsv, num_drv;
    svd.design_counts(num_cv, num_div, num_dsv, num_drv);
    size_t rv_cntr = num_cv + num_div - num_ddsi;
    for (i=0; i<num_ddsi; ++i, ++rv_cntr, ++di_cntr)
      mvd_rep->pull_parameter<IntSet>(rv_cntr, Pecos::DSI_VALUES,
				      activeDiscSetIntValues[di_cntr]);
    rv_cntr += num_dsv + num_drv;
    svd.aleatory_uncertain_counts(num_cv, num_div, num_dsv, num_drv);
    for (i=0; i<num_dausi; ++i, ++di_cntr)
      map_keys_to_set(h_pt_prs[i], activeDiscSetIntValues[di_cntr]);
    rv_cntr += num_cv + num_div + num_dsv + num_drv;
    svd.epistemic_uncertain_counts(num_cv, num_div, num_dsv, num_drv);
    for (i=0; i<num_deusi; ++i, ++di_cntr)
      map_keys_to_set(deusi_vals_probs[i], activeDiscSetIntValues[di_cntr]);
    rv_cntr += num_cv + num_div + num_dsv + num_drv +
      svd.vc_lookup(CONTINUOUS_STATE) + svd.vc_lookup(DISCRETE_STATE_RANGE);
    for (i=0; i<num_dssi; ++i, ++rv_cntr, ++di_cntr)
      mvd_rep->pull_parameter<IntSet>(rv_cntr, Pecos::DSI_VALUES,
				      activeDiscSetIntValues[di_cntr]);
    break;
  }
  default: { // RELAXED_*
    const BitArray&    all_relax_di = svd.all_relaxed_discrete_int();
    const SizetArray&    all_totals = svd.components_totals();
    const SizetArray& active_totals = svd.active_components_totals();
    size_t i, num_cv, num_div, num_dsv, num_drv,
           di_cntr = 0, ardi_cntr = 0, rv_cntr = 0;      
    // discrete design
    svd.design_counts(num_cv, num_div, num_dsv, num_drv);
    if (active_totals[TOTAL_DDIV]) {
      size_t num_ddsi = svd.vc_lookup(DISCRETE_DESIGN_SET_INT),
	     num_ddri = num_div - num_ddsi;
      rv_cntr = num_cv;
      for (i=0; i<num_ddri; ++i, ++ardi_cntr, ++rv_cntr)
	if (!all_relax_di[ardi_cntr]) // part of active discrete vars
	  ++di_cntr;
      for (i=0; i<num_ddsi; ++i, ++ardi_cntr, ++rv_cntr)
	if (!all_relax_di[ardi_cntr]) // part of active discrete vars
	  mvd_rep->pull_parameter<IntSet>(rv_cntr, Pecos::DSI_VALUES,
					  activeDiscSetIntValues[di_cntr++]);
      rv_cntr += num_dsv + num_drv;
    }
    else {
      ardi_cntr += num_div;
      rv_cntr   += num_cv + num_div + num_dsv + num_drv;
    }
    // discrete aleatory uncertain
    svd.aleatory_uncertain_counts(num_cv, num_div, num_dsv, num_drv);
    if (active_totals[TOTAL_DAUIV]) {
      IntRealMapArray h_pt_prs;
      mvd_rep->pull_parameters<IntRealMap>(Pecos::HISTOGRAM_PT_INT,
        Pecos::H_PT_INT_PAIRS, h_pt_prs);
      size_t num_dausi = h_pt_prs.size(), num_dauri = num_div - num_dausi; 
      for (i=0; i<num_dauri; ++i, ++ardi_cntr)
	if (!all_relax_di[ardi_cntr]) // part of active discrete vars
	  ++di_cntr;
      for (i=0; i<num_dausi; ++i, ++ardi_cntr)
	if (!all_relax_di[ardi_cntr]) // part of active discrete vars
	  map_keys_to_set(h_pt_prs[i], activeDiscSetIntValues[di_cntr++]);
    }
    else
      ardi_cntr += num_div;
    rv_cntr += num_cv + num_div + num_dsv + num_drv;
    // discrete epistemic uncertain
    svd.epistemic_uncertain_counts(num_cv, num_div, num_dsv, num_drv);
    if (active_totals[TOTAL_DEUIV]) {
      IntRealMapArray deusi_vals_probs;
      mvd_rep->pull_parameters<IntRealMap>(Pecos::DISCRETE_UNCERTAIN_SET_INT,
        Pecos::DUSI_VALUES_PROBS, deusi_vals_probs);
      size_t num_deuri = svd.vc_lookup(DISCRETE_INTERVAL_UNCERTAIN),
	     num_deusi = deusi_vals_probs.size();
      for (i=0; i<num_deuri; ++i, ++ardi_cntr)
	if (!all_relax_di[ardi_cntr]) // part of active discrete vars
	  ++di_cntr;
      for (i=0; i<num_deusi; ++i, ++ardi_cntr)
	if (!all_relax_di[ardi_cntr]) // part of active discrete vars
	  map_keys_to_set(deusi_vals_probs[i],
			  activeDiscSetIntValues[di_cntr++]);
    }
    else
      ardi_cntr += num_div;
    rv_cntr += num_cv + num_div + num_dsv + num_drv;
    // discrete state
    if (active_totals[TOTAL_DSIV]) {
      size_t num_dssi = svd.vc_lookup(DISCRETE_STATE_SET_INT),
	     num_dsri = all_totals[TOTAL_DSIV] - num_dssi;
      rv_cntr += all_totals[TOTAL_CSV];
      for (i=0; i<num_dsri; ++i, ++ardi_cntr, ++rv_cntr)
	if (!all_relax_di[ardi_cntr]) // part of active discrete vars
	  ++di_cntr;                  // leave bit as false
      for (i=0; i<num_dssi; ++i, ++ardi_cntr, ++rv_cntr)
	if (!all_relax_di[ardi_cntr]) // part of active discrete vars
	  mvd_rep->pull_parameter<IntSet>(rv_cntr, Pecos::DSI_VALUES,
					  activeDiscSetIntValues[di_cntr++]);
    }
    break;
  }
  }

  prevDSIView = active_view;
  return activeDiscSetIntValues;
}


const StringSetArray& Model::discrete_set_string_values(short active_view)
{
  if (modelRep)
    return modelRep->discrete_set_string_values(active_view);

  // return previous result for previous invocation with consistent view
  // Note: any external update of DSS values should reset prevDSSView to 0
  if (active_view == prevDSSView) return activeDiscSetStringValues;

  Pecos::MarginalsCorrDistribution* mvd_rep
    = (Pecos::MarginalsCorrDistribution*)mvDist.multivar_dist_rep();
  const SharedVariablesData& svd = currentVariables.shared_data();
  switch (active_view) {
  case MIXED_DESIGN: case RELAXED_DESIGN: {
    size_t num_cv, num_div, num_dsv, num_drv;      
    svd.design_counts(num_cv, num_div, num_dsv, num_drv);
    mvd_rep->pull_parameters<StringSet>(num_cv + num_div, num_dsv,
      Pecos::DSS_VALUES, activeDiscSetStringValues);
    break;
  }
  case MIXED_ALEATORY_UNCERTAIN: case RELAXED_ALEATORY_UNCERTAIN: {
    StringRealMapArray h_pt_prs;
    mvd_rep->pull_parameters<StringRealMap>(Pecos::HISTOGRAM_PT_STRING,
      Pecos::H_PT_STR_PAIRS, h_pt_prs);
    size_t i, num_dauss = h_pt_prs.size();
    activeDiscSetStringValues.resize(num_dauss);
    for (i=0; i<num_dauss; ++i)
      map_keys_to_set(h_pt_prs[i], activeDiscSetStringValues[i]);
    break;
  }
  case MIXED_EPISTEMIC_UNCERTAIN: case RELAXED_EPISTEMIC_UNCERTAIN: {
    StringRealMapArray deuss_vals_probs;
    mvd_rep->pull_parameters<StringRealMap>(
      Pecos::DISCRETE_UNCERTAIN_SET_STRING, Pecos::DUSS_VALUES_PROBS,
      deuss_vals_probs);
    size_t i, num_deuss = deuss_vals_probs.size();
    activeDiscSetStringValues.resize(num_deuss);
    for (i=0; i<num_deuss; ++i)
      map_keys_to_set(deuss_vals_probs[i], activeDiscSetStringValues[i]);
    break;
  }
  case MIXED_UNCERTAIN: case RELAXED_UNCERTAIN: {
    StringRealMapArray h_pt_prs, deuss_vals_probs;
    mvd_rep->pull_parameters<StringRealMap>(Pecos::HISTOGRAM_PT_STRING,
      Pecos::H_PT_STR_PAIRS, h_pt_prs);
    mvd_rep->pull_parameters<StringRealMap>(
      Pecos::DISCRETE_UNCERTAIN_SET_STRING,
      Pecos::DUSS_VALUES_PROBS, deuss_vals_probs);
    size_t i, num_dauss = h_pt_prs.size(), num_deuss = deuss_vals_probs.size();
    activeDiscSetStringValues.resize(num_dauss + num_deuss);
    for (i=0; i<num_dauss; ++i)
      map_keys_to_set(h_pt_prs[i], activeDiscSetStringValues[i]);
    for (i=0; i<num_deuss; ++i)
      map_keys_to_set(deuss_vals_probs[i],
		      activeDiscSetStringValues[i+num_dauss]);
    break;
  }
  case MIXED_STATE: case RELAXED_STATE: {
    size_t num_cv, num_div, num_dsv, num_drv, start_rv = 0;
    svd.design_counts(num_cv, num_div, num_dsv, num_drv);
    start_rv += num_cv + num_div + num_dsv + num_drv;
    svd.aleatory_uncertain_counts(num_cv, num_div, num_dsv, num_drv);
    start_rv += num_cv + num_div + num_dsv + num_drv;
    svd.epistemic_uncertain_counts(num_cv, num_div, num_dsv, num_drv);
    start_rv += num_cv + num_div + num_dsv + num_drv;
    svd.state_counts(num_cv, num_div, num_dsv, num_drv);
    start_rv += num_cv + num_div;
    mvd_rep->pull_parameters<StringSet>(start_rv, num_dsv, Pecos::DSS_VALUES,
					activeDiscSetStringValues);
    break;
  }
  case MIXED_ALL: case RELAXED_ALL: {
    StringRealMapArray h_pt_prs, deuss_vals_probs;
    mvd_rep->pull_parameters<StringRealMap>(Pecos::HISTOGRAM_PT_STRING,
      Pecos::H_PT_STR_PAIRS, h_pt_prs);
    mvd_rep->pull_parameters<StringRealMap>(
      Pecos::DISCRETE_UNCERTAIN_SET_STRING, Pecos::DUSS_VALUES_PROBS,
      deuss_vals_probs);
    size_t i, ds_cntr = 0,
      num_ddss  = svd.vc_lookup(DISCRETE_DESIGN_SET_STRING),
      num_dauss = h_pt_prs.size(), num_deuss= deuss_vals_probs.size(),
      num_dsss  = svd.vc_lookup(DISCRETE_STATE_SET_STRING);
    activeDiscSetStringValues.resize(num_ddss + num_dauss +
				     num_deuss + num_dsss);
    size_t num_cv, num_div, num_dsv, num_drv;
    svd.design_counts(num_cv, num_div, num_dsv, num_drv);
    size_t rv_cntr = num_cv + num_div;
    for (i=0; i<num_ddss; ++i, ++rv_cntr, ++ds_cntr)
      mvd_rep->pull_parameter<StringSet>(rv_cntr, Pecos::DSS_VALUES,
					 activeDiscSetStringValues[ds_cntr]);
    rv_cntr += num_drv;
    svd.aleatory_uncertain_counts(num_cv, num_div, num_dsv, num_drv);
    for (i=0; i<num_dauss; ++i, ++ds_cntr)
      map_keys_to_set(h_pt_prs[i], activeDiscSetStringValues[ds_cntr]);
    rv_cntr += num_cv + num_div + num_dsv + num_drv;
    svd.epistemic_uncertain_counts(num_cv, num_div, num_dsv, num_drv);
    for (i=0; i<num_deuss; ++i, ++ds_cntr)
      map_keys_to_set(deuss_vals_probs[i], activeDiscSetStringValues[ds_cntr]);
    rv_cntr += num_cv + num_div + num_dsv + num_drv;
    svd.state_counts(num_cv, num_div, num_dsv, num_drv);
    rv_cntr += num_cv + num_div;
    for (i=0; i<num_dsss; ++i, ++rv_cntr, ++ds_cntr)
      mvd_rep->pull_parameter<StringSet>(rv_cntr, Pecos::DSS_VALUES,
					 activeDiscSetStringValues[ds_cntr]);
    break;
  }
  }

  prevDSSView = active_view;
  return activeDiscSetStringValues;
}


const RealSetArray& Model::discrete_set_real_values(short active_view)
{
  if (modelRep)
    return modelRep->discrete_set_real_values(active_view);

  // return previous result for previous invocation with consistent view
  // Note: any external update of DSR values should reset prevDSRView to 0
  if (active_view == prevDSRView) return activeDiscSetRealValues;

  Pecos::MarginalsCorrDistribution* mvd_rep
    = (Pecos::MarginalsCorrDistribution*)mvDist.multivar_dist_rep();
  const SharedVariablesData& svd = currentVariables.shared_data();
  switch (active_view) {
  case MIXED_DESIGN: {
    size_t num_cv, num_div, num_dsv, num_drv;      
    svd.design_counts(num_cv, num_div, num_dsv, num_drv);
    mvd_rep->pull_parameters<RealSet>(num_cv + num_div + num_dsv, num_drv,
      Pecos::DSR_VALUES, activeDiscSetRealValues);
    break;
  }
  case MIXED_ALEATORY_UNCERTAIN: {
    RealRealMapArray h_pt_prs;
    mvd_rep->pull_parameters<RealRealMap>(Pecos::HISTOGRAM_PT_REAL,
      Pecos::H_PT_REAL_PAIRS, h_pt_prs);
    size_t i, num_dausr = h_pt_prs.size();
    activeDiscSetRealValues.resize(num_dausr);
    for (i=0; i<num_dausr; ++i)
      map_keys_to_set(h_pt_prs[i], activeDiscSetRealValues[i]);
    break;
  }
  case MIXED_EPISTEMIC_UNCERTAIN: {
    RealRealMapArray deusr_vals_probs;
    mvd_rep->pull_parameters<RealRealMap>(Pecos::DISCRETE_UNCERTAIN_SET_REAL,
      Pecos::DUSR_VALUES_PROBS, deusr_vals_probs);
    size_t i, num_deusr = deusr_vals_probs.size();
    activeDiscSetRealValues.resize(num_deusr);
    for (i=0; i<num_deusr; ++i)
      map_keys_to_set(deusr_vals_probs[i], activeDiscSetRealValues[i]);
    break;
  }
  case MIXED_UNCERTAIN: {
    RealRealMapArray h_pt_prs, deusr_vals_probs;
    mvd_rep->pull_parameters<RealRealMap>(Pecos::HISTOGRAM_PT_REAL,
      Pecos::H_PT_REAL_PAIRS, h_pt_prs);
    mvd_rep->pull_parameters<RealRealMap>(Pecos::DISCRETE_UNCERTAIN_SET_REAL,
      Pecos::DUSR_VALUES_PROBS, deusr_vals_probs);
    size_t i, num_dausr = h_pt_prs.size(), num_deusr = deusr_vals_probs.size();
    activeDiscSetRealValues.resize(num_dausr + num_deusr);
    for (i=0; i<num_dausr; ++i)
      map_keys_to_set(h_pt_prs[i], activeDiscSetRealValues[i]);
    for (i=0; i<num_deusr; ++i)
      map_keys_to_set(deusr_vals_probs[i],activeDiscSetRealValues[i+num_dausr]);
    break;
  }
  case MIXED_STATE: {
    size_t num_cv, num_div, num_dsv, num_drv, start_rv = 0;
    svd.design_counts(num_cv, num_div, num_dsv, num_drv);
    start_rv += num_cv + num_div + num_dsv + num_drv;
    svd.aleatory_uncertain_counts(num_cv, num_div, num_dsv, num_drv);
    start_rv += num_cv + num_div + num_dsv + num_drv;
    svd.epistemic_uncertain_counts(num_cv, num_div, num_dsv, num_drv);
    start_rv += num_cv + num_div + num_dsv + num_drv;
    svd.state_counts(num_cv, num_div, num_dsv, num_drv);
    start_rv += num_cv + num_div + num_dsv;
    mvd_rep->pull_parameters<RealSet>(start_rv, num_drv, Pecos::DSR_VALUES,
				      activeDiscSetRealValues);
    break;
  }
  case MIXED_ALL: {
    RealRealMapArray h_pt_prs, deusr_vals_probs;
    mvd_rep->pull_parameters<RealRealMap>(Pecos::HISTOGRAM_PT_REAL,
      Pecos::H_PT_REAL_PAIRS, h_pt_prs);
    mvd_rep->pull_parameters<RealRealMap>(Pecos::DISCRETE_UNCERTAIN_SET_REAL,
      Pecos::DUSR_VALUES_PROBS, deusr_vals_probs);
    size_t i, dr_cntr = 0, num_dausr = h_pt_prs.size(),
      num_deusr = deusr_vals_probs.size(),
      num_dssr  = svd.vc_lookup(DISCRETE_STATE_SET_REAL);
    size_t num_cv, num_div, num_dsv, num_drv;
    svd.design_counts(num_cv, num_div, num_dsv, num_drv);
    activeDiscSetRealValues.resize(num_drv + num_dausr + num_deusr + num_dssr);
    size_t rv_cntr = num_cv + num_div + num_dsv;
    for (i=0; i<num_drv; ++i, ++rv_cntr, ++dr_cntr)
      mvd_rep->pull_parameter<RealSet>(rv_cntr, Pecos::DSR_VALUES,
				       activeDiscSetRealValues[dr_cntr]);
    svd.aleatory_uncertain_counts(num_cv, num_div, num_dsv, num_drv);
    for (i=0; i<num_dausr; ++i, ++dr_cntr)
      map_keys_to_set(h_pt_prs[i], activeDiscSetRealValues[dr_cntr]);
    rv_cntr += num_cv + num_div + num_dsv + num_drv;
    svd.epistemic_uncertain_counts(num_cv, num_div, num_dsv, num_drv);
    for (i=0; i<num_deusr; ++i, ++dr_cntr)
      map_keys_to_set(deusr_vals_probs[i], activeDiscSetRealValues[dr_cntr]);
    rv_cntr += num_cv + num_div + num_dsv + num_drv;
    svd.state_counts(num_cv, num_div, num_dsv, num_drv);
    rv_cntr += num_cv + num_div + num_dsv;
    for (i=0; i<num_drv; ++i, ++rv_cntr, ++dr_cntr)
      mvd_rep->pull_parameter<RealSet>(rv_cntr, Pecos::DSR_VALUES,
				       activeDiscSetRealValues[dr_cntr]);
    break;
  }
  default: { // RELAXED_*
    const BitArray&    all_relax_dr = svd.all_relaxed_discrete_real();
    const SizetArray&    all_totals = svd.components_totals();
    const SizetArray& active_totals = svd.active_components_totals();
    size_t i, num_cv, num_div, num_dsv, num_drv,
           dr_cntr = 0, ardr_cntr = 0, rv_cntr = 0;
    // discrete design
    svd.design_counts(num_cv, num_div, num_dsv, num_drv);
    if (active_totals[TOTAL_DDRV]) {
      rv_cntr = num_cv + num_div + num_dsv;
      for (i=0; i<num_drv; ++i, ++ardr_cntr, ++rv_cntr)
	if (!all_relax_dr[ardr_cntr]) // part of active discrete vars
	  mvd_rep->pull_parameter<RealSet>(rv_cntr, Pecos::DSR_VALUES,
					   activeDiscSetRealValues[dr_cntr++]);
    }
    else {
      ardr_cntr += num_drv;
      rv_cntr   += num_cv + num_div + num_dsv + num_drv;
    }
    // discrete aleatory uncertain
    svd.aleatory_uncertain_counts(num_cv, num_div, num_dsv, num_drv);
    if (active_totals[TOTAL_DAURV]) {
      RealRealMapArray h_pt_prs;
      mvd_rep->pull_parameters<RealRealMap>(Pecos::HISTOGRAM_PT_REAL,
        Pecos::H_PT_REAL_PAIRS, h_pt_prs);
      size_t num_dausr = h_pt_prs.size(); 
      for (i=0; i<num_dausr; ++i, ++ardr_cntr)
	if (!all_relax_dr[ardr_cntr]) // part of active discrete vars
	  map_keys_to_set(h_pt_prs[i], activeDiscSetRealValues[dr_cntr++]);
    }
    else
      ardr_cntr += num_drv;
    rv_cntr += num_cv + num_div + num_dsv + num_drv;
    // discrete epistemic uncertain
    svd.epistemic_uncertain_counts(num_cv, num_div, num_dsv, num_drv);
    if (active_totals[TOTAL_DEURV]) {
      RealRealMapArray deusr_vals_probs;
      mvd_rep->pull_parameters<RealRealMap>(Pecos::DISCRETE_UNCERTAIN_SET_REAL,
        Pecos::DUSR_VALUES_PROBS, deusr_vals_probs);
      size_t num_deusr = deusr_vals_probs.size();
      for (i=0; i<num_deusr; ++i, ++ardr_cntr)
	if (!all_relax_dr[ardr_cntr]) // part of active discrete vars
	  map_keys_to_set(deusr_vals_probs[i],
			  activeDiscSetRealValues[dr_cntr++]);
    }
    else
      ardr_cntr += num_drv;
    rv_cntr += num_cv + num_div + num_dsv + num_drv;
    // discrete state
    if (active_totals[TOTAL_DSRV]) {
      svd.state_counts(num_cv, num_div, num_dsv, num_drv);
      rv_cntr += num_cv + num_div + num_dsv;
      for (i=0; i<num_drv; ++i, ++ardr_cntr, ++rv_cntr)
	if (!all_relax_dr[ardr_cntr]) // part of active discrete vars
	  mvd_rep->pull_parameter<RealSet>(rv_cntr, Pecos::DSR_VALUES,
					   activeDiscSetRealValues[dr_cntr++]);
    }
    break;
  }
  }

  prevDSRView = active_view;
  return activeDiscSetRealValues;
}


int Model::derived_evaluation_id() const
{
  if (!modelRep) {
    Cerr << "Error: Letter lacking redefinition of virtual "
	 << "derived_evaluation_id() function.\n" << std::endl;
    abort_handler(MODEL_ERROR);
  }
  
  return modelRep->derived_evaluation_id();
}


/** Only Models including ApplicationInterfaces support an evaluation cache:
    surrogate, nested, and recast mappings are not stored in the cache. 
    Possible exceptions: HierarchSurrModel, NestedModel::optionalInterface. */
bool Model::evaluation_cache(bool recurse_flag) const
{
  if (modelRep) // envelope fwd to letter
    return modelRep->evaluation_cache(recurse_flag);
  else // letter lacking redefinition of virtual fn.
    return false; // default
}


/** Only Models including ApplicationInterfaces interact with the restart 
    file: surrogate, nested, and recast mappings are not stored in restart. 
    Possible exceptions: DataFitSurrModel::import_points(),
    NestedModel::optionalInterface. */
bool Model::restart_file(bool recurse_flag) const
{
  if (modelRep) // envelope fwd to letter
    return modelRep->restart_file(recurse_flag);
  else // letter lacking redefinition of virtual fn.
    return false; // default
}


void Model::set_evaluation_reference()
{
  if (modelRep) // envelope fwd to letter
    modelRep->set_evaluation_reference();
  else { // letter lacking redefinition of virtual fn.
    Cerr << "Error: Letter lacking redefinition of virtual set_evaluation_"
	 << "reference() function.\n" << std::endl;
    abort_handler(MODEL_ERROR);
  }
}


void Model::fine_grained_evaluation_counters()
{
  if (modelRep) // envelope fwd to letter
    modelRep->fine_grained_evaluation_counters();
  else { // letter lacking redefinition of virtual fn.
    Cerr << "Error: Letter lacking redefinition of virtual fine_grained_"
	 << "evaluation_counters() function.\n" << std::endl;
    abort_handler(MODEL_ERROR);
  }
}


void Model::
print_evaluation_summary(std::ostream& s, bool minimal_header,
			 bool relative_count) const
{
  if (modelRep) // envelope fwd to letter
    modelRep->print_evaluation_summary(s, minimal_header, relative_count);
  else { // letter lacking redefinition of virtual fn.
    Cerr << "Error: Letter lacking redefinition of virtual print_evaluation_"
	 << "summary() function.\n" << std::endl;
    abort_handler(MODEL_ERROR);
  }
}

/// Derived classes containing additional models or interfaces should
/// implement this function to pass along to their sub Models/Interfaces
void Model::eval_tag_prefix(const String& eval_id_str)
{
  if (modelRep) {
    // update the base class cached value
    modelRep->evalTagPrefix = eval_id_str;
    // then derived classes may further forward this ID
    modelRep->eval_tag_prefix(eval_id_str);
  }
  else
    evalTagPrefix = eval_id_str;  // default is to set at base only
  // Models are not required to forward this as they may not have an Interface
  // else { // letter lacking redefinition of virtual fn.
  //   Cerr << "Error: Letter lacking redefinition of virtual eval_tag_prefix()"
  // 	 << "function.\n" << std::endl;
  //   abort_handler(MODEL_ERROR);
  // }
}


bool Model::db_lookup(const Variables& search_vars, const ActiveSet& search_set,
		      Response& found_resp)
{
  if (modelRep) // envelope fwd to letter
    return modelRep->db_lookup(search_vars, search_set, found_resp);
  else { // default implementation
    // dependence on interface_id() restricts successful find() operation to
    // cases where response is generated by a single non-approximate interface
    // at this level.  For Nested and Surrogate models, duplication detection
    // must occur at a lower level.
    PRPCacheHIter cache_it
      = lookup_by_val(data_pairs, interface_id(), search_vars, search_set);
    if (cache_it != data_pairs.get<hashed>().end()) {
      found_resp.active_set(search_set);
      found_resp.update(cache_it->response());
      return true;
    }
    return false;
  }
}


/** config_vars consists of [continuous, integer, string, real]. */
void Model::active_variables(const RealVector& config_vars, Model& model)
{
  // TODO: If (as hoped) we convert the configuration reader to read
  // values instead of indices for strings (and actually read
  // integers), we can avoid the conversions below.

  size_t offset = 0;  // current index into configuration variables

  RealVector ccv(Teuchos::View, config_vars.values() + offset, model.cv());
  model.continuous_variables(ccv);
  offset += model.cv();

  RealVector dicv(Teuchos::View, config_vars.values() + offset, model.div());
  IntVector dicv_as_int(model.div());
  iround(dicv, dicv_as_int);
  model.discrete_int_variables(dicv_as_int);
  offset += model.div();

  RealVector dscv(Teuchos::View, config_vars.values() + offset, model.dsv());
  const StringSetArray& discrete_str_vals = model.discrete_set_string_values();
  for (size_t i=0; i<model.dsv(); ++i) {
    String str_value = 
      set_index_to_value(boost::math::iround(dscv[i]), discrete_str_vals[i]);
    model.current_variables().discrete_string_variable(str_value, i);
  }
  offset += model.dsv();

  RealVector drcv(Teuchos::View, config_vars.values() + offset, model.drv());
  model.discrete_real_variables(drcv);
  //offset += model.drv();
}



/** config_vars consists of [continuous, integer, string, real]. */
void Model::inactive_variables(const RealVector& config_vars, Model& model)
{
  inactive_variables(config_vars, model, model.current_variables());
}


/** config_vars consists of [continuous, integer, string, real]. */
void Model::inactive_variables(const RealVector& config_vars, Model& model,
			       Variables& vars)
{
  // TODO: If (as hoped) we convert the configuration reader to read
  // values instead of indices for strings (and actually read
  // integers), we can avoid the conversions below.

  size_t offset = 0;  // current index into configuration variables

  RealVector ccv(Teuchos::View, config_vars.values() + offset, model.icv());
  vars.inactive_continuous_variables(ccv);
  offset += model.icv();

  RealVector dicv(Teuchos::View, config_vars.values() + offset, model.idiv());
  IntVector dicv_as_int(model.idiv());
  iround(dicv, dicv_as_int);
  vars.inactive_discrete_int_variables(dicv_as_int);
  offset += model.idiv();

  RealVector dscv(Teuchos::View, config_vars.values() + offset, model.idsv());
  // the admissible _inactive_ discrete string values
  const StringSetArray& discrete_str_vals =
    model.discrete_set_string_values(model.current_variables().view().second);
  for (size_t i=0; i<model.idsv(); ++i) {
    String str_value = 
      set_index_to_value(boost::math::iround(dscv[i]), discrete_str_vals[i]);
    vars.inactive_discrete_string_variable(str_value, i);
  }
  offset += model.idsv();

  RealVector drcv(Teuchos::View, config_vars.values() + offset, model.idrv());
  vars.inactive_discrete_real_variables(drcv);
  //offset += model.idrv();
}


void Model::evaluate(const RealMatrix& samples_matrix,
		     Model& model, RealMatrix& resp_matrix)
{
  // TODO: option for setting its active or inactive variables

  RealMatrix::ordinalType i, num_evals = samples_matrix.numCols();
  resp_matrix.shape(model.response_size(), num_evals);

  for (i=0; i<num_evals; ++i) {

    const RealVector sample_i =
      Teuchos::getCol(Teuchos::View, const_cast<RealMatrix&>(samples_matrix), i);
    Model::active_variables(sample_i, model);

    if (model.asynch_flag())
      model.evaluate_nowait();
    else {
      model.evaluate();
      const RealVector& fn_vals = model.current_response().function_values();
      Teuchos::setCol(fn_vals, i, resp_matrix);
    }
  }

  // synchronize asynchronous evaluations
  if (model.asynch_flag()) {
    const IntResponseMap& resp_map = model.synchronize();
    IntRespMCIter r_cit;
    for (i=0, r_cit=resp_map.begin(); r_cit!=resp_map.end(); ++i, ++r_cit)
      Teuchos::setCol(r_cit->second.function_values(), i, resp_matrix);
  }
}

// Called from rekey_response_map to allow Models to store their interfaces asynchronous
// evaluations. When the meta_object is a model, no action is performed.
void Model::asynch_eval_store(const Model &model, const int &id, const Response &response) {
  return;
}

// Called from rekey_response_map to allow Models to store their interfaces asynchronous
// evaluations. I strongly suspect that there's a better design for this.
void Model::asynch_eval_store(const Interface &interface, const int &id, const Response &response) {
  evaluationsDB.store_interface_response(modelId, interface.interface_id(), id, response);
}

/// Return the interface flag for the EvaluationsDB state
EvaluationsDBState Model::evaluations_db_state(const Interface &interface) {
  return interfEvaluationsDBState;
}
  /// Return the model flag for the EvaluationsDB state
EvaluationsDBState Model::evaluations_db_state(const Model &model) {
  // always return INACTIVE because models don't store evaluations of their
  // submodels
  return EvaluationsDBState::INACTIVE;
}

/** Rationale: The parser allows multiple user-specified models with
    empty (unspecified) ID. However, only a single Model with empty
    ID can be constructed (if it's the only one present, or the "last
    one parsed"). Therefore decided to prefer NO_MODEL_ID over 
    NO_MODEL_ID_<num> for (some) consistency with interface 
    NO_ID convention. _MODEL_ was inserted in the middle to distinguish
    "anonymous" MODELS from methods and interfaces in the hdf5 output. 
    Note that this function is not used to name recast models; see their 
    constructors for how its done. */
String Model::user_auto_id()
{
  // // increment and then use the current ID value
  // return String("NO_ID_") + boost::lexical_cast<String>(++userAutoIdNum);
  return String("NO_MODEL_ID");
}

/** Rationale: For now NOSPEC_MODEL_ID_ is chosen due to historical
    id="NO_SPECIFICATION" used for internally-constructed
    Models. Longer-term, consider auto-generating an ID that
    includes the context from which the method is constructed, e.g.,
    the parent method or model's ID, together with its name. 
    Note that this function is not used to name recast models; see 
    their constructors for how its done.
**/
String Model::no_spec_id()
{
  // increment and then use the current ID value
  return String("NOSPEC_MODEL_ID_") + boost::lexical_cast<String>(++noSpecIdNum);
}

// This is overridden by RecastModel so that it and its derived classes return 
// the root_model_id() of their subModels. The base Model class version terminates
// the "recursion" for models of other types.
String Model::root_model_id() {
  if(modelRep) return modelRep->root_model_id();
  else return modelId;
}

} // namespace Dakota<|MERGE_RESOLUTION|>--- conflicted
+++ resolved
@@ -59,133 +59,6 @@
 size_t Model::noSpecIdNum = 0;
 
 
-<<<<<<< HEAD
-// TODO: consider managing in SRD
-/// expand primary response specs in SerialDenseVectors, e.g. scales, for fields
-/// no change on empty, expands 1 and num_groups, copies num_elements
-template<typename T>
-void expand_for_fields_sdv(const SharedResponseData& srd,
-			   const T& src_array,
-			   T& expanded_array)
-{
-  size_t src_size = src_array.length();
-  if (src_size == 0)
-    return;  // leave expanded_array empty
-
-  size_t resp_groups = srd.num_scalar_primary() + srd.num_field_response_groups();
-  size_t resp_elements = srd.num_scalar_primary() + srd.num_field_functions();
-
-  expanded_array.sizeUninitialized(resp_elements);
-  if (src_size == 1) {
-    // TODO: consider leaving as length 1
-    expanded_array = src_array[0];
-  }
-  else if (src_size == resp_groups) {
-    // expand on per-group basis
-    size_t src_ind = 0, elt_ind = 0;
-    for (size_t i=0; i<srd.num_scalar_primary(); ++i, ++src_ind, ++elt_ind)
-      expanded_array[i] = src_array[src_ind];
-    for (size_t fi=0; fi<srd.num_field_response_groups(); ++fi, ++src_ind) {
-      int fi_len = srd.field_lengths()[fi];
-      for (size_t j=0; j<fi_len; ++j, ++elt_ind)
-	expanded_array[elt_ind] = src_array[src_ind];
-    }
-  }
-  else if (src_size == resp_elements) {
-    expanded_array.assign(src_array);
-  }
-  else {
-    // TODO: improve error message
-    Cerr << "Scales must haves length 1, num_groups, or num_elements" << std::endl;
-    abort_handler(PARSE_ERROR);
-  }
-}
-
-// TODO: consider managing in SRD
-/// expand primary response specs in STL containers, e.g. scale types, for fields
-/// no change on empty, expands 1 and num_groups, copies num_elements
-template<typename T>
-void //ScalingOptions
-expand_for_fields_stl(const SharedResponseData& srd, const T& src_array,
-		      T& expanded_array)
-{
-  size_t src_size = src_array.size();
-  if (src_size == 0)
-    return;  // leave expanded_array empty
-
-  size_t resp_groups = srd.num_scalar_primary() + srd.num_field_response_groups();
-  size_t resp_elements = srd.num_scalar_primary() + srd.num_field_functions();
-
-  if (src_size == 1) {
-    // TODO: consider leaving as length 1
-    expanded_array.assign(resp_elements, src_array[0]);
-  }
-  else if (src_size == resp_groups) {
-    // expand on per-group basis
-    expanded_array.resize(resp_elements);
-    size_t src_ind = 0, elt_ind = 0;
-    for (size_t i=0; i<srd.num_scalar_primary(); ++i, ++src_ind, ++elt_ind)
-      expanded_array[i] = src_array[src_ind];
-    for (size_t fi=0; fi<srd.num_field_response_groups(); ++fi, ++src_ind) {
-      int fi_len = srd.field_lengths()[fi];
-      for (size_t j=0; j<fi_len; ++j, ++elt_ind)
-	expanded_array[elt_ind] = src_array[src_ind];
-    }
-  }
-  else if (src_size == resp_elements) {
-    expanded_array = src_array;
-  }
-  else {
-    // TODO: improve error message
-    Cerr << "Scales must haves length 1, num_groups, or num_elements" << std::endl;
-    abort_handler(PARSE_ERROR);
-  }
-}
-
-
-void default_scale_types(StringArray& scale_types, const RealVector& scales) 
-{
-  if (scale_types.empty() && scales.length() > 0)
-    scale_types.push_back("value");
-}
-
-
-ScalingOptions::ScalingOptions(const ProblemDescDB& pdb,
-			       const SharedResponseData& srd):
-  cvScaleTypes(pdb.get_sa("variables.continuous_design.scale_types")),
-  cvScales(pdb.get_rv("variables.continuous_design.scales")),
-  nlnIneqScaleTypes(pdb.get_sa("responses.nonlinear_inequality_scale_types")),
-  nlnIneqScales(pdb.get_rv("responses.nonlinear_inequality_scales")),
-  nlnEqScaleTypes(pdb.get_sa("responses.nonlinear_equality_scale_types")),
-  nlnEqScales(pdb.get_rv("responses.nonlinear_equality_scales")),
-  linIneqScaleTypes(pdb.get_sa("variables.linear_inequality_scale_types")),
-  linIneqScales(pdb.get_rv("variables.linear_inequality_scales")),
-  linEqScaleTypes(pdb.get_sa("variables.linear_equality_scale_types")),
-  linEqScales(pdb.get_rv("variables.linear_equality_scales"))
-{
-  // For downstream code, populate a single "value" if needed
-  default_scale_types(cvScaleTypes, cvScales);
-  default_scale_types(nlnIneqScaleTypes, nlnIneqScales);
-  default_scale_types(nlnEqScaleTypes, nlnEqScales);
-  default_scale_types(linIneqScaleTypes, linIneqScales);
-  default_scale_types(linEqScaleTypes, linEqScales);
-
-  // TODO: relax overly conservative expansion of primary weights, scales, sense
-
-  StringArray pri_st = pdb.get_sa("responses.primary_response_fn_scale_types");
-  const RealVector& pri_s = pdb.get_rv("responses.primary_response_fn_scales");
-
-  default_scale_types(pri_st, pri_s);
-
-  // TODO: should only allow 1 or num_groups
-  expand_for_fields_stl(srd, pri_st, priScaleTypes);
-  // allow 1, num_groups, num_elements
-  expand_for_fields_sdv(srd, pri_s, priScales);
-}
-
-
-=======
->>>>>>> e973f9e8
 /** This constructor builds the base class data for all inherited
     models.  get_model() instantiates a derived class and the derived
     class selects this base class constructor in its initialization
@@ -240,11 +113,7 @@
   // weights have length group if given; expand if fields present
   expand_for_fields_sdv(currentResponse.shared_data(),
 			probDescDB.get_rv("responses.primary_response_fn_weights"),
-<<<<<<< HEAD
-			primaryRespFnWts);
-=======
 			"primary response weights", false, primaryRespFnWts);
->>>>>>> e973f9e8
 
   initialize_distribution(mvDist);
   initialize_distribution_parameters(mvDist);
