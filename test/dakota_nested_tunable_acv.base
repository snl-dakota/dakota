Test Number 0 succeeded
<<<<< Function evaluation summary: 1565647 total (1565647 new, 0 duplicate)
<<<<< Function evaluation summary: 1565647 total (1565647 new, 0 duplicate)
<<<<< Function evaluation summary: 1565647 total (1565647 new, 0 duplicate)
<<<<< Best parameters          =
                      1.1499999999999999e+00 outer_theta1
                      5.2359877559830004e-01 outer_theta2
<<<<< Best objective function  =
                      8.2219072455831871e-04
<<<<< Best constraint values   =
                      5.4953469265675699e+02
<<<<< Best evaluation ID: 31
Test Number 1 succeeded
<<<<< Function evaluation summary: 35198 total (35198 new, 0 duplicate)
<<<<< Function evaluation summary: 35198 total (35198 new, 0 duplicate)
<<<<< Best parameters          =
                      1.0700000000000001e+00 outer_theta1
                      5.2359877559830004e-01 outer_theta2
<<<<< Best objective function  =
                      9.5418593074065325e-04
<<<<< Best constraint values   =
                      5.0190332370354247e+02
<<<<< Best evaluation ID: 27
Test Number 2 succeeded
<<<<< Function evaluation summary: 297812 total (297812 new, 0 duplicate)
<<<<< Function evaluation summary: 297812 total (297812 new, 0 duplicate)
<<<<< Best parameters          =
                      1.3100000000000001e+00 outer_theta1
                      5.2359877559830004e-01 outer_theta2
<<<<< Best objective function  =
                      8.7881293369603615e-04
<<<<< Best constraint values   =
                      5.0156373337861100e+02
<<<<< Best evaluation ID: 39
Test Number 3 succeeded
<<<<< Function evaluation summary: 53226 total (53226 new, 0 duplicate)
<<<<< Function evaluation summary: 53226 total (53226 new, 0 duplicate)
<<<<< Function evaluation summary: 53226 total (53226 new, 0 duplicate)
<<<<< Best parameters          =
                      1.1100000000000001e+00 outer_theta1
                      5.2359877559830004e-01 outer_theta2
<<<<< Best objective function  =
                      9.0773167364792027e-04
<<<<< Best constraint values   =
                      5.0017733013848499e+02
<<<<< Best evaluation ID: 29
Test Number 4 succeeded
<<<<< Function evaluation summary: 47121 total (47121 new, 0 duplicate)
<<<<< Function evaluation summary: 47121 total (47121 new, 0 duplicate)
<<<<< Function evaluation summary: 47121 total (47121 new, 0 duplicate)
<<<<< Best parameters          =
                      9.6999999999999997e-01 outer_theta1
                      5.2359877559830004e-01 outer_theta2
<<<<< Best objective function  =
                      5.3515980594640456e-04
<<<<< Best constraint values   =
                      5.0000667881500544e+02
<<<<< Best evaluation ID: 22
Test Number 5 succeeded
<<<<< Function evaluation summary: 25500 total (25500 new, 0 duplicate)
<<<<< Function evaluation summary: 25500 total (25500 new, 0 duplicate)
<<<<< Function evaluation summary: 25500 total (25500 new, 0 duplicate)
<<<<< Best parameters          =
                      1.1699999999999999e+00 outer_theta1
                      5.2359877559830004e-01 outer_theta2
<<<<< Best objective function  =
                      1.2525191394590946e-03
<<<<< Best constraint values   =
                      4.9978882293771653e+02
<<<<< Best evaluation ID: 32
Test Number 6 succeeded
<<<<< Function evaluation summary: 10200 total (10200 new, 0 duplicate)
<<<<< Function evaluation summary: 10200 total (10200 new, 0 duplicate)
<<<<< Best parameters          =
                      1.1100000000000001e+00 outer_theta1
                      5.2359877559830004e-01 outer_theta2
<<<<< Best objective function  =
                      1.0108448156667471e-03
<<<<< Best constraint values   =
                      5.0014035242514763e+02
<<<<< Best evaluation ID: 29
Test Number 7 succeeded
<<<<< Function evaluation summary: 20400 total (20400 new, 0 duplicate)
<<<<< Function evaluation summary: 20400 total (20400 new, 0 duplicate)
<<<<< Best parameters          =
                      1.1899999999999999e+00 outer_theta1
                      5.2359877559830004e-01 outer_theta2
<<<<< Best objective function  =
                      1.0083682088413894e-03
<<<<< Best constraint values   =
                      4.9794341324459026e+02
<<<<< Best evaluation ID: 33
Test Number 8 succeeded
<<<<< Function evaluation summary: 15300 total (15300 new, 0 duplicate)
<<<<< Function evaluation summary: 15300 total (15300 new, 0 duplicate)
<<<<< Function evaluation summary: 15300 total (15300 new, 0 duplicate)
<<<<< Best parameters          =
                      1.1299999999999999e+00 outer_theta1
                      5.2359877559830004e-01 outer_theta2
<<<<< Best objective function  =
                      9.8481424058135180e-04
<<<<< Best constraint values   =
                      5.0046717800107569e+02
<<<<< Best evaluation ID: 30
Test Number 9 succeeded
<<<<< Function evaluation summary: 15300 total (15300 new, 0 duplicate)
<<<<< Function evaluation summary: 15300 total (15300 new, 0 duplicate)
<<<<< Function evaluation summary: 15300 total (15300 new, 0 duplicate)
<<<<< Best parameters          =
                      1.0700000000000001e+00 outer_theta1
                      5.2359877559830004e-01 outer_theta2
<<<<< Best objective function  =
                      5.2865978664528722e-04
<<<<< Best constraint values   =
                      5.0015794721664861e+02
<<<<< Best evaluation ID: 27
Test Number 10 succeeded
<<<<< Function evaluation summary: 1275000 total (1275000 new, 0 duplicate)
<<<<< Function evaluation summary: 1275000 total (1275000 new, 0 duplicate)
<<<<< Function evaluation summary: 1275000 total (1275000 new, 0 duplicate)
<<<<< Best parameters          =
                      1.1499999999999999e+00 outer_theta1
                      5.2359877559830004e-01 outer_theta2
<<<<< Best objective function  =
                      9.5877347259605171e-04
<<<<< Best constraint values   =
                      4.9973224184127980e+02
<<<<< Best evaluation ID: 31
Test Number 11 succeeded
<<<<< Function evaluation summary: 510000 total (510000 new, 0 duplicate)
<<<<< Function evaluation summary: 510000 total (510000 new, 0 duplicate)
<<<<< Best parameters          =
                      1.1299999999999999e+00 outer_theta1
                      5.2359877559830004e-01 outer_theta2
<<<<< Best objective function  =
                      9.7650173325567694e-04
<<<<< Best constraint values   =
                      5.0032347224117035e+02
<<<<< Best evaluation ID: 30
Test Number 12 succeeded
<<<<< Function evaluation summary: 1020000 total (1020000 new, 0 duplicate)
<<<<< Function evaluation summary: 1020000 total (1020000 new, 0 duplicate)
<<<<< Best parameters          =
                      1.1699999999999999e+00 outer_theta1
                      5.2359877559830004e-01 outer_theta2
<<<<< Best objective function  =
                      9.3989509272636570e-04
<<<<< Best constraint values   =
                      4.9769597180333778e+02
<<<<< Best evaluation ID: 32
Test Number 13 succeeded
<<<<< Function evaluation summary: 765000 total (765000 new, 0 duplicate)
<<<<< Function evaluation summary: 765000 total (765000 new, 0 duplicate)
<<<<< Function evaluation summary: 765000 total (765000 new, 0 duplicate)
<<<<< Best parameters          =
                      1.1499999999999999e+00 outer_theta1
                      5.2359877559830004e-01 outer_theta2
<<<<< Best objective function  =
                      9.4496176654269945e-04
<<<<< Best constraint values   =
                      5.0013703078075844e+02
<<<<< Best evaluation ID: 31
Test Number 14 succeeded
<<<<< Function evaluation summary: 765000 total (765000 new, 0 duplicate)
<<<<< Function evaluation summary: 765000 total (765000 new, 0 duplicate)
<<<<< Function evaluation summary: 765000 total (765000 new, 0 duplicate)
<<<<< Best parameters          =
                      1.0700000000000001e+00 outer_theta1
                      5.2359877559830004e-01 outer_theta2
<<<<< Best objective function  =
                      5.1199204441638123e-04
<<<<< Best constraint values   =
                      4.9966502389397152e+02
<<<<< Best evaluation ID: 27
Test Number 15 succeeded
<<<<< Function evaluation summary: 15300 total (10300 new, 5000 duplicate)
<<<<< Function evaluation summary: 15300 total (10300 new, 5000 duplicate)
<<<<< Function evaluation summary: 15300 total (10300 new, 5000 duplicate)
<<<<< Best parameters          =
                      1.0700000000000001e+00 outer_theta1
                      5.2359877559830004e-01 outer_theta2
<<<<< Best objective function  =
                      5.2865978664528722e-04
<<<<< Best constraint values   =
                      5.0015794721664861e+02
<<<<< Best evaluation ID: 27
Test Number 16 succeeded
<<<<< Function evaluation summary: 15300 total (5300 new, 10000 duplicate)
<<<<< Function evaluation summary: 15300 total (5300 new, 10000 duplicate)
<<<<< Function evaluation summary: 15300 total (5300 new, 10000 duplicate)
<<<<< Best parameters          =
                      1.0700000000000001e+00 outer_theta1
                      5.2359877559830004e-01 outer_theta2
<<<<< Best objective function  =
                      5.2865978664528722e-04
<<<<< Best constraint values   =
                      5.0015794721664861e+02
<<<<< Best evaluation ID: 27
Test Number 17 succeeded
<<<<< Function evaluation summary: 32460 total (32460 new, 0 duplicate)
<<<<< Function evaluation summary: 32460 total (32460 new, 0 duplicate)
<<<<< Function evaluation summary: 32460 total (32460 new, 0 duplicate)
<<<<< Best parameters          =
                      1.0671975511966001e+00 outer_theta1
                      5.4359877559830005e-01 outer_theta2
<<<<< Best objective function  =
                      5.2364476895521057e-04
<<<<< Best constraint values   =
                      4.9985673998678772e+02
<<<<< Best evaluation ID: 3
Test Number 18 succeeded
<<<<< Function evaluation summary: 6600 total (6600 new, 0 duplicate)
<<<<< Function evaluation summary: 6600 total (6600 new, 0 duplicate)
<<<<< Function evaluation summary: 6600 total (6600 new, 0 duplicate)
<<<<< Best parameters          =
                      1.0602356064659859e+00 outer_theta1
                      5.2359910401279053e-01 outer_theta2
<<<<< Best objective function  =
                      5.2572735716352188e-04
<<<<< Best constraint values   =
                      4.9954850167967788e+02
<<<<< Best evaluation ID not available
Test Number 19 succeeded
<<<<< Function evaluation summary: 123750 total (49750 new, 74000 duplicate)
<<<<< Function evaluation summary: 123750 total (49750 new, 74000 duplicate)
<<<<< Function evaluation summary: 123750 total (49750 new, 74000 duplicate)
<<<<< Best parameters          =
                      1.2483282955587831e+00 outer_theta1
                      7.4776049856783899e-01 outer_theta2
<<<<< Best objective function  =
                      4.4199932016059367e-04
<<<<< Best constraint values   =
                      9.9952665724611757e+02
<<<<< Best evaluation ID not available
Test Number 20 succeeded
<<<<< Function evaluation summary: 41250 total (16750 new, 24500 duplicate)
<<<<< Function evaluation summary: 41250 total (16750 new, 24500 duplicate)
<<<<< Function evaluation summary: 41250 total (16750 new, 24500 duplicate)
<<<<< Best parameters          =
                      1.0121569978512583e+00 outer_theta1
                      1.0836927989981044e+00 outer_theta2
<<<<< Best objective function  =
                      4.7796069585833508e-04
<<<<< Best constraint values   =
                      9.9980006000974402e+02
<<<<< Best evaluation ID not available
Test Number 21 succeeded
<<<<< Function evaluation summary: 590760 total (579842 new, 10918 duplicate)
<<<<< Function evaluation summary: 590760 total (579842 new, 10918 duplicate)
<<<<< Function evaluation summary: 590760 total (579842 new, 10918 duplicate)
<<<<< Best parameters          =
                      1.1299999999999999e+00 outer_theta1
                      5.2359877559830004e-01 outer_theta2
<<<<< Best objective function  =
                      3.9536102333462090e+03
<<<<< Best constraint values   =
                      1.1453967363233006e-04
<<<<< Best evaluation ID: 30
Test Number 22 succeeded
<<<<< Function evaluation summary: 392322 total (378658 new, 13664 duplicate)
<<<<< Function evaluation summary: 392322 total (378658 new, 13664 duplicate)
<<<<< Function evaluation summary: 392322 total (378658 new, 13664 duplicate)
<<<<< Best parameters          =
                      1.0500000000000000e+00 outer_theta1
                      5.2359877559830004e-01 outer_theta2
<<<<< Best objective function  =
                      2.0695913825458856e+03
<<<<< Best constraint values   =
                      1.1450590139058857e-04
<<<<< Best evaluation ID: 26
Test Number 23 succeeded
<<<<< Function evaluation summary: 5535 total (4531 new, 1004 duplicate)
<<<<< Function evaluation summary: 5535 total (4531 new, 1004 duplicate)
<<<<< Function evaluation summary: 5535 total (4531 new, 1004 duplicate)
<<<<< Best parameters          =
                      1.1500000000000001e+00 outer_theta1
                      5.2359877559830004e-01 outer_theta2
<<<<< Best objective function  =
                      5.6357202941193744e-04
<<<<< Best constraint values   =
                      4.9999443423306377e+02
<<<<< Best evaluation ID: 4
Test Number 24 succeeded
<<<<< Function evaluation summary: 6696 total (5690 new, 1006 duplicate)
<<<<< Function evaluation summary: 6696 total (5690 new, 1006 duplicate)
<<<<< Function evaluation summary: 6696 total (5690 new, 1006 duplicate)
<<<<< Best parameters          =
                      1.1500000000000001e+00 outer_theta1
                      5.2359877559830004e-01 outer_theta2
<<<<< Best objective function  =
                      5.6357202941193744e-04
<<<<< Best constraint values   =
                      4.9999443423306377e+02
<<<<< Best evaluation ID: 4
Test Number 25 succeeded
<<<<< Function evaluation summary: 3825 total (1325 new, 2500 duplicate)
<<<<< Function evaluation summary: 3825 total (1325 new, 2500 duplicate)
<<<<< Function evaluation summary: 3825 total (1325 new, 2500 duplicate)
<<<<< Best parameters          =
                      9.8999999999999999e-01 outer_theta1
                      5.2359877559830004e-01 outer_theta2
<<<<< Best objective function  =
                      7.3070204631920808e-04
<<<<< Best constraint values   =
                      4.2351916682810122e+02
<<<<< Best evaluation ID: 23
Test Number 26 succeeded
<<<<<<< HEAD
<<<<< Function evaluation summary: 964151 total (960356 new, 3795 duplicate)
<<<<< Function evaluation summary: 964151 total (960356 new, 3795 duplicate)
<<<<< Function evaluation summary: 964151 total (960356 new, 3795 duplicate)
=======
<<<<< Function evaluation summary: 964375 total (960595 new, 3780 duplicate)
<<<<< Function evaluation summary: 964375 total (960595 new, 3780 duplicate)
<<<<< Function evaluation summary: 964375 total (960595 new, 3780 duplicate)
>>>>>>> a8450921
<<<<< Best parameters          =
                      1.0500000000000000e+00 outer_theta1
                      5.2359877559830004e-01 outer_theta2
<<<<< Best objective function  =
<<<<<<< HEAD
                      4.9017571968337228e-04
<<<<< Best constraint values   =
                      4.9998867061399540e+02
<<<<< Best evaluation ID: 26
=======
                      4.7533234763108193e-04
<<<<< Best constraint values   =
                      4.9999523429345084e+02
<<<<< Best evaluation ID: 28
>>>>>>> a8450921
Test Number 27 succeeded
<<<<< Function evaluation summary: 765000 total (265000 new, 500000 duplicate)
<<<<< Function evaluation summary: 765000 total (265000 new, 500000 duplicate)
<<<<< Function evaluation summary: 765000 total (265000 new, 500000 duplicate)
<<<<< Best parameters          =
                      1.0900000000000001e+00 outer_theta1
                      5.2359877559830004e-01 outer_theta2
<<<<< Best objective function  =
<<<<<<< HEAD
                      4.8950661765650343e-04
=======
                      4.8951093089258846e-04
>>>>>>> a8450921
<<<<< Best constraint values   =
                      4.9990646657312993e+02
<<<<< Best evaluation ID: 28<|MERGE_RESOLUTION|>--- conflicted
+++ resolved
@@ -305,30 +305,17 @@
                       4.2351916682810122e+02
 <<<<< Best evaluation ID: 23
 Test Number 26 succeeded
-<<<<<<< HEAD
-<<<<< Function evaluation summary: 964151 total (960356 new, 3795 duplicate)
-<<<<< Function evaluation summary: 964151 total (960356 new, 3795 duplicate)
-<<<<< Function evaluation summary: 964151 total (960356 new, 3795 duplicate)
-=======
 <<<<< Function evaluation summary: 964375 total (960595 new, 3780 duplicate)
 <<<<< Function evaluation summary: 964375 total (960595 new, 3780 duplicate)
 <<<<< Function evaluation summary: 964375 total (960595 new, 3780 duplicate)
->>>>>>> a8450921
-<<<<< Best parameters          =
-                      1.0500000000000000e+00 outer_theta1
-                      5.2359877559830004e-01 outer_theta2
-<<<<< Best objective function  =
-<<<<<<< HEAD
-                      4.9017571968337228e-04
-<<<<< Best constraint values   =
-                      4.9998867061399540e+02
-<<<<< Best evaluation ID: 26
-=======
+<<<<< Best parameters          =
+                      1.0900000000000001e+00 outer_theta1
+                      5.2359877559830004e-01 outer_theta2
+<<<<< Best objective function  =
                       4.7533234763108193e-04
 <<<<< Best constraint values   =
                       4.9999523429345084e+02
 <<<<< Best evaluation ID: 28
->>>>>>> a8450921
 Test Number 27 succeeded
 <<<<< Function evaluation summary: 765000 total (265000 new, 500000 duplicate)
 <<<<< Function evaluation summary: 765000 total (265000 new, 500000 duplicate)
@@ -337,11 +324,7 @@
                       1.0900000000000001e+00 outer_theta1
                       5.2359877559830004e-01 outer_theta2
 <<<<< Best objective function  =
-<<<<<<< HEAD
-                      4.8950661765650343e-04
-=======
                       4.8951093089258846e-04
->>>>>>> a8450921
 <<<<< Best constraint values   =
                       4.9990646657312993e+02
 <<<<< Best evaluation ID: 28