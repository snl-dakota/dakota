--- conflicted
+++ resolved
@@ -44,7 +44,13 @@
         return grad.T
 
 
-<<<<<<< HEAD
+    def hessian(self, pts):
+
+        num_vals = pts.shape[1]
+        hess = np.zeros(shape=(num_vals, num_vals))
+        return hess
+
+
 def expanded_text_book_numpy(params):
 
     num_fns = params["functions"]
@@ -74,16 +80,6 @@
     return expanded_text_book_numpy(params)
 
 
-=======
-    def hessian(self, pts):
-
-        num_vals = pts.shape[1]
-        hess = np.zeros(shape=(num_vals, num_vals))
-        return hess
-
-
-# Simple test driver
->>>>>>> bfb09d89
 if __name__ == "__main__":
 
     print("Hello from surrogates test module.")