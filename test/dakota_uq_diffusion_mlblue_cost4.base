--- conflicted
+++ resolved
@@ -3,17 +3,6 @@
 <<<<< Online number of equivalent high fidelity evaluations: 4.9982421875000000e+02
 <<<<< Variance for mean estimator:
      Online MC    (   22 HF samples):   4.7435541167314890e-06
-<<<<<<< HEAD
-     Online ML BLUE (sample profile):   3.0466226554567525e-09
-     Online ML BLUE ratio  (1 - R^2):   6.4226581598609558e-04
- Equivalent MC    (  500 HF samples):   2.0878978379455077e-07
- Equivalent ML BLUE ratio:              1.4591818622958250e-02
-Sample moment statistics for each response function:
-                                  Mean                 Std Dev                Skewness                Kurtosis
- response_fn_1  2.5296322745372066e-02  6.6046916248860667e-03  7.8903758940455304e-01 -9.7606994365925015e-02
- response_fn_2  1.2902866585506650e-01  1.3471198725033802e-02  7.2792971374507454e-01 -4.8528329448475604e-01
- response_fn_3  2.5296322745794009e-02  6.6046916250141171e-03  7.8903758946459301e-01 -9.7606993879296056e-02
-=======
      Online ML BLUE (sample profile):   3.0466513332088482e-09
      Online ML BLUE ratio  (1 - R^2):   6.4227186161167288e-04
  Equivalent MC    (  500 HF samples):   2.0878978379455077e-07
@@ -23,24 +12,10 @@
  response_fn_1  2.5296322745365134e-02  6.6046916249176916e-03  7.8903758931121715e-01 -9.7606993624781424e-02
  response_fn_2  1.2902866585506506e-01  1.3471198725046422e-02  7.2792971371996684e-01 -4.8528329415508287e-01
  response_fn_3  2.5296322745796997e-02  6.6046916250231862e-03  7.8903758940582414e-01 -9.7606993244286677e-02
->>>>>>> a8450921
 Test Number 1 succeeded
 <<<<< Function evaluation summary (HF_INT): 64303 total (64303 new, 0 duplicate)
 <<<<< Online number of equivalent high fidelity evaluations: 5.0003125000000000e+02
 <<<<< Variance for mean estimator:
-<<<<<<< HEAD
-    Initial pilot (   25 ML samples):   4.0542770961457741e-07
-     Online MC    (   25 HF samples):   2.9908059730850893e-06
-     Online ML BLUE (sample profile):   2.1633485750291250e-09
-     Online ML BLUE ratio  (1 - R^2):   7.2333297261593270e-04
- Equivalent MC    (  500 HF samples):   1.4953095296969385e-07
- Equivalent ML BLUE ratio:              1.4467563618534424e-02
-Sample moment statistics for each response function:
-                                  Mean                 Std Dev                Skewness                Kurtosis
- response_fn_1  2.5312564466113865e-02  6.6034542865627301e-03  7.6145512324210896e-01 -2.2215944534613596e-01
- response_fn_2  1.2906219512351330e-01  1.3340433245268639e-02  6.0745663693689433e-01 -6.6135687797818665e-01
- response_fn_3  2.5312564466071712e-02  6.6034542865339562e-03  7.6145512308037810e-01 -2.2215944313642444e-01
-=======
     Initial pilot (   25 ML samples):   4.0542770967055030e-07
      Online MC    (   25 HF samples):   3.4892801513072645e-06
      Online ML BLUE (sample profile):   2.1633485750240060e-09
@@ -52,60 +27,32 @@
  response_fn_1  2.5312564466141989e-02  6.6034542865471236e-03  7.6145512301893192e-01 -2.2215944167489798e-01
  response_fn_2  1.2906219512351402e-01  1.3340433245275271e-02  6.0745663688173623e-01 -6.6135687666833309e-01
  response_fn_3  2.5312564466079511e-02  6.6034542864587750e-03  7.6145512323287556e-01 -2.2215944287433143e-01
->>>>>>> a8450921
 Test Number 2 succeeded
 <<<<< Function evaluation summary (HF_INT): 1200 total (1200 new, 0 duplicate)
 <<<<< Projected number of equivalent high fidelity evaluations: 4.9982421875000000e+02
 <<<<< Incurred cost in equivalent high fidelity evaluations: 0.0000000000000000e+00
 <<<<< Variance for mean estimator:
   Projected MC    (   22 HF samples):   4.7435541167314890e-06
-<<<<<<< HEAD
-  Projected ML BLUE (sample profile):   3.0466226554567525e-09
-  Projected ML BLUE ratio  (1 - R^2):   6.4226581598609558e-04
- Equivalent MC    (  500 HF samples):   2.0878978379455077e-07
- Equivalent ML BLUE ratio:              1.4591818622958250e-02
-=======
   Projected ML BLUE (sample profile):   3.0466513332088482e-09
   Projected ML BLUE ratio  (1 - R^2):   6.4227186161167288e-04
  Equivalent MC    (  500 HF samples):   2.0878978379455077e-07
  Equivalent ML BLUE ratio:              1.4591955975234661e-02
->>>>>>> a8450921
 Test Number 3 succeeded
 <<<<< Function evaluation summary (HF_INT): 300 total (300 new, 0 duplicate)
 <<<<< Projected number of equivalent high fidelity evaluations: 5.0003125000000000e+02
 <<<<< Incurred cost in equivalent high fidelity evaluations: 1.0664062500000000e+02
 <<<<< Variance for mean estimator:
-<<<<<<< HEAD
-    Initial pilot (   25 ML samples):   4.0542770961457741e-07
-  Projected MC    (   25 HF samples):   2.9908059730850893e-06
-  Projected ML BLUE (sample profile):   2.1633485750291250e-09
-  Projected ML BLUE ratio  (1 - R^2):   7.2333297261593270e-04
- Equivalent MC    (  500 HF samples):   1.4953095296969385e-07
- Equivalent ML BLUE ratio:              1.4467563618534424e-02
-=======
     Initial pilot (   25 ML samples):   4.0542770967055030e-07
   Projected MC    (   25 HF samples):   3.4892801513072645e-06
   Projected ML BLUE (sample profile):   2.1633485750240060e-09
   Projected ML BLUE ratio  (1 - R^2):   6.1999853299641303e-04
  Equivalent MC    (  500 HF samples):   1.7445310424634782e-07
  Equivalent ML BLUE ratio:              1.2400745658094505e-02
->>>>>>> a8450921
 Test Number 4 succeeded
 <<<<< Function evaluation summary (HF_INT): 61992 total (61992 new, 0 duplicate)
 <<<<< Online number of equivalent high fidelity evaluations: 5.0014453125000000e+02
 <<<<< Variance for mean estimator:
      Online MC    (   22 HF samples):   4.7344620076421544e-06
-<<<<<<< HEAD
-     Online ML BLUE (sample profile):   3.7214519833578950e-09
-     Online ML BLUE ratio  (1 - R^2):   7.8603481818016394e-04
- Equivalent MC    (  500 HF samples):   2.0825612929887936e-07
- Equivalent ML BLUE ratio:              1.7869591622040774e-02
-Sample moment statistics for each response function:
-                                  Mean                 Std Dev                Skewness                Kurtosis
- response_fn_1  2.5320551756969661e-02  6.6097797414222947e-03  7.6711445248456400e-01 -1.5296307290631139e-01
- response_fn_2  1.2909497012493595e-01  1.3480937259181185e-02  7.5546565237992769e-01 -5.4182173037469372e-01
- response_fn_3  2.5320551757601756e-02  6.6097797412335126e-03  7.6711445268033840e-01 -1.5296307274685539e-01
-=======
      Online ML BLUE (sample profile):   3.7214846071295686e-09
      Online ML BLUE ratio  (1 - R^2):   7.8604170888318806e-04
  Equivalent MC    (  500 HF samples):   2.0825612929887936e-07
@@ -115,24 +62,10 @@
  response_fn_1  2.5320551756967274e-02  6.6097797414090493e-03  7.6711445256357302e-01 -1.5296307352040284e-01
  response_fn_2  1.2909497012493576e-01  1.3480937259180413e-02  7.5546565238643004e-01 -5.4182173055631999e-01
  response_fn_3  2.5320551757605239e-02  6.6097797412300431e-03  7.6711445267932898e-01 -1.5296307273555287e-01
->>>>>>> a8450921
 Test Number 5 succeeded
 <<<<< Function evaluation summary (HF_INT): 59853 total (59853 new, 0 duplicate)
 <<<<< Online number of equivalent high fidelity evaluations: 4.9999218750000000e+02
 <<<<< Variance for mean estimator:
-<<<<<<< HEAD
-    Initial pilot (   25 ML samples):   5.9464718253564240e-07
-     Online MC    (   25 HF samples):   4.1006897417588783e-06
-     Online ML BLUE (sample profile):   3.0248308104346978e-09
-     Online ML BLUE ratio  (1 - R^2):   7.3763951942808518e-04
- Equivalent MC    (  500 HF samples):   2.0503448708794391e-07
- Equivalent ML BLUE ratio:              1.4752790388561704e-02
-Sample moment statistics for each response function:
-                                  Mean                 Std Dev                Skewness                Kurtosis
- response_fn_1  2.5326813822115272e-02  6.6292722044460073e-03  7.6903576365119930e-01 -1.5741857658520919e-01
- response_fn_2  1.2909785618505620e-01  1.3568823368345679e-02  6.9951690666515487e-01 -6.1958138037437749e-01
- response_fn_3  2.5326813822515257e-02  6.6292722050611584e-03  7.6903576385967487e-01 -1.5741857740127907e-01
-=======
     Initial pilot (   25 ML samples):   5.9464718256041335e-07
      Online MC    (   25 HF samples):   4.1006897417588783e-06
      Online ML BLUE (sample profile):   3.0545359190686692e-09
@@ -144,61 +77,31 @@
  response_fn_1  2.5326882888042152e-02  6.6374263289220477e-03  7.8532707077207409e-01 -1.0342144214833304e-01
  response_fn_2  1.2907597089796652e-01  1.3517317350671279e-02  6.8594098162233186e-01 -5.4435563045759228e-01
  response_fn_3  2.5326882888446461e-02  6.6374263296153889e-03  7.8532707067458118e-01 -1.0342144026885691e-01
->>>>>>> a8450921
 Test Number 6 succeeded
 <<<<< Function evaluation summary (HF_INT): 300 total (300 new, 0 duplicate)
 <<<<< Projected number of equivalent high fidelity evaluations: 5.0014453125000000e+02
 <<<<< Incurred cost in equivalent high fidelity evaluations: 0.0000000000000000e+00
 <<<<< Variance for mean estimator:
   Projected MC    (   22 HF samples):   4.7344620076421544e-06
-<<<<<<< HEAD
-  Projected ML BLUE (sample profile):   3.7214519833578950e-09
-  Projected ML BLUE ratio  (1 - R^2):   7.8603481818016394e-04
- Equivalent MC    (  500 HF samples):   2.0825612929887936e-07
- Equivalent ML BLUE ratio:              1.7869591622040774e-02
-=======
   Projected ML BLUE (sample profile):   3.7214846071295686e-09
   Projected ML BLUE ratio  (1 - R^2):   7.8604170888318806e-04
  Equivalent MC    (  500 HF samples):   2.0825612929887936e-07
  Equivalent ML BLUE ratio:              1.7869748274196864e-02
->>>>>>> a8450921
 Test Number 7 succeeded
 <<<<< Function evaluation summary (HF_INT): 75 total (75 new, 0 duplicate)
 <<<<< Projected number of equivalent high fidelity evaluations: 4.2005078125000000e+02
 <<<<< Incurred cost in equivalent high fidelity evaluations: 2.6660156250000000e+01
 <<<<< Variance for mean estimator:
-<<<<<<< HEAD
-    Initial pilot (   25 ML samples):   5.9464718253564240e-07
-  Projected MC    (   25 HF samples):   4.1006897417588783e-06
-  Projected ML BLUE (sample profile):   4.4621183030251238e-09
-  Projected ML BLUE ratio  (1 - R^2):   1.0881384801160843e-03
- Equivalent MC    (  420 HF samples):   2.4405916646291671e-07
- Equivalent ML BLUE ratio:              1.8282936747237948e-02
-=======
     Initial pilot (   25 ML samples):   5.9464718256041335e-07
   Projected MC    (   25 HF samples):   4.1006897417588783e-06
   Projected ML BLUE (sample profile):   4.4621183030276127e-09
   Projected ML BLUE ratio  (1 - R^2):   1.0881384801166912e-03
  Equivalent MC    (  420 HF samples):   2.4405916646291671e-07
  Equivalent ML BLUE ratio:              1.8282936747248148e-02
->>>>>>> a8450921
 Test Number 8 succeeded
 <<<<< Function evaluation summary (HF_INT): 46619 total (46619 new, 0 duplicate)
 <<<<< Online number of equivalent high fidelity evaluations: 4.4917578125000000e+02
 <<<<< Variance for mean estimator:
-<<<<<<< HEAD
-    Initial pilot (   25 ML samples):   4.0542770961457741e-07
-     Online MC    (   25 HF samples):   2.9908059730850893e-06
-     Online ML BLUE (sample profile):   3.9352421286087500e-09
-     Online ML BLUE ratio  (1 - R^2):   1.3157798145459272e-03
- Equivalent MC    (  449 HF samples):   1.6646077648944312e-07
- Equivalent ML BLUE ratio:              2.3640657046065872e-02
-Sample moment statistics for each response function:
-                                  Mean                 Std Dev                Skewness                Kurtosis
- response_fn_1  2.5329802248830857e-02  6.6326469584212277e-03  7.5412990576937511e-01 -2.8288531451905863e-01
- response_fn_2  1.2914013040217942e-01  1.3440660988297713e-02  6.0043774406132200e-01 -5.9267647775093080e-01
- response_fn_3  2.5329802248763435e-02  6.6326469586065716e-03  7.5412990500914423e-01 -2.8288531063393574e-01
-=======
     Initial pilot (   25 ML samples):   4.0542770967055030e-07
      Online MC    (   25 HF samples):   3.4892801513072645e-06
      Online ML BLUE (sample profile):   3.9352421286106235e-09
@@ -210,55 +113,21 @@
  response_fn_1  2.5329802248876446e-02  6.6326469584567895e-03  7.5412990532287061e-01 -2.8288531041793119e-01
  response_fn_2  1.2914013040218567e-01  1.3440660988258088e-02  6.0043774411932271e-01 -5.9267647814944846e-01
  response_fn_3  2.5329802248793047e-02  6.6326469583540106e-03  7.5412990561251703e-01 -2.8288531253615412e-01
->>>>>>> a8450921
 Test Number 9 succeeded
 <<<<< Function evaluation summary (HF_INT): 300 total (300 new, 0 duplicate)
 <<<<< Projected number of equivalent high fidelity evaluations: 3.1204296875000000e+02
 <<<<< Incurred cost in equivalent high fidelity evaluations: 1.0664062500000000e+02
 <<<<< Variance for mean estimator:
-<<<<<<< HEAD
-    Initial pilot (   25 ML samples):   4.0542770961457741e-07
-  Projected MC    (   25 HF samples):   2.9908059730850893e-06
-  Projected ML BLUE (sample profile):   4.0542900221277597e-09
-  Projected ML BLUE ratio  (1 - R^2):   1.3555844339663602e-03
- Equivalent MC    (  312 HF samples):   2.3961491465949667e-07
- Equivalent ML BLUE ratio:              1.6920023646646052e-02
-=======
     Initial pilot (   25 ML samples):   4.0542770967055030e-07
   Projected MC    (   25 HF samples):   3.4892801513072645e-06
   Projected ML BLUE (sample profile):   4.0542885760267222e-09
   Projected ML BLUE ratio  (1 - R^2):   1.1619269305469142e-03
  Equivalent MC    (  312 HF samples):   2.7955125581621237e-07
  Equivalent ML BLUE ratio:              1.4502845155137367e-02
->>>>>>> a8450921
 Test Number 10 succeeded
 <<<<< Function evaluation summary (HF_INT): 38043 total (38043 new, 0 duplicate)
 <<<<< Online number of equivalent high fidelity evaluations: 3.2684765625000000e+02
 <<<<< Variance for mean estimator:
-<<<<<<< HEAD
-    Initial pilot (   25 ML samples):   5.9464718253564240e-07
-     Online MC    (   25 HF samples):   4.1006897417588783e-06
-     Online ML BLUE (sample profile):   4.7279117402439574e-09
-     Online ML BLUE ratio  (1 - R^2):   1.1529552436259295e-03
- Equivalent MC    (  327 HF samples):   3.1365451635840503e-07
- Equivalent ML BLUE ratio:              1.5073628765611311e-02
-Sample moment statistics for each response function:
-                                  Mean                 Std Dev                Skewness                Kurtosis
- response_fn_1  2.5342566665666259e-02  6.6352756306000509e-03  7.7430057328834978e-01 -1.4346776063001165e-01
- response_fn_2  1.2913536420637220e-01  1.3613186007387076e-02  6.6035397841657228e-01 -8.3810923367200774e-01
- response_fn_3  2.5342566666068586e-02  6.6352756311600378e-03  7.7430057354584736e-01 -1.4346776023858565e-01
-Test Number 11 succeeded
-<<<<< Function evaluation summary (HF_INT): 75 total (75 new, 0 duplicate)
-<<<<< Projected number of equivalent high fidelity evaluations: 3.1901171875000000e+02
-<<<<< Incurred cost in equivalent high fidelity evaluations: 2.6660156250000000e+01
-<<<<< Variance for mean estimator:
-    Initial pilot (   25 ML samples):   5.9464718253564240e-07
-  Projected MC    (   25 HF samples):   4.1006897417588783e-06
-  Projected ML BLUE (sample profile):   5.9464718254410107e-09
-  Projected ML BLUE ratio  (1 - R^2):   1.4501150294024523e-03
- Equivalent MC    (  319 HF samples):   3.2135886401186314e-07
- Equivalent ML BLUE ratio:              1.8504147516595321e-02
-=======
     Initial pilot (   25 ML samples):   5.9464718256041335e-07
      Online MC    (   25 HF samples):   4.1006897417588783e-06
      Online ML BLUE (sample profile):   4.7279117402432519e-09
@@ -281,69 +150,10 @@
   Projected ML BLUE ratio  (1 - R^2):   1.4501729950284336e-03
  Equivalent MC    (  319 HF samples):   3.2136673418547511e-07
  Equivalent ML BLUE ratio:              1.8504434006093282e-02
->>>>>>> a8450921
 Test Number 12 succeeded
 <<<<< Function evaluation summary (HF_INT): 59853 total (59853 new, 0 duplicate)
 <<<<< Online number of equivalent high fidelity evaluations: 4.9999218750000000e+02
 <<<<< Variance for mean estimator:
-<<<<<<< HEAD
-    Initial pilot (   25 ML samples):   5.9464718253564240e-07
-     Online MC    (   25 HF samples):   4.1006897417588783e-06
-     Online ML BLUE (sample profile):   3.0248308104346978e-09
-     Online ML BLUE ratio  (1 - R^2):   7.3763951942808518e-04
- Equivalent MC    (  500 HF samples):   2.0503448708794391e-07
- Equivalent ML BLUE ratio:              1.4752790388561704e-02
-Sample moment statistics for each response function:
-                                  Mean                 Std Dev                Skewness                Kurtosis
- response_fn_1  2.5326813822115272e-02  6.6292722044460073e-03  7.6903576365119930e-01 -1.5741857658520919e-01
- response_fn_2  1.2909785618505620e-01  1.3568823368345679e-02  6.9951690666515487e-01 -6.1958138037437749e-01
- response_fn_3  2.5326813822515257e-02  6.6292722050611584e-03  7.6903576385967487e-01 -1.5741857740127907e-01
-Test Number 13 succeeded
-<<<<< Function evaluation summary (HF_INT): 64394 total (64394 new, 0 duplicate)
-<<<<< Online number of equivalent high fidelity evaluations: 4.9997656250000000e+02
-<<<<< Variance for mean estimator:
-    Initial pilot (   25 ML samples):   5.9464718253564240e-07
-     Online MC    (   25 HF samples):   4.1006897417588783e-06
-     Online ML BLUE (sample profile):   2.9509678388523482e-09
-     Online ML BLUE ratio  (1 - R^2):   7.1962719071416790e-04
- Equivalent MC    (  500 HF samples):   2.0504409853006256e-07
- Equivalent ML BLUE ratio:              1.4391869163792060e-02
-Sample moment statistics for each response function:
-                                  Mean                 Std Dev                Skewness                Kurtosis
- response_fn_1  2.5272314051931921e-02  6.5922711718736362e-03  7.7170366229667842e-01 -1.3445031649946904e-01
- response_fn_2  1.2898337645367974e-01  1.3544286518687653e-02  6.7684428160462007e-01 -6.2318947822452531e-01
- response_fn_3  2.5272314052311600e-02  6.5922711724760658e-03  7.7170366243068322e-01 -1.3445031706866661e-01
-Test Number 14 succeeded
-<<<<< Function evaluation summary (HF_INT): 63051 total (63051 new, 0 duplicate)
-<<<<< Online number of equivalent high fidelity evaluations: 5.0000390625000000e+02
-<<<<< Variance for mean estimator:
-    Initial pilot (   25 ML samples):   5.9464718253564240e-07
-     Online MC    (   25 HF samples):   4.1006897417588783e-06
-     Online ML BLUE (sample profile):   3.0646260819317069e-09
-     Online ML BLUE ratio  (1 - R^2):   7.4734405061749917e-04
- Equivalent MC    (  500 HF samples):   2.0503288526852777e-07
- Equivalent ML BLUE ratio:              1.4946997784857892e-02
-Sample moment statistics for each response function:
-                                  Mean                 Std Dev                Skewness                Kurtosis
- response_fn_1  2.5323268125505196e-02  6.6127494491984877e-03  7.8633998474706168e-01 -9.4794771472610950e-02
- response_fn_2  1.2909716530716162e-01  1.3660028350386896e-02  6.7942648638282721e-01 -7.2546927390613103e-01
- response_fn_3  2.5323268125895259e-02  6.6127494498043060e-03  7.8633998489217616e-01 -9.4794770897758784e-02
-Test Number 15 succeeded
-<<<<< Function evaluation summary (HF_INT): 64368 total (64368 new, 0 duplicate)
-<<<<< Online number of equivalent high fidelity evaluations: 4.9999218750000000e+02
-<<<<< Variance for mean estimator:
-    Initial pilot (   25 ML samples):   5.9464718253564240e-07
-     Online MC    (   25 HF samples):   4.1006897417588783e-06
-     Online ML BLUE (sample profile):   2.9555526351038005e-09
-     Online ML BLUE ratio  (1 - R^2):   7.2074524561228990e-04
- Equivalent MC    (  500 HF samples):   2.0503769080186269e-07
- Equivalent ML BLUE ratio:              1.4414679679356545e-02
-Sample moment statistics for each response function:
-                                  Mean                 Std Dev                Skewness                Kurtosis
- response_fn_1  2.5273780381837009e-02  6.5930425810454352e-03  7.7190911218161440e-01 -1.2712201695111913e-01
- response_fn_2  1.2897075783856760e-01  1.3537777519360066e-02  6.8353012565091487e-01 -6.2443693542910239e-01
- response_fn_3  2.5273780382222014e-02  6.5930425816093053e-03  7.7190911238157189e-01 -1.2712201742355589e-01
-=======
     Initial pilot (   25 ML samples):   5.9464718256041335e-07
      Online MC    (   25 HF samples):   4.1006897417588783e-06
      Online ML BLUE (sample profile):   3.0545359190884847e-09
@@ -399,5 +209,4 @@
                                   Mean                 Std Dev                Skewness                Kurtosis
  response_fn_1  2.5273057930089042e-02  6.5874174649677665e-03  7.6660349503480674e-01 -1.6443240974910234e-01
  response_fn_2  1.2898895352511763e-01  1.3590649430594251e-02  6.8814294470360793e-01 -6.8724796699506419e-01
- response_fn_3  2.5273057930467215e-02  6.5874174656300475e-03  7.6660349498288494e-01 -1.6443240877082355e-01
->>>>>>> a8450921
+ response_fn_3  2.5273057930467215e-02  6.5874174656300475e-03  7.6660349498288494e-01 -1.6443240877082355e-01