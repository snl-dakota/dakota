#@ s*: TimeoutAbsolute=3600
#@ s*: TimeoutDelay=3600
#@ s4: DakotaConfig=HAVE_NPSOL
#@ s9: DakotaConfig=HAVE_NPSOL
#@ s14: DakotaConfig=HAVE_NPSOL
#@ s15: DakotaConfig=HAVE_NPSOL
#@ s16: DakotaConfig=HAVE_NPSOL
#@ s17: DakotaConfig=HAVE_NPSOL
#@ s18: DakotaConfig=HAVE_NPSOL
#@ s19: DakotaConfig=HAVE_NPSOL
#@ s20: DakotaConfig=HAVE_NPSOL

environment
	output_precision = 16
	  method_pointer = 'TUNER'
	  tabular_data freeform			#s0,#s1,#s2,#s3,#s4,#s5,#s6,#s7,#s8,#s9,#s10,#s11,#s12,#s13,#s14
	    tabular_data_file = 'ps_mlmc.dat' 		#s0
#	    tabular_data_file = 'ps_cvmc.dat' 		#s1
#	    tabular_data_file = 'ps_mlcvmc.dat' 	#s2
#	    tabular_data_file = 'ps_mfmc.dat' 		#s3
#	    tabular_data_file = 'ps_acv.dat'  		#s4
#	    tabular_data_file = 'ps_mlmc_proj100.dat' 	#s5
#	    tabular_data_file = 'ps_cvmc_proj100.dat' 	#s6
#	    tabular_data_file = 'ps_mlcvmc_proj100.dat' #s7
#	    tabular_data_file = 'ps_mfmc_proj100.dat' 	#s8
#	    tabular_data_file = 'ps_acv_proj100.dat'  	#s9
#	    tabular_data_file = 'ps_mlmc_off5000.dat' 	#s10
#	    tabular_data_file = 'ps_cvmc_off5000.dat' 	#s11
#	    tabular_data_file = 'ps_mlcvmc_off5000.dat' #s12
#	    tabular_data_file = 'ps_mfmc_off5000.dat' 	#s13
#	    tabular_data_file = 'ps_acv_off5000.dat'  	#s14

##############
# OUTER LOOP #
##############

method,
	id_method = 'TUNER'
	model_pointer = 'TUNER_M'
        vector_parameter_study			#s0,#s1,#s2,#s3,#s4,#s5,#s6,#s7,#s8,#s9,#s10,#s11,#s12,#s13,#s14,#s15,#s16,#s17,#s21,#s22,#s23,#s24
<<<<<<< HEAD
	  step_vector = .02 0.  num_steps = 50	#s0,#s1,#s2,#s3,#s4,#s5,#s6,#s7,#s8,#s9,#s10,#s11,#s12,#s13,#s14,#s15,#s16,#s21,#s22,#s23,#s24
=======
	  step_vector = .02  0. num_steps = 50	#s0,#s1,#s2,#s3,#s4,#s5,#s6,#s7,#s8,#s9,#s10,#s11,#s12,#s13,#s14,#s15,#s16,#s21,#s22
>>>>>>> 593919aa
#	  step_vector = .01 .01 num_steps = 50		#s17
# .02 x 50 used for figures, but too expensive for test harness:
#	  step_vector =  .2  0. num_steps = 5		#s23,#s24
#	efficient_global				#s18
#	  seed = 1234567				#s18
#	  max_iterations = 50				#s18
#	  convergence_tolerance = 1.e-4
# NPSOL + NPSOL induces method recourse to NIP on inner loop
#	npsol_sqp					#s19
#	optpp_q_newton					#s20
#	  convergence_tolerance = 1.e-8			#s19,#s20
	output silent

model,
	id_model = 'TUNER_M'
	nested
	  variables_pointer  = 'TUNER_V'
	  sub_method_pointer = 'UQ'
	  responses_pointer  = 'TUNER_R'
# Variable mapping: "type 2" from RefMan docs.
     	  primary_variable_mapping 'theta1' 'theta2'
# Response mapping: inner loop returns alg perf: est_var, equiv_cost
# Here we pull the estvar result for inner loop mapping of cost-bar -> estvar
	  primary_response_mapping   = 1. 0.
	  secondary_response_mapping = 0. 1.

variables,
	id_variables = 'TUNER_V'
	continuous_design = 2
	  initial_point  = 0.55 0.5235987755983		#s0,#s1,#s2,#s3,#s4,#s5,#s6,#s7,#s8,#s9,#s10,#s11,#s12,#s13,#s14,#s15,#s16,#s21,#s22,#s23,#s24
#	  initial_point  = 1.0471975511966 0.5235987755983	#s17
#	  initial_point  = 1.25 	   0.75			#s19,#s20
	  lower_bounds   = 2 * 0.5235987755983
	  upper_bounds   = 2 * 1.5707963267949
	  descriptors    = 'outer_theta1' 'outer_theta2'

responses,
# NOTE: This specifies the TOTAL RESPONSE for the outer loop,
#       which is a combination of nested & interface responses.
	id_responses = 'TUNER_R'
	objective_functions = 1
	nonlinear_inequality_constraints = 1
	nonlinear_inequality_upper_bounds = 550.	#s0,#s1,#s2,#s3,#s4,#s5,#s6,#s7,#s8,#s9,#s10,#s11,#s12,#s13,#s14,#s15,#s16,#s17,#s18,#s23,#s24
#	nonlinear_inequality_upper_bounds = 1100.	#s19,#s20
	descriptors = 'avgEstVar' 'equivHFEvals'	#s0,#s1,#s2,#s3,#s4,#s5,#s6,#s7,#s8,#s9,#s10,#s11,#s12,#s13,#s14,#s15,#s16,#s17,#s18,#s19,#s20,#s23,#s24
#	nonlinear_inequality_upper_bounds = 1.15e-4	#s21,#s22
#	descriptors = 'equivHFEvals' 'avgEstVar'	#s21,#s22
	no_gradients					#s0,#s1,#s2,#s3,#s4,#s5,#s6,#s7,#s8,#s9,#s10,#s11,#s12,#s13,#s14,#s15,#s16,#s17,#s18,#s21,#s22,#s23,#s24
#	numerical_gradients				#s19,#s20
#	  method_source dakota				#s19,#s20
#	  interval_type central				#s19,#s20
#	  fd_step_size = 1.e-2				#s19,#s20
	no_hessians


##############
# INNER LOOP #
##############

method,
	id_method = 'UQ'
	model_pointer = 'ENSEMBLE'
	multilevel_sampling			#s0,#s5,#s10
#	multifidelity_sampling			#s1,#s3,#s6,#s8,#s11,#s13,#s21
#	multilevel_multifidelity_sampling	#s2,#s7,#s12
#	approximate_control_variate acv_mf	#s4,#s9,#s14,#s15,#s16,#s17,#s18,#s19,#s20,#s22,#s23,#s24
	  pilot_samples = 25	     		#s0,#s1,#s2,#s3,#s4,#s17
#	  pilot_samples = 100			#s5,#s6,#s7,#s8,#s9,#s15,#s16,#s18,#s21,#s22,#s23,#s24
#	  pilot_samples = 250			#s19,#s20
#	  solution_mode pilot_projection	#s5,#s6,#s7,#s8,#s9,#s15,#s16,#s18,#s19,#s20
#	  pilot_samples = 5000			#s10,#s11,#s12,#s13,#s14
#	  solution_mode offline_pilot		#s10,#s11,#s12,#s13,#s14
#	  search_model_graphs full_recursion	#s23,#s24
#	  model_selection     			#s24
	  max_function_evaluations = 500  	#s0,#s1,#s2,#s3,#s4,#s5,#s6,#s7,#s8,#s9,#s10,#s11,#s12,#s13,#s14,#s15,#s16,#s17,#s18,#s23,#s24
#	  max_function_evaluations = 1000  	#s19,#s20
#	  convergence_tolerance = .01		#s21,#s22
#	  numerical_solve override		#s21
	  seed = 8674132
	  final_statistics estimator_performance
	output silent

model,
	id_model = 'ENSEMBLE'
	variables_pointer = 'HF_VARS'			#s0,#s1,#s2,#s5,#s6,#s7,#s8,#s9,#s10,#s11,#s12,#s13,#s14,#s17,#s18
#	variables_pointer = 'ENSEMBLE_VARS'		#s15,#s16,#s19,#s20,#s21,#s22,#s23,#s24
	surrogate ensemble
	  ordered_model_fidelities = 'LF2' 'LF1' 'HF'	#s0,#s5,#s10
#	  ordered_model_fidelities = 'LF1' 'HF'		#s1,#s6,#s11
#	  ordered_model_fidelities = 'LF2' 'HF'		#s2,#s7,#s12
#	  truth_model = 'HF'				#s3,#s4,#s8,#s9,#s13,#s14,#s15,#s16,#s17,#s18,#s19,#s20,#s21,#s22,#s23,#s24
#	  unordered_model_fidelities = 'LF2' 'LF1' 	#s3,#s4,#s8,#s9,#s13,#s14,#s15,#s16,#s17,#s18,#s19,#s20,#s21,#s22,#s23,#s24

model,
	id_model = 'LF2' # low-fidelity
	variables_pointer = 'LF2_VARS'
#	interface_pointer = 'LF2_INT
	simulation
#	  solution_level_control = 'ModelForm'
#	  solution_level_cost = 0.01 # w = 10 case
	  cost_recovery_metadata = 'cost_model'

model,
	id_model = 'LF1' # mid-fidelity
	variables_pointer = 'LF1_VARS'
#	interface_pointer = 'LF1_INT'
	simulation
#	  solution_level_control = 'ModelForm'
#	  solution_level_cost = 0.1 # w = 10 case
	  cost_recovery_metadata = 'cost_model'

model,
	id_model = 'HF'
	variables_pointer = 'HF_VARS'
#	interface_pointer = 'HF_INT'
	simulation
#	  solution_level_control = 'ModelForm'		#s2,#s7,#s12
#	  solution_level_cost = 1.
	  cost_recovery_metadata = 'cost_model'

variables,
	id_variables = 'LF2_VARS'
	uniform_uncertain = 2
	  lower_bounds    = 2*-1.
	  upper_bounds    = 2* 1.
     	  descriptors     = 'x' 'y'
	continuous_state  = 5								#s0,#s1,#s2,#s3,#s4,#s5,#s6,#s7,#s8,#s9,#s10,#s11,#s12,#s13,#s14,#s15,#s17,#s18
	  initial_state   = 1.5707963267949 1.0471975511966 0.5235987755983 1. 1.	#s0,#s1,#s2,#s3,#s4,#s5,#s6,#s7,#s8,#s9,#s10,#s11,#s12,#s13,#s14,#s15
#	  initial_state   = 1.5707963267949 1.0471975511966 0.5235987755983 2.5 0.55	#s17,#s18
	  descriptors     = 'theta' 'theta1' 'theta2' 'delta' 'gamma'	    		#s0,#s1,#s2,#s3,#s4,#s5,#s6,#s7,#s8,#s9,#s10,#s11,#s12,#s13,#s14,#s15,#s12,#s13,#s14,#s15,#s17,#s18
#	continuous_state  = 3	    	     	      	      				#s16,#s19,#s20,#s21,#s22,#s23,#s24
#	  initial_state   = 0.5235987755983 1. 1.	      				#s16
#	  initial_state   = 0.5235987755983 2.5 0.55	      				#s19,#s20,#s21,#s22,#s23,#s24
#	  descriptors     = 'theta2' 'delta' 'gamma'	      				#s16,#s19,#s20,#s21,#s22,#s23,#s24
	discrete_state_set string = 1
	  initial_state = 'LF2'
	  set_values    = 'LF2'
	  descriptors   = 'ModelForm'

variables,
	id_variables = 'LF1_VARS'
	uniform_uncertain = 2
	  lower_bounds    = 2*-1.
	  upper_bounds    = 2* 1.
	  descriptors     = 'x' 'y'
	continuous_state  = 5								#s0,#s1,#s2,#s3,#s4,#s5,#s6,#s7,#s8,#s9,#s10,#s11,#s12,#s13,#s14,#s15,#s17,#s18
	  initial_state   = 1.5707963267949 1.0471975511966 0.5235987755983 1. 1.	#s0,#s1,#s2,#s3,#s4,#s5,#s6,#s7,#s8,#s9,#s10,#s11,#s12,#s13,#s14,#s15
#	  initial_state   = 1.5707963267949 1.0471975511966 0.5235987755983 2.5 0.55	#s17,#s18
	  descriptors     = 'theta' 'theta1' 'theta2' 'delta' 'gamma'	    		#s0,#s1,#s2,#s3,#s4,#s5,#s6,#s7,#s8,#s9,#s10,#s11,#s12,#s13,#s14,#s15,#s17,#s18
#	continuous_state  = 1								#s16,#s19,#s20,#s21,#s22,#s23,#s24
#	  initial_state   = 1.0471975511966						#s16,#s19,#s20,#s21,#s22,#s23,#s24
#	  descriptors     = 'theta1'							#s16,#s19,#s20,#s21,#s22,#s23,#s24
	discrete_state_set string = 1
	  initial_state = 'LF1'
	  set_values    = 'LF1'
	  descriptors   = 'ModelForm'

variables,
	id_variables = 'HF_VARS'
	uniform_uncertain = 2
	  lower_bounds    = 2*-1.
	  upper_bounds    = 2* 1.
	  descriptors     = 'x' 'y'
	continuous_state  = 5								#s0,#s1,#s2,#s3,#s4,#s5,#s6,#s7,#s8,#s9,#s10,#s11,#s12,#s13,#s14,#s17,#s18
	  initial_state   = 1.5707963267949 1.0471975511966 0.5235987755983 1. 1.	#s0,#s1,#s2,#s3,#s4,#s5,#s6,#s7,#s8,#s9,#s10,#s11,#s12,#s13,#s14
#	  initial_state   = 1.5707963267949 1.0471975511966 0.5235987755983 2.5 0.55	#s17,#s18
	  descriptors     = 'theta' 'theta1' 'theta2' 'delta' 'gamma'			#s0,#s1,#s2,#s3,#s4,#s5,#s6,#s7,#s8,#s9,#s10,#s11,#s12,#s13,#s14,#s17,#s18
#	continuous_state  = 1								#s15,#s16,#s19,#s20,#s21,#s22,#s23,#s24
#	  initial_state   = 1.5707963267949	      					#s15,#s16,#s19,#s20,#s21,#s22,#s23,#s24
#	  descriptors     = 'theta'		      					#s15,#s16,#s19,#s20,#s21,#s22,#s23,#s24
	discrete_state_set string = 1
	  initial_state = 'HF'								#s0,#s1,#s3,#s4,#s5,#s6,#s8,#s9,#s10,#s11,#s13,#s14,#s15,#s16,#s17,#s18,#s19,#s20,#s21,#s22,#s23,#s24
	  set_values    = 'HF'								#s0,#s1,#s3,#s4,#s5,#s6,#s8,#s9,#s10,#s11,#s13,#s14,#s15,#s16,#s17,#s18,#s19,#s20,#s21,#s22,#s23,#s24
#	  initial_state = 'Coarse_HF'							#s2,#s7,#s12
#	  set_values    = 'Coarse_HF' 'Fine_HF'						#s2,#s7,#s12
	  descriptors   = 'ModelForm'

variables,
	id_variables = 'ENSEMBLE_VARS'
	uniform_uncertain = 2
	  lower_bounds    = 2*-1.
	  upper_bounds    = 2* 1.
	  descriptors     = 'x' 'y'
	continuous_state  = 5
#	  initial_state   = 1.5707963267949 1.0471975511966 0.5235987755983 1. 1.	#s15,#s16
#	  initial_state   = 1.5707963267949 1.0471975511966 0.5235987755983 2.5 0.55	#s19,#s20,#s21,#s22,#s23,#s24
	  descriptors     = 'theta' 'theta1' 'theta2' 'delta' 'gamma'
	discrete_state_set string = 1
	  initial_state = 'HF'
	  set_values    = 'HF'
	  descriptors   = 'ModelForm'
     	       	  
interface,
	analysis_driver = 'tunable_model'
   	direct

responses,
	response_functions = 1
	descriptors = 'Q'
	no_gradients
	no_hessians
	metadata 'cost_model'<|MERGE_RESOLUTION|>--- conflicted
+++ resolved
@@ -38,11 +38,7 @@
 	id_method = 'TUNER'
 	model_pointer = 'TUNER_M'
         vector_parameter_study			#s0,#s1,#s2,#s3,#s4,#s5,#s6,#s7,#s8,#s9,#s10,#s11,#s12,#s13,#s14,#s15,#s16,#s17,#s21,#s22,#s23,#s24
-<<<<<<< HEAD
-	  step_vector = .02 0.  num_steps = 50	#s0,#s1,#s2,#s3,#s4,#s5,#s6,#s7,#s8,#s9,#s10,#s11,#s12,#s13,#s14,#s15,#s16,#s21,#s22,#s23,#s24
-=======
 	  step_vector = .02  0. num_steps = 50	#s0,#s1,#s2,#s3,#s4,#s5,#s6,#s7,#s8,#s9,#s10,#s11,#s12,#s13,#s14,#s15,#s16,#s21,#s22
->>>>>>> 593919aa
 #	  step_vector = .01 .01 num_steps = 50		#s17
 # .02 x 50 used for figures, but too expensive for test harness:
 #	  step_vector =  .2  0. num_steps = 5		#s23,#s24
