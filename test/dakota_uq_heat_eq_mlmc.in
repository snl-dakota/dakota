#@ s*: Label=FastTest
#@ p0: MPIProcs=2
#@ p1: MPIProcs=3
#@ s*: TimeoutAbsolute=3600
#@ s*: TimeoutDelay=1200

#environment,

method,
	model_pointer = 'HIERARCH'
        multilevel_sampling				
	  pilot_samples = 20		#s0,#s1,#s2,#s3,#s4,#s5,#s6,#s7,#s8,#s9
	  seed = 1237			#s0,#s1,#s2,#s3,#s4,#s5,#s6,#s7,#s8,#s9
#	  pilot_samples = 100 50 40 20		#s10
#	  seed_sequence = 1234 2345 3456 4567	#s10
	  max_iterations = 5
<<<<<<< HEAD
	  allocation_target = mean #s0,#s1,#s2
#	  allocation_target = variance #s3,#s4
#		optimization
      qoi_aggregation = sum
	  convergence_tolerance = .1			#s0
#	  convergence_tolerance = .01			#s1
#	  convergence_tolerance = .001			#s2
#	  convergence_tolerance = .0001
#	  convergence_tolerance = 1. #s3
#	  convergence_tolerance = 0.5 #s4
=======
	  allocation_target = mean		#s0,#s1,#s2,#s5,#s6,#s7,#s10
#	  allocation_target = variance		#s3,#s4,#s8,#s9
#		optimization
	  qoi_aggregation = sum			#s0,#s1,#s2,#s3,#s4,#s10
#	  qoi_aggregation = max			#s5,#s6,#s7,#s8,#s9
	  convergence_tolerance = .1		#s0,#s5
#	  convergence_tolerance = .01		#s1,#s6,#s10
#	  convergence_tolerance = .001		#s2,#s7
#	  convergence_tolerance = .0001
#	  convergence_tolerance = 1.		#s3,#s8
#	  convergence_tolerance = 0.5		#s4,#s9
>>>>>>> e973f9e8
	output silent

model,
	id_model = 'HIERARCH'
	surrogate hierarchical
	  ordered_model_fidelities = 'SIM1'

model,
	id_model = 'SIM1'
	simulation
	  solution_level_control = 'N_x'
# linear in modes, linear in spatial coords:
#	  solution_level_cost = 630. 1260. 2100. 4200.
# linear in modes, cubic in spatial coords:
	  solution_level_cost = 567. 4536. 21000. 168000.

variables,
	uniform_uncertain = 7
	  lower_bounds    = 7*-1.
	  upper_bounds    = 7* 1.
	discrete_state_set integer = 2
#	  num_set_values = 6 2
#	  set_values = 5 15 30 60 100 200 # number of spatial coords
#	  	       3 21    	      	  # number of Fourier solution modes
	  num_set_values = 4 2
	  set_values = 30 60 100 200	  # number of spatial coords
	  	       3 21    	      	  # number of Fourier solution modes
	  initial_state = 30 21
	  descriptors 'N_x' 'N_mod'

interface,
	direct
	  analysis_driver = 'transient_diffusion_1d'

responses,
	response_functions = 1
	no_gradients
	no_hessians<|MERGE_RESOLUTION|>--- conflicted
+++ resolved
@@ -14,18 +14,6 @@
 #	  pilot_samples = 100 50 40 20		#s10
 #	  seed_sequence = 1234 2345 3456 4567	#s10
 	  max_iterations = 5
-<<<<<<< HEAD
-	  allocation_target = mean #s0,#s1,#s2
-#	  allocation_target = variance #s3,#s4
-#		optimization
-      qoi_aggregation = sum
-	  convergence_tolerance = .1			#s0
-#	  convergence_tolerance = .01			#s1
-#	  convergence_tolerance = .001			#s2
-#	  convergence_tolerance = .0001
-#	  convergence_tolerance = 1. #s3
-#	  convergence_tolerance = 0.5 #s4
-=======
 	  allocation_target = mean		#s0,#s1,#s2,#s5,#s6,#s7,#s10
 #	  allocation_target = variance		#s3,#s4,#s8,#s9
 #		optimization
@@ -37,7 +25,6 @@
 #	  convergence_tolerance = .0001
 #	  convergence_tolerance = 1.		#s3,#s8
 #	  convergence_tolerance = 0.5		#s4,#s9
->>>>>>> e973f9e8
 	output silent
 
 model,
