# Conditionally find various Python3 components, depending on Dakota config
macro(dakota_find_python)

  if(DAKOTA_PYTHON)
    message(STATUS "Dakota enabling Python3 (Interpreter)")
    set(dakota_python_components Interpreter)

    if(DAKOTA_PYTHON_DIRECT_INTERFACE OR DAKOTA_PYTHON_SURROGATES OR
	DAKOTA_PYTHON_WRAPPER OR DAKOTA_PYBIND11)
      message(STATUS "Dakota enabling Python3 (Development) for direct or surrogate interface")
      list(APPEND dakota_python_components Development)
      
      if (DAKOTA_PYTHON_DIRECT_INTERFACE_NUMPY)
	if (DAKOTA_PYTHON_DIRECT_INTERFACE)
          message(STATUS "Dakota enabling Python3 direct interface with NumPy")
	  list(APPEND dakota_python_components NumPy)
	else()
          message(WARNING "Request to enable NumPy in Dakota's Python3 direct interface forced OFF; set DAKOTA_PYTHON_DIRECT_INTERFACE to ON to use it")
          set(DAKOTA_PYTHON_DIRECT_INTERFACE_NUMPY OFF CACHE BOOL "Force OFF because direct interface not enabled" FORCE) 
	endif()
      endif()

    endif()

    find_package(Python3 REQUIRED ${dakota_python_components})

    if (DAKOTA_PYTHON_DIRECT_INTERFACE_NUMPY)
	message(STATUS "NumPy version ${Python_NumPy_VERSION} found at ${Python_NumPy_INCLUDE_DIRS}")
    endif()


    # pybind11, C3, Acro, etc., use older CMake FindPythonInterp, so we
    # coerce it to use same as Dakota; more complex situations may
    # require setting other variables
    if(NOT PYTHON_EXECUTABLE)
<<<<<<< HEAD
      set(PYTHON_EXECUTABLE "${Python3_EXECUTABLE}" CACHE FILEPATH
	"Dakota set legacy PYTHON_EXECUTABLE to match Python3_EXECUTABLE")
=======
      set(PYTHON_EXECUTABLE "${Python_EXECUTABLE}" CACHE FILEPATH
	"Dakota set PYTHON_EXECUTABLE to match Python_EXECUTABLE")
>>>>>>> 36b467b5
    endif()
    
    # TODO: fine-grained error messages
    # if(DAKOTA_PYTHON_DIRECT_INTERFACE and NOT Python_Development_FOUND)

    if(DAKOTA_PYBIND11)
      # This add_subdirectory must be done at top-level so pybind11's
      # CMake functions are pulled in for src/ and below
      add_subdirectory(packages/external/pybind11)
    endif()

    # If building with HDF5 support was requested, check for h5py available.
    if(DAKOTA_HAVE_HDF5)
      execute_process(COMMAND ${Python3_EXECUTABLE} -c "import h5py"
      RESULT_VARIABLE missing_h5py OUTPUT_QUIET ERROR_QUIET)
      if(NOT missing_h5py)
        set(DAKOTA_H5PY_FOUND ON CACHE BOOL "h5py probe successful")
        message(STATUS "Python3 h5py module found")
      else()
        set(DAKOTA_H5PY_FOUND OFF CACHE BOOL "h5py probe failed")
        message(WARNING "HDF5 requested, but Python3 h5py module not found. HDF5 tests that require h5py will be disabled.")
      endif()
    endif()

  else()

    # Disable some components that definitely won't work
    message(STATUS
      "DAKOTA_PYTHON = ${DAKOTA_PYTHON}; disabling all Python3 components")
    set(DAKOTA_PYTHON_DIRECT_INTERFACE OFF CACHE BOOL
      "Python3 direct interface disabled based on DAKOTA_PYTHON=${DAKOTA_PYTHON}")
    set(DAKOTA_PYTHON_SURROGATES OFF CACHE BOOL
      "Python3 surrogates interface disabled based on DAKOTA_PYTHON=${DAKOTA_PYTHON}")
    set(DAKOTA_PYTHON_WRAPPER OFF CACHE BOOL
      "Python3 Dakota wrapper disabled based on DAKOTA_PYTHON=${DAKOTA_PYTHON}")

  endif()

endmacro()<|MERGE_RESOLUTION|>--- conflicted
+++ resolved
@@ -33,13 +33,8 @@
     # coerce it to use same as Dakota; more complex situations may
     # require setting other variables
     if(NOT PYTHON_EXECUTABLE)
-<<<<<<< HEAD
       set(PYTHON_EXECUTABLE "${Python3_EXECUTABLE}" CACHE FILEPATH
-	"Dakota set legacy PYTHON_EXECUTABLE to match Python3_EXECUTABLE")
-=======
-      set(PYTHON_EXECUTABLE "${Python_EXECUTABLE}" CACHE FILEPATH
-	"Dakota set PYTHON_EXECUTABLE to match Python_EXECUTABLE")
->>>>>>> 36b467b5
+	"Dakota set PYTHON_EXECUTABLE to match Python3_EXECUTABLE")
     endif()
     
     # TODO: fine-grained error messages
