--- conflicted
+++ resolved
@@ -3,7 +3,6 @@
 # TODO: Would prefer to check for specific C++ features needed and let
 # CMake deduce the compiler requirements
 macro(dakota_cxx_standard)
-
   # Require C++17 at a minimum, but allow newer standards
   # Do this prior to other flag settings and enabling the C++ language
   if (NOT CMAKE_CXX_STANDARD OR CMAKE_CXX_STANDARD EQUAL 98)
@@ -15,12 +14,7 @@
       "Dakota prefers not to use compiler-specific C++ extensions")
   endif()
   set(CMAKE_CXX_STANDARD_REQUIRED TRUE CACHE BOOL
-<<<<<<< HEAD
     "Dakota strictly requires C++17 or better")
-
-=======
-    "Dakota strictly requires C++14 or better")
->>>>>>> a0b2f276
 endmacro()
 
 
